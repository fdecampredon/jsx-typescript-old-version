{
    "isDeclaration": false,
    "languageVersion": "EcmaScript5",
    "parseOptions": {
        "allowAutomaticSemicolonInsertion": true
    },
    "sourceUnit": {
        "kind": "SourceUnit",
        "fullStart": 0,
        "fullEnd": 983,
        "start": 563,
        "end": 983,
        "fullWidth": 983,
        "width": 420,
        "isIncrementallyUnusable": true,
        "moduleElements": [
            {
                "kind": "FunctionDeclaration",
                "fullStart": 0,
                "fullEnd": 959,
                "start": 563,
                "end": 957,
                "fullWidth": 959,
                "width": 394,
                "modifiers": [],
                "functionKeyword": {
                    "kind": "FunctionKeyword",
                    "fullStart": 0,
                    "fullEnd": 572,
                    "start": 563,
                    "end": 571,
                    "fullWidth": 572,
                    "width": 8,
                    "text": "function",
                    "value": "function",
                    "valueText": "function",
                    "hasLeadingTrivia": true,
                    "hasLeadingComment": true,
                    "hasLeadingNewLine": true,
                    "hasTrailingTrivia": true,
                    "leadingTrivia": [
                        {
                            "kind": "SingleLineCommentTrivia",
                            "text": "/// Copyright (c) 2012 Ecma International.  All rights reserved. "
                        },
                        {
                            "kind": "NewLineTrivia",
                            "text": "\r\n"
                        },
                        {
                            "kind": "SingleLineCommentTrivia",
                            "text": "/// Ecma International makes this code available under the terms and conditions set"
                        },
                        {
                            "kind": "NewLineTrivia",
                            "text": "\r\n"
                        },
                        {
                            "kind": "SingleLineCommentTrivia",
                            "text": "/// forth on http://hg.ecmascript.org/tests/test262/raw-file/tip/LICENSE (the "
                        },
                        {
                            "kind": "NewLineTrivia",
                            "text": "\r\n"
                        },
                        {
                            "kind": "SingleLineCommentTrivia",
                            "text": "/// \"Use Terms\").   Any redistribution of this code must retain the above "
                        },
                        {
                            "kind": "NewLineTrivia",
                            "text": "\r\n"
                        },
                        {
                            "kind": "SingleLineCommentTrivia",
                            "text": "/// copyright and this notice and otherwise comply with the Use Terms."
                        },
                        {
                            "kind": "NewLineTrivia",
                            "text": "\r\n"
                        },
                        {
                            "kind": "MultiLineCommentTrivia",
                            "text": "/**\r\n * @path ch15/15.2/15.2.3/15.2.3.7/15.2.3.7-3-3.js\r\n * @description Object.defineProperties - enumerable inherited data property of 'Properties' is not defined in 'O' \r\n */"
                        },
                        {
                            "kind": "NewLineTrivia",
                            "text": "\r\n"
                        },
                        {
                            "kind": "NewLineTrivia",
                            "text": "\r\n"
                        },
                        {
                            "kind": "NewLineTrivia",
                            "text": "\r\n"
                        }
                    ],
                    "trailingTrivia": [
                        {
                            "kind": "WhitespaceTrivia",
                            "text": " "
                        }
                    ]
                },
                "identifier": {
                    "kind": "IdentifierName",
                    "fullStart": 572,
                    "fullEnd": 580,
                    "start": 572,
                    "end": 580,
                    "fullWidth": 8,
                    "width": 8,
                    "text": "testcase",
                    "value": "testcase",
                    "valueText": "testcase"
                },
                "callSignature": {
                    "kind": "CallSignature",
                    "fullStart": 580,
                    "fullEnd": 583,
                    "start": 580,
                    "end": 582,
                    "fullWidth": 3,
                    "width": 2,
                    "parameterList": {
                        "kind": "ParameterList",
                        "fullStart": 580,
                        "fullEnd": 583,
                        "start": 580,
                        "end": 582,
                        "fullWidth": 3,
                        "width": 2,
                        "openParenToken": {
                            "kind": "OpenParenToken",
                            "fullStart": 580,
                            "fullEnd": 581,
                            "start": 580,
                            "end": 581,
                            "fullWidth": 1,
                            "width": 1,
                            "text": "(",
                            "value": "(",
                            "valueText": "("
                        },
                        "parameters": [],
                        "closeParenToken": {
                            "kind": "CloseParenToken",
                            "fullStart": 581,
                            "fullEnd": 583,
                            "start": 581,
                            "end": 582,
                            "fullWidth": 2,
                            "width": 1,
                            "text": ")",
                            "value": ")",
                            "valueText": ")",
                            "hasTrailingTrivia": true,
                            "trailingTrivia": [
                                {
                                    "kind": "WhitespaceTrivia",
                                    "text": " "
                                }
                            ]
                        }
                    }
                },
                "block": {
                    "kind": "Block",
                    "fullStart": 583,
                    "fullEnd": 959,
                    "start": 583,
                    "end": 957,
                    "fullWidth": 376,
                    "width": 374,
                    "openBraceToken": {
                        "kind": "OpenBraceToken",
                        "fullStart": 583,
                        "fullEnd": 586,
                        "start": 583,
                        "end": 584,
                        "fullWidth": 3,
                        "width": 1,
                        "text": "{",
                        "value": "{",
                        "valueText": "{",
                        "hasTrailingTrivia": true,
                        "hasTrailingNewLine": true,
                        "trailingTrivia": [
                            {
                                "kind": "NewLineTrivia",
                                "text": "\r\n"
                            }
                        ]
                    },
                    "statements": [
                        {
                            "kind": "VariableStatement",
                            "fullStart": 586,
                            "fullEnd": 611,
                            "start": 596,
                            "end": 609,
                            "fullWidth": 25,
                            "width": 13,
                            "modifiers": [],
                            "variableDeclaration": {
                                "kind": "VariableDeclaration",
                                "fullStart": 586,
                                "fullEnd": 608,
                                "start": 596,
                                "end": 608,
                                "fullWidth": 22,
                                "width": 12,
                                "varKeyword": {
                                    "kind": "VarKeyword",
                                    "fullStart": 586,
                                    "fullEnd": 600,
                                    "start": 596,
                                    "end": 599,
                                    "fullWidth": 14,
                                    "width": 3,
                                    "text": "var",
                                    "value": "var",
                                    "valueText": "var",
                                    "hasLeadingTrivia": true,
                                    "hasLeadingNewLine": true,
                                    "hasTrailingTrivia": true,
                                    "leadingTrivia": [
                                        {
                                            "kind": "NewLineTrivia",
                                            "text": "\r\n"
                                        },
                                        {
                                            "kind": "WhitespaceTrivia",
                                            "text": "        "
                                        }
                                    ],
                                    "trailingTrivia": [
                                        {
                                            "kind": "WhitespaceTrivia",
                                            "text": " "
                                        }
                                    ]
                                },
                                "variableDeclarators": [
                                    {
                                        "kind": "VariableDeclarator",
                                        "fullStart": 600,
                                        "fullEnd": 608,
                                        "start": 600,
                                        "end": 608,
                                        "fullWidth": 8,
<<<<<<< HEAD
                                        "width": 8,
                                        "identifier": {
=======
                                        "propertyName": {
>>>>>>> 85e84683
                                            "kind": "IdentifierName",
                                            "fullStart": 600,
                                            "fullEnd": 604,
                                            "start": 600,
                                            "end": 603,
                                            "fullWidth": 4,
                                            "width": 3,
                                            "text": "obj",
                                            "value": "obj",
                                            "valueText": "obj",
                                            "hasTrailingTrivia": true,
                                            "trailingTrivia": [
                                                {
                                                    "kind": "WhitespaceTrivia",
                                                    "text": " "
                                                }
                                            ]
                                        },
                                        "equalsValueClause": {
                                            "kind": "EqualsValueClause",
                                            "fullStart": 604,
                                            "fullEnd": 608,
                                            "start": 604,
                                            "end": 608,
                                            "fullWidth": 4,
                                            "width": 4,
                                            "equalsToken": {
                                                "kind": "EqualsToken",
                                                "fullStart": 604,
                                                "fullEnd": 606,
                                                "start": 604,
                                                "end": 605,
                                                "fullWidth": 2,
                                                "width": 1,
                                                "text": "=",
                                                "value": "=",
                                                "valueText": "=",
                                                "hasTrailingTrivia": true,
                                                "trailingTrivia": [
                                                    {
                                                        "kind": "WhitespaceTrivia",
                                                        "text": " "
                                                    }
                                                ]
                                            },
                                            "value": {
                                                "kind": "ObjectLiteralExpression",
                                                "fullStart": 606,
                                                "fullEnd": 608,
                                                "start": 606,
                                                "end": 608,
                                                "fullWidth": 2,
                                                "width": 2,
                                                "openBraceToken": {
                                                    "kind": "OpenBraceToken",
                                                    "fullStart": 606,
                                                    "fullEnd": 607,
                                                    "start": 606,
                                                    "end": 607,
                                                    "fullWidth": 1,
                                                    "width": 1,
                                                    "text": "{",
                                                    "value": "{",
                                                    "valueText": "{"
                                                },
                                                "propertyAssignments": [],
                                                "closeBraceToken": {
                                                    "kind": "CloseBraceToken",
                                                    "fullStart": 607,
                                                    "fullEnd": 608,
                                                    "start": 607,
                                                    "end": 608,
                                                    "fullWidth": 1,
                                                    "width": 1,
                                                    "text": "}",
                                                    "value": "}",
                                                    "valueText": "}"
                                                }
                                            }
                                        }
                                    }
                                ]
                            },
                            "semicolonToken": {
                                "kind": "SemicolonToken",
                                "fullStart": 608,
                                "fullEnd": 611,
                                "start": 608,
                                "end": 609,
                                "fullWidth": 3,
                                "width": 1,
                                "text": ";",
                                "value": ";",
                                "valueText": ";",
                                "hasTrailingTrivia": true,
                                "hasTrailingNewLine": true,
                                "trailingTrivia": [
                                    {
                                        "kind": "NewLineTrivia",
                                        "text": "\r\n"
                                    }
                                ]
                            }
                        },
                        {
                            "kind": "VariableStatement",
                            "fullStart": 611,
                            "fullEnd": 638,
                            "start": 621,
                            "end": 636,
                            "fullWidth": 27,
                            "width": 15,
                            "modifiers": [],
                            "variableDeclaration": {
                                "kind": "VariableDeclaration",
                                "fullStart": 611,
                                "fullEnd": 635,
                                "start": 621,
                                "end": 635,
                                "fullWidth": 24,
                                "width": 14,
                                "varKeyword": {
                                    "kind": "VarKeyword",
                                    "fullStart": 611,
                                    "fullEnd": 625,
                                    "start": 621,
                                    "end": 624,
                                    "fullWidth": 14,
                                    "width": 3,
                                    "text": "var",
                                    "value": "var",
                                    "valueText": "var",
                                    "hasLeadingTrivia": true,
                                    "hasLeadingNewLine": true,
                                    "hasTrailingTrivia": true,
                                    "leadingTrivia": [
                                        {
                                            "kind": "NewLineTrivia",
                                            "text": "\r\n"
                                        },
                                        {
                                            "kind": "WhitespaceTrivia",
                                            "text": "        "
                                        }
                                    ],
                                    "trailingTrivia": [
                                        {
                                            "kind": "WhitespaceTrivia",
                                            "text": " "
                                        }
                                    ]
                                },
                                "variableDeclarators": [
                                    {
                                        "kind": "VariableDeclarator",
                                        "fullStart": 625,
                                        "fullEnd": 635,
                                        "start": 625,
                                        "end": 635,
                                        "fullWidth": 10,
<<<<<<< HEAD
                                        "width": 10,
                                        "identifier": {
=======
                                        "propertyName": {
>>>>>>> 85e84683
                                            "kind": "IdentifierName",
                                            "fullStart": 625,
                                            "fullEnd": 631,
                                            "start": 625,
                                            "end": 630,
                                            "fullWidth": 6,
                                            "width": 5,
                                            "text": "proto",
                                            "value": "proto",
                                            "valueText": "proto",
                                            "hasTrailingTrivia": true,
                                            "trailingTrivia": [
                                                {
                                                    "kind": "WhitespaceTrivia",
                                                    "text": " "
                                                }
                                            ]
                                        },
                                        "equalsValueClause": {
                                            "kind": "EqualsValueClause",
                                            "fullStart": 631,
                                            "fullEnd": 635,
                                            "start": 631,
                                            "end": 635,
                                            "fullWidth": 4,
                                            "width": 4,
                                            "equalsToken": {
                                                "kind": "EqualsToken",
                                                "fullStart": 631,
                                                "fullEnd": 633,
                                                "start": 631,
                                                "end": 632,
                                                "fullWidth": 2,
                                                "width": 1,
                                                "text": "=",
                                                "value": "=",
                                                "valueText": "=",
                                                "hasTrailingTrivia": true,
                                                "trailingTrivia": [
                                                    {
                                                        "kind": "WhitespaceTrivia",
                                                        "text": " "
                                                    }
                                                ]
                                            },
                                            "value": {
                                                "kind": "ObjectLiteralExpression",
                                                "fullStart": 633,
                                                "fullEnd": 635,
                                                "start": 633,
                                                "end": 635,
                                                "fullWidth": 2,
                                                "width": 2,
                                                "openBraceToken": {
                                                    "kind": "OpenBraceToken",
                                                    "fullStart": 633,
                                                    "fullEnd": 634,
                                                    "start": 633,
                                                    "end": 634,
                                                    "fullWidth": 1,
                                                    "width": 1,
                                                    "text": "{",
                                                    "value": "{",
                                                    "valueText": "{"
                                                },
                                                "propertyAssignments": [],
                                                "closeBraceToken": {
                                                    "kind": "CloseBraceToken",
                                                    "fullStart": 634,
                                                    "fullEnd": 635,
                                                    "start": 634,
                                                    "end": 635,
                                                    "fullWidth": 1,
                                                    "width": 1,
                                                    "text": "}",
                                                    "value": "}",
                                                    "valueText": "}"
                                                }
                                            }
                                        }
                                    }
                                ]
                            },
                            "semicolonToken": {
                                "kind": "SemicolonToken",
                                "fullStart": 635,
                                "fullEnd": 638,
                                "start": 635,
                                "end": 636,
                                "fullWidth": 3,
                                "width": 1,
                                "text": ";",
                                "value": ";",
                                "valueText": ";",
                                "hasTrailingTrivia": true,
                                "hasTrailingNewLine": true,
                                "trailingTrivia": [
                                    {
                                        "kind": "NewLineTrivia",
                                        "text": "\r\n"
                                    }
                                ]
                            }
                        },
                        {
                            "kind": "ExpressionStatement",
                            "fullStart": 638,
                            "fullEnd": 755,
                            "start": 648,
                            "end": 753,
                            "fullWidth": 117,
                            "width": 105,
                            "expression": {
                                "kind": "InvocationExpression",
                                "fullStart": 638,
                                "fullEnd": 752,
                                "start": 648,
                                "end": 752,
                                "fullWidth": 114,
                                "width": 104,
                                "expression": {
                                    "kind": "MemberAccessExpression",
                                    "fullStart": 638,
                                    "fullEnd": 669,
                                    "start": 648,
                                    "end": 669,
                                    "fullWidth": 31,
                                    "width": 21,
                                    "expression": {
                                        "kind": "IdentifierName",
                                        "fullStart": 638,
                                        "fullEnd": 654,
                                        "start": 648,
                                        "end": 654,
                                        "fullWidth": 16,
                                        "width": 6,
                                        "text": "Object",
                                        "value": "Object",
                                        "valueText": "Object",
                                        "hasLeadingTrivia": true,
                                        "hasLeadingNewLine": true,
                                        "leadingTrivia": [
                                            {
                                                "kind": "NewLineTrivia",
                                                "text": "\r\n"
                                            },
                                            {
                                                "kind": "WhitespaceTrivia",
                                                "text": "        "
                                            }
                                        ]
                                    },
                                    "dotToken": {
                                        "kind": "DotToken",
                                        "fullStart": 654,
                                        "fullEnd": 655,
                                        "start": 654,
                                        "end": 655,
                                        "fullWidth": 1,
                                        "width": 1,
                                        "text": ".",
                                        "value": ".",
                                        "valueText": "."
                                    },
                                    "name": {
                                        "kind": "IdentifierName",
                                        "fullStart": 655,
                                        "fullEnd": 669,
                                        "start": 655,
                                        "end": 669,
                                        "fullWidth": 14,
                                        "width": 14,
                                        "text": "defineProperty",
                                        "value": "defineProperty",
                                        "valueText": "defineProperty"
                                    }
                                },
                                "argumentList": {
                                    "kind": "ArgumentList",
                                    "fullStart": 669,
                                    "fullEnd": 752,
                                    "start": 669,
                                    "end": 752,
                                    "fullWidth": 83,
                                    "width": 83,
                                    "openParenToken": {
                                        "kind": "OpenParenToken",
                                        "fullStart": 669,
                                        "fullEnd": 670,
                                        "start": 669,
                                        "end": 670,
                                        "fullWidth": 1,
                                        "width": 1,
                                        "text": "(",
                                        "value": "(",
                                        "valueText": "("
                                    },
                                    "arguments": [
                                        {
                                            "kind": "IdentifierName",
                                            "fullStart": 670,
                                            "fullEnd": 675,
                                            "start": 670,
                                            "end": 675,
                                            "fullWidth": 5,
                                            "width": 5,
                                            "text": "proto",
                                            "value": "proto",
                                            "valueText": "proto"
                                        },
                                        {
                                            "kind": "CommaToken",
                                            "fullStart": 675,
                                            "fullEnd": 677,
                                            "start": 675,
                                            "end": 676,
                                            "fullWidth": 2,
                                            "width": 1,
                                            "text": ",",
                                            "value": ",",
                                            "valueText": ",",
                                            "hasTrailingTrivia": true,
                                            "trailingTrivia": [
                                                {
                                                    "kind": "WhitespaceTrivia",
                                                    "text": " "
                                                }
                                            ]
                                        },
                                        {
                                            "kind": "StringLiteral",
                                            "fullStart": 677,
                                            "fullEnd": 683,
                                            "start": 677,
                                            "end": 683,
                                            "fullWidth": 6,
                                            "width": 6,
                                            "text": "\"prop\"",
                                            "value": "prop",
                                            "valueText": "prop"
                                        },
                                        {
                                            "kind": "CommaToken",
                                            "fullStart": 683,
                                            "fullEnd": 685,
                                            "start": 683,
                                            "end": 684,
                                            "fullWidth": 2,
                                            "width": 1,
                                            "text": ",",
                                            "value": ",",
                                            "valueText": ",",
                                            "hasTrailingTrivia": true,
                                            "trailingTrivia": [
                                                {
                                                    "kind": "WhitespaceTrivia",
                                                    "text": " "
                                                }
                                            ]
                                        },
                                        {
                                            "kind": "ObjectLiteralExpression",
                                            "fullStart": 685,
                                            "fullEnd": 751,
                                            "start": 685,
                                            "end": 751,
                                            "fullWidth": 66,
                                            "width": 66,
                                            "openBraceToken": {
                                                "kind": "OpenBraceToken",
                                                "fullStart": 685,
                                                "fullEnd": 688,
                                                "start": 685,
                                                "end": 686,
                                                "fullWidth": 3,
                                                "width": 1,
                                                "text": "{",
                                                "value": "{",
                                                "valueText": "{",
                                                "hasTrailingTrivia": true,
                                                "hasTrailingNewLine": true,
                                                "trailingTrivia": [
                                                    {
                                                        "kind": "NewLineTrivia",
                                                        "text": "\r\n"
                                                    }
                                                ]
                                            },
                                            "propertyAssignments": [
                                                {
                                                    "kind": "SimplePropertyAssignment",
                                                    "fullStart": 688,
                                                    "fullEnd": 709,
                                                    "start": 700,
                                                    "end": 709,
                                                    "fullWidth": 21,
                                                    "width": 9,
                                                    "propertyName": {
                                                        "kind": "IdentifierName",
                                                        "fullStart": 688,
                                                        "fullEnd": 705,
                                                        "start": 700,
                                                        "end": 705,
                                                        "fullWidth": 17,
                                                        "width": 5,
                                                        "text": "value",
                                                        "value": "value",
                                                        "valueText": "value",
                                                        "hasLeadingTrivia": true,
                                                        "leadingTrivia": [
                                                            {
                                                                "kind": "WhitespaceTrivia",
                                                                "text": "            "
                                                            }
                                                        ]
                                                    },
                                                    "colonToken": {
                                                        "kind": "ColonToken",
                                                        "fullStart": 705,
                                                        "fullEnd": 707,
                                                        "start": 705,
                                                        "end": 706,
                                                        "fullWidth": 2,
                                                        "width": 1,
                                                        "text": ":",
                                                        "value": ":",
                                                        "valueText": ":",
                                                        "hasTrailingTrivia": true,
                                                        "trailingTrivia": [
                                                            {
                                                                "kind": "WhitespaceTrivia",
                                                                "text": " "
                                                            }
                                                        ]
                                                    },
                                                    "expression": {
                                                        "kind": "ObjectLiteralExpression",
                                                        "fullStart": 707,
                                                        "fullEnd": 709,
                                                        "start": 707,
                                                        "end": 709,
                                                        "fullWidth": 2,
                                                        "width": 2,
                                                        "openBraceToken": {
                                                            "kind": "OpenBraceToken",
                                                            "fullStart": 707,
                                                            "fullEnd": 708,
                                                            "start": 707,
                                                            "end": 708,
                                                            "fullWidth": 1,
                                                            "width": 1,
                                                            "text": "{",
                                                            "value": "{",
                                                            "valueText": "{"
                                                        },
                                                        "propertyAssignments": [],
                                                        "closeBraceToken": {
                                                            "kind": "CloseBraceToken",
                                                            "fullStart": 708,
                                                            "fullEnd": 709,
                                                            "start": 708,
                                                            "end": 709,
                                                            "fullWidth": 1,
                                                            "width": 1,
                                                            "text": "}",
                                                            "value": "}",
                                                            "valueText": "}"
                                                        }
                                                    }
                                                },
                                                {
                                                    "kind": "CommaToken",
                                                    "fullStart": 709,
                                                    "fullEnd": 712,
                                                    "start": 709,
                                                    "end": 710,
                                                    "fullWidth": 3,
                                                    "width": 1,
                                                    "text": ",",
                                                    "value": ",",
                                                    "valueText": ",",
                                                    "hasTrailingTrivia": true,
                                                    "hasTrailingNewLine": true,
                                                    "trailingTrivia": [
                                                        {
                                                            "kind": "NewLineTrivia",
                                                            "text": "\r\n"
                                                        }
                                                    ]
                                                },
                                                {
                                                    "kind": "SimplePropertyAssignment",
                                                    "fullStart": 712,
                                                    "fullEnd": 742,
                                                    "start": 724,
                                                    "end": 740,
                                                    "fullWidth": 30,
                                                    "width": 16,
                                                    "propertyName": {
                                                        "kind": "IdentifierName",
                                                        "fullStart": 712,
                                                        "fullEnd": 734,
                                                        "start": 724,
                                                        "end": 734,
                                                        "fullWidth": 22,
                                                        "width": 10,
                                                        "text": "enumerable",
                                                        "value": "enumerable",
                                                        "valueText": "enumerable",
                                                        "hasLeadingTrivia": true,
                                                        "leadingTrivia": [
                                                            {
                                                                "kind": "WhitespaceTrivia",
                                                                "text": "            "
                                                            }
                                                        ]
                                                    },
                                                    "colonToken": {
                                                        "kind": "ColonToken",
                                                        "fullStart": 734,
                                                        "fullEnd": 736,
                                                        "start": 734,
                                                        "end": 735,
                                                        "fullWidth": 2,
                                                        "width": 1,
                                                        "text": ":",
                                                        "value": ":",
                                                        "valueText": ":",
                                                        "hasTrailingTrivia": true,
                                                        "trailingTrivia": [
                                                            {
                                                                "kind": "WhitespaceTrivia",
                                                                "text": " "
                                                            }
                                                        ]
                                                    },
                                                    "expression": {
                                                        "kind": "TrueKeyword",
                                                        "fullStart": 736,
                                                        "fullEnd": 742,
                                                        "start": 736,
                                                        "end": 740,
                                                        "fullWidth": 6,
                                                        "width": 4,
                                                        "text": "true",
                                                        "value": true,
                                                        "valueText": "true",
                                                        "hasTrailingTrivia": true,
                                                        "hasTrailingNewLine": true,
                                                        "trailingTrivia": [
                                                            {
                                                                "kind": "NewLineTrivia",
                                                                "text": "\r\n"
                                                            }
                                                        ]
                                                    }
                                                }
                                            ],
                                            "closeBraceToken": {
                                                "kind": "CloseBraceToken",
                                                "fullStart": 742,
                                                "fullEnd": 751,
                                                "start": 750,
                                                "end": 751,
                                                "fullWidth": 9,
                                                "width": 1,
                                                "text": "}",
                                                "value": "}",
                                                "valueText": "}",
                                                "hasLeadingTrivia": true,
                                                "leadingTrivia": [
                                                    {
                                                        "kind": "WhitespaceTrivia",
                                                        "text": "        "
                                                    }
                                                ]
                                            }
                                        }
                                    ],
                                    "closeParenToken": {
                                        "kind": "CloseParenToken",
                                        "fullStart": 751,
                                        "fullEnd": 752,
                                        "start": 751,
                                        "end": 752,
                                        "fullWidth": 1,
                                        "width": 1,
                                        "text": ")",
                                        "value": ")",
                                        "valueText": ")"
                                    }
                                }
                            },
                            "semicolonToken": {
                                "kind": "SemicolonToken",
                                "fullStart": 752,
                                "fullEnd": 755,
                                "start": 752,
                                "end": 753,
                                "fullWidth": 3,
                                "width": 1,
                                "text": ";",
                                "value": ";",
                                "valueText": ";",
                                "hasTrailingTrivia": true,
                                "hasTrailingNewLine": true,
                                "trailingTrivia": [
                                    {
                                        "kind": "NewLineTrivia",
                                        "text": "\r\n"
                                    }
                                ]
                            }
                        },
                        {
                            "kind": "VariableStatement",
                            "fullStart": 755,
                            "fullEnd": 793,
                            "start": 765,
                            "end": 791,
                            "fullWidth": 38,
                            "width": 26,
                            "modifiers": [],
                            "variableDeclaration": {
                                "kind": "VariableDeclaration",
                                "fullStart": 755,
                                "fullEnd": 790,
                                "start": 765,
                                "end": 790,
                                "fullWidth": 35,
                                "width": 25,
                                "varKeyword": {
                                    "kind": "VarKeyword",
                                    "fullStart": 755,
                                    "fullEnd": 769,
                                    "start": 765,
                                    "end": 768,
                                    "fullWidth": 14,
                                    "width": 3,
                                    "text": "var",
                                    "value": "var",
                                    "valueText": "var",
                                    "hasLeadingTrivia": true,
                                    "hasLeadingNewLine": true,
                                    "hasTrailingTrivia": true,
                                    "leadingTrivia": [
                                        {
                                            "kind": "NewLineTrivia",
                                            "text": "\r\n"
                                        },
                                        {
                                            "kind": "WhitespaceTrivia",
                                            "text": "        "
                                        }
                                    ],
                                    "trailingTrivia": [
                                        {
                                            "kind": "WhitespaceTrivia",
                                            "text": " "
                                        }
                                    ]
                                },
                                "variableDeclarators": [
                                    {
                                        "kind": "VariableDeclarator",
                                        "fullStart": 769,
                                        "fullEnd": 790,
                                        "start": 769,
                                        "end": 790,
                                        "fullWidth": 21,
<<<<<<< HEAD
                                        "width": 21,
                                        "identifier": {
=======
                                        "propertyName": {
>>>>>>> 85e84683
                                            "kind": "IdentifierName",
                                            "fullStart": 769,
                                            "fullEnd": 773,
                                            "start": 769,
                                            "end": 772,
                                            "fullWidth": 4,
                                            "width": 3,
                                            "text": "Con",
                                            "value": "Con",
                                            "valueText": "Con",
                                            "hasTrailingTrivia": true,
                                            "trailingTrivia": [
                                                {
                                                    "kind": "WhitespaceTrivia",
                                                    "text": " "
                                                }
                                            ]
                                        },
                                        "equalsValueClause": {
                                            "kind": "EqualsValueClause",
                                            "fullStart": 773,
                                            "fullEnd": 790,
                                            "start": 773,
                                            "end": 790,
                                            "fullWidth": 17,
                                            "width": 17,
                                            "equalsToken": {
                                                "kind": "EqualsToken",
                                                "fullStart": 773,
                                                "fullEnd": 775,
                                                "start": 773,
                                                "end": 774,
                                                "fullWidth": 2,
                                                "width": 1,
                                                "text": "=",
                                                "value": "=",
                                                "valueText": "=",
                                                "hasTrailingTrivia": true,
                                                "trailingTrivia": [
                                                    {
                                                        "kind": "WhitespaceTrivia",
                                                        "text": " "
                                                    }
                                                ]
                                            },
                                            "value": {
                                                "kind": "FunctionExpression",
                                                "fullStart": 775,
                                                "fullEnd": 790,
                                                "start": 775,
                                                "end": 790,
                                                "fullWidth": 15,
                                                "width": 15,
                                                "functionKeyword": {
                                                    "kind": "FunctionKeyword",
                                                    "fullStart": 775,
                                                    "fullEnd": 784,
                                                    "start": 775,
                                                    "end": 783,
                                                    "fullWidth": 9,
                                                    "width": 8,
                                                    "text": "function",
                                                    "value": "function",
                                                    "valueText": "function",
                                                    "hasTrailingTrivia": true,
                                                    "trailingTrivia": [
                                                        {
                                                            "kind": "WhitespaceTrivia",
                                                            "text": " "
                                                        }
                                                    ]
                                                },
                                                "callSignature": {
                                                    "kind": "CallSignature",
                                                    "fullStart": 784,
                                                    "fullEnd": 787,
                                                    "start": 784,
                                                    "end": 786,
                                                    "fullWidth": 3,
                                                    "width": 2,
                                                    "parameterList": {
                                                        "kind": "ParameterList",
                                                        "fullStart": 784,
                                                        "fullEnd": 787,
                                                        "start": 784,
                                                        "end": 786,
                                                        "fullWidth": 3,
                                                        "width": 2,
                                                        "openParenToken": {
                                                            "kind": "OpenParenToken",
                                                            "fullStart": 784,
                                                            "fullEnd": 785,
                                                            "start": 784,
                                                            "end": 785,
                                                            "fullWidth": 1,
                                                            "width": 1,
                                                            "text": "(",
                                                            "value": "(",
                                                            "valueText": "("
                                                        },
                                                        "parameters": [],
                                                        "closeParenToken": {
                                                            "kind": "CloseParenToken",
                                                            "fullStart": 785,
                                                            "fullEnd": 787,
                                                            "start": 785,
                                                            "end": 786,
                                                            "fullWidth": 2,
                                                            "width": 1,
                                                            "text": ")",
                                                            "value": ")",
                                                            "valueText": ")",
                                                            "hasTrailingTrivia": true,
                                                            "trailingTrivia": [
                                                                {
                                                                    "kind": "WhitespaceTrivia",
                                                                    "text": " "
                                                                }
                                                            ]
                                                        }
                                                    }
                                                },
                                                "block": {
                                                    "kind": "Block",
                                                    "fullStart": 787,
                                                    "fullEnd": 790,
                                                    "start": 787,
                                                    "end": 790,
                                                    "fullWidth": 3,
                                                    "width": 3,
                                                    "openBraceToken": {
                                                        "kind": "OpenBraceToken",
                                                        "fullStart": 787,
                                                        "fullEnd": 789,
                                                        "start": 787,
                                                        "end": 788,
                                                        "fullWidth": 2,
                                                        "width": 1,
                                                        "text": "{",
                                                        "value": "{",
                                                        "valueText": "{",
                                                        "hasTrailingTrivia": true,
                                                        "trailingTrivia": [
                                                            {
                                                                "kind": "WhitespaceTrivia",
                                                                "text": " "
                                                            }
                                                        ]
                                                    },
                                                    "statements": [],
                                                    "closeBraceToken": {
                                                        "kind": "CloseBraceToken",
                                                        "fullStart": 789,
                                                        "fullEnd": 790,
                                                        "start": 789,
                                                        "end": 790,
                                                        "fullWidth": 1,
                                                        "width": 1,
                                                        "text": "}",
                                                        "value": "}",
                                                        "valueText": "}"
                                                    }
                                                }
                                            }
                                        }
                                    }
                                ]
                            },
                            "semicolonToken": {
                                "kind": "SemicolonToken",
                                "fullStart": 790,
                                "fullEnd": 793,
                                "start": 790,
                                "end": 791,
                                "fullWidth": 3,
                                "width": 1,
                                "text": ";",
                                "value": ";",
                                "valueText": ";",
                                "hasTrailingTrivia": true,
                                "hasTrailingNewLine": true,
                                "trailingTrivia": [
                                    {
                                        "kind": "NewLineTrivia",
                                        "text": "\r\n"
                                    }
                                ]
                            }
                        },
                        {
                            "kind": "ExpressionStatement",
                            "fullStart": 793,
                            "fullEnd": 825,
                            "start": 801,
                            "end": 823,
                            "fullWidth": 32,
                            "width": 22,
                            "expression": {
                                "kind": "AssignmentExpression",
                                "fullStart": 793,
                                "fullEnd": 822,
                                "start": 801,
                                "end": 822,
                                "fullWidth": 29,
                                "width": 21,
                                "left": {
                                    "kind": "MemberAccessExpression",
                                    "fullStart": 793,
                                    "fullEnd": 815,
                                    "start": 801,
                                    "end": 814,
                                    "fullWidth": 22,
                                    "width": 13,
                                    "expression": {
                                        "kind": "IdentifierName",
                                        "fullStart": 793,
                                        "fullEnd": 804,
                                        "start": 801,
                                        "end": 804,
                                        "fullWidth": 11,
                                        "width": 3,
                                        "text": "Con",
                                        "value": "Con",
                                        "valueText": "Con",
                                        "hasLeadingTrivia": true,
                                        "leadingTrivia": [
                                            {
                                                "kind": "WhitespaceTrivia",
                                                "text": "        "
                                            }
                                        ]
                                    },
                                    "dotToken": {
                                        "kind": "DotToken",
                                        "fullStart": 804,
                                        "fullEnd": 805,
                                        "start": 804,
                                        "end": 805,
                                        "fullWidth": 1,
                                        "width": 1,
                                        "text": ".",
                                        "value": ".",
                                        "valueText": "."
                                    },
                                    "name": {
                                        "kind": "IdentifierName",
                                        "fullStart": 805,
                                        "fullEnd": 815,
                                        "start": 805,
                                        "end": 814,
                                        "fullWidth": 10,
                                        "width": 9,
                                        "text": "prototype",
                                        "value": "prototype",
                                        "valueText": "prototype",
                                        "hasTrailingTrivia": true,
                                        "trailingTrivia": [
                                            {
                                                "kind": "WhitespaceTrivia",
                                                "text": " "
                                            }
                                        ]
                                    }
                                },
                                "operatorToken": {
                                    "kind": "EqualsToken",
                                    "fullStart": 815,
                                    "fullEnd": 817,
                                    "start": 815,
                                    "end": 816,
                                    "fullWidth": 2,
                                    "width": 1,
                                    "text": "=",
                                    "value": "=",
                                    "valueText": "=",
                                    "hasTrailingTrivia": true,
                                    "trailingTrivia": [
                                        {
                                            "kind": "WhitespaceTrivia",
                                            "text": " "
                                        }
                                    ]
                                },
                                "right": {
                                    "kind": "IdentifierName",
                                    "fullStart": 817,
                                    "fullEnd": 822,
                                    "start": 817,
                                    "end": 822,
                                    "fullWidth": 5,
                                    "width": 5,
                                    "text": "proto",
                                    "value": "proto",
                                    "valueText": "proto"
                                }
                            },
                            "semicolonToken": {
                                "kind": "SemicolonToken",
                                "fullStart": 822,
                                "fullEnd": 825,
                                "start": 822,
                                "end": 823,
                                "fullWidth": 3,
                                "width": 1,
                                "text": ";",
                                "value": ";",
                                "valueText": ";",
                                "hasTrailingTrivia": true,
                                "hasTrailingNewLine": true,
                                "trailingTrivia": [
                                    {
                                        "kind": "NewLineTrivia",
                                        "text": "\r\n"
                                    }
                                ]
                            }
                        },
                        {
                            "kind": "VariableStatement",
                            "fullStart": 825,
                            "fullEnd": 857,
                            "start": 833,
                            "end": 855,
                            "fullWidth": 32,
                            "width": 22,
                            "modifiers": [],
                            "variableDeclaration": {
                                "kind": "VariableDeclaration",
                                "fullStart": 825,
                                "fullEnd": 854,
                                "start": 833,
                                "end": 854,
                                "fullWidth": 29,
                                "width": 21,
                                "varKeyword": {
                                    "kind": "VarKeyword",
                                    "fullStart": 825,
                                    "fullEnd": 837,
                                    "start": 833,
                                    "end": 836,
                                    "fullWidth": 12,
                                    "width": 3,
                                    "text": "var",
                                    "value": "var",
                                    "valueText": "var",
                                    "hasLeadingTrivia": true,
                                    "hasTrailingTrivia": true,
                                    "leadingTrivia": [
                                        {
                                            "kind": "WhitespaceTrivia",
                                            "text": "        "
                                        }
                                    ],
                                    "trailingTrivia": [
                                        {
                                            "kind": "WhitespaceTrivia",
                                            "text": " "
                                        }
                                    ]
                                },
                                "variableDeclarators": [
                                    {
                                        "kind": "VariableDeclarator",
                                        "fullStart": 837,
                                        "fullEnd": 854,
                                        "start": 837,
                                        "end": 854,
                                        "fullWidth": 17,
<<<<<<< HEAD
                                        "width": 17,
                                        "identifier": {
=======
                                        "propertyName": {
>>>>>>> 85e84683
                                            "kind": "IdentifierName",
                                            "fullStart": 837,
                                            "fullEnd": 843,
                                            "start": 837,
                                            "end": 842,
                                            "fullWidth": 6,
                                            "width": 5,
                                            "text": "child",
                                            "value": "child",
                                            "valueText": "child",
                                            "hasTrailingTrivia": true,
                                            "trailingTrivia": [
                                                {
                                                    "kind": "WhitespaceTrivia",
                                                    "text": " "
                                                }
                                            ]
                                        },
                                        "equalsValueClause": {
                                            "kind": "EqualsValueClause",
                                            "fullStart": 843,
                                            "fullEnd": 854,
                                            "start": 843,
                                            "end": 854,
                                            "fullWidth": 11,
                                            "width": 11,
                                            "equalsToken": {
                                                "kind": "EqualsToken",
                                                "fullStart": 843,
                                                "fullEnd": 845,
                                                "start": 843,
                                                "end": 844,
                                                "fullWidth": 2,
                                                "width": 1,
                                                "text": "=",
                                                "value": "=",
                                                "valueText": "=",
                                                "hasTrailingTrivia": true,
                                                "trailingTrivia": [
                                                    {
                                                        "kind": "WhitespaceTrivia",
                                                        "text": " "
                                                    }
                                                ]
                                            },
                                            "value": {
                                                "kind": "ObjectCreationExpression",
                                                "fullStart": 845,
                                                "fullEnd": 854,
                                                "start": 845,
                                                "end": 854,
                                                "fullWidth": 9,
                                                "width": 9,
                                                "newKeyword": {
                                                    "kind": "NewKeyword",
                                                    "fullStart": 845,
                                                    "fullEnd": 849,
                                                    "start": 845,
                                                    "end": 848,
                                                    "fullWidth": 4,
                                                    "width": 3,
                                                    "text": "new",
                                                    "value": "new",
                                                    "valueText": "new",
                                                    "hasTrailingTrivia": true,
                                                    "trailingTrivia": [
                                                        {
                                                            "kind": "WhitespaceTrivia",
                                                            "text": " "
                                                        }
                                                    ]
                                                },
                                                "expression": {
                                                    "kind": "IdentifierName",
                                                    "fullStart": 849,
                                                    "fullEnd": 852,
                                                    "start": 849,
                                                    "end": 852,
                                                    "fullWidth": 3,
                                                    "width": 3,
                                                    "text": "Con",
                                                    "value": "Con",
                                                    "valueText": "Con"
                                                },
                                                "argumentList": {
                                                    "kind": "ArgumentList",
                                                    "fullStart": 852,
                                                    "fullEnd": 854,
                                                    "start": 852,
                                                    "end": 854,
                                                    "fullWidth": 2,
                                                    "width": 2,
                                                    "openParenToken": {
                                                        "kind": "OpenParenToken",
                                                        "fullStart": 852,
                                                        "fullEnd": 853,
                                                        "start": 852,
                                                        "end": 853,
                                                        "fullWidth": 1,
                                                        "width": 1,
                                                        "text": "(",
                                                        "value": "(",
                                                        "valueText": "("
                                                    },
                                                    "arguments": [],
                                                    "closeParenToken": {
                                                        "kind": "CloseParenToken",
                                                        "fullStart": 853,
                                                        "fullEnd": 854,
                                                        "start": 853,
                                                        "end": 854,
                                                        "fullWidth": 1,
                                                        "width": 1,
                                                        "text": ")",
                                                        "value": ")",
                                                        "valueText": ")"
                                                    }
                                                }
                                            }
                                        }
                                    }
                                ]
                            },
                            "semicolonToken": {
                                "kind": "SemicolonToken",
                                "fullStart": 854,
                                "fullEnd": 857,
                                "start": 854,
                                "end": 855,
                                "fullWidth": 3,
                                "width": 1,
                                "text": ";",
                                "value": ";",
                                "valueText": ";",
                                "hasTrailingTrivia": true,
                                "hasTrailingNewLine": true,
                                "trailingTrivia": [
                                    {
                                        "kind": "NewLineTrivia",
                                        "text": "\r\n"
                                    }
                                ]
                            }
                        },
                        {
                            "kind": "ExpressionStatement",
                            "fullStart": 857,
                            "fullEnd": 905,
                            "start": 867,
                            "end": 903,
                            "fullWidth": 48,
                            "width": 36,
                            "expression": {
                                "kind": "InvocationExpression",
                                "fullStart": 857,
                                "fullEnd": 902,
                                "start": 867,
                                "end": 902,
                                "fullWidth": 45,
                                "width": 35,
                                "expression": {
                                    "kind": "MemberAccessExpression",
                                    "fullStart": 857,
                                    "fullEnd": 890,
                                    "start": 867,
                                    "end": 890,
                                    "fullWidth": 33,
                                    "width": 23,
                                    "expression": {
                                        "kind": "IdentifierName",
                                        "fullStart": 857,
                                        "fullEnd": 873,
                                        "start": 867,
                                        "end": 873,
                                        "fullWidth": 16,
                                        "width": 6,
                                        "text": "Object",
                                        "value": "Object",
                                        "valueText": "Object",
                                        "hasLeadingTrivia": true,
                                        "hasLeadingNewLine": true,
                                        "leadingTrivia": [
                                            {
                                                "kind": "NewLineTrivia",
                                                "text": "\r\n"
                                            },
                                            {
                                                "kind": "WhitespaceTrivia",
                                                "text": "        "
                                            }
                                        ]
                                    },
                                    "dotToken": {
                                        "kind": "DotToken",
                                        "fullStart": 873,
                                        "fullEnd": 874,
                                        "start": 873,
                                        "end": 874,
                                        "fullWidth": 1,
                                        "width": 1,
                                        "text": ".",
                                        "value": ".",
                                        "valueText": "."
                                    },
                                    "name": {
                                        "kind": "IdentifierName",
                                        "fullStart": 874,
                                        "fullEnd": 890,
                                        "start": 874,
                                        "end": 890,
                                        "fullWidth": 16,
                                        "width": 16,
                                        "text": "defineProperties",
                                        "value": "defineProperties",
                                        "valueText": "defineProperties"
                                    }
                                },
                                "argumentList": {
                                    "kind": "ArgumentList",
                                    "fullStart": 890,
                                    "fullEnd": 902,
                                    "start": 890,
                                    "end": 902,
                                    "fullWidth": 12,
                                    "width": 12,
                                    "openParenToken": {
                                        "kind": "OpenParenToken",
                                        "fullStart": 890,
                                        "fullEnd": 891,
                                        "start": 890,
                                        "end": 891,
                                        "fullWidth": 1,
                                        "width": 1,
                                        "text": "(",
                                        "value": "(",
                                        "valueText": "("
                                    },
                                    "arguments": [
                                        {
                                            "kind": "IdentifierName",
                                            "fullStart": 891,
                                            "fullEnd": 894,
                                            "start": 891,
                                            "end": 894,
                                            "fullWidth": 3,
                                            "width": 3,
                                            "text": "obj",
                                            "value": "obj",
                                            "valueText": "obj"
                                        },
                                        {
                                            "kind": "CommaToken",
                                            "fullStart": 894,
                                            "fullEnd": 896,
                                            "start": 894,
                                            "end": 895,
                                            "fullWidth": 2,
                                            "width": 1,
                                            "text": ",",
                                            "value": ",",
                                            "valueText": ",",
                                            "hasTrailingTrivia": true,
                                            "trailingTrivia": [
                                                {
                                                    "kind": "WhitespaceTrivia",
                                                    "text": " "
                                                }
                                            ]
                                        },
                                        {
                                            "kind": "IdentifierName",
                                            "fullStart": 896,
                                            "fullEnd": 901,
                                            "start": 896,
                                            "end": 901,
                                            "fullWidth": 5,
                                            "width": 5,
                                            "text": "child",
                                            "value": "child",
                                            "valueText": "child"
                                        }
                                    ],
                                    "closeParenToken": {
                                        "kind": "CloseParenToken",
                                        "fullStart": 901,
                                        "fullEnd": 902,
                                        "start": 901,
                                        "end": 902,
                                        "fullWidth": 1,
                                        "width": 1,
                                        "text": ")",
                                        "value": ")",
                                        "valueText": ")"
                                    }
                                }
                            },
                            "semicolonToken": {
                                "kind": "SemicolonToken",
                                "fullStart": 902,
                                "fullEnd": 905,
                                "start": 902,
                                "end": 903,
                                "fullWidth": 3,
                                "width": 1,
                                "text": ";",
                                "value": ";",
                                "valueText": ";",
                                "hasTrailingTrivia": true,
                                "hasTrailingNewLine": true,
                                "trailingTrivia": [
                                    {
                                        "kind": "NewLineTrivia",
                                        "text": "\r\n"
                                    }
                                ]
                            }
                        },
                        {
                            "kind": "ReturnStatement",
                            "fullStart": 905,
                            "fullEnd": 952,
                            "start": 915,
                            "end": 950,
                            "fullWidth": 47,
                            "width": 35,
                            "returnKeyword": {
                                "kind": "ReturnKeyword",
                                "fullStart": 905,
                                "fullEnd": 922,
                                "start": 915,
                                "end": 921,
                                "fullWidth": 17,
                                "width": 6,
                                "text": "return",
                                "value": "return",
                                "valueText": "return",
                                "hasLeadingTrivia": true,
                                "hasLeadingNewLine": true,
                                "hasTrailingTrivia": true,
                                "leadingTrivia": [
                                    {
                                        "kind": "NewLineTrivia",
                                        "text": "\r\n"
                                    },
                                    {
                                        "kind": "WhitespaceTrivia",
                                        "text": "        "
                                    }
                                ],
                                "trailingTrivia": [
                                    {
                                        "kind": "WhitespaceTrivia",
                                        "text": " "
                                    }
                                ]
                            },
                            "expression": {
                                "kind": "LogicalNotExpression",
                                "fullStart": 922,
                                "fullEnd": 949,
                                "start": 922,
                                "end": 949,
                                "fullWidth": 27,
                                "width": 27,
                                "operatorToken": {
                                    "kind": "ExclamationToken",
                                    "fullStart": 922,
                                    "fullEnd": 923,
                                    "start": 922,
                                    "end": 923,
                                    "fullWidth": 1,
                                    "width": 1,
                                    "text": "!",
                                    "value": "!",
                                    "valueText": "!"
                                },
                                "operand": {
                                    "kind": "InvocationExpression",
                                    "fullStart": 923,
                                    "fullEnd": 949,
                                    "start": 923,
                                    "end": 949,
                                    "fullWidth": 26,
                                    "width": 26,
                                    "expression": {
                                        "kind": "MemberAccessExpression",
                                        "fullStart": 923,
                                        "fullEnd": 941,
                                        "start": 923,
                                        "end": 941,
                                        "fullWidth": 18,
                                        "width": 18,
                                        "expression": {
                                            "kind": "IdentifierName",
                                            "fullStart": 923,
                                            "fullEnd": 926,
                                            "start": 923,
                                            "end": 926,
                                            "fullWidth": 3,
                                            "width": 3,
                                            "text": "obj",
                                            "value": "obj",
                                            "valueText": "obj"
                                        },
                                        "dotToken": {
                                            "kind": "DotToken",
                                            "fullStart": 926,
                                            "fullEnd": 927,
                                            "start": 926,
                                            "end": 927,
                                            "fullWidth": 1,
                                            "width": 1,
                                            "text": ".",
                                            "value": ".",
                                            "valueText": "."
                                        },
                                        "name": {
                                            "kind": "IdentifierName",
                                            "fullStart": 927,
                                            "fullEnd": 941,
                                            "start": 927,
                                            "end": 941,
                                            "fullWidth": 14,
                                            "width": 14,
                                            "text": "hasOwnProperty",
                                            "value": "hasOwnProperty",
                                            "valueText": "hasOwnProperty"
                                        }
                                    },
                                    "argumentList": {
                                        "kind": "ArgumentList",
                                        "fullStart": 941,
                                        "fullEnd": 949,
                                        "start": 941,
                                        "end": 949,
                                        "fullWidth": 8,
                                        "width": 8,
                                        "openParenToken": {
                                            "kind": "OpenParenToken",
                                            "fullStart": 941,
                                            "fullEnd": 942,
                                            "start": 941,
                                            "end": 942,
                                            "fullWidth": 1,
                                            "width": 1,
                                            "text": "(",
                                            "value": "(",
                                            "valueText": "("
                                        },
                                        "arguments": [
                                            {
                                                "kind": "StringLiteral",
                                                "fullStart": 942,
                                                "fullEnd": 948,
                                                "start": 942,
                                                "end": 948,
                                                "fullWidth": 6,
                                                "width": 6,
                                                "text": "\"prop\"",
                                                "value": "prop",
                                                "valueText": "prop"
                                            }
                                        ],
                                        "closeParenToken": {
                                            "kind": "CloseParenToken",
                                            "fullStart": 948,
                                            "fullEnd": 949,
                                            "start": 948,
                                            "end": 949,
                                            "fullWidth": 1,
                                            "width": 1,
                                            "text": ")",
                                            "value": ")",
                                            "valueText": ")"
                                        }
                                    }
                                }
                            },
                            "semicolonToken": {
                                "kind": "SemicolonToken",
                                "fullStart": 949,
                                "fullEnd": 952,
                                "start": 949,
                                "end": 950,
                                "fullWidth": 3,
                                "width": 1,
                                "text": ";",
                                "value": ";",
                                "valueText": ";",
                                "hasTrailingTrivia": true,
                                "hasTrailingNewLine": true,
                                "trailingTrivia": [
                                    {
                                        "kind": "NewLineTrivia",
                                        "text": "\r\n"
                                    }
                                ]
                            }
                        }
                    ],
                    "closeBraceToken": {
                        "kind": "CloseBraceToken",
                        "fullStart": 952,
                        "fullEnd": 959,
                        "start": 956,
                        "end": 957,
                        "fullWidth": 7,
                        "width": 1,
                        "text": "}",
                        "value": "}",
                        "valueText": "}",
                        "hasLeadingTrivia": true,
                        "hasTrailingTrivia": true,
                        "hasTrailingNewLine": true,
                        "leadingTrivia": [
                            {
                                "kind": "WhitespaceTrivia",
                                "text": "    "
                            }
                        ],
                        "trailingTrivia": [
                            {
                                "kind": "NewLineTrivia",
                                "text": "\r\n"
                            }
                        ]
                    }
                }
            },
            {
                "kind": "ExpressionStatement",
                "fullStart": 959,
                "fullEnd": 983,
                "start": 959,
                "end": 981,
                "fullWidth": 24,
                "width": 22,
                "expression": {
                    "kind": "InvocationExpression",
                    "fullStart": 959,
                    "fullEnd": 980,
                    "start": 959,
                    "end": 980,
                    "fullWidth": 21,
                    "width": 21,
                    "expression": {
                        "kind": "IdentifierName",
                        "fullStart": 959,
                        "fullEnd": 970,
                        "start": 959,
                        "end": 970,
                        "fullWidth": 11,
                        "width": 11,
                        "text": "runTestCase",
                        "value": "runTestCase",
                        "valueText": "runTestCase"
                    },
                    "argumentList": {
                        "kind": "ArgumentList",
                        "fullStart": 970,
                        "fullEnd": 980,
                        "start": 970,
                        "end": 980,
                        "fullWidth": 10,
                        "width": 10,
                        "openParenToken": {
                            "kind": "OpenParenToken",
                            "fullStart": 970,
                            "fullEnd": 971,
                            "start": 970,
                            "end": 971,
                            "fullWidth": 1,
                            "width": 1,
                            "text": "(",
                            "value": "(",
                            "valueText": "("
                        },
                        "arguments": [
                            {
                                "kind": "IdentifierName",
                                "fullStart": 971,
                                "fullEnd": 979,
                                "start": 971,
                                "end": 979,
                                "fullWidth": 8,
                                "width": 8,
                                "text": "testcase",
                                "value": "testcase",
                                "valueText": "testcase"
                            }
                        ],
                        "closeParenToken": {
                            "kind": "CloseParenToken",
                            "fullStart": 979,
                            "fullEnd": 980,
                            "start": 979,
                            "end": 980,
                            "fullWidth": 1,
                            "width": 1,
                            "text": ")",
                            "value": ")",
                            "valueText": ")"
                        }
                    }
                },
                "semicolonToken": {
                    "kind": "SemicolonToken",
                    "fullStart": 980,
                    "fullEnd": 983,
                    "start": 980,
                    "end": 981,
                    "fullWidth": 3,
                    "width": 1,
                    "text": ";",
                    "value": ";",
                    "valueText": ";",
                    "hasTrailingTrivia": true,
                    "hasTrailingNewLine": true,
                    "trailingTrivia": [
                        {
                            "kind": "NewLineTrivia",
                            "text": "\r\n"
                        }
                    ]
                }
            }
        ],
        "endOfFileToken": {
            "kind": "EndOfFileToken",
            "fullStart": 983,
            "fullEnd": 983,
            "start": 983,
            "end": 983,
            "fullWidth": 0,
            "width": 0,
            "text": ""
        }
    },
    "lineMap": {
        "lineStarts": [
            0,
            67,
            152,
            232,
            308,
            380,
            385,
            437,
            554,
            559,
            561,
            563,
            586,
            588,
            611,
            613,
            638,
            640,
            688,
            712,
            742,
            755,
            757,
            793,
            825,
            857,
            859,
            905,
            907,
            952,
            959,
            983
        ],
        "length": 983
    }
}<|MERGE_RESOLUTION|>--- conflicted
+++ resolved
@@ -250,12 +250,8 @@
                                         "start": 600,
                                         "end": 608,
                                         "fullWidth": 8,
-<<<<<<< HEAD
                                         "width": 8,
-                                        "identifier": {
-=======
                                         "propertyName": {
->>>>>>> 85e84683
                                             "kind": "IdentifierName",
                                             "fullStart": 600,
                                             "fullEnd": 604,
@@ -416,12 +412,8 @@
                                         "start": 625,
                                         "end": 635,
                                         "fullWidth": 10,
-<<<<<<< HEAD
                                         "width": 10,
-                                        "identifier": {
-=======
                                         "propertyName": {
->>>>>>> 85e84683
                                             "kind": "IdentifierName",
                                             "fullStart": 625,
                                             "fullEnd": 631,
@@ -992,12 +984,8 @@
                                         "start": 769,
                                         "end": 790,
                                         "fullWidth": 21,
-<<<<<<< HEAD
                                         "width": 21,
-                                        "identifier": {
-=======
                                         "propertyName": {
->>>>>>> 85e84683
                                             "kind": "IdentifierName",
                                             "fullStart": 769,
                                             "fullEnd": 773,
@@ -1366,12 +1354,8 @@
                                         "start": 837,
                                         "end": 854,
                                         "fullWidth": 17,
-<<<<<<< HEAD
                                         "width": 17,
-                                        "identifier": {
-=======
                                         "propertyName": {
->>>>>>> 85e84683
                                             "kind": "IdentifierName",
                                             "fullStart": 837,
                                             "fullEnd": 843,
