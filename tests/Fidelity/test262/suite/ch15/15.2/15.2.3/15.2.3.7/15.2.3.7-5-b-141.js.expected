--- conflicted
+++ resolved
@@ -245,12 +245,8 @@
                                         "start": 606,
                                         "end": 614,
                                         "fullWidth": 8,
-<<<<<<< HEAD
                                         "width": 8,
-                                        "identifier": {
-=======
                                         "propertyName": {
->>>>>>> 85e84683
                                             "kind": "IdentifierName",
                                             "fullStart": 606,
                                             "fullEnd": 610,
@@ -411,12 +407,8 @@
                                         "start": 631,
                                         "end": 680,
                                         "fullWidth": 49,
-<<<<<<< HEAD
                                         "width": 49,
-                                        "identifier": {
-=======
                                         "propertyName": {
->>>>>>> 85e84683
                                             "kind": "IdentifierName",
                                             "fullStart": 631,
                                             "fullEnd": 637,
@@ -660,12 +652,8 @@
                                         "start": 697,
                                         "end": 718,
                                         "fullWidth": 21,
-<<<<<<< HEAD
                                         "width": 21,
-                                        "identifier": {
-=======
                                         "propertyName": {
->>>>>>> 85e84683
                                             "kind": "IdentifierName",
                                             "fullStart": 697,
                                             "fullEnd": 701,
@@ -1039,12 +1027,8 @@
                                         "start": 767,
                                         "end": 786,
                                         "fullWidth": 19,
-<<<<<<< HEAD
                                         "width": 19,
-                                        "identifier": {
-=======
                                         "propertyName": {
->>>>>>> 85e84683
                                             "kind": "IdentifierName",
                                             "fullStart": 767,
                                             "fullEnd": 775,
