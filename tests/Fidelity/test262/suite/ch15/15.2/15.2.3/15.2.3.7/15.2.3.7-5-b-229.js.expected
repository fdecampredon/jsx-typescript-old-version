{
    "isDeclaration": false,
    "languageVersion": "EcmaScript5",
    "parseOptions": {
        "allowAutomaticSemicolonInsertion": true
    },
    "sourceUnit": {
        "kind": "SourceUnit",
        "fullStart": 0,
        "fullEnd": 1084,
        "start": 566,
        "end": 1084,
        "fullWidth": 1084,
        "width": 518,
        "isIncrementallyUnusable": true,
        "moduleElements": [
            {
                "kind": "FunctionDeclaration",
                "fullStart": 0,
                "fullEnd": 1060,
                "start": 566,
                "end": 1058,
                "fullWidth": 1060,
                "width": 492,
                "isIncrementallyUnusable": true,
                "modifiers": [],
                "functionKeyword": {
                    "kind": "FunctionKeyword",
                    "fullStart": 0,
                    "fullEnd": 575,
                    "start": 566,
                    "end": 574,
                    "fullWidth": 575,
                    "width": 8,
                    "text": "function",
                    "value": "function",
                    "valueText": "function",
                    "hasLeadingTrivia": true,
                    "hasLeadingComment": true,
                    "hasLeadingNewLine": true,
                    "hasTrailingTrivia": true,
                    "leadingTrivia": [
                        {
                            "kind": "SingleLineCommentTrivia",
                            "text": "/// Copyright (c) 2012 Ecma International.  All rights reserved. "
                        },
                        {
                            "kind": "NewLineTrivia",
                            "text": "\r\n"
                        },
                        {
                            "kind": "SingleLineCommentTrivia",
                            "text": "/// Ecma International makes this code available under the terms and conditions set"
                        },
                        {
                            "kind": "NewLineTrivia",
                            "text": "\r\n"
                        },
                        {
                            "kind": "SingleLineCommentTrivia",
                            "text": "/// forth on http://hg.ecmascript.org/tests/test262/raw-file/tip/LICENSE (the "
                        },
                        {
                            "kind": "NewLineTrivia",
                            "text": "\r\n"
                        },
                        {
                            "kind": "SingleLineCommentTrivia",
                            "text": "/// \"Use Terms\").   Any redistribution of this code must retain the above "
                        },
                        {
                            "kind": "NewLineTrivia",
                            "text": "\r\n"
                        },
                        {
                            "kind": "SingleLineCommentTrivia",
                            "text": "/// copyright and this notice and otherwise comply with the Use Terms."
                        },
                        {
                            "kind": "NewLineTrivia",
                            "text": "\r\n"
                        },
                        {
                            "kind": "MultiLineCommentTrivia",
                            "text": "/**\r\n * @path ch15/15.2/15.2.3/15.2.3.7/15.2.3.7-5-b-229.js\r\n * @description Object.defineProperties - 'set' property of 'descObj' is inherited data property (8.10.5 step 8.a)\r\n */"
                        },
                        {
                            "kind": "NewLineTrivia",
                            "text": "\r\n"
                        },
                        {
                            "kind": "NewLineTrivia",
                            "text": "\r\n"
                        },
                        {
                            "kind": "NewLineTrivia",
                            "text": "\r\n"
                        }
                    ],
                    "trailingTrivia": [
                        {
                            "kind": "WhitespaceTrivia",
                            "text": " "
                        }
                    ]
                },
                "identifier": {
                    "kind": "IdentifierName",
                    "fullStart": 575,
                    "fullEnd": 583,
                    "start": 575,
                    "end": 583,
                    "fullWidth": 8,
                    "width": 8,
                    "text": "testcase",
                    "value": "testcase",
                    "valueText": "testcase"
                },
                "callSignature": {
                    "kind": "CallSignature",
                    "fullStart": 583,
                    "fullEnd": 586,
                    "start": 583,
                    "end": 585,
                    "fullWidth": 3,
                    "width": 2,
                    "parameterList": {
                        "kind": "ParameterList",
                        "fullStart": 583,
                        "fullEnd": 586,
                        "start": 583,
                        "end": 585,
                        "fullWidth": 3,
                        "width": 2,
                        "openParenToken": {
                            "kind": "OpenParenToken",
                            "fullStart": 583,
                            "fullEnd": 584,
                            "start": 583,
                            "end": 584,
                            "fullWidth": 1,
                            "width": 1,
                            "text": "(",
                            "value": "(",
                            "valueText": "("
                        },
                        "parameters": [],
                        "closeParenToken": {
                            "kind": "CloseParenToken",
                            "fullStart": 584,
                            "fullEnd": 586,
                            "start": 584,
                            "end": 585,
                            "fullWidth": 2,
                            "width": 1,
                            "text": ")",
                            "value": ")",
                            "valueText": ")",
                            "hasTrailingTrivia": true,
                            "trailingTrivia": [
                                {
                                    "kind": "WhitespaceTrivia",
                                    "text": " "
                                }
                            ]
                        }
                    }
                },
                "block": {
                    "kind": "Block",
                    "fullStart": 586,
                    "fullEnd": 1060,
                    "start": 586,
                    "end": 1058,
                    "fullWidth": 474,
                    "width": 472,
                    "isIncrementallyUnusable": true,
                    "openBraceToken": {
                        "kind": "OpenBraceToken",
                        "fullStart": 586,
                        "fullEnd": 589,
                        "start": 586,
                        "end": 587,
                        "fullWidth": 3,
                        "width": 1,
                        "text": "{",
                        "value": "{",
                        "valueText": "{",
                        "hasTrailingTrivia": true,
                        "hasTrailingNewLine": true,
                        "trailingTrivia": [
                            {
                                "kind": "NewLineTrivia",
                                "text": "\r\n"
                            }
                        ]
                    },
                    "statements": [
                        {
                            "kind": "VariableStatement",
                            "fullStart": 589,
                            "fullEnd": 617,
                            "start": 597,
                            "end": 615,
                            "fullWidth": 28,
                            "width": 18,
                            "modifiers": [],
                            "variableDeclaration": {
                                "kind": "VariableDeclaration",
                                "fullStart": 589,
                                "fullEnd": 614,
                                "start": 597,
                                "end": 614,
                                "fullWidth": 25,
                                "width": 17,
                                "varKeyword": {
                                    "kind": "VarKeyword",
                                    "fullStart": 589,
                                    "fullEnd": 601,
                                    "start": 597,
                                    "end": 600,
                                    "fullWidth": 12,
                                    "width": 3,
                                    "text": "var",
                                    "value": "var",
                                    "valueText": "var",
                                    "hasLeadingTrivia": true,
                                    "hasTrailingTrivia": true,
                                    "leadingTrivia": [
                                        {
                                            "kind": "WhitespaceTrivia",
                                            "text": "        "
                                        }
                                    ],
                                    "trailingTrivia": [
                                        {
                                            "kind": "WhitespaceTrivia",
                                            "text": " "
                                        }
                                    ]
                                },
                                "variableDeclarators": [
                                    {
                                        "kind": "VariableDeclarator",
                                        "fullStart": 601,
                                        "fullEnd": 614,
                                        "start": 601,
                                        "end": 614,
                                        "fullWidth": 13,
                                        "width": 13,
                                        "identifier": {
                                            "kind": "IdentifierName",
                                            "fullStart": 601,
                                            "fullEnd": 606,
                                            "start": 601,
                                            "end": 605,
                                            "fullWidth": 5,
                                            "width": 4,
                                            "text": "data",
                                            "value": "data",
                                            "valueText": "data",
                                            "hasTrailingTrivia": true,
                                            "trailingTrivia": [
                                                {
                                                    "kind": "WhitespaceTrivia",
                                                    "text": " "
                                                }
                                            ]
                                        },
                                        "equalsValueClause": {
                                            "kind": "EqualsValueClause",
                                            "fullStart": 606,
                                            "fullEnd": 614,
                                            "start": 606,
                                            "end": 614,
                                            "fullWidth": 8,
                                            "width": 8,
                                            "equalsToken": {
                                                "kind": "EqualsToken",
                                                "fullStart": 606,
                                                "fullEnd": 608,
                                                "start": 606,
                                                "end": 607,
                                                "fullWidth": 2,
                                                "width": 1,
                                                "text": "=",
                                                "value": "=",
                                                "valueText": "=",
                                                "hasTrailingTrivia": true,
                                                "trailingTrivia": [
                                                    {
                                                        "kind": "WhitespaceTrivia",
                                                        "text": " "
                                                    }
                                                ]
                                            },
                                            "value": {
                                                "kind": "StringLiteral",
                                                "fullStart": 608,
                                                "fullEnd": 614,
                                                "start": 608,
                                                "end": 614,
                                                "fullWidth": 6,
                                                "width": 6,
                                                "text": "\"data\"",
                                                "value": "data",
                                                "valueText": "data"
                                            }
                                        }
                                    }
                                ]
                            },
                            "semicolonToken": {
                                "kind": "SemicolonToken",
                                "fullStart": 614,
                                "fullEnd": 617,
                                "start": 614,
                                "end": 615,
                                "fullWidth": 3,
                                "width": 1,
                                "text": ";",
                                "value": ";",
                                "valueText": ";",
                                "hasTrailingTrivia": true,
                                "hasTrailingNewLine": true,
                                "trailingTrivia": [
                                    {
                                        "kind": "NewLineTrivia",
                                        "text": "\r\n"
                                    }
                                ]
                            }
                        },
                        {
                            "kind": "VariableStatement",
                            "fullStart": 617,
                            "fullEnd": 735,
                            "start": 625,
                            "end": 733,
                            "fullWidth": 118,
                            "width": 108,
                            "isIncrementallyUnusable": true,
                            "modifiers": [],
                            "variableDeclaration": {
                                "kind": "VariableDeclaration",
                                "fullStart": 617,
                                "fullEnd": 732,
                                "start": 625,
                                "end": 732,
                                "fullWidth": 115,
                                "width": 107,
                                "isIncrementallyUnusable": true,
                                "varKeyword": {
                                    "kind": "VarKeyword",
                                    "fullStart": 617,
                                    "fullEnd": 629,
                                    "start": 625,
                                    "end": 628,
                                    "fullWidth": 12,
                                    "width": 3,
                                    "text": "var",
                                    "value": "var",
                                    "valueText": "var",
                                    "hasLeadingTrivia": true,
                                    "hasTrailingTrivia": true,
                                    "leadingTrivia": [
                                        {
                                            "kind": "WhitespaceTrivia",
                                            "text": "        "
                                        }
                                    ],
                                    "trailingTrivia": [
                                        {
                                            "kind": "WhitespaceTrivia",
                                            "text": " "
                                        }
                                    ]
                                },
                                "variableDeclarators": [
                                    {
                                        "kind": "VariableDeclarator",
                                        "fullStart": 629,
                                        "fullEnd": 732,
                                        "start": 629,
                                        "end": 732,
                                        "fullWidth": 103,
                                        "width": 103,
                                        "isIncrementallyUnusable": true,
                                        "identifier": {
                                            "kind": "IdentifierName",
                                            "fullStart": 629,
                                            "fullEnd": 635,
                                            "start": 629,
                                            "end": 634,
                                            "fullWidth": 6,
                                            "width": 5,
                                            "text": "proto",
                                            "value": "proto",
                                            "valueText": "proto",
                                            "hasTrailingTrivia": true,
                                            "trailingTrivia": [
                                                {
                                                    "kind": "WhitespaceTrivia",
                                                    "text": " "
                                                }
                                            ]
                                        },
                                        "equalsValueClause": {
                                            "kind": "EqualsValueClause",
                                            "fullStart": 635,
                                            "fullEnd": 732,
                                            "start": 635,
                                            "end": 732,
                                            "fullWidth": 97,
                                            "width": 97,
                                            "isIncrementallyUnusable": true,
                                            "equalsToken": {
                                                "kind": "EqualsToken",
                                                "fullStart": 635,
                                                "fullEnd": 637,
                                                "start": 635,
                                                "end": 636,
                                                "fullWidth": 2,
                                                "width": 1,
                                                "text": "=",
                                                "value": "=",
                                                "valueText": "=",
                                                "hasTrailingTrivia": true,
                                                "trailingTrivia": [
                                                    {
                                                        "kind": "WhitespaceTrivia",
                                                        "text": " "
                                                    }
                                                ]
                                            },
                                            "value": {
                                                "kind": "ObjectLiteralExpression",
                                                "fullStart": 637,
                                                "fullEnd": 732,
                                                "start": 637,
                                                "end": 732,
                                                "fullWidth": 95,
                                                "width": 95,
                                                "isIncrementallyUnusable": true,
                                                "openBraceToken": {
                                                    "kind": "OpenBraceToken",
                                                    "fullStart": 637,
                                                    "fullEnd": 640,
                                                    "start": 637,
                                                    "end": 638,
                                                    "fullWidth": 3,
                                                    "width": 1,
                                                    "text": "{",
                                                    "value": "{",
                                                    "valueText": "{",
                                                    "hasTrailingTrivia": true,
                                                    "hasTrailingNewLine": true,
                                                    "trailingTrivia": [
                                                        {
                                                            "kind": "NewLineTrivia",
                                                            "text": "\r\n"
                                                        }
                                                    ]
                                                },
                                                "propertyAssignments": [
                                                    {
                                                        "kind": "SimplePropertyAssignment",
                                                        "fullStart": 640,
                                                        "fullEnd": 723,
                                                        "start": 652,
                                                        "end": 721,
                                                        "fullWidth": 83,
                                                        "width": 69,
                                                        "isIncrementallyUnusable": true,
                                                        "propertyName": {
                                                            "kind": "IdentifierName",
                                                            "fullStart": 640,
                                                            "fullEnd": 655,
                                                            "start": 652,
                                                            "end": 655,
                                                            "fullWidth": 15,
                                                            "width": 3,
                                                            "text": "set",
                                                            "value": "set",
                                                            "valueText": "set",
                                                            "hasLeadingTrivia": true,
                                                            "leadingTrivia": [
                                                                {
                                                                    "kind": "WhitespaceTrivia",
                                                                    "text": "            "
                                                                }
                                                            ]
                                                        },
                                                        "colonToken": {
                                                            "kind": "ColonToken",
                                                            "fullStart": 655,
                                                            "fullEnd": 657,
                                                            "start": 655,
                                                            "end": 656,
                                                            "fullWidth": 2,
                                                            "width": 1,
                                                            "text": ":",
                                                            "value": ":",
                                                            "valueText": ":",
                                                            "hasTrailingTrivia": true,
                                                            "trailingTrivia": [
                                                                {
                                                                    "kind": "WhitespaceTrivia",
                                                                    "text": " "
                                                                }
                                                            ]
                                                        },
                                                        "expression": {
                                                            "kind": "FunctionExpression",
                                                            "fullStart": 657,
                                                            "fullEnd": 723,
                                                            "start": 657,
                                                            "end": 721,
                                                            "fullWidth": 66,
                                                            "width": 64,
                                                            "functionKeyword": {
                                                                "kind": "FunctionKeyword",
                                                                "fullStart": 657,
                                                                "fullEnd": 666,
                                                                "start": 657,
                                                                "end": 665,
                                                                "fullWidth": 9,
                                                                "width": 8,
                                                                "text": "function",
                                                                "value": "function",
                                                                "valueText": "function",
                                                                "hasTrailingTrivia": true,
                                                                "trailingTrivia": [
                                                                    {
                                                                        "kind": "WhitespaceTrivia",
                                                                        "text": " "
                                                                    }
                                                                ]
                                                            },
                                                            "callSignature": {
                                                                "kind": "CallSignature",
                                                                "fullStart": 666,
                                                                "fullEnd": 674,
                                                                "start": 666,
                                                                "end": 673,
                                                                "fullWidth": 8,
                                                                "width": 7,
                                                                "parameterList": {
                                                                    "kind": "ParameterList",
                                                                    "fullStart": 666,
                                                                    "fullEnd": 674,
                                                                    "start": 666,
                                                                    "end": 673,
                                                                    "fullWidth": 8,
                                                                    "width": 7,
                                                                    "openParenToken": {
                                                                        "kind": "OpenParenToken",
                                                                        "fullStart": 666,
                                                                        "fullEnd": 667,
                                                                        "start": 666,
                                                                        "end": 667,
                                                                        "fullWidth": 1,
                                                                        "width": 1,
                                                                        "text": "(",
                                                                        "value": "(",
                                                                        "valueText": "("
                                                                    },
                                                                    "parameters": [
                                                                        {
                                                                            "kind": "Parameter",
                                                                            "fullStart": 667,
                                                                            "fullEnd": 672,
                                                                            "start": 667,
                                                                            "end": 672,
                                                                            "fullWidth": 5,
<<<<<<< HEAD
                                                                            "width": 5,
=======
                                                                            "modifiers": [],
>>>>>>> e3c38734
                                                                            "identifier": {
                                                                                "kind": "IdentifierName",
                                                                                "fullStart": 667,
                                                                                "fullEnd": 672,
                                                                                "start": 667,
                                                                                "end": 672,
                                                                                "fullWidth": 5,
                                                                                "width": 5,
                                                                                "text": "value",
                                                                                "value": "value",
                                                                                "valueText": "value"
                                                                            }
                                                                        }
                                                                    ],
                                                                    "closeParenToken": {
                                                                        "kind": "CloseParenToken",
                                                                        "fullStart": 672,
                                                                        "fullEnd": 674,
                                                                        "start": 672,
                                                                        "end": 673,
                                                                        "fullWidth": 2,
                                                                        "width": 1,
                                                                        "text": ")",
                                                                        "value": ")",
                                                                        "valueText": ")",
                                                                        "hasTrailingTrivia": true,
                                                                        "trailingTrivia": [
                                                                            {
                                                                                "kind": "WhitespaceTrivia",
                                                                                "text": " "
                                                                            }
                                                                        ]
                                                                    }
                                                                }
                                                            },
                                                            "block": {
                                                                "kind": "Block",
                                                                "fullStart": 674,
                                                                "fullEnd": 723,
                                                                "start": 674,
                                                                "end": 721,
                                                                "fullWidth": 49,
                                                                "width": 47,
                                                                "openBraceToken": {
                                                                    "kind": "OpenBraceToken",
                                                                    "fullStart": 674,
                                                                    "fullEnd": 677,
                                                                    "start": 674,
                                                                    "end": 675,
                                                                    "fullWidth": 3,
                                                                    "width": 1,
                                                                    "text": "{",
                                                                    "value": "{",
                                                                    "valueText": "{",
                                                                    "hasTrailingTrivia": true,
                                                                    "hasTrailingNewLine": true,
                                                                    "trailingTrivia": [
                                                                        {
                                                                            "kind": "NewLineTrivia",
                                                                            "text": "\r\n"
                                                                        }
                                                                    ]
                                                                },
                                                                "statements": [
                                                                    {
                                                                        "kind": "ExpressionStatement",
                                                                        "fullStart": 677,
                                                                        "fullEnd": 708,
                                                                        "start": 693,
                                                                        "end": 706,
                                                                        "fullWidth": 31,
                                                                        "width": 13,
                                                                        "expression": {
                                                                            "kind": "AssignmentExpression",
                                                                            "fullStart": 677,
                                                                            "fullEnd": 705,
                                                                            "start": 693,
                                                                            "end": 705,
                                                                            "fullWidth": 28,
                                                                            "width": 12,
                                                                            "left": {
                                                                                "kind": "IdentifierName",
                                                                                "fullStart": 677,
                                                                                "fullEnd": 698,
                                                                                "start": 693,
                                                                                "end": 697,
                                                                                "fullWidth": 21,
                                                                                "width": 4,
                                                                                "text": "data",
                                                                                "value": "data",
                                                                                "valueText": "data",
                                                                                "hasLeadingTrivia": true,
                                                                                "hasTrailingTrivia": true,
                                                                                "leadingTrivia": [
                                                                                    {
                                                                                        "kind": "WhitespaceTrivia",
                                                                                        "text": "                "
                                                                                    }
                                                                                ],
                                                                                "trailingTrivia": [
                                                                                    {
                                                                                        "kind": "WhitespaceTrivia",
                                                                                        "text": " "
                                                                                    }
                                                                                ]
                                                                            },
                                                                            "operatorToken": {
                                                                                "kind": "EqualsToken",
                                                                                "fullStart": 698,
                                                                                "fullEnd": 700,
                                                                                "start": 698,
                                                                                "end": 699,
                                                                                "fullWidth": 2,
                                                                                "width": 1,
                                                                                "text": "=",
                                                                                "value": "=",
                                                                                "valueText": "=",
                                                                                "hasTrailingTrivia": true,
                                                                                "trailingTrivia": [
                                                                                    {
                                                                                        "kind": "WhitespaceTrivia",
                                                                                        "text": " "
                                                                                    }
                                                                                ]
                                                                            },
                                                                            "right": {
                                                                                "kind": "IdentifierName",
                                                                                "fullStart": 700,
                                                                                "fullEnd": 705,
                                                                                "start": 700,
                                                                                "end": 705,
                                                                                "fullWidth": 5,
                                                                                "width": 5,
                                                                                "text": "value",
                                                                                "value": "value",
                                                                                "valueText": "value"
                                                                            }
                                                                        },
                                                                        "semicolonToken": {
                                                                            "kind": "SemicolonToken",
                                                                            "fullStart": 705,
                                                                            "fullEnd": 708,
                                                                            "start": 705,
                                                                            "end": 706,
                                                                            "fullWidth": 3,
                                                                            "width": 1,
                                                                            "text": ";",
                                                                            "value": ";",
                                                                            "valueText": ";",
                                                                            "hasTrailingTrivia": true,
                                                                            "hasTrailingNewLine": true,
                                                                            "trailingTrivia": [
                                                                                {
                                                                                    "kind": "NewLineTrivia",
                                                                                    "text": "\r\n"
                                                                                }
                                                                            ]
                                                                        }
                                                                    }
                                                                ],
                                                                "closeBraceToken": {
                                                                    "kind": "CloseBraceToken",
                                                                    "fullStart": 708,
                                                                    "fullEnd": 723,
                                                                    "start": 720,
                                                                    "end": 721,
                                                                    "fullWidth": 15,
                                                                    "width": 1,
                                                                    "text": "}",
                                                                    "value": "}",
                                                                    "valueText": "}",
                                                                    "hasLeadingTrivia": true,
                                                                    "hasTrailingTrivia": true,
                                                                    "hasTrailingNewLine": true,
                                                                    "leadingTrivia": [
                                                                        {
                                                                            "kind": "WhitespaceTrivia",
                                                                            "text": "            "
                                                                        }
                                                                    ],
                                                                    "trailingTrivia": [
                                                                        {
                                                                            "kind": "NewLineTrivia",
                                                                            "text": "\r\n"
                                                                        }
                                                                    ]
                                                                }
                                                            }
                                                        }
                                                    }
                                                ],
                                                "closeBraceToken": {
                                                    "kind": "CloseBraceToken",
                                                    "fullStart": 723,
                                                    "fullEnd": 732,
                                                    "start": 731,
                                                    "end": 732,
                                                    "fullWidth": 9,
                                                    "width": 1,
                                                    "text": "}",
                                                    "value": "}",
                                                    "valueText": "}",
                                                    "hasLeadingTrivia": true,
                                                    "leadingTrivia": [
                                                        {
                                                            "kind": "WhitespaceTrivia",
                                                            "text": "        "
                                                        }
                                                    ]
                                                }
                                            }
                                        }
                                    }
                                ]
                            },
                            "semicolonToken": {
                                "kind": "SemicolonToken",
                                "fullStart": 732,
                                "fullEnd": 735,
                                "start": 732,
                                "end": 733,
                                "fullWidth": 3,
                                "width": 1,
                                "text": ";",
                                "value": ";",
                                "valueText": ";",
                                "hasTrailingTrivia": true,
                                "hasTrailingNewLine": true,
                                "trailingTrivia": [
                                    {
                                        "kind": "NewLineTrivia",
                                        "text": "\r\n"
                                    }
                                ]
                            }
                        },
                        {
                            "kind": "VariableStatement",
                            "fullStart": 735,
                            "fullEnd": 773,
                            "start": 745,
                            "end": 771,
                            "fullWidth": 38,
                            "width": 26,
                            "modifiers": [],
                            "variableDeclaration": {
                                "kind": "VariableDeclaration",
                                "fullStart": 735,
                                "fullEnd": 770,
                                "start": 745,
                                "end": 770,
                                "fullWidth": 35,
                                "width": 25,
                                "varKeyword": {
                                    "kind": "VarKeyword",
                                    "fullStart": 735,
                                    "fullEnd": 749,
                                    "start": 745,
                                    "end": 748,
                                    "fullWidth": 14,
                                    "width": 3,
                                    "text": "var",
                                    "value": "var",
                                    "valueText": "var",
                                    "hasLeadingTrivia": true,
                                    "hasLeadingNewLine": true,
                                    "hasTrailingTrivia": true,
                                    "leadingTrivia": [
                                        {
                                            "kind": "NewLineTrivia",
                                            "text": "\r\n"
                                        },
                                        {
                                            "kind": "WhitespaceTrivia",
                                            "text": "        "
                                        }
                                    ],
                                    "trailingTrivia": [
                                        {
                                            "kind": "WhitespaceTrivia",
                                            "text": " "
                                        }
                                    ]
                                },
                                "variableDeclarators": [
                                    {
                                        "kind": "VariableDeclarator",
                                        "fullStart": 749,
                                        "fullEnd": 770,
                                        "start": 749,
                                        "end": 770,
                                        "fullWidth": 21,
                                        "width": 21,
                                        "identifier": {
                                            "kind": "IdentifierName",
                                            "fullStart": 749,
                                            "fullEnd": 753,
                                            "start": 749,
                                            "end": 752,
                                            "fullWidth": 4,
                                            "width": 3,
                                            "text": "Con",
                                            "value": "Con",
                                            "valueText": "Con",
                                            "hasTrailingTrivia": true,
                                            "trailingTrivia": [
                                                {
                                                    "kind": "WhitespaceTrivia",
                                                    "text": " "
                                                }
                                            ]
                                        },
                                        "equalsValueClause": {
                                            "kind": "EqualsValueClause",
                                            "fullStart": 753,
                                            "fullEnd": 770,
                                            "start": 753,
                                            "end": 770,
                                            "fullWidth": 17,
                                            "width": 17,
                                            "equalsToken": {
                                                "kind": "EqualsToken",
                                                "fullStart": 753,
                                                "fullEnd": 755,
                                                "start": 753,
                                                "end": 754,
                                                "fullWidth": 2,
                                                "width": 1,
                                                "text": "=",
                                                "value": "=",
                                                "valueText": "=",
                                                "hasTrailingTrivia": true,
                                                "trailingTrivia": [
                                                    {
                                                        "kind": "WhitespaceTrivia",
                                                        "text": " "
                                                    }
                                                ]
                                            },
                                            "value": {
                                                "kind": "FunctionExpression",
                                                "fullStart": 755,
                                                "fullEnd": 770,
                                                "start": 755,
                                                "end": 770,
                                                "fullWidth": 15,
                                                "width": 15,
                                                "functionKeyword": {
                                                    "kind": "FunctionKeyword",
                                                    "fullStart": 755,
                                                    "fullEnd": 764,
                                                    "start": 755,
                                                    "end": 763,
                                                    "fullWidth": 9,
                                                    "width": 8,
                                                    "text": "function",
                                                    "value": "function",
                                                    "valueText": "function",
                                                    "hasTrailingTrivia": true,
                                                    "trailingTrivia": [
                                                        {
                                                            "kind": "WhitespaceTrivia",
                                                            "text": " "
                                                        }
                                                    ]
                                                },
                                                "callSignature": {
                                                    "kind": "CallSignature",
                                                    "fullStart": 764,
                                                    "fullEnd": 767,
                                                    "start": 764,
                                                    "end": 766,
                                                    "fullWidth": 3,
                                                    "width": 2,
                                                    "parameterList": {
                                                        "kind": "ParameterList",
                                                        "fullStart": 764,
                                                        "fullEnd": 767,
                                                        "start": 764,
                                                        "end": 766,
                                                        "fullWidth": 3,
                                                        "width": 2,
                                                        "openParenToken": {
                                                            "kind": "OpenParenToken",
                                                            "fullStart": 764,
                                                            "fullEnd": 765,
                                                            "start": 764,
                                                            "end": 765,
                                                            "fullWidth": 1,
                                                            "width": 1,
                                                            "text": "(",
                                                            "value": "(",
                                                            "valueText": "("
                                                        },
                                                        "parameters": [],
                                                        "closeParenToken": {
                                                            "kind": "CloseParenToken",
                                                            "fullStart": 765,
                                                            "fullEnd": 767,
                                                            "start": 765,
                                                            "end": 766,
                                                            "fullWidth": 2,
                                                            "width": 1,
                                                            "text": ")",
                                                            "value": ")",
                                                            "valueText": ")",
                                                            "hasTrailingTrivia": true,
                                                            "trailingTrivia": [
                                                                {
                                                                    "kind": "WhitespaceTrivia",
                                                                    "text": " "
                                                                }
                                                            ]
                                                        }
                                                    }
                                                },
                                                "block": {
                                                    "kind": "Block",
                                                    "fullStart": 767,
                                                    "fullEnd": 770,
                                                    "start": 767,
                                                    "end": 770,
                                                    "fullWidth": 3,
                                                    "width": 3,
                                                    "openBraceToken": {
                                                        "kind": "OpenBraceToken",
                                                        "fullStart": 767,
                                                        "fullEnd": 769,
                                                        "start": 767,
                                                        "end": 768,
                                                        "fullWidth": 2,
                                                        "width": 1,
                                                        "text": "{",
                                                        "value": "{",
                                                        "valueText": "{",
                                                        "hasTrailingTrivia": true,
                                                        "trailingTrivia": [
                                                            {
                                                                "kind": "WhitespaceTrivia",
                                                                "text": " "
                                                            }
                                                        ]
                                                    },
                                                    "statements": [],
                                                    "closeBraceToken": {
                                                        "kind": "CloseBraceToken",
                                                        "fullStart": 769,
                                                        "fullEnd": 770,
                                                        "start": 769,
                                                        "end": 770,
                                                        "fullWidth": 1,
                                                        "width": 1,
                                                        "text": "}",
                                                        "value": "}",
                                                        "valueText": "}"
                                                    }
                                                }
                                            }
                                        }
                                    }
                                ]
                            },
                            "semicolonToken": {
                                "kind": "SemicolonToken",
                                "fullStart": 770,
                                "fullEnd": 773,
                                "start": 770,
                                "end": 771,
                                "fullWidth": 3,
                                "width": 1,
                                "text": ";",
                                "value": ";",
                                "valueText": ";",
                                "hasTrailingTrivia": true,
                                "hasTrailingNewLine": true,
                                "trailingTrivia": [
                                    {
                                        "kind": "NewLineTrivia",
                                        "text": "\r\n"
                                    }
                                ]
                            }
                        },
                        {
                            "kind": "ExpressionStatement",
                            "fullStart": 773,
                            "fullEnd": 805,
                            "start": 781,
                            "end": 803,
                            "fullWidth": 32,
                            "width": 22,
                            "expression": {
                                "kind": "AssignmentExpression",
                                "fullStart": 773,
                                "fullEnd": 802,
                                "start": 781,
                                "end": 802,
                                "fullWidth": 29,
                                "width": 21,
                                "left": {
                                    "kind": "MemberAccessExpression",
                                    "fullStart": 773,
                                    "fullEnd": 795,
                                    "start": 781,
                                    "end": 794,
                                    "fullWidth": 22,
                                    "width": 13,
                                    "expression": {
                                        "kind": "IdentifierName",
                                        "fullStart": 773,
                                        "fullEnd": 784,
                                        "start": 781,
                                        "end": 784,
                                        "fullWidth": 11,
                                        "width": 3,
                                        "text": "Con",
                                        "value": "Con",
                                        "valueText": "Con",
                                        "hasLeadingTrivia": true,
                                        "leadingTrivia": [
                                            {
                                                "kind": "WhitespaceTrivia",
                                                "text": "        "
                                            }
                                        ]
                                    },
                                    "dotToken": {
                                        "kind": "DotToken",
                                        "fullStart": 784,
                                        "fullEnd": 785,
                                        "start": 784,
                                        "end": 785,
                                        "fullWidth": 1,
                                        "width": 1,
                                        "text": ".",
                                        "value": ".",
                                        "valueText": "."
                                    },
                                    "name": {
                                        "kind": "IdentifierName",
                                        "fullStart": 785,
                                        "fullEnd": 795,
                                        "start": 785,
                                        "end": 794,
                                        "fullWidth": 10,
                                        "width": 9,
                                        "text": "prototype",
                                        "value": "prototype",
                                        "valueText": "prototype",
                                        "hasTrailingTrivia": true,
                                        "trailingTrivia": [
                                            {
                                                "kind": "WhitespaceTrivia",
                                                "text": " "
                                            }
                                        ]
                                    }
                                },
                                "operatorToken": {
                                    "kind": "EqualsToken",
                                    "fullStart": 795,
                                    "fullEnd": 797,
                                    "start": 795,
                                    "end": 796,
                                    "fullWidth": 2,
                                    "width": 1,
                                    "text": "=",
                                    "value": "=",
                                    "valueText": "=",
                                    "hasTrailingTrivia": true,
                                    "trailingTrivia": [
                                        {
                                            "kind": "WhitespaceTrivia",
                                            "text": " "
                                        }
                                    ]
                                },
                                "right": {
                                    "kind": "IdentifierName",
                                    "fullStart": 797,
                                    "fullEnd": 802,
                                    "start": 797,
                                    "end": 802,
                                    "fullWidth": 5,
                                    "width": 5,
                                    "text": "proto",
                                    "value": "proto",
                                    "valueText": "proto"
                                }
                            },
                            "semicolonToken": {
                                "kind": "SemicolonToken",
                                "fullStart": 802,
                                "fullEnd": 805,
                                "start": 802,
                                "end": 803,
                                "fullWidth": 3,
                                "width": 1,
                                "text": ";",
                                "value": ";",
                                "valueText": ";",
                                "hasTrailingTrivia": true,
                                "hasTrailingNewLine": true,
                                "trailingTrivia": [
                                    {
                                        "kind": "NewLineTrivia",
                                        "text": "\r\n"
                                    }
                                ]
                            }
                        },
                        {
                            "kind": "VariableStatement",
                            "fullStart": 805,
                            "fullEnd": 839,
                            "start": 815,
                            "end": 837,
                            "fullWidth": 34,
                            "width": 22,
                            "modifiers": [],
                            "variableDeclaration": {
                                "kind": "VariableDeclaration",
                                "fullStart": 805,
                                "fullEnd": 836,
                                "start": 815,
                                "end": 836,
                                "fullWidth": 31,
                                "width": 21,
                                "varKeyword": {
                                    "kind": "VarKeyword",
                                    "fullStart": 805,
                                    "fullEnd": 819,
                                    "start": 815,
                                    "end": 818,
                                    "fullWidth": 14,
                                    "width": 3,
                                    "text": "var",
                                    "value": "var",
                                    "valueText": "var",
                                    "hasLeadingTrivia": true,
                                    "hasLeadingNewLine": true,
                                    "hasTrailingTrivia": true,
                                    "leadingTrivia": [
                                        {
                                            "kind": "NewLineTrivia",
                                            "text": "\r\n"
                                        },
                                        {
                                            "kind": "WhitespaceTrivia",
                                            "text": "        "
                                        }
                                    ],
                                    "trailingTrivia": [
                                        {
                                            "kind": "WhitespaceTrivia",
                                            "text": " "
                                        }
                                    ]
                                },
                                "variableDeclarators": [
                                    {
                                        "kind": "VariableDeclarator",
                                        "fullStart": 819,
                                        "fullEnd": 836,
                                        "start": 819,
                                        "end": 836,
                                        "fullWidth": 17,
                                        "width": 17,
                                        "identifier": {
                                            "kind": "IdentifierName",
                                            "fullStart": 819,
                                            "fullEnd": 825,
                                            "start": 819,
                                            "end": 824,
                                            "fullWidth": 6,
                                            "width": 5,
                                            "text": "child",
                                            "value": "child",
                                            "valueText": "child",
                                            "hasTrailingTrivia": true,
                                            "trailingTrivia": [
                                                {
                                                    "kind": "WhitespaceTrivia",
                                                    "text": " "
                                                }
                                            ]
                                        },
                                        "equalsValueClause": {
                                            "kind": "EqualsValueClause",
                                            "fullStart": 825,
                                            "fullEnd": 836,
                                            "start": 825,
                                            "end": 836,
                                            "fullWidth": 11,
                                            "width": 11,
                                            "equalsToken": {
                                                "kind": "EqualsToken",
                                                "fullStart": 825,
                                                "fullEnd": 827,
                                                "start": 825,
                                                "end": 826,
                                                "fullWidth": 2,
                                                "width": 1,
                                                "text": "=",
                                                "value": "=",
                                                "valueText": "=",
                                                "hasTrailingTrivia": true,
                                                "trailingTrivia": [
                                                    {
                                                        "kind": "WhitespaceTrivia",
                                                        "text": " "
                                                    }
                                                ]
                                            },
                                            "value": {
                                                "kind": "ObjectCreationExpression",
                                                "fullStart": 827,
                                                "fullEnd": 836,
                                                "start": 827,
                                                "end": 836,
                                                "fullWidth": 9,
                                                "width": 9,
                                                "newKeyword": {
                                                    "kind": "NewKeyword",
                                                    "fullStart": 827,
                                                    "fullEnd": 831,
                                                    "start": 827,
                                                    "end": 830,
                                                    "fullWidth": 4,
                                                    "width": 3,
                                                    "text": "new",
                                                    "value": "new",
                                                    "valueText": "new",
                                                    "hasTrailingTrivia": true,
                                                    "trailingTrivia": [
                                                        {
                                                            "kind": "WhitespaceTrivia",
                                                            "text": " "
                                                        }
                                                    ]
                                                },
                                                "expression": {
                                                    "kind": "IdentifierName",
                                                    "fullStart": 831,
                                                    "fullEnd": 834,
                                                    "start": 831,
                                                    "end": 834,
                                                    "fullWidth": 3,
                                                    "width": 3,
                                                    "text": "Con",
                                                    "value": "Con",
                                                    "valueText": "Con"
                                                },
                                                "argumentList": {
                                                    "kind": "ArgumentList",
                                                    "fullStart": 834,
                                                    "fullEnd": 836,
                                                    "start": 834,
                                                    "end": 836,
                                                    "fullWidth": 2,
                                                    "width": 2,
                                                    "openParenToken": {
                                                        "kind": "OpenParenToken",
                                                        "fullStart": 834,
                                                        "fullEnd": 835,
                                                        "start": 834,
                                                        "end": 835,
                                                        "fullWidth": 1,
                                                        "width": 1,
                                                        "text": "(",
                                                        "value": "(",
                                                        "valueText": "("
                                                    },
                                                    "arguments": [],
                                                    "closeParenToken": {
                                                        "kind": "CloseParenToken",
                                                        "fullStart": 835,
                                                        "fullEnd": 836,
                                                        "start": 835,
                                                        "end": 836,
                                                        "fullWidth": 1,
                                                        "width": 1,
                                                        "text": ")",
                                                        "value": ")",
                                                        "valueText": ")"
                                                    }
                                                }
                                            }
                                        }
                                    }
                                ]
                            },
                            "semicolonToken": {
                                "kind": "SemicolonToken",
                                "fullStart": 836,
                                "fullEnd": 839,
                                "start": 836,
                                "end": 837,
                                "fullWidth": 3,
                                "width": 1,
                                "text": ";",
                                "value": ";",
                                "valueText": ";",
                                "hasTrailingTrivia": true,
                                "hasTrailingNewLine": true,
                                "trailingTrivia": [
                                    {
                                        "kind": "NewLineTrivia",
                                        "text": "\r\n"
                                    }
                                ]
                            }
                        },
                        {
                            "kind": "VariableStatement",
                            "fullStart": 839,
                            "fullEnd": 862,
                            "start": 847,
                            "end": 860,
                            "fullWidth": 23,
                            "width": 13,
                            "modifiers": [],
                            "variableDeclaration": {
                                "kind": "VariableDeclaration",
                                "fullStart": 839,
                                "fullEnd": 859,
                                "start": 847,
                                "end": 859,
                                "fullWidth": 20,
                                "width": 12,
                                "varKeyword": {
                                    "kind": "VarKeyword",
                                    "fullStart": 839,
                                    "fullEnd": 851,
                                    "start": 847,
                                    "end": 850,
                                    "fullWidth": 12,
                                    "width": 3,
                                    "text": "var",
                                    "value": "var",
                                    "valueText": "var",
                                    "hasLeadingTrivia": true,
                                    "hasTrailingTrivia": true,
                                    "leadingTrivia": [
                                        {
                                            "kind": "WhitespaceTrivia",
                                            "text": "        "
                                        }
                                    ],
                                    "trailingTrivia": [
                                        {
                                            "kind": "WhitespaceTrivia",
                                            "text": " "
                                        }
                                    ]
                                },
                                "variableDeclarators": [
                                    {
                                        "kind": "VariableDeclarator",
                                        "fullStart": 851,
                                        "fullEnd": 859,
                                        "start": 851,
                                        "end": 859,
                                        "fullWidth": 8,
                                        "width": 8,
                                        "identifier": {
                                            "kind": "IdentifierName",
                                            "fullStart": 851,
                                            "fullEnd": 855,
                                            "start": 851,
                                            "end": 854,
                                            "fullWidth": 4,
                                            "width": 3,
                                            "text": "obj",
                                            "value": "obj",
                                            "valueText": "obj",
                                            "hasTrailingTrivia": true,
                                            "trailingTrivia": [
                                                {
                                                    "kind": "WhitespaceTrivia",
                                                    "text": " "
                                                }
                                            ]
                                        },
                                        "equalsValueClause": {
                                            "kind": "EqualsValueClause",
                                            "fullStart": 855,
                                            "fullEnd": 859,
                                            "start": 855,
                                            "end": 859,
                                            "fullWidth": 4,
                                            "width": 4,
                                            "equalsToken": {
                                                "kind": "EqualsToken",
                                                "fullStart": 855,
                                                "fullEnd": 857,
                                                "start": 855,
                                                "end": 856,
                                                "fullWidth": 2,
                                                "width": 1,
                                                "text": "=",
                                                "value": "=",
                                                "valueText": "=",
                                                "hasTrailingTrivia": true,
                                                "trailingTrivia": [
                                                    {
                                                        "kind": "WhitespaceTrivia",
                                                        "text": " "
                                                    }
                                                ]
                                            },
                                            "value": {
                                                "kind": "ObjectLiteralExpression",
                                                "fullStart": 857,
                                                "fullEnd": 859,
                                                "start": 857,
                                                "end": 859,
                                                "fullWidth": 2,
                                                "width": 2,
                                                "openBraceToken": {
                                                    "kind": "OpenBraceToken",
                                                    "fullStart": 857,
                                                    "fullEnd": 858,
                                                    "start": 857,
                                                    "end": 858,
                                                    "fullWidth": 1,
                                                    "width": 1,
                                                    "text": "{",
                                                    "value": "{",
                                                    "valueText": "{"
                                                },
                                                "propertyAssignments": [],
                                                "closeBraceToken": {
                                                    "kind": "CloseBraceToken",
                                                    "fullStart": 858,
                                                    "fullEnd": 859,
                                                    "start": 858,
                                                    "end": 859,
                                                    "fullWidth": 1,
                                                    "width": 1,
                                                    "text": "}",
                                                    "value": "}",
                                                    "valueText": "}"
                                                }
                                            }
                                        }
                                    }
                                ]
                            },
                            "semicolonToken": {
                                "kind": "SemicolonToken",
                                "fullStart": 859,
                                "fullEnd": 862,
                                "start": 859,
                                "end": 860,
                                "fullWidth": 3,
                                "width": 1,
                                "text": ";",
                                "value": ";",
                                "valueText": ";",
                                "hasTrailingTrivia": true,
                                "hasTrailingNewLine": true,
                                "trailingTrivia": [
                                    {
                                        "kind": "NewLineTrivia",
                                        "text": "\r\n"
                                    }
                                ]
                            }
                        },
                        {
                            "kind": "ExpressionStatement",
                            "fullStart": 862,
                            "fullEnd": 942,
                            "start": 872,
                            "end": 940,
                            "fullWidth": 80,
                            "width": 68,
                            "expression": {
                                "kind": "InvocationExpression",
                                "fullStart": 862,
                                "fullEnd": 939,
                                "start": 872,
                                "end": 939,
                                "fullWidth": 77,
                                "width": 67,
                                "expression": {
                                    "kind": "MemberAccessExpression",
                                    "fullStart": 862,
                                    "fullEnd": 895,
                                    "start": 872,
                                    "end": 895,
                                    "fullWidth": 33,
                                    "width": 23,
                                    "expression": {
                                        "kind": "IdentifierName",
                                        "fullStart": 862,
                                        "fullEnd": 878,
                                        "start": 872,
                                        "end": 878,
                                        "fullWidth": 16,
                                        "width": 6,
                                        "text": "Object",
                                        "value": "Object",
                                        "valueText": "Object",
                                        "hasLeadingTrivia": true,
                                        "hasLeadingNewLine": true,
                                        "leadingTrivia": [
                                            {
                                                "kind": "NewLineTrivia",
                                                "text": "\r\n"
                                            },
                                            {
                                                "kind": "WhitespaceTrivia",
                                                "text": "        "
                                            }
                                        ]
                                    },
                                    "dotToken": {
                                        "kind": "DotToken",
                                        "fullStart": 878,
                                        "fullEnd": 879,
                                        "start": 878,
                                        "end": 879,
                                        "fullWidth": 1,
                                        "width": 1,
                                        "text": ".",
                                        "value": ".",
                                        "valueText": "."
                                    },
                                    "name": {
                                        "kind": "IdentifierName",
                                        "fullStart": 879,
                                        "fullEnd": 895,
                                        "start": 879,
                                        "end": 895,
                                        "fullWidth": 16,
                                        "width": 16,
                                        "text": "defineProperties",
                                        "value": "defineProperties",
                                        "valueText": "defineProperties"
                                    }
                                },
                                "argumentList": {
                                    "kind": "ArgumentList",
                                    "fullStart": 895,
                                    "fullEnd": 939,
                                    "start": 895,
                                    "end": 939,
                                    "fullWidth": 44,
                                    "width": 44,
                                    "openParenToken": {
                                        "kind": "OpenParenToken",
                                        "fullStart": 895,
                                        "fullEnd": 896,
                                        "start": 895,
                                        "end": 896,
                                        "fullWidth": 1,
                                        "width": 1,
                                        "text": "(",
                                        "value": "(",
                                        "valueText": "("
                                    },
                                    "arguments": [
                                        {
                                            "kind": "IdentifierName",
                                            "fullStart": 896,
                                            "fullEnd": 899,
                                            "start": 896,
                                            "end": 899,
                                            "fullWidth": 3,
                                            "width": 3,
                                            "text": "obj",
                                            "value": "obj",
                                            "valueText": "obj"
                                        },
                                        {
                                            "kind": "CommaToken",
                                            "fullStart": 899,
                                            "fullEnd": 901,
                                            "start": 899,
                                            "end": 900,
                                            "fullWidth": 2,
                                            "width": 1,
                                            "text": ",",
                                            "value": ",",
                                            "valueText": ",",
                                            "hasTrailingTrivia": true,
                                            "trailingTrivia": [
                                                {
                                                    "kind": "WhitespaceTrivia",
                                                    "text": " "
                                                }
                                            ]
                                        },
                                        {
                                            "kind": "ObjectLiteralExpression",
                                            "fullStart": 901,
                                            "fullEnd": 938,
                                            "start": 901,
                                            "end": 938,
                                            "fullWidth": 37,
                                            "width": 37,
                                            "openBraceToken": {
                                                "kind": "OpenBraceToken",
                                                "fullStart": 901,
                                                "fullEnd": 904,
                                                "start": 901,
                                                "end": 902,
                                                "fullWidth": 3,
                                                "width": 1,
                                                "text": "{",
                                                "value": "{",
                                                "valueText": "{",
                                                "hasTrailingTrivia": true,
                                                "hasTrailingNewLine": true,
                                                "trailingTrivia": [
                                                    {
                                                        "kind": "NewLineTrivia",
                                                        "text": "\r\n"
                                                    }
                                                ]
                                            },
                                            "propertyAssignments": [
                                                {
                                                    "kind": "SimplePropertyAssignment",
                                                    "fullStart": 904,
                                                    "fullEnd": 929,
                                                    "start": 916,
                                                    "end": 927,
                                                    "fullWidth": 25,
                                                    "width": 11,
                                                    "propertyName": {
                                                        "kind": "IdentifierName",
                                                        "fullStart": 904,
                                                        "fullEnd": 920,
                                                        "start": 916,
                                                        "end": 920,
                                                        "fullWidth": 16,
                                                        "width": 4,
                                                        "text": "prop",
                                                        "value": "prop",
                                                        "valueText": "prop",
                                                        "hasLeadingTrivia": true,
                                                        "leadingTrivia": [
                                                            {
                                                                "kind": "WhitespaceTrivia",
                                                                "text": "            "
                                                            }
                                                        ]
                                                    },
                                                    "colonToken": {
                                                        "kind": "ColonToken",
                                                        "fullStart": 920,
                                                        "fullEnd": 922,
                                                        "start": 920,
                                                        "end": 921,
                                                        "fullWidth": 2,
                                                        "width": 1,
                                                        "text": ":",
                                                        "value": ":",
                                                        "valueText": ":",
                                                        "hasTrailingTrivia": true,
                                                        "trailingTrivia": [
                                                            {
                                                                "kind": "WhitespaceTrivia",
                                                                "text": " "
                                                            }
                                                        ]
                                                    },
                                                    "expression": {
                                                        "kind": "IdentifierName",
                                                        "fullStart": 922,
                                                        "fullEnd": 929,
                                                        "start": 922,
                                                        "end": 927,
                                                        "fullWidth": 7,
                                                        "width": 5,
                                                        "text": "child",
                                                        "value": "child",
                                                        "valueText": "child",
                                                        "hasTrailingTrivia": true,
                                                        "hasTrailingNewLine": true,
                                                        "trailingTrivia": [
                                                            {
                                                                "kind": "NewLineTrivia",
                                                                "text": "\r\n"
                                                            }
                                                        ]
                                                    }
                                                }
                                            ],
                                            "closeBraceToken": {
                                                "kind": "CloseBraceToken",
                                                "fullStart": 929,
                                                "fullEnd": 938,
                                                "start": 937,
                                                "end": 938,
                                                "fullWidth": 9,
                                                "width": 1,
                                                "text": "}",
                                                "value": "}",
                                                "valueText": "}",
                                                "hasLeadingTrivia": true,
                                                "leadingTrivia": [
                                                    {
                                                        "kind": "WhitespaceTrivia",
                                                        "text": "        "
                                                    }
                                                ]
                                            }
                                        }
                                    ],
                                    "closeParenToken": {
                                        "kind": "CloseParenToken",
                                        "fullStart": 938,
                                        "fullEnd": 939,
                                        "start": 938,
                                        "end": 939,
                                        "fullWidth": 1,
                                        "width": 1,
                                        "text": ")",
                                        "value": ")",
                                        "valueText": ")"
                                    }
                                }
                            },
                            "semicolonToken": {
                                "kind": "SemicolonToken",
                                "fullStart": 939,
                                "fullEnd": 942,
                                "start": 939,
                                "end": 940,
                                "fullWidth": 3,
                                "width": 1,
                                "text": ";",
                                "value": ";",
                                "valueText": ";",
                                "hasTrailingTrivia": true,
                                "hasTrailingNewLine": true,
                                "trailingTrivia": [
                                    {
                                        "kind": "NewLineTrivia",
                                        "text": "\r\n"
                                    }
                                ]
                            }
                        },
                        {
                            "kind": "ExpressionStatement",
                            "fullStart": 942,
                            "fullEnd": 980,
                            "start": 952,
                            "end": 978,
                            "fullWidth": 38,
                            "width": 26,
                            "expression": {
                                "kind": "AssignmentExpression",
                                "fullStart": 942,
                                "fullEnd": 977,
                                "start": 952,
                                "end": 977,
                                "fullWidth": 35,
                                "width": 25,
                                "left": {
                                    "kind": "MemberAccessExpression",
                                    "fullStart": 942,
                                    "fullEnd": 961,
                                    "start": 952,
                                    "end": 960,
                                    "fullWidth": 19,
                                    "width": 8,
                                    "expression": {
                                        "kind": "IdentifierName",
                                        "fullStart": 942,
                                        "fullEnd": 955,
                                        "start": 952,
                                        "end": 955,
                                        "fullWidth": 13,
                                        "width": 3,
                                        "text": "obj",
                                        "value": "obj",
                                        "valueText": "obj",
                                        "hasLeadingTrivia": true,
                                        "hasLeadingNewLine": true,
                                        "leadingTrivia": [
                                            {
                                                "kind": "NewLineTrivia",
                                                "text": "\r\n"
                                            },
                                            {
                                                "kind": "WhitespaceTrivia",
                                                "text": "        "
                                            }
                                        ]
                                    },
                                    "dotToken": {
                                        "kind": "DotToken",
                                        "fullStart": 955,
                                        "fullEnd": 956,
                                        "start": 955,
                                        "end": 956,
                                        "fullWidth": 1,
                                        "width": 1,
                                        "text": ".",
                                        "value": ".",
                                        "valueText": "."
                                    },
                                    "name": {
                                        "kind": "IdentifierName",
                                        "fullStart": 956,
                                        "fullEnd": 961,
                                        "start": 956,
                                        "end": 960,
                                        "fullWidth": 5,
                                        "width": 4,
                                        "text": "prop",
                                        "value": "prop",
                                        "valueText": "prop",
                                        "hasTrailingTrivia": true,
                                        "trailingTrivia": [
                                            {
                                                "kind": "WhitespaceTrivia",
                                                "text": " "
                                            }
                                        ]
                                    }
                                },
                                "operatorToken": {
                                    "kind": "EqualsToken",
                                    "fullStart": 961,
                                    "fullEnd": 963,
                                    "start": 961,
                                    "end": 962,
                                    "fullWidth": 2,
                                    "width": 1,
                                    "text": "=",
                                    "value": "=",
                                    "valueText": "=",
                                    "hasTrailingTrivia": true,
                                    "trailingTrivia": [
                                        {
                                            "kind": "WhitespaceTrivia",
                                            "text": " "
                                        }
                                    ]
                                },
                                "right": {
                                    "kind": "StringLiteral",
                                    "fullStart": 963,
                                    "fullEnd": 977,
                                    "start": 963,
                                    "end": 977,
                                    "fullWidth": 14,
                                    "width": 14,
                                    "text": "\"overrideData\"",
                                    "value": "overrideData",
                                    "valueText": "overrideData"
                                }
                            },
                            "semicolonToken": {
                                "kind": "SemicolonToken",
                                "fullStart": 977,
                                "fullEnd": 980,
                                "start": 977,
                                "end": 978,
                                "fullWidth": 3,
                                "width": 1,
                                "text": ";",
                                "value": ";",
                                "valueText": ";",
                                "hasTrailingTrivia": true,
                                "hasTrailingNewLine": true,
                                "trailingTrivia": [
                                    {
                                        "kind": "NewLineTrivia",
                                        "text": "\r\n"
                                    }
                                ]
                            }
                        },
                        {
                            "kind": "ReturnStatement",
                            "fullStart": 980,
                            "fullEnd": 1053,
                            "start": 990,
                            "end": 1051,
                            "fullWidth": 73,
                            "width": 61,
                            "returnKeyword": {
                                "kind": "ReturnKeyword",
                                "fullStart": 980,
                                "fullEnd": 997,
                                "start": 990,
                                "end": 996,
                                "fullWidth": 17,
                                "width": 6,
                                "text": "return",
                                "value": "return",
                                "valueText": "return",
                                "hasLeadingTrivia": true,
                                "hasLeadingNewLine": true,
                                "hasTrailingTrivia": true,
                                "leadingTrivia": [
                                    {
                                        "kind": "NewLineTrivia",
                                        "text": "\r\n"
                                    },
                                    {
                                        "kind": "WhitespaceTrivia",
                                        "text": "        "
                                    }
                                ],
                                "trailingTrivia": [
                                    {
                                        "kind": "WhitespaceTrivia",
                                        "text": " "
                                    }
                                ]
                            },
                            "expression": {
                                "kind": "LogicalAndExpression",
                                "fullStart": 997,
                                "fullEnd": 1050,
                                "start": 997,
                                "end": 1050,
                                "fullWidth": 53,
                                "width": 53,
                                "left": {
                                    "kind": "InvocationExpression",
                                    "fullStart": 997,
                                    "fullEnd": 1024,
                                    "start": 997,
                                    "end": 1023,
                                    "fullWidth": 27,
                                    "width": 26,
                                    "expression": {
                                        "kind": "MemberAccessExpression",
                                        "fullStart": 997,
                                        "fullEnd": 1015,
                                        "start": 997,
                                        "end": 1015,
                                        "fullWidth": 18,
                                        "width": 18,
                                        "expression": {
                                            "kind": "IdentifierName",
                                            "fullStart": 997,
                                            "fullEnd": 1000,
                                            "start": 997,
                                            "end": 1000,
                                            "fullWidth": 3,
                                            "width": 3,
                                            "text": "obj",
                                            "value": "obj",
                                            "valueText": "obj"
                                        },
                                        "dotToken": {
                                            "kind": "DotToken",
                                            "fullStart": 1000,
                                            "fullEnd": 1001,
                                            "start": 1000,
                                            "end": 1001,
                                            "fullWidth": 1,
                                            "width": 1,
                                            "text": ".",
                                            "value": ".",
                                            "valueText": "."
                                        },
                                        "name": {
                                            "kind": "IdentifierName",
                                            "fullStart": 1001,
                                            "fullEnd": 1015,
                                            "start": 1001,
                                            "end": 1015,
                                            "fullWidth": 14,
                                            "width": 14,
                                            "text": "hasOwnProperty",
                                            "value": "hasOwnProperty",
                                            "valueText": "hasOwnProperty"
                                        }
                                    },
                                    "argumentList": {
                                        "kind": "ArgumentList",
                                        "fullStart": 1015,
                                        "fullEnd": 1024,
                                        "start": 1015,
                                        "end": 1023,
                                        "fullWidth": 9,
                                        "width": 8,
                                        "openParenToken": {
                                            "kind": "OpenParenToken",
                                            "fullStart": 1015,
                                            "fullEnd": 1016,
                                            "start": 1015,
                                            "end": 1016,
                                            "fullWidth": 1,
                                            "width": 1,
                                            "text": "(",
                                            "value": "(",
                                            "valueText": "("
                                        },
                                        "arguments": [
                                            {
                                                "kind": "StringLiteral",
                                                "fullStart": 1016,
                                                "fullEnd": 1022,
                                                "start": 1016,
                                                "end": 1022,
                                                "fullWidth": 6,
                                                "width": 6,
                                                "text": "\"prop\"",
                                                "value": "prop",
                                                "valueText": "prop"
                                            }
                                        ],
                                        "closeParenToken": {
                                            "kind": "CloseParenToken",
                                            "fullStart": 1022,
                                            "fullEnd": 1024,
                                            "start": 1022,
                                            "end": 1023,
                                            "fullWidth": 2,
                                            "width": 1,
                                            "text": ")",
                                            "value": ")",
                                            "valueText": ")",
                                            "hasTrailingTrivia": true,
                                            "trailingTrivia": [
                                                {
                                                    "kind": "WhitespaceTrivia",
                                                    "text": " "
                                                }
                                            ]
                                        }
                                    }
                                },
                                "operatorToken": {
                                    "kind": "AmpersandAmpersandToken",
                                    "fullStart": 1024,
                                    "fullEnd": 1027,
                                    "start": 1024,
                                    "end": 1026,
                                    "fullWidth": 3,
                                    "width": 2,
                                    "text": "&&",
                                    "value": "&&",
                                    "valueText": "&&",
                                    "hasTrailingTrivia": true,
                                    "trailingTrivia": [
                                        {
                                            "kind": "WhitespaceTrivia",
                                            "text": " "
                                        }
                                    ]
                                },
                                "right": {
                                    "kind": "EqualsExpression",
                                    "fullStart": 1027,
                                    "fullEnd": 1050,
                                    "start": 1027,
                                    "end": 1050,
                                    "fullWidth": 23,
                                    "width": 23,
                                    "left": {
                                        "kind": "IdentifierName",
                                        "fullStart": 1027,
                                        "fullEnd": 1032,
                                        "start": 1027,
                                        "end": 1031,
                                        "fullWidth": 5,
                                        "width": 4,
                                        "text": "data",
                                        "value": "data",
                                        "valueText": "data",
                                        "hasTrailingTrivia": true,
                                        "trailingTrivia": [
                                            {
                                                "kind": "WhitespaceTrivia",
                                                "text": " "
                                            }
                                        ]
                                    },
                                    "operatorToken": {
                                        "kind": "EqualsEqualsEqualsToken",
                                        "fullStart": 1032,
                                        "fullEnd": 1036,
                                        "start": 1032,
                                        "end": 1035,
                                        "fullWidth": 4,
                                        "width": 3,
                                        "text": "===",
                                        "value": "===",
                                        "valueText": "===",
                                        "hasTrailingTrivia": true,
                                        "trailingTrivia": [
                                            {
                                                "kind": "WhitespaceTrivia",
                                                "text": " "
                                            }
                                        ]
                                    },
                                    "right": {
                                        "kind": "StringLiteral",
                                        "fullStart": 1036,
                                        "fullEnd": 1050,
                                        "start": 1036,
                                        "end": 1050,
                                        "fullWidth": 14,
                                        "width": 14,
                                        "text": "\"overrideData\"",
                                        "value": "overrideData",
                                        "valueText": "overrideData"
                                    }
                                }
                            },
                            "semicolonToken": {
                                "kind": "SemicolonToken",
                                "fullStart": 1050,
                                "fullEnd": 1053,
                                "start": 1050,
                                "end": 1051,
                                "fullWidth": 3,
                                "width": 1,
                                "text": ";",
                                "value": ";",
                                "valueText": ";",
                                "hasTrailingTrivia": true,
                                "hasTrailingNewLine": true,
                                "trailingTrivia": [
                                    {
                                        "kind": "NewLineTrivia",
                                        "text": "\r\n"
                                    }
                                ]
                            }
                        }
                    ],
                    "closeBraceToken": {
                        "kind": "CloseBraceToken",
                        "fullStart": 1053,
                        "fullEnd": 1060,
                        "start": 1057,
                        "end": 1058,
                        "fullWidth": 7,
                        "width": 1,
                        "text": "}",
                        "value": "}",
                        "valueText": "}",
                        "hasLeadingTrivia": true,
                        "hasTrailingTrivia": true,
                        "hasTrailingNewLine": true,
                        "leadingTrivia": [
                            {
                                "kind": "WhitespaceTrivia",
                                "text": "    "
                            }
                        ],
                        "trailingTrivia": [
                            {
                                "kind": "NewLineTrivia",
                                "text": "\r\n"
                            }
                        ]
                    }
                }
            },
            {
                "kind": "ExpressionStatement",
                "fullStart": 1060,
                "fullEnd": 1084,
                "start": 1060,
                "end": 1082,
                "fullWidth": 24,
                "width": 22,
                "expression": {
                    "kind": "InvocationExpression",
                    "fullStart": 1060,
                    "fullEnd": 1081,
                    "start": 1060,
                    "end": 1081,
                    "fullWidth": 21,
                    "width": 21,
                    "expression": {
                        "kind": "IdentifierName",
                        "fullStart": 1060,
                        "fullEnd": 1071,
                        "start": 1060,
                        "end": 1071,
                        "fullWidth": 11,
                        "width": 11,
                        "text": "runTestCase",
                        "value": "runTestCase",
                        "valueText": "runTestCase"
                    },
                    "argumentList": {
                        "kind": "ArgumentList",
                        "fullStart": 1071,
                        "fullEnd": 1081,
                        "start": 1071,
                        "end": 1081,
                        "fullWidth": 10,
                        "width": 10,
                        "openParenToken": {
                            "kind": "OpenParenToken",
                            "fullStart": 1071,
                            "fullEnd": 1072,
                            "start": 1071,
                            "end": 1072,
                            "fullWidth": 1,
                            "width": 1,
                            "text": "(",
                            "value": "(",
                            "valueText": "("
                        },
                        "arguments": [
                            {
                                "kind": "IdentifierName",
                                "fullStart": 1072,
                                "fullEnd": 1080,
                                "start": 1072,
                                "end": 1080,
                                "fullWidth": 8,
                                "width": 8,
                                "text": "testcase",
                                "value": "testcase",
                                "valueText": "testcase"
                            }
                        ],
                        "closeParenToken": {
                            "kind": "CloseParenToken",
                            "fullStart": 1080,
                            "fullEnd": 1081,
                            "start": 1080,
                            "end": 1081,
                            "fullWidth": 1,
                            "width": 1,
                            "text": ")",
                            "value": ")",
                            "valueText": ")"
                        }
                    }
                },
                "semicolonToken": {
                    "kind": "SemicolonToken",
                    "fullStart": 1081,
                    "fullEnd": 1084,
                    "start": 1081,
                    "end": 1082,
                    "fullWidth": 3,
                    "width": 1,
                    "text": ";",
                    "value": ";",
                    "valueText": ";",
                    "hasTrailingTrivia": true,
                    "hasTrailingNewLine": true,
                    "trailingTrivia": [
                        {
                            "kind": "NewLineTrivia",
                            "text": "\r\n"
                        }
                    ]
                }
            }
        ],
        "endOfFileToken": {
            "kind": "EndOfFileToken",
            "fullStart": 1084,
            "fullEnd": 1084,
            "start": 1084,
            "end": 1084,
            "fullWidth": 0,
            "width": 0,
            "text": ""
        }
    },
    "lineMap": {
        "lineStarts": [
            0,
            67,
            152,
            232,
            308,
            380,
            385,
            441,
            557,
            562,
            564,
            566,
            589,
            617,
            640,
            677,
            708,
            723,
            735,
            737,
            773,
            805,
            807,
            839,
            862,
            864,
            904,
            929,
            942,
            944,
            980,
            982,
            1053,
            1060,
            1084
        ],
        "length": 1084
    }
}<|MERGE_RESOLUTION|>--- conflicted
+++ resolved
@@ -573,11 +573,8 @@
                                                                             "start": 667,
                                                                             "end": 672,
                                                                             "fullWidth": 5,
-<<<<<<< HEAD
                                                                             "width": 5,
-=======
                                                                             "modifiers": [],
->>>>>>> e3c38734
                                                                             "identifier": {
                                                                                 "kind": "IdentifierName",
                                                                                 "fullStart": 667,
