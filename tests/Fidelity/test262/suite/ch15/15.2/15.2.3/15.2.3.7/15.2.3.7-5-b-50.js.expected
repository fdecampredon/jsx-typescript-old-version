{
    "isDeclaration": false,
    "languageVersion": "EcmaScript5",
    "parseOptions": {
        "allowAutomaticSemicolonInsertion": true
    },
    "sourceUnit": {
        "kind": "SourceUnit",
        "fullStart": 0,
        "fullEnd": 975,
        "start": 571,
        "end": 975,
        "fullWidth": 975,
        "width": 404,
        "isIncrementallyUnusable": true,
        "moduleElements": [
            {
                "kind": "FunctionDeclaration",
                "fullStart": 0,
                "fullEnd": 951,
                "start": 571,
                "end": 949,
                "fullWidth": 951,
                "width": 378,
                "modifiers": [],
                "functionKeyword": {
                    "kind": "FunctionKeyword",
                    "fullStart": 0,
                    "fullEnd": 580,
                    "start": 571,
                    "end": 579,
                    "fullWidth": 580,
                    "width": 8,
                    "text": "function",
                    "value": "function",
                    "valueText": "function",
                    "hasLeadingTrivia": true,
                    "hasLeadingComment": true,
                    "hasLeadingNewLine": true,
                    "hasTrailingTrivia": true,
                    "leadingTrivia": [
                        {
                            "kind": "SingleLineCommentTrivia",
                            "text": "/// Copyright (c) 2012 Ecma International.  All rights reserved. "
                        },
                        {
                            "kind": "NewLineTrivia",
                            "text": "\r\n"
                        },
                        {
                            "kind": "SingleLineCommentTrivia",
                            "text": "/// Ecma International makes this code available under the terms and conditions set"
                        },
                        {
                            "kind": "NewLineTrivia",
                            "text": "\r\n"
                        },
                        {
                            "kind": "SingleLineCommentTrivia",
                            "text": "/// forth on http://hg.ecmascript.org/tests/test262/raw-file/tip/LICENSE (the "
                        },
                        {
                            "kind": "NewLineTrivia",
                            "text": "\r\n"
                        },
                        {
                            "kind": "SingleLineCommentTrivia",
                            "text": "/// \"Use Terms\").   Any redistribution of this code must retain the above "
                        },
                        {
                            "kind": "NewLineTrivia",
                            "text": "\r\n"
                        },
                        {
                            "kind": "SingleLineCommentTrivia",
                            "text": "/// copyright and this notice and otherwise comply with the Use Terms."
                        },
                        {
                            "kind": "NewLineTrivia",
                            "text": "\r\n"
                        },
                        {
                            "kind": "MultiLineCommentTrivia",
                            "text": "/**\r\n * @path ch15/15.2/15.2.3/15.2.3.7/15.2.3.7-5-b-50.js\r\n * @description Object.defineProperties - value of 'enumerable' property of 'descObj' is a Date object (8.10.5 step 3.b)\r\n */"
                        },
                        {
                            "kind": "NewLineTrivia",
                            "text": "\r\n"
                        },
                        {
                            "kind": "NewLineTrivia",
                            "text": "\r\n"
                        },
                        {
                            "kind": "NewLineTrivia",
                            "text": "\r\n"
                        }
                    ],
                    "trailingTrivia": [
                        {
                            "kind": "WhitespaceTrivia",
                            "text": " "
                        }
                    ]
                },
                "identifier": {
                    "kind": "IdentifierName",
                    "fullStart": 580,
                    "fullEnd": 588,
                    "start": 580,
                    "end": 588,
                    "fullWidth": 8,
                    "width": 8,
                    "text": "testcase",
                    "value": "testcase",
                    "valueText": "testcase"
                },
                "callSignature": {
                    "kind": "CallSignature",
                    "fullStart": 588,
                    "fullEnd": 591,
                    "start": 588,
                    "end": 590,
                    "fullWidth": 3,
                    "width": 2,
                    "parameterList": {
                        "kind": "ParameterList",
                        "fullStart": 588,
                        "fullEnd": 591,
                        "start": 588,
                        "end": 590,
                        "fullWidth": 3,
                        "width": 2,
                        "openParenToken": {
                            "kind": "OpenParenToken",
                            "fullStart": 588,
                            "fullEnd": 589,
                            "start": 588,
                            "end": 589,
                            "fullWidth": 1,
                            "width": 1,
                            "text": "(",
                            "value": "(",
                            "valueText": "("
                        },
                        "parameters": [],
                        "closeParenToken": {
                            "kind": "CloseParenToken",
                            "fullStart": 589,
                            "fullEnd": 591,
                            "start": 589,
                            "end": 590,
                            "fullWidth": 2,
                            "width": 1,
                            "text": ")",
                            "value": ")",
                            "valueText": ")",
                            "hasTrailingTrivia": true,
                            "trailingTrivia": [
                                {
                                    "kind": "WhitespaceTrivia",
                                    "text": " "
                                }
                            ]
                        }
                    }
                },
                "block": {
                    "kind": "Block",
                    "fullStart": 591,
                    "fullEnd": 951,
                    "start": 591,
                    "end": 949,
                    "fullWidth": 360,
                    "width": 358,
                    "openBraceToken": {
                        "kind": "OpenBraceToken",
                        "fullStart": 591,
                        "fullEnd": 594,
                        "start": 591,
                        "end": 592,
                        "fullWidth": 3,
                        "width": 1,
                        "text": "{",
                        "value": "{",
                        "valueText": "{",
                        "hasTrailingTrivia": true,
                        "hasTrailingNewLine": true,
                        "trailingTrivia": [
                            {
                                "kind": "NewLineTrivia",
                                "text": "\r\n"
                            }
                        ]
                    },
                    "statements": [
                        {
                            "kind": "VariableStatement",
                            "fullStart": 594,
                            "fullEnd": 619,
                            "start": 604,
                            "end": 617,
                            "fullWidth": 25,
                            "width": 13,
                            "modifiers": [],
                            "variableDeclaration": {
                                "kind": "VariableDeclaration",
                                "fullStart": 594,
                                "fullEnd": 616,
                                "start": 604,
                                "end": 616,
                                "fullWidth": 22,
                                "width": 12,
                                "varKeyword": {
                                    "kind": "VarKeyword",
                                    "fullStart": 594,
                                    "fullEnd": 608,
                                    "start": 604,
                                    "end": 607,
                                    "fullWidth": 14,
                                    "width": 3,
                                    "text": "var",
                                    "value": "var",
                                    "valueText": "var",
                                    "hasLeadingTrivia": true,
                                    "hasLeadingNewLine": true,
                                    "hasTrailingTrivia": true,
                                    "leadingTrivia": [
                                        {
                                            "kind": "NewLineTrivia",
                                            "text": "\r\n"
                                        },
                                        {
                                            "kind": "WhitespaceTrivia",
                                            "text": "        "
                                        }
                                    ],
                                    "trailingTrivia": [
                                        {
                                            "kind": "WhitespaceTrivia",
                                            "text": " "
                                        }
                                    ]
                                },
                                "variableDeclarators": [
                                    {
                                        "kind": "VariableDeclarator",
                                        "fullStart": 608,
                                        "fullEnd": 616,
                                        "start": 608,
                                        "end": 616,
                                        "fullWidth": 8,
<<<<<<< HEAD
                                        "width": 8,
                                        "identifier": {
=======
                                        "propertyName": {
>>>>>>> 85e84683
                                            "kind": "IdentifierName",
                                            "fullStart": 608,
                                            "fullEnd": 612,
                                            "start": 608,
                                            "end": 611,
                                            "fullWidth": 4,
                                            "width": 3,
                                            "text": "obj",
                                            "value": "obj",
                                            "valueText": "obj",
                                            "hasTrailingTrivia": true,
                                            "trailingTrivia": [
                                                {
                                                    "kind": "WhitespaceTrivia",
                                                    "text": " "
                                                }
                                            ]
                                        },
                                        "equalsValueClause": {
                                            "kind": "EqualsValueClause",
                                            "fullStart": 612,
                                            "fullEnd": 616,
                                            "start": 612,
                                            "end": 616,
                                            "fullWidth": 4,
                                            "width": 4,
                                            "equalsToken": {
                                                "kind": "EqualsToken",
                                                "fullStart": 612,
                                                "fullEnd": 614,
                                                "start": 612,
                                                "end": 613,
                                                "fullWidth": 2,
                                                "width": 1,
                                                "text": "=",
                                                "value": "=",
                                                "valueText": "=",
                                                "hasTrailingTrivia": true,
                                                "trailingTrivia": [
                                                    {
                                                        "kind": "WhitespaceTrivia",
                                                        "text": " "
                                                    }
                                                ]
                                            },
                                            "value": {
                                                "kind": "ObjectLiteralExpression",
                                                "fullStart": 614,
                                                "fullEnd": 616,
                                                "start": 614,
                                                "end": 616,
                                                "fullWidth": 2,
                                                "width": 2,
                                                "openBraceToken": {
                                                    "kind": "OpenBraceToken",
                                                    "fullStart": 614,
                                                    "fullEnd": 615,
                                                    "start": 614,
                                                    "end": 615,
                                                    "fullWidth": 1,
                                                    "width": 1,
                                                    "text": "{",
                                                    "value": "{",
                                                    "valueText": "{"
                                                },
                                                "propertyAssignments": [],
                                                "closeBraceToken": {
                                                    "kind": "CloseBraceToken",
                                                    "fullStart": 615,
                                                    "fullEnd": 616,
                                                    "start": 615,
                                                    "end": 616,
                                                    "fullWidth": 1,
                                                    "width": 1,
                                                    "text": "}",
                                                    "value": "}",
                                                    "valueText": "}"
                                                }
                                            }
                                        }
                                    }
                                ]
                            },
                            "semicolonToken": {
                                "kind": "SemicolonToken",
                                "fullStart": 616,
                                "fullEnd": 619,
                                "start": 616,
                                "end": 617,
                                "fullWidth": 3,
                                "width": 1,
                                "text": ";",
                                "value": ";",
                                "valueText": ";",
                                "hasTrailingTrivia": true,
                                "hasTrailingNewLine": true,
                                "trailingTrivia": [
                                    {
                                        "kind": "NewLineTrivia",
                                        "text": "\r\n"
                                    }
                                ]
                            }
                        },
                        {
                            "kind": "VariableStatement",
                            "fullStart": 619,
                            "fullEnd": 650,
                            "start": 627,
                            "end": 648,
                            "fullWidth": 31,
                            "width": 21,
                            "modifiers": [],
                            "variableDeclaration": {
                                "kind": "VariableDeclaration",
                                "fullStart": 619,
                                "fullEnd": 647,
                                "start": 627,
                                "end": 647,
                                "fullWidth": 28,
                                "width": 20,
                                "varKeyword": {
                                    "kind": "VarKeyword",
                                    "fullStart": 619,
                                    "fullEnd": 631,
                                    "start": 627,
                                    "end": 630,
                                    "fullWidth": 12,
                                    "width": 3,
                                    "text": "var",
                                    "value": "var",
                                    "valueText": "var",
                                    "hasLeadingTrivia": true,
                                    "hasTrailingTrivia": true,
                                    "leadingTrivia": [
                                        {
                                            "kind": "WhitespaceTrivia",
                                            "text": "        "
                                        }
                                    ],
                                    "trailingTrivia": [
                                        {
                                            "kind": "WhitespaceTrivia",
                                            "text": " "
                                        }
                                    ]
                                },
                                "variableDeclarators": [
                                    {
                                        "kind": "VariableDeclarator",
                                        "fullStart": 631,
                                        "fullEnd": 647,
                                        "start": 631,
                                        "end": 647,
                                        "fullWidth": 16,
<<<<<<< HEAD
                                        "width": 16,
                                        "identifier": {
=======
                                        "propertyName": {
>>>>>>> 85e84683
                                            "kind": "IdentifierName",
                                            "fullStart": 631,
                                            "fullEnd": 640,
                                            "start": 631,
                                            "end": 639,
                                            "fullWidth": 9,
                                            "width": 8,
                                            "text": "accessed",
                                            "value": "accessed",
                                            "valueText": "accessed",
                                            "hasTrailingTrivia": true,
                                            "trailingTrivia": [
                                                {
                                                    "kind": "WhitespaceTrivia",
                                                    "text": " "
                                                }
                                            ]
                                        },
                                        "equalsValueClause": {
                                            "kind": "EqualsValueClause",
                                            "fullStart": 640,
                                            "fullEnd": 647,
                                            "start": 640,
                                            "end": 647,
                                            "fullWidth": 7,
                                            "width": 7,
                                            "equalsToken": {
                                                "kind": "EqualsToken",
                                                "fullStart": 640,
                                                "fullEnd": 642,
                                                "start": 640,
                                                "end": 641,
                                                "fullWidth": 2,
                                                "width": 1,
                                                "text": "=",
                                                "value": "=",
                                                "valueText": "=",
                                                "hasTrailingTrivia": true,
                                                "trailingTrivia": [
                                                    {
                                                        "kind": "WhitespaceTrivia",
                                                        "text": " "
                                                    }
                                                ]
                                            },
                                            "value": {
                                                "kind": "FalseKeyword",
                                                "fullStart": 642,
                                                "fullEnd": 647,
                                                "start": 642,
                                                "end": 647,
                                                "fullWidth": 5,
                                                "width": 5,
                                                "text": "false",
                                                "value": false,
                                                "valueText": "false"
                                            }
                                        }
                                    }
                                ]
                            },
                            "semicolonToken": {
                                "kind": "SemicolonToken",
                                "fullStart": 647,
                                "fullEnd": 650,
                                "start": 647,
                                "end": 648,
                                "fullWidth": 3,
                                "width": 1,
                                "text": ";",
                                "value": ";",
                                "valueText": ";",
                                "hasTrailingTrivia": true,
                                "hasTrailingNewLine": true,
                                "trailingTrivia": [
                                    {
                                        "kind": "NewLineTrivia",
                                        "text": "\r\n"
                                    }
                                ]
                            }
                        },
                        {
                            "kind": "ExpressionStatement",
                            "fullStart": 650,
                            "fullEnd": 781,
                            "start": 660,
                            "end": 779,
                            "fullWidth": 131,
                            "width": 119,
                            "expression": {
                                "kind": "InvocationExpression",
                                "fullStart": 650,
                                "fullEnd": 778,
                                "start": 660,
                                "end": 778,
                                "fullWidth": 128,
                                "width": 118,
                                "expression": {
                                    "kind": "MemberAccessExpression",
                                    "fullStart": 650,
                                    "fullEnd": 683,
                                    "start": 660,
                                    "end": 683,
                                    "fullWidth": 33,
                                    "width": 23,
                                    "expression": {
                                        "kind": "IdentifierName",
                                        "fullStart": 650,
                                        "fullEnd": 666,
                                        "start": 660,
                                        "end": 666,
                                        "fullWidth": 16,
                                        "width": 6,
                                        "text": "Object",
                                        "value": "Object",
                                        "valueText": "Object",
                                        "hasLeadingTrivia": true,
                                        "hasLeadingNewLine": true,
                                        "leadingTrivia": [
                                            {
                                                "kind": "NewLineTrivia",
                                                "text": "\r\n"
                                            },
                                            {
                                                "kind": "WhitespaceTrivia",
                                                "text": "        "
                                            }
                                        ]
                                    },
                                    "dotToken": {
                                        "kind": "DotToken",
                                        "fullStart": 666,
                                        "fullEnd": 667,
                                        "start": 666,
                                        "end": 667,
                                        "fullWidth": 1,
                                        "width": 1,
                                        "text": ".",
                                        "value": ".",
                                        "valueText": "."
                                    },
                                    "name": {
                                        "kind": "IdentifierName",
                                        "fullStart": 667,
                                        "fullEnd": 683,
                                        "start": 667,
                                        "end": 683,
                                        "fullWidth": 16,
                                        "width": 16,
                                        "text": "defineProperties",
                                        "value": "defineProperties",
                                        "valueText": "defineProperties"
                                    }
                                },
                                "argumentList": {
                                    "kind": "ArgumentList",
                                    "fullStart": 683,
                                    "fullEnd": 778,
                                    "start": 683,
                                    "end": 778,
                                    "fullWidth": 95,
                                    "width": 95,
                                    "openParenToken": {
                                        "kind": "OpenParenToken",
                                        "fullStart": 683,
                                        "fullEnd": 684,
                                        "start": 683,
                                        "end": 684,
                                        "fullWidth": 1,
                                        "width": 1,
                                        "text": "(",
                                        "value": "(",
                                        "valueText": "("
                                    },
                                    "arguments": [
                                        {
                                            "kind": "IdentifierName",
                                            "fullStart": 684,
                                            "fullEnd": 687,
                                            "start": 684,
                                            "end": 687,
                                            "fullWidth": 3,
                                            "width": 3,
                                            "text": "obj",
                                            "value": "obj",
                                            "valueText": "obj"
                                        },
                                        {
                                            "kind": "CommaToken",
                                            "fullStart": 687,
                                            "fullEnd": 689,
                                            "start": 687,
                                            "end": 688,
                                            "fullWidth": 2,
                                            "width": 1,
                                            "text": ",",
                                            "value": ",",
                                            "valueText": ",",
                                            "hasTrailingTrivia": true,
                                            "trailingTrivia": [
                                                {
                                                    "kind": "WhitespaceTrivia",
                                                    "text": " "
                                                }
                                            ]
                                        },
                                        {
                                            "kind": "ObjectLiteralExpression",
                                            "fullStart": 689,
                                            "fullEnd": 777,
                                            "start": 689,
                                            "end": 777,
                                            "fullWidth": 88,
                                            "width": 88,
                                            "openBraceToken": {
                                                "kind": "OpenBraceToken",
                                                "fullStart": 689,
                                                "fullEnd": 692,
                                                "start": 689,
                                                "end": 690,
                                                "fullWidth": 3,
                                                "width": 1,
                                                "text": "{",
                                                "value": "{",
                                                "valueText": "{",
                                                "hasTrailingTrivia": true,
                                                "hasTrailingNewLine": true,
                                                "trailingTrivia": [
                                                    {
                                                        "kind": "NewLineTrivia",
                                                        "text": "\r\n"
                                                    }
                                                ]
                                            },
                                            "propertyAssignments": [
                                                {
                                                    "kind": "SimplePropertyAssignment",
                                                    "fullStart": 692,
                                                    "fullEnd": 768,
                                                    "start": 704,
                                                    "end": 766,
                                                    "fullWidth": 76,
                                                    "width": 62,
                                                    "propertyName": {
                                                        "kind": "IdentifierName",
                                                        "fullStart": 692,
                                                        "fullEnd": 708,
                                                        "start": 704,
                                                        "end": 708,
                                                        "fullWidth": 16,
                                                        "width": 4,
                                                        "text": "prop",
                                                        "value": "prop",
                                                        "valueText": "prop",
                                                        "hasLeadingTrivia": true,
                                                        "leadingTrivia": [
                                                            {
                                                                "kind": "WhitespaceTrivia",
                                                                "text": "            "
                                                            }
                                                        ]
                                                    },
                                                    "colonToken": {
                                                        "kind": "ColonToken",
                                                        "fullStart": 708,
                                                        "fullEnd": 710,
                                                        "start": 708,
                                                        "end": 709,
                                                        "fullWidth": 2,
                                                        "width": 1,
                                                        "text": ":",
                                                        "value": ":",
                                                        "valueText": ":",
                                                        "hasTrailingTrivia": true,
                                                        "trailingTrivia": [
                                                            {
                                                                "kind": "WhitespaceTrivia",
                                                                "text": " "
                                                            }
                                                        ]
                                                    },
                                                    "expression": {
                                                        "kind": "ObjectLiteralExpression",
                                                        "fullStart": 710,
                                                        "fullEnd": 768,
                                                        "start": 710,
                                                        "end": 766,
                                                        "fullWidth": 58,
                                                        "width": 56,
                                                        "openBraceToken": {
                                                            "kind": "OpenBraceToken",
                                                            "fullStart": 710,
                                                            "fullEnd": 713,
                                                            "start": 710,
                                                            "end": 711,
                                                            "fullWidth": 3,
                                                            "width": 1,
                                                            "text": "{",
                                                            "value": "{",
                                                            "valueText": "{",
                                                            "hasTrailingTrivia": true,
                                                            "hasTrailingNewLine": true,
                                                            "trailingTrivia": [
                                                                {
                                                                    "kind": "NewLineTrivia",
                                                                    "text": "\r\n"
                                                                }
                                                            ]
                                                        },
                                                        "propertyAssignments": [
                                                            {
                                                                "kind": "SimplePropertyAssignment",
                                                                "fullStart": 713,
                                                                "fullEnd": 753,
                                                                "start": 729,
                                                                "end": 751,
                                                                "fullWidth": 40,
                                                                "width": 22,
                                                                "propertyName": {
                                                                    "kind": "IdentifierName",
                                                                    "fullStart": 713,
                                                                    "fullEnd": 739,
                                                                    "start": 729,
                                                                    "end": 739,
                                                                    "fullWidth": 26,
                                                                    "width": 10,
                                                                    "text": "enumerable",
                                                                    "value": "enumerable",
                                                                    "valueText": "enumerable",
                                                                    "hasLeadingTrivia": true,
                                                                    "leadingTrivia": [
                                                                        {
                                                                            "kind": "WhitespaceTrivia",
                                                                            "text": "                "
                                                                        }
                                                                    ]
                                                                },
                                                                "colonToken": {
                                                                    "kind": "ColonToken",
                                                                    "fullStart": 739,
                                                                    "fullEnd": 741,
                                                                    "start": 739,
                                                                    "end": 740,
                                                                    "fullWidth": 2,
                                                                    "width": 1,
                                                                    "text": ":",
                                                                    "value": ":",
                                                                    "valueText": ":",
                                                                    "hasTrailingTrivia": true,
                                                                    "trailingTrivia": [
                                                                        {
                                                                            "kind": "WhitespaceTrivia",
                                                                            "text": " "
                                                                        }
                                                                    ]
                                                                },
                                                                "expression": {
                                                                    "kind": "ObjectCreationExpression",
                                                                    "fullStart": 741,
                                                                    "fullEnd": 753,
                                                                    "start": 741,
                                                                    "end": 751,
                                                                    "fullWidth": 12,
                                                                    "width": 10,
                                                                    "newKeyword": {
                                                                        "kind": "NewKeyword",
                                                                        "fullStart": 741,
                                                                        "fullEnd": 745,
                                                                        "start": 741,
                                                                        "end": 744,
                                                                        "fullWidth": 4,
                                                                        "width": 3,
                                                                        "text": "new",
                                                                        "value": "new",
                                                                        "valueText": "new",
                                                                        "hasTrailingTrivia": true,
                                                                        "trailingTrivia": [
                                                                            {
                                                                                "kind": "WhitespaceTrivia",
                                                                                "text": " "
                                                                            }
                                                                        ]
                                                                    },
                                                                    "expression": {
                                                                        "kind": "IdentifierName",
                                                                        "fullStart": 745,
                                                                        "fullEnd": 749,
                                                                        "start": 745,
                                                                        "end": 749,
                                                                        "fullWidth": 4,
                                                                        "width": 4,
                                                                        "text": "Date",
                                                                        "value": "Date",
                                                                        "valueText": "Date"
                                                                    },
                                                                    "argumentList": {
                                                                        "kind": "ArgumentList",
                                                                        "fullStart": 749,
                                                                        "fullEnd": 753,
                                                                        "start": 749,
                                                                        "end": 751,
                                                                        "fullWidth": 4,
                                                                        "width": 2,
                                                                        "openParenToken": {
                                                                            "kind": "OpenParenToken",
                                                                            "fullStart": 749,
                                                                            "fullEnd": 750,
                                                                            "start": 749,
                                                                            "end": 750,
                                                                            "fullWidth": 1,
                                                                            "width": 1,
                                                                            "text": "(",
                                                                            "value": "(",
                                                                            "valueText": "("
                                                                        },
                                                                        "arguments": [],
                                                                        "closeParenToken": {
                                                                            "kind": "CloseParenToken",
                                                                            "fullStart": 750,
                                                                            "fullEnd": 753,
                                                                            "start": 750,
                                                                            "end": 751,
                                                                            "fullWidth": 3,
                                                                            "width": 1,
                                                                            "text": ")",
                                                                            "value": ")",
                                                                            "valueText": ")",
                                                                            "hasTrailingTrivia": true,
                                                                            "hasTrailingNewLine": true,
                                                                            "trailingTrivia": [
                                                                                {
                                                                                    "kind": "NewLineTrivia",
                                                                                    "text": "\r\n"
                                                                                }
                                                                            ]
                                                                        }
                                                                    }
                                                                }
                                                            }
                                                        ],
                                                        "closeBraceToken": {
                                                            "kind": "CloseBraceToken",
                                                            "fullStart": 753,
                                                            "fullEnd": 768,
                                                            "start": 765,
                                                            "end": 766,
                                                            "fullWidth": 15,
                                                            "width": 1,
                                                            "text": "}",
                                                            "value": "}",
                                                            "valueText": "}",
                                                            "hasLeadingTrivia": true,
                                                            "hasTrailingTrivia": true,
                                                            "hasTrailingNewLine": true,
                                                            "leadingTrivia": [
                                                                {
                                                                    "kind": "WhitespaceTrivia",
                                                                    "text": "            "
                                                                }
                                                            ],
                                                            "trailingTrivia": [
                                                                {
                                                                    "kind": "NewLineTrivia",
                                                                    "text": "\r\n"
                                                                }
                                                            ]
                                                        }
                                                    }
                                                }
                                            ],
                                            "closeBraceToken": {
                                                "kind": "CloseBraceToken",
                                                "fullStart": 768,
                                                "fullEnd": 777,
                                                "start": 776,
                                                "end": 777,
                                                "fullWidth": 9,
                                                "width": 1,
                                                "text": "}",
                                                "value": "}",
                                                "valueText": "}",
                                                "hasLeadingTrivia": true,
                                                "leadingTrivia": [
                                                    {
                                                        "kind": "WhitespaceTrivia",
                                                        "text": "        "
                                                    }
                                                ]
                                            }
                                        }
                                    ],
                                    "closeParenToken": {
                                        "kind": "CloseParenToken",
                                        "fullStart": 777,
                                        "fullEnd": 778,
                                        "start": 777,
                                        "end": 778,
                                        "fullWidth": 1,
                                        "width": 1,
                                        "text": ")",
                                        "value": ")",
                                        "valueText": ")"
                                    }
                                }
                            },
                            "semicolonToken": {
                                "kind": "SemicolonToken",
                                "fullStart": 778,
                                "fullEnd": 781,
                                "start": 778,
                                "end": 779,
                                "fullWidth": 3,
                                "width": 1,
                                "text": ";",
                                "value": ";",
                                "valueText": ";",
                                "hasTrailingTrivia": true,
                                "hasTrailingNewLine": true,
                                "trailingTrivia": [
                                    {
                                        "kind": "NewLineTrivia",
                                        "text": "\r\n"
                                    }
                                ]
                            }
                        },
                        {
                            "kind": "ForInStatement",
                            "fullStart": 781,
                            "fullEnd": 918,
                            "start": 789,
                            "end": 916,
                            "fullWidth": 137,
                            "width": 127,
                            "forKeyword": {
                                "kind": "ForKeyword",
                                "fullStart": 781,
                                "fullEnd": 793,
                                "start": 789,
                                "end": 792,
                                "fullWidth": 12,
                                "width": 3,
                                "text": "for",
                                "value": "for",
                                "valueText": "for",
                                "hasLeadingTrivia": true,
                                "hasTrailingTrivia": true,
                                "leadingTrivia": [
                                    {
                                        "kind": "WhitespaceTrivia",
                                        "text": "        "
                                    }
                                ],
                                "trailingTrivia": [
                                    {
                                        "kind": "WhitespaceTrivia",
                                        "text": " "
                                    }
                                ]
                            },
                            "openParenToken": {
                                "kind": "OpenParenToken",
                                "fullStart": 793,
                                "fullEnd": 794,
                                "start": 793,
                                "end": 794,
                                "fullWidth": 1,
                                "width": 1,
                                "text": "(",
                                "value": "(",
                                "valueText": "("
                            },
                            "variableDeclaration": {
                                "kind": "VariableDeclaration",
                                "fullStart": 794,
                                "fullEnd": 807,
                                "start": 794,
                                "end": 806,
                                "fullWidth": 13,
                                "width": 12,
                                "varKeyword": {
                                    "kind": "VarKeyword",
                                    "fullStart": 794,
                                    "fullEnd": 798,
                                    "start": 794,
                                    "end": 797,
                                    "fullWidth": 4,
                                    "width": 3,
                                    "text": "var",
                                    "value": "var",
                                    "valueText": "var",
                                    "hasTrailingTrivia": true,
                                    "trailingTrivia": [
                                        {
                                            "kind": "WhitespaceTrivia",
                                            "text": " "
                                        }
                                    ]
                                },
                                "variableDeclarators": [
                                    {
                                        "kind": "VariableDeclarator",
                                        "fullStart": 798,
                                        "fullEnd": 807,
                                        "start": 798,
                                        "end": 806,
                                        "fullWidth": 9,
<<<<<<< HEAD
                                        "width": 8,
                                        "identifier": {
=======
                                        "propertyName": {
>>>>>>> 85e84683
                                            "kind": "IdentifierName",
                                            "fullStart": 798,
                                            "fullEnd": 807,
                                            "start": 798,
                                            "end": 806,
                                            "fullWidth": 9,
                                            "width": 8,
                                            "text": "property",
                                            "value": "property",
                                            "valueText": "property",
                                            "hasTrailingTrivia": true,
                                            "trailingTrivia": [
                                                {
                                                    "kind": "WhitespaceTrivia",
                                                    "text": " "
                                                }
                                            ]
                                        }
                                    }
                                ]
                            },
                            "inKeyword": {
                                "kind": "InKeyword",
                                "fullStart": 807,
                                "fullEnd": 810,
                                "start": 807,
                                "end": 809,
                                "fullWidth": 3,
                                "width": 2,
                                "text": "in",
                                "value": "in",
                                "valueText": "in",
                                "hasTrailingTrivia": true,
                                "trailingTrivia": [
                                    {
                                        "kind": "WhitespaceTrivia",
                                        "text": " "
                                    }
                                ]
                            },
                            "expression": {
                                "kind": "IdentifierName",
                                "fullStart": 810,
                                "fullEnd": 813,
                                "start": 810,
                                "end": 813,
                                "fullWidth": 3,
                                "width": 3,
                                "text": "obj",
                                "value": "obj",
                                "valueText": "obj"
                            },
                            "closeParenToken": {
                                "kind": "CloseParenToken",
                                "fullStart": 813,
                                "fullEnd": 815,
                                "start": 813,
                                "end": 814,
                                "fullWidth": 2,
                                "width": 1,
                                "text": ")",
                                "value": ")",
                                "valueText": ")",
                                "hasTrailingTrivia": true,
                                "trailingTrivia": [
                                    {
                                        "kind": "WhitespaceTrivia",
                                        "text": " "
                                    }
                                ]
                            },
                            "statement": {
                                "kind": "Block",
                                "fullStart": 815,
                                "fullEnd": 918,
                                "start": 815,
                                "end": 916,
                                "fullWidth": 103,
                                "width": 101,
                                "openBraceToken": {
                                    "kind": "OpenBraceToken",
                                    "fullStart": 815,
                                    "fullEnd": 818,
                                    "start": 815,
                                    "end": 816,
                                    "fullWidth": 3,
                                    "width": 1,
                                    "text": "{",
                                    "value": "{",
                                    "valueText": "{",
                                    "hasTrailingTrivia": true,
                                    "hasTrailingNewLine": true,
                                    "trailingTrivia": [
                                        {
                                            "kind": "NewLineTrivia",
                                            "text": "\r\n"
                                        }
                                    ]
                                },
                                "statements": [
                                    {
                                        "kind": "IfStatement",
                                        "fullStart": 818,
                                        "fullEnd": 907,
                                        "start": 830,
                                        "end": 905,
                                        "fullWidth": 89,
                                        "width": 75,
                                        "ifKeyword": {
                                            "kind": "IfKeyword",
                                            "fullStart": 818,
                                            "fullEnd": 833,
                                            "start": 830,
                                            "end": 832,
                                            "fullWidth": 15,
                                            "width": 2,
                                            "text": "if",
                                            "value": "if",
                                            "valueText": "if",
                                            "hasLeadingTrivia": true,
                                            "hasTrailingTrivia": true,
                                            "leadingTrivia": [
                                                {
                                                    "kind": "WhitespaceTrivia",
                                                    "text": "            "
                                                }
                                            ],
                                            "trailingTrivia": [
                                                {
                                                    "kind": "WhitespaceTrivia",
                                                    "text": " "
                                                }
                                            ]
                                        },
                                        "openParenToken": {
                                            "kind": "OpenParenToken",
                                            "fullStart": 833,
                                            "fullEnd": 834,
                                            "start": 833,
                                            "end": 834,
                                            "fullWidth": 1,
                                            "width": 1,
                                            "text": "(",
                                            "value": "(",
                                            "valueText": "("
                                        },
                                        "condition": {
                                            "kind": "EqualsExpression",
                                            "fullStart": 834,
                                            "fullEnd": 853,
                                            "start": 834,
                                            "end": 853,
                                            "fullWidth": 19,
                                            "width": 19,
                                            "left": {
                                                "kind": "IdentifierName",
                                                "fullStart": 834,
                                                "fullEnd": 843,
                                                "start": 834,
                                                "end": 842,
                                                "fullWidth": 9,
                                                "width": 8,
                                                "text": "property",
                                                "value": "property",
                                                "valueText": "property",
                                                "hasTrailingTrivia": true,
                                                "trailingTrivia": [
                                                    {
                                                        "kind": "WhitespaceTrivia",
                                                        "text": " "
                                                    }
                                                ]
                                            },
                                            "operatorToken": {
                                                "kind": "EqualsEqualsEqualsToken",
                                                "fullStart": 843,
                                                "fullEnd": 847,
                                                "start": 843,
                                                "end": 846,
                                                "fullWidth": 4,
                                                "width": 3,
                                                "text": "===",
                                                "value": "===",
                                                "valueText": "===",
                                                "hasTrailingTrivia": true,
                                                "trailingTrivia": [
                                                    {
                                                        "kind": "WhitespaceTrivia",
                                                        "text": " "
                                                    }
                                                ]
                                            },
                                            "right": {
                                                "kind": "StringLiteral",
                                                "fullStart": 847,
                                                "fullEnd": 853,
                                                "start": 847,
                                                "end": 853,
                                                "fullWidth": 6,
                                                "width": 6,
                                                "text": "\"prop\"",
                                                "value": "prop",
                                                "valueText": "prop"
                                            }
                                        },
                                        "closeParenToken": {
                                            "kind": "CloseParenToken",
                                            "fullStart": 853,
                                            "fullEnd": 855,
                                            "start": 853,
                                            "end": 854,
                                            "fullWidth": 2,
                                            "width": 1,
                                            "text": ")",
                                            "value": ")",
                                            "valueText": ")",
                                            "hasTrailingTrivia": true,
                                            "trailingTrivia": [
                                                {
                                                    "kind": "WhitespaceTrivia",
                                                    "text": " "
                                                }
                                            ]
                                        },
                                        "statement": {
                                            "kind": "Block",
                                            "fullStart": 855,
                                            "fullEnd": 907,
                                            "start": 855,
                                            "end": 905,
                                            "fullWidth": 52,
                                            "width": 50,
                                            "openBraceToken": {
                                                "kind": "OpenBraceToken",
                                                "fullStart": 855,
                                                "fullEnd": 858,
                                                "start": 855,
                                                "end": 856,
                                                "fullWidth": 3,
                                                "width": 1,
                                                "text": "{",
                                                "value": "{",
                                                "valueText": "{",
                                                "hasTrailingTrivia": true,
                                                "hasTrailingNewLine": true,
                                                "trailingTrivia": [
                                                    {
                                                        "kind": "NewLineTrivia",
                                                        "text": "\r\n"
                                                    }
                                                ]
                                            },
                                            "statements": [
                                                {
                                                    "kind": "ExpressionStatement",
                                                    "fullStart": 858,
                                                    "fullEnd": 892,
                                                    "start": 874,
                                                    "end": 890,
                                                    "fullWidth": 34,
                                                    "width": 16,
                                                    "expression": {
                                                        "kind": "AssignmentExpression",
                                                        "fullStart": 858,
                                                        "fullEnd": 889,
                                                        "start": 874,
                                                        "end": 889,
                                                        "fullWidth": 31,
                                                        "width": 15,
                                                        "left": {
                                                            "kind": "IdentifierName",
                                                            "fullStart": 858,
                                                            "fullEnd": 883,
                                                            "start": 874,
                                                            "end": 882,
                                                            "fullWidth": 25,
                                                            "width": 8,
                                                            "text": "accessed",
                                                            "value": "accessed",
                                                            "valueText": "accessed",
                                                            "hasLeadingTrivia": true,
                                                            "hasTrailingTrivia": true,
                                                            "leadingTrivia": [
                                                                {
                                                                    "kind": "WhitespaceTrivia",
                                                                    "text": "                "
                                                                }
                                                            ],
                                                            "trailingTrivia": [
                                                                {
                                                                    "kind": "WhitespaceTrivia",
                                                                    "text": " "
                                                                }
                                                            ]
                                                        },
                                                        "operatorToken": {
                                                            "kind": "EqualsToken",
                                                            "fullStart": 883,
                                                            "fullEnd": 885,
                                                            "start": 883,
                                                            "end": 884,
                                                            "fullWidth": 2,
                                                            "width": 1,
                                                            "text": "=",
                                                            "value": "=",
                                                            "valueText": "=",
                                                            "hasTrailingTrivia": true,
                                                            "trailingTrivia": [
                                                                {
                                                                    "kind": "WhitespaceTrivia",
                                                                    "text": " "
                                                                }
                                                            ]
                                                        },
                                                        "right": {
                                                            "kind": "TrueKeyword",
                                                            "fullStart": 885,
                                                            "fullEnd": 889,
                                                            "start": 885,
                                                            "end": 889,
                                                            "fullWidth": 4,
                                                            "width": 4,
                                                            "text": "true",
                                                            "value": true,
                                                            "valueText": "true"
                                                        }
                                                    },
                                                    "semicolonToken": {
                                                        "kind": "SemicolonToken",
                                                        "fullStart": 889,
                                                        "fullEnd": 892,
                                                        "start": 889,
                                                        "end": 890,
                                                        "fullWidth": 3,
                                                        "width": 1,
                                                        "text": ";",
                                                        "value": ";",
                                                        "valueText": ";",
                                                        "hasTrailingTrivia": true,
                                                        "hasTrailingNewLine": true,
                                                        "trailingTrivia": [
                                                            {
                                                                "kind": "NewLineTrivia",
                                                                "text": "\r\n"
                                                            }
                                                        ]
                                                    }
                                                }
                                            ],
                                            "closeBraceToken": {
                                                "kind": "CloseBraceToken",
                                                "fullStart": 892,
                                                "fullEnd": 907,
                                                "start": 904,
                                                "end": 905,
                                                "fullWidth": 15,
                                                "width": 1,
                                                "text": "}",
                                                "value": "}",
                                                "valueText": "}",
                                                "hasLeadingTrivia": true,
                                                "hasTrailingTrivia": true,
                                                "hasTrailingNewLine": true,
                                                "leadingTrivia": [
                                                    {
                                                        "kind": "WhitespaceTrivia",
                                                        "text": "            "
                                                    }
                                                ],
                                                "trailingTrivia": [
                                                    {
                                                        "kind": "NewLineTrivia",
                                                        "text": "\r\n"
                                                    }
                                                ]
                                            }
                                        }
                                    }
                                ],
                                "closeBraceToken": {
                                    "kind": "CloseBraceToken",
                                    "fullStart": 907,
                                    "fullEnd": 918,
                                    "start": 915,
                                    "end": 916,
                                    "fullWidth": 11,
                                    "width": 1,
                                    "text": "}",
                                    "value": "}",
                                    "valueText": "}",
                                    "hasLeadingTrivia": true,
                                    "hasTrailingTrivia": true,
                                    "hasTrailingNewLine": true,
                                    "leadingTrivia": [
                                        {
                                            "kind": "WhitespaceTrivia",
                                            "text": "        "
                                        }
                                    ],
                                    "trailingTrivia": [
                                        {
                                            "kind": "NewLineTrivia",
                                            "text": "\r\n"
                                        }
                                    ]
                                }
                            }
                        },
                        {
                            "kind": "ReturnStatement",
                            "fullStart": 918,
                            "fullEnd": 944,
                            "start": 926,
                            "end": 942,
                            "fullWidth": 26,
                            "width": 16,
                            "returnKeyword": {
                                "kind": "ReturnKeyword",
                                "fullStart": 918,
                                "fullEnd": 933,
                                "start": 926,
                                "end": 932,
                                "fullWidth": 15,
                                "width": 6,
                                "text": "return",
                                "value": "return",
                                "valueText": "return",
                                "hasLeadingTrivia": true,
                                "hasTrailingTrivia": true,
                                "leadingTrivia": [
                                    {
                                        "kind": "WhitespaceTrivia",
                                        "text": "        "
                                    }
                                ],
                                "trailingTrivia": [
                                    {
                                        "kind": "WhitespaceTrivia",
                                        "text": " "
                                    }
                                ]
                            },
                            "expression": {
                                "kind": "IdentifierName",
                                "fullStart": 933,
                                "fullEnd": 941,
                                "start": 933,
                                "end": 941,
                                "fullWidth": 8,
                                "width": 8,
                                "text": "accessed",
                                "value": "accessed",
                                "valueText": "accessed"
                            },
                            "semicolonToken": {
                                "kind": "SemicolonToken",
                                "fullStart": 941,
                                "fullEnd": 944,
                                "start": 941,
                                "end": 942,
                                "fullWidth": 3,
                                "width": 1,
                                "text": ";",
                                "value": ";",
                                "valueText": ";",
                                "hasTrailingTrivia": true,
                                "hasTrailingNewLine": true,
                                "trailingTrivia": [
                                    {
                                        "kind": "NewLineTrivia",
                                        "text": "\r\n"
                                    }
                                ]
                            }
                        }
                    ],
                    "closeBraceToken": {
                        "kind": "CloseBraceToken",
                        "fullStart": 944,
                        "fullEnd": 951,
                        "start": 948,
                        "end": 949,
                        "fullWidth": 7,
                        "width": 1,
                        "text": "}",
                        "value": "}",
                        "valueText": "}",
                        "hasLeadingTrivia": true,
                        "hasTrailingTrivia": true,
                        "hasTrailingNewLine": true,
                        "leadingTrivia": [
                            {
                                "kind": "WhitespaceTrivia",
                                "text": "    "
                            }
                        ],
                        "trailingTrivia": [
                            {
                                "kind": "NewLineTrivia",
                                "text": "\r\n"
                            }
                        ]
                    }
                }
            },
            {
                "kind": "ExpressionStatement",
                "fullStart": 951,
                "fullEnd": 975,
                "start": 951,
                "end": 973,
                "fullWidth": 24,
                "width": 22,
                "expression": {
                    "kind": "InvocationExpression",
                    "fullStart": 951,
                    "fullEnd": 972,
                    "start": 951,
                    "end": 972,
                    "fullWidth": 21,
                    "width": 21,
                    "expression": {
                        "kind": "IdentifierName",
                        "fullStart": 951,
                        "fullEnd": 962,
                        "start": 951,
                        "end": 962,
                        "fullWidth": 11,
                        "width": 11,
                        "text": "runTestCase",
                        "value": "runTestCase",
                        "valueText": "runTestCase"
                    },
                    "argumentList": {
                        "kind": "ArgumentList",
                        "fullStart": 962,
                        "fullEnd": 972,
                        "start": 962,
                        "end": 972,
                        "fullWidth": 10,
                        "width": 10,
                        "openParenToken": {
                            "kind": "OpenParenToken",
                            "fullStart": 962,
                            "fullEnd": 963,
                            "start": 962,
                            "end": 963,
                            "fullWidth": 1,
                            "width": 1,
                            "text": "(",
                            "value": "(",
                            "valueText": "("
                        },
                        "arguments": [
                            {
                                "kind": "IdentifierName",
                                "fullStart": 963,
                                "fullEnd": 971,
                                "start": 963,
                                "end": 971,
                                "fullWidth": 8,
                                "width": 8,
                                "text": "testcase",
                                "value": "testcase",
                                "valueText": "testcase"
                            }
                        ],
                        "closeParenToken": {
                            "kind": "CloseParenToken",
                            "fullStart": 971,
                            "fullEnd": 972,
                            "start": 971,
                            "end": 972,
                            "fullWidth": 1,
                            "width": 1,
                            "text": ")",
                            "value": ")",
                            "valueText": ")"
                        }
                    }
                },
                "semicolonToken": {
                    "kind": "SemicolonToken",
                    "fullStart": 972,
                    "fullEnd": 975,
                    "start": 972,
                    "end": 973,
                    "fullWidth": 3,
                    "width": 1,
                    "text": ";",
                    "value": ";",
                    "valueText": ";",
                    "hasTrailingTrivia": true,
                    "hasTrailingNewLine": true,
                    "trailingTrivia": [
                        {
                            "kind": "NewLineTrivia",
                            "text": "\r\n"
                        }
                    ]
                }
            }
        ],
        "endOfFileToken": {
            "kind": "EndOfFileToken",
            "fullStart": 975,
            "fullEnd": 975,
            "start": 975,
            "end": 975,
            "fullWidth": 0,
            "width": 0,
            "text": ""
        }
    },
    "lineMap": {
        "lineStarts": [
            0,
            67,
            152,
            232,
            308,
            380,
            385,
            440,
            562,
            567,
            569,
            571,
            594,
            596,
            619,
            650,
            652,
            692,
            713,
            753,
            768,
            781,
            818,
            858,
            892,
            907,
            918,
            944,
            951,
            975
        ],
        "length": 975
    }
}<|MERGE_RESOLUTION|>--- conflicted
+++ resolved
@@ -250,12 +250,8 @@
                                         "start": 608,
                                         "end": 616,
                                         "fullWidth": 8,
-<<<<<<< HEAD
                                         "width": 8,
-                                        "identifier": {
-=======
                                         "propertyName": {
->>>>>>> 85e84683
                                             "kind": "IdentifierName",
                                             "fullStart": 608,
                                             "fullEnd": 612,
@@ -411,12 +407,8 @@
                                         "start": 631,
                                         "end": 647,
                                         "fullWidth": 16,
-<<<<<<< HEAD
                                         "width": 16,
-                                        "identifier": {
-=======
                                         "propertyName": {
->>>>>>> 85e84683
                                             "kind": "IdentifierName",
                                             "fullStart": 631,
                                             "fullEnd": 640,
@@ -1025,12 +1017,8 @@
                                         "start": 798,
                                         "end": 806,
                                         "fullWidth": 9,
-<<<<<<< HEAD
                                         "width": 8,
-                                        "identifier": {
-=======
                                         "propertyName": {
->>>>>>> 85e84683
                                             "kind": "IdentifierName",
                                             "fullStart": 798,
                                             "fullEnd": 807,
