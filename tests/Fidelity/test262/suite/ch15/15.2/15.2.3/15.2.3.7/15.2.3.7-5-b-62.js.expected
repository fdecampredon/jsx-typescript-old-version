{
    "isDeclaration": false,
    "languageVersion": "EcmaScript5",
    "parseOptions": {
        "allowAutomaticSemicolonInsertion": true
    },
    "sourceUnit": {
        "kind": "SourceUnit",
        "fullStart": 0,
        "fullEnd": 1093,
        "start": 574,
        "end": 1093,
        "fullWidth": 1093,
        "width": 519,
        "isIncrementallyUnusable": true,
        "moduleElements": [
            {
                "kind": "FunctionDeclaration",
                "fullStart": 0,
                "fullEnd": 1069,
                "start": 574,
                "end": 1067,
                "fullWidth": 1069,
                "width": 493,
                "modifiers": [],
                "functionKeyword": {
                    "kind": "FunctionKeyword",
                    "fullStart": 0,
                    "fullEnd": 583,
                    "start": 574,
                    "end": 582,
                    "fullWidth": 583,
                    "width": 8,
                    "text": "function",
                    "value": "function",
                    "valueText": "function",
                    "hasLeadingTrivia": true,
                    "hasLeadingComment": true,
                    "hasLeadingNewLine": true,
                    "hasTrailingTrivia": true,
                    "leadingTrivia": [
                        {
                            "kind": "SingleLineCommentTrivia",
                            "text": "/// Copyright (c) 2012 Ecma International.  All rights reserved. "
                        },
                        {
                            "kind": "NewLineTrivia",
                            "text": "\r\n"
                        },
                        {
                            "kind": "SingleLineCommentTrivia",
                            "text": "/// Ecma International makes this code available under the terms and conditions set"
                        },
                        {
                            "kind": "NewLineTrivia",
                            "text": "\r\n"
                        },
                        {
                            "kind": "SingleLineCommentTrivia",
                            "text": "/// forth on http://hg.ecmascript.org/tests/test262/raw-file/tip/LICENSE (the "
                        },
                        {
                            "kind": "NewLineTrivia",
                            "text": "\r\n"
                        },
                        {
                            "kind": "SingleLineCommentTrivia",
                            "text": "/// \"Use Terms\").   Any redistribution of this code must retain the above "
                        },
                        {
                            "kind": "NewLineTrivia",
                            "text": "\r\n"
                        },
                        {
                            "kind": "SingleLineCommentTrivia",
                            "text": "/// copyright and this notice and otherwise comply with the Use Terms."
                        },
                        {
                            "kind": "NewLineTrivia",
                            "text": "\r\n"
                        },
                        {
                            "kind": "MultiLineCommentTrivia",
                            "text": "/**\r\n * @path ch15/15.2/15.2.3/15.2.3.7/15.2.3.7-5-b-62.js\r\n * @description Object.defineProperties - 'configurable' property of 'descObj' is inherited data property (8.10.5 step 4.a)\r\n */"
                        },
                        {
                            "kind": "NewLineTrivia",
                            "text": "\r\n"
                        },
                        {
                            "kind": "NewLineTrivia",
                            "text": "\r\n"
                        },
                        {
                            "kind": "NewLineTrivia",
                            "text": "\r\n"
                        }
                    ],
                    "trailingTrivia": [
                        {
                            "kind": "WhitespaceTrivia",
                            "text": " "
                        }
                    ]
                },
                "identifier": {
                    "kind": "IdentifierName",
                    "fullStart": 583,
                    "fullEnd": 591,
                    "start": 583,
                    "end": 591,
                    "fullWidth": 8,
                    "width": 8,
                    "text": "testcase",
                    "value": "testcase",
                    "valueText": "testcase"
                },
                "callSignature": {
                    "kind": "CallSignature",
                    "fullStart": 591,
                    "fullEnd": 594,
                    "start": 591,
                    "end": 593,
                    "fullWidth": 3,
                    "width": 2,
                    "parameterList": {
                        "kind": "ParameterList",
                        "fullStart": 591,
                        "fullEnd": 594,
                        "start": 591,
                        "end": 593,
                        "fullWidth": 3,
                        "width": 2,
                        "openParenToken": {
                            "kind": "OpenParenToken",
                            "fullStart": 591,
                            "fullEnd": 592,
                            "start": 591,
                            "end": 592,
                            "fullWidth": 1,
                            "width": 1,
                            "text": "(",
                            "value": "(",
                            "valueText": "("
                        },
                        "parameters": [],
                        "closeParenToken": {
                            "kind": "CloseParenToken",
                            "fullStart": 592,
                            "fullEnd": 594,
                            "start": 592,
                            "end": 593,
                            "fullWidth": 2,
                            "width": 1,
                            "text": ")",
                            "value": ")",
                            "valueText": ")",
                            "hasTrailingTrivia": true,
                            "trailingTrivia": [
                                {
                                    "kind": "WhitespaceTrivia",
                                    "text": " "
                                }
                            ]
                        }
                    }
                },
                "block": {
                    "kind": "Block",
                    "fullStart": 594,
                    "fullEnd": 1069,
                    "start": 594,
                    "end": 1067,
                    "fullWidth": 475,
                    "width": 473,
                    "openBraceToken": {
                        "kind": "OpenBraceToken",
                        "fullStart": 594,
                        "fullEnd": 597,
                        "start": 594,
                        "end": 595,
                        "fullWidth": 3,
                        "width": 1,
                        "text": "{",
                        "value": "{",
                        "valueText": "{",
                        "hasTrailingTrivia": true,
                        "hasTrailingNewLine": true,
                        "trailingTrivia": [
                            {
                                "kind": "NewLineTrivia",
                                "text": "\r\n"
                            }
                        ]
                    },
                    "statements": [
                        {
                            "kind": "VariableStatement",
                            "fullStart": 597,
                            "fullEnd": 622,
                            "start": 607,
                            "end": 620,
                            "fullWidth": 25,
                            "width": 13,
                            "modifiers": [],
                            "variableDeclaration": {
                                "kind": "VariableDeclaration",
                                "fullStart": 597,
                                "fullEnd": 619,
                                "start": 607,
                                "end": 619,
                                "fullWidth": 22,
                                "width": 12,
                                "varKeyword": {
                                    "kind": "VarKeyword",
                                    "fullStart": 597,
                                    "fullEnd": 611,
                                    "start": 607,
                                    "end": 610,
                                    "fullWidth": 14,
                                    "width": 3,
                                    "text": "var",
                                    "value": "var",
                                    "valueText": "var",
                                    "hasLeadingTrivia": true,
                                    "hasLeadingNewLine": true,
                                    "hasTrailingTrivia": true,
                                    "leadingTrivia": [
                                        {
                                            "kind": "NewLineTrivia",
                                            "text": "\r\n"
                                        },
                                        {
                                            "kind": "WhitespaceTrivia",
                                            "text": "        "
                                        }
                                    ],
                                    "trailingTrivia": [
                                        {
                                            "kind": "WhitespaceTrivia",
                                            "text": " "
                                        }
                                    ]
                                },
                                "variableDeclarators": [
                                    {
                                        "kind": "VariableDeclarator",
                                        "fullStart": 611,
                                        "fullEnd": 619,
                                        "start": 611,
                                        "end": 619,
                                        "fullWidth": 8,
<<<<<<< HEAD
                                        "width": 8,
                                        "identifier": {
=======
                                        "propertyName": {
>>>>>>> 85e84683
                                            "kind": "IdentifierName",
                                            "fullStart": 611,
                                            "fullEnd": 615,
                                            "start": 611,
                                            "end": 614,
                                            "fullWidth": 4,
                                            "width": 3,
                                            "text": "obj",
                                            "value": "obj",
                                            "valueText": "obj",
                                            "hasTrailingTrivia": true,
                                            "trailingTrivia": [
                                                {
                                                    "kind": "WhitespaceTrivia",
                                                    "text": " "
                                                }
                                            ]
                                        },
                                        "equalsValueClause": {
                                            "kind": "EqualsValueClause",
                                            "fullStart": 615,
                                            "fullEnd": 619,
                                            "start": 615,
                                            "end": 619,
                                            "fullWidth": 4,
                                            "width": 4,
                                            "equalsToken": {
                                                "kind": "EqualsToken",
                                                "fullStart": 615,
                                                "fullEnd": 617,
                                                "start": 615,
                                                "end": 616,
                                                "fullWidth": 2,
                                                "width": 1,
                                                "text": "=",
                                                "value": "=",
                                                "valueText": "=",
                                                "hasTrailingTrivia": true,
                                                "trailingTrivia": [
                                                    {
                                                        "kind": "WhitespaceTrivia",
                                                        "text": " "
                                                    }
                                                ]
                                            },
                                            "value": {
                                                "kind": "ObjectLiteralExpression",
                                                "fullStart": 617,
                                                "fullEnd": 619,
                                                "start": 617,
                                                "end": 619,
                                                "fullWidth": 2,
                                                "width": 2,
                                                "openBraceToken": {
                                                    "kind": "OpenBraceToken",
                                                    "fullStart": 617,
                                                    "fullEnd": 618,
                                                    "start": 617,
                                                    "end": 618,
                                                    "fullWidth": 1,
                                                    "width": 1,
                                                    "text": "{",
                                                    "value": "{",
                                                    "valueText": "{"
                                                },
                                                "propertyAssignments": [],
                                                "closeBraceToken": {
                                                    "kind": "CloseBraceToken",
                                                    "fullStart": 618,
                                                    "fullEnd": 619,
                                                    "start": 618,
                                                    "end": 619,
                                                    "fullWidth": 1,
                                                    "width": 1,
                                                    "text": "}",
                                                    "value": "}",
                                                    "valueText": "}"
                                                }
                                            }
                                        }
                                    }
                                ]
                            },
                            "semicolonToken": {
                                "kind": "SemicolonToken",
                                "fullStart": 619,
                                "fullEnd": 622,
                                "start": 619,
                                "end": 620,
                                "fullWidth": 3,
                                "width": 1,
                                "text": ";",
                                "value": ";",
                                "valueText": ";",
                                "hasTrailingTrivia": true,
                                "hasTrailingNewLine": true,
                                "trailingTrivia": [
                                    {
                                        "kind": "NewLineTrivia",
                                        "text": "\r\n"
                                    }
                                ]
                            }
                        },
                        {
                            "kind": "VariableStatement",
                            "fullStart": 622,
                            "fullEnd": 689,
                            "start": 630,
                            "end": 687,
                            "fullWidth": 67,
                            "width": 57,
                            "modifiers": [],
                            "variableDeclaration": {
                                "kind": "VariableDeclaration",
                                "fullStart": 622,
                                "fullEnd": 686,
                                "start": 630,
                                "end": 686,
                                "fullWidth": 64,
                                "width": 56,
                                "varKeyword": {
                                    "kind": "VarKeyword",
                                    "fullStart": 622,
                                    "fullEnd": 634,
                                    "start": 630,
                                    "end": 633,
                                    "fullWidth": 12,
                                    "width": 3,
                                    "text": "var",
                                    "value": "var",
                                    "valueText": "var",
                                    "hasLeadingTrivia": true,
                                    "hasTrailingTrivia": true,
                                    "leadingTrivia": [
                                        {
                                            "kind": "WhitespaceTrivia",
                                            "text": "        "
                                        }
                                    ],
                                    "trailingTrivia": [
                                        {
                                            "kind": "WhitespaceTrivia",
                                            "text": " "
                                        }
                                    ]
                                },
                                "variableDeclarators": [
                                    {
                                        "kind": "VariableDeclarator",
                                        "fullStart": 634,
                                        "fullEnd": 686,
                                        "start": 634,
                                        "end": 686,
                                        "fullWidth": 52,
<<<<<<< HEAD
                                        "width": 52,
                                        "identifier": {
=======
                                        "propertyName": {
>>>>>>> 85e84683
                                            "kind": "IdentifierName",
                                            "fullStart": 634,
                                            "fullEnd": 640,
                                            "start": 634,
                                            "end": 639,
                                            "fullWidth": 6,
                                            "width": 5,
                                            "text": "proto",
                                            "value": "proto",
                                            "valueText": "proto",
                                            "hasTrailingTrivia": true,
                                            "trailingTrivia": [
                                                {
                                                    "kind": "WhitespaceTrivia",
                                                    "text": " "
                                                }
                                            ]
                                        },
                                        "equalsValueClause": {
                                            "kind": "EqualsValueClause",
                                            "fullStart": 640,
                                            "fullEnd": 686,
                                            "start": 640,
                                            "end": 686,
                                            "fullWidth": 46,
                                            "width": 46,
                                            "equalsToken": {
                                                "kind": "EqualsToken",
                                                "fullStart": 640,
                                                "fullEnd": 642,
                                                "start": 640,
                                                "end": 641,
                                                "fullWidth": 2,
                                                "width": 1,
                                                "text": "=",
                                                "value": "=",
                                                "valueText": "=",
                                                "hasTrailingTrivia": true,
                                                "trailingTrivia": [
                                                    {
                                                        "kind": "WhitespaceTrivia",
                                                        "text": " "
                                                    }
                                                ]
                                            },
                                            "value": {
                                                "kind": "ObjectLiteralExpression",
                                                "fullStart": 642,
                                                "fullEnd": 686,
                                                "start": 642,
                                                "end": 686,
                                                "fullWidth": 44,
                                                "width": 44,
                                                "openBraceToken": {
                                                    "kind": "OpenBraceToken",
                                                    "fullStart": 642,
                                                    "fullEnd": 645,
                                                    "start": 642,
                                                    "end": 643,
                                                    "fullWidth": 3,
                                                    "width": 1,
                                                    "text": "{",
                                                    "value": "{",
                                                    "valueText": "{",
                                                    "hasTrailingTrivia": true,
                                                    "hasTrailingNewLine": true,
                                                    "trailingTrivia": [
                                                        {
                                                            "kind": "NewLineTrivia",
                                                            "text": "\r\n"
                                                        }
                                                    ]
                                                },
                                                "propertyAssignments": [
                                                    {
                                                        "kind": "SimplePropertyAssignment",
                                                        "fullStart": 645,
                                                        "fullEnd": 677,
                                                        "start": 657,
                                                        "end": 675,
                                                        "fullWidth": 32,
                                                        "width": 18,
                                                        "propertyName": {
                                                            "kind": "IdentifierName",
                                                            "fullStart": 645,
                                                            "fullEnd": 669,
                                                            "start": 657,
                                                            "end": 669,
                                                            "fullWidth": 24,
                                                            "width": 12,
                                                            "text": "configurable",
                                                            "value": "configurable",
                                                            "valueText": "configurable",
                                                            "hasLeadingTrivia": true,
                                                            "leadingTrivia": [
                                                                {
                                                                    "kind": "WhitespaceTrivia",
                                                                    "text": "            "
                                                                }
                                                            ]
                                                        },
                                                        "colonToken": {
                                                            "kind": "ColonToken",
                                                            "fullStart": 669,
                                                            "fullEnd": 671,
                                                            "start": 669,
                                                            "end": 670,
                                                            "fullWidth": 2,
                                                            "width": 1,
                                                            "text": ":",
                                                            "value": ":",
                                                            "valueText": ":",
                                                            "hasTrailingTrivia": true,
                                                            "trailingTrivia": [
                                                                {
                                                                    "kind": "WhitespaceTrivia",
                                                                    "text": " "
                                                                }
                                                            ]
                                                        },
                                                        "expression": {
                                                            "kind": "TrueKeyword",
                                                            "fullStart": 671,
                                                            "fullEnd": 677,
                                                            "start": 671,
                                                            "end": 675,
                                                            "fullWidth": 6,
                                                            "width": 4,
                                                            "text": "true",
                                                            "value": true,
                                                            "valueText": "true",
                                                            "hasTrailingTrivia": true,
                                                            "hasTrailingNewLine": true,
                                                            "trailingTrivia": [
                                                                {
                                                                    "kind": "NewLineTrivia",
                                                                    "text": "\r\n"
                                                                }
                                                            ]
                                                        }
                                                    }
                                                ],
                                                "closeBraceToken": {
                                                    "kind": "CloseBraceToken",
                                                    "fullStart": 677,
                                                    "fullEnd": 686,
                                                    "start": 685,
                                                    "end": 686,
                                                    "fullWidth": 9,
                                                    "width": 1,
                                                    "text": "}",
                                                    "value": "}",
                                                    "valueText": "}",
                                                    "hasLeadingTrivia": true,
                                                    "leadingTrivia": [
                                                        {
                                                            "kind": "WhitespaceTrivia",
                                                            "text": "        "
                                                        }
                                                    ]
                                                }
                                            }
                                        }
                                    }
                                ]
                            },
                            "semicolonToken": {
                                "kind": "SemicolonToken",
                                "fullStart": 686,
                                "fullEnd": 689,
                                "start": 686,
                                "end": 687,
                                "fullWidth": 3,
                                "width": 1,
                                "text": ";",
                                "value": ";",
                                "valueText": ";",
                                "hasTrailingTrivia": true,
                                "hasTrailingNewLine": true,
                                "trailingTrivia": [
                                    {
                                        "kind": "NewLineTrivia",
                                        "text": "\r\n"
                                    }
                                ]
                            }
                        },
                        {
                            "kind": "VariableStatement",
                            "fullStart": 689,
                            "fullEnd": 725,
                            "start": 697,
                            "end": 723,
                            "fullWidth": 36,
                            "width": 26,
                            "modifiers": [],
                            "variableDeclaration": {
                                "kind": "VariableDeclaration",
                                "fullStart": 689,
                                "fullEnd": 722,
                                "start": 697,
                                "end": 722,
                                "fullWidth": 33,
                                "width": 25,
                                "varKeyword": {
                                    "kind": "VarKeyword",
                                    "fullStart": 689,
                                    "fullEnd": 701,
                                    "start": 697,
                                    "end": 700,
                                    "fullWidth": 12,
                                    "width": 3,
                                    "text": "var",
                                    "value": "var",
                                    "valueText": "var",
                                    "hasLeadingTrivia": true,
                                    "hasTrailingTrivia": true,
                                    "leadingTrivia": [
                                        {
                                            "kind": "WhitespaceTrivia",
                                            "text": "        "
                                        }
                                    ],
                                    "trailingTrivia": [
                                        {
                                            "kind": "WhitespaceTrivia",
                                            "text": " "
                                        }
                                    ]
                                },
                                "variableDeclarators": [
                                    {
                                        "kind": "VariableDeclarator",
                                        "fullStart": 701,
                                        "fullEnd": 722,
                                        "start": 701,
                                        "end": 722,
                                        "fullWidth": 21,
<<<<<<< HEAD
                                        "width": 21,
                                        "identifier": {
=======
                                        "propertyName": {
>>>>>>> 85e84683
                                            "kind": "IdentifierName",
                                            "fullStart": 701,
                                            "fullEnd": 705,
                                            "start": 701,
                                            "end": 704,
                                            "fullWidth": 4,
                                            "width": 3,
                                            "text": "Con",
                                            "value": "Con",
                                            "valueText": "Con",
                                            "hasTrailingTrivia": true,
                                            "trailingTrivia": [
                                                {
                                                    "kind": "WhitespaceTrivia",
                                                    "text": " "
                                                }
                                            ]
                                        },
                                        "equalsValueClause": {
                                            "kind": "EqualsValueClause",
                                            "fullStart": 705,
                                            "fullEnd": 722,
                                            "start": 705,
                                            "end": 722,
                                            "fullWidth": 17,
                                            "width": 17,
                                            "equalsToken": {
                                                "kind": "EqualsToken",
                                                "fullStart": 705,
                                                "fullEnd": 707,
                                                "start": 705,
                                                "end": 706,
                                                "fullWidth": 2,
                                                "width": 1,
                                                "text": "=",
                                                "value": "=",
                                                "valueText": "=",
                                                "hasTrailingTrivia": true,
                                                "trailingTrivia": [
                                                    {
                                                        "kind": "WhitespaceTrivia",
                                                        "text": " "
                                                    }
                                                ]
                                            },
                                            "value": {
                                                "kind": "FunctionExpression",
                                                "fullStart": 707,
                                                "fullEnd": 722,
                                                "start": 707,
                                                "end": 722,
                                                "fullWidth": 15,
                                                "width": 15,
                                                "functionKeyword": {
                                                    "kind": "FunctionKeyword",
                                                    "fullStart": 707,
                                                    "fullEnd": 716,
                                                    "start": 707,
                                                    "end": 715,
                                                    "fullWidth": 9,
                                                    "width": 8,
                                                    "text": "function",
                                                    "value": "function",
                                                    "valueText": "function",
                                                    "hasTrailingTrivia": true,
                                                    "trailingTrivia": [
                                                        {
                                                            "kind": "WhitespaceTrivia",
                                                            "text": " "
                                                        }
                                                    ]
                                                },
                                                "callSignature": {
                                                    "kind": "CallSignature",
                                                    "fullStart": 716,
                                                    "fullEnd": 719,
                                                    "start": 716,
                                                    "end": 718,
                                                    "fullWidth": 3,
                                                    "width": 2,
                                                    "parameterList": {
                                                        "kind": "ParameterList",
                                                        "fullStart": 716,
                                                        "fullEnd": 719,
                                                        "start": 716,
                                                        "end": 718,
                                                        "fullWidth": 3,
                                                        "width": 2,
                                                        "openParenToken": {
                                                            "kind": "OpenParenToken",
                                                            "fullStart": 716,
                                                            "fullEnd": 717,
                                                            "start": 716,
                                                            "end": 717,
                                                            "fullWidth": 1,
                                                            "width": 1,
                                                            "text": "(",
                                                            "value": "(",
                                                            "valueText": "("
                                                        },
                                                        "parameters": [],
                                                        "closeParenToken": {
                                                            "kind": "CloseParenToken",
                                                            "fullStart": 717,
                                                            "fullEnd": 719,
                                                            "start": 717,
                                                            "end": 718,
                                                            "fullWidth": 2,
                                                            "width": 1,
                                                            "text": ")",
                                                            "value": ")",
                                                            "valueText": ")",
                                                            "hasTrailingTrivia": true,
                                                            "trailingTrivia": [
                                                                {
                                                                    "kind": "WhitespaceTrivia",
                                                                    "text": " "
                                                                }
                                                            ]
                                                        }
                                                    }
                                                },
                                                "block": {
                                                    "kind": "Block",
                                                    "fullStart": 719,
                                                    "fullEnd": 722,
                                                    "start": 719,
                                                    "end": 722,
                                                    "fullWidth": 3,
                                                    "width": 3,
                                                    "openBraceToken": {
                                                        "kind": "OpenBraceToken",
                                                        "fullStart": 719,
                                                        "fullEnd": 721,
                                                        "start": 719,
                                                        "end": 720,
                                                        "fullWidth": 2,
                                                        "width": 1,
                                                        "text": "{",
                                                        "value": "{",
                                                        "valueText": "{",
                                                        "hasTrailingTrivia": true,
                                                        "trailingTrivia": [
                                                            {
                                                                "kind": "WhitespaceTrivia",
                                                                "text": " "
                                                            }
                                                        ]
                                                    },
                                                    "statements": [],
                                                    "closeBraceToken": {
                                                        "kind": "CloseBraceToken",
                                                        "fullStart": 721,
                                                        "fullEnd": 722,
                                                        "start": 721,
                                                        "end": 722,
                                                        "fullWidth": 1,
                                                        "width": 1,
                                                        "text": "}",
                                                        "value": "}",
                                                        "valueText": "}"
                                                    }
                                                }
                                            }
                                        }
                                    }
                                ]
                            },
                            "semicolonToken": {
                                "kind": "SemicolonToken",
                                "fullStart": 722,
                                "fullEnd": 725,
                                "start": 722,
                                "end": 723,
                                "fullWidth": 3,
                                "width": 1,
                                "text": ";",
                                "value": ";",
                                "valueText": ";",
                                "hasTrailingTrivia": true,
                                "hasTrailingNewLine": true,
                                "trailingTrivia": [
                                    {
                                        "kind": "NewLineTrivia",
                                        "text": "\r\n"
                                    }
                                ]
                            }
                        },
                        {
                            "kind": "ExpressionStatement",
                            "fullStart": 725,
                            "fullEnd": 757,
                            "start": 733,
                            "end": 755,
                            "fullWidth": 32,
                            "width": 22,
                            "expression": {
                                "kind": "AssignmentExpression",
                                "fullStart": 725,
                                "fullEnd": 754,
                                "start": 733,
                                "end": 754,
                                "fullWidth": 29,
                                "width": 21,
                                "left": {
                                    "kind": "MemberAccessExpression",
                                    "fullStart": 725,
                                    "fullEnd": 747,
                                    "start": 733,
                                    "end": 746,
                                    "fullWidth": 22,
                                    "width": 13,
                                    "expression": {
                                        "kind": "IdentifierName",
                                        "fullStart": 725,
                                        "fullEnd": 736,
                                        "start": 733,
                                        "end": 736,
                                        "fullWidth": 11,
                                        "width": 3,
                                        "text": "Con",
                                        "value": "Con",
                                        "valueText": "Con",
                                        "hasLeadingTrivia": true,
                                        "leadingTrivia": [
                                            {
                                                "kind": "WhitespaceTrivia",
                                                "text": "        "
                                            }
                                        ]
                                    },
                                    "dotToken": {
                                        "kind": "DotToken",
                                        "fullStart": 736,
                                        "fullEnd": 737,
                                        "start": 736,
                                        "end": 737,
                                        "fullWidth": 1,
                                        "width": 1,
                                        "text": ".",
                                        "value": ".",
                                        "valueText": "."
                                    },
                                    "name": {
                                        "kind": "IdentifierName",
                                        "fullStart": 737,
                                        "fullEnd": 747,
                                        "start": 737,
                                        "end": 746,
                                        "fullWidth": 10,
                                        "width": 9,
                                        "text": "prototype",
                                        "value": "prototype",
                                        "valueText": "prototype",
                                        "hasTrailingTrivia": true,
                                        "trailingTrivia": [
                                            {
                                                "kind": "WhitespaceTrivia",
                                                "text": " "
                                            }
                                        ]
                                    }
                                },
                                "operatorToken": {
                                    "kind": "EqualsToken",
                                    "fullStart": 747,
                                    "fullEnd": 749,
                                    "start": 747,
                                    "end": 748,
                                    "fullWidth": 2,
                                    "width": 1,
                                    "text": "=",
                                    "value": "=",
                                    "valueText": "=",
                                    "hasTrailingTrivia": true,
                                    "trailingTrivia": [
                                        {
                                            "kind": "WhitespaceTrivia",
                                            "text": " "
                                        }
                                    ]
                                },
                                "right": {
                                    "kind": "IdentifierName",
                                    "fullStart": 749,
                                    "fullEnd": 754,
                                    "start": 749,
                                    "end": 754,
                                    "fullWidth": 5,
                                    "width": 5,
                                    "text": "proto",
                                    "value": "proto",
                                    "valueText": "proto"
                                }
                            },
                            "semicolonToken": {
                                "kind": "SemicolonToken",
                                "fullStart": 754,
                                "fullEnd": 757,
                                "start": 754,
                                "end": 755,
                                "fullWidth": 3,
                                "width": 1,
                                "text": ";",
                                "value": ";",
                                "valueText": ";",
                                "hasTrailingTrivia": true,
                                "hasTrailingNewLine": true,
                                "trailingTrivia": [
                                    {
                                        "kind": "NewLineTrivia",
                                        "text": "\r\n"
                                    }
                                ]
                            }
                        },
                        {
                            "kind": "VariableStatement",
                            "fullStart": 757,
                            "fullEnd": 791,
                            "start": 765,
                            "end": 789,
                            "fullWidth": 34,
                            "width": 24,
                            "modifiers": [],
                            "variableDeclaration": {
                                "kind": "VariableDeclaration",
                                "fullStart": 757,
                                "fullEnd": 788,
                                "start": 765,
                                "end": 788,
                                "fullWidth": 31,
                                "width": 23,
                                "varKeyword": {
                                    "kind": "VarKeyword",
                                    "fullStart": 757,
                                    "fullEnd": 769,
                                    "start": 765,
                                    "end": 768,
                                    "fullWidth": 12,
                                    "width": 3,
                                    "text": "var",
                                    "value": "var",
                                    "valueText": "var",
                                    "hasLeadingTrivia": true,
                                    "hasTrailingTrivia": true,
                                    "leadingTrivia": [
                                        {
                                            "kind": "WhitespaceTrivia",
                                            "text": "        "
                                        }
                                    ],
                                    "trailingTrivia": [
                                        {
                                            "kind": "WhitespaceTrivia",
                                            "text": " "
                                        }
                                    ]
                                },
                                "variableDeclarators": [
                                    {
                                        "kind": "VariableDeclarator",
                                        "fullStart": 769,
                                        "fullEnd": 788,
                                        "start": 769,
                                        "end": 788,
                                        "fullWidth": 19,
<<<<<<< HEAD
                                        "width": 19,
                                        "identifier": {
=======
                                        "propertyName": {
>>>>>>> 85e84683
                                            "kind": "IdentifierName",
                                            "fullStart": 769,
                                            "fullEnd": 777,
                                            "start": 769,
                                            "end": 776,
                                            "fullWidth": 8,
                                            "width": 7,
                                            "text": "descObj",
                                            "value": "descObj",
                                            "valueText": "descObj",
                                            "hasTrailingTrivia": true,
                                            "trailingTrivia": [
                                                {
                                                    "kind": "WhitespaceTrivia",
                                                    "text": " "
                                                }
                                            ]
                                        },
                                        "equalsValueClause": {
                                            "kind": "EqualsValueClause",
                                            "fullStart": 777,
                                            "fullEnd": 788,
                                            "start": 777,
                                            "end": 788,
                                            "fullWidth": 11,
                                            "width": 11,
                                            "equalsToken": {
                                                "kind": "EqualsToken",
                                                "fullStart": 777,
                                                "fullEnd": 779,
                                                "start": 777,
                                                "end": 778,
                                                "fullWidth": 2,
                                                "width": 1,
                                                "text": "=",
                                                "value": "=",
                                                "valueText": "=",
                                                "hasTrailingTrivia": true,
                                                "trailingTrivia": [
                                                    {
                                                        "kind": "WhitespaceTrivia",
                                                        "text": " "
                                                    }
                                                ]
                                            },
                                            "value": {
                                                "kind": "ObjectCreationExpression",
                                                "fullStart": 779,
                                                "fullEnd": 788,
                                                "start": 779,
                                                "end": 788,
                                                "fullWidth": 9,
                                                "width": 9,
                                                "newKeyword": {
                                                    "kind": "NewKeyword",
                                                    "fullStart": 779,
                                                    "fullEnd": 783,
                                                    "start": 779,
                                                    "end": 782,
                                                    "fullWidth": 4,
                                                    "width": 3,
                                                    "text": "new",
                                                    "value": "new",
                                                    "valueText": "new",
                                                    "hasTrailingTrivia": true,
                                                    "trailingTrivia": [
                                                        {
                                                            "kind": "WhitespaceTrivia",
                                                            "text": " "
                                                        }
                                                    ]
                                                },
                                                "expression": {
                                                    "kind": "IdentifierName",
                                                    "fullStart": 783,
                                                    "fullEnd": 786,
                                                    "start": 783,
                                                    "end": 786,
                                                    "fullWidth": 3,
                                                    "width": 3,
                                                    "text": "Con",
                                                    "value": "Con",
                                                    "valueText": "Con"
                                                },
                                                "argumentList": {
                                                    "kind": "ArgumentList",
                                                    "fullStart": 786,
                                                    "fullEnd": 788,
                                                    "start": 786,
                                                    "end": 788,
                                                    "fullWidth": 2,
                                                    "width": 2,
                                                    "openParenToken": {
                                                        "kind": "OpenParenToken",
                                                        "fullStart": 786,
                                                        "fullEnd": 787,
                                                        "start": 786,
                                                        "end": 787,
                                                        "fullWidth": 1,
                                                        "width": 1,
                                                        "text": "(",
                                                        "value": "(",
                                                        "valueText": "("
                                                    },
                                                    "arguments": [],
                                                    "closeParenToken": {
                                                        "kind": "CloseParenToken",
                                                        "fullStart": 787,
                                                        "fullEnd": 788,
                                                        "start": 787,
                                                        "end": 788,
                                                        "fullWidth": 1,
                                                        "width": 1,
                                                        "text": ")",
                                                        "value": ")",
                                                        "valueText": ")"
                                                    }
                                                }
                                            }
                                        }
                                    }
                                ]
                            },
                            "semicolonToken": {
                                "kind": "SemicolonToken",
                                "fullStart": 788,
                                "fullEnd": 791,
                                "start": 788,
                                "end": 789,
                                "fullWidth": 3,
                                "width": 1,
                                "text": ";",
                                "value": ";",
                                "valueText": ";",
                                "hasTrailingTrivia": true,
                                "hasTrailingNewLine": true,
                                "trailingTrivia": [
                                    {
                                        "kind": "NewLineTrivia",
                                        "text": "\r\n"
                                    }
                                ]
                            }
                        },
                        {
                            "kind": "ExpressionStatement",
                            "fullStart": 791,
                            "fullEnd": 873,
                            "start": 801,
                            "end": 871,
                            "fullWidth": 82,
                            "width": 70,
                            "expression": {
                                "kind": "InvocationExpression",
                                "fullStart": 791,
                                "fullEnd": 870,
                                "start": 801,
                                "end": 870,
                                "fullWidth": 79,
                                "width": 69,
                                "expression": {
                                    "kind": "MemberAccessExpression",
                                    "fullStart": 791,
                                    "fullEnd": 824,
                                    "start": 801,
                                    "end": 824,
                                    "fullWidth": 33,
                                    "width": 23,
                                    "expression": {
                                        "kind": "IdentifierName",
                                        "fullStart": 791,
                                        "fullEnd": 807,
                                        "start": 801,
                                        "end": 807,
                                        "fullWidth": 16,
                                        "width": 6,
                                        "text": "Object",
                                        "value": "Object",
                                        "valueText": "Object",
                                        "hasLeadingTrivia": true,
                                        "hasLeadingNewLine": true,
                                        "leadingTrivia": [
                                            {
                                                "kind": "NewLineTrivia",
                                                "text": "\r\n"
                                            },
                                            {
                                                "kind": "WhitespaceTrivia",
                                                "text": "        "
                                            }
                                        ]
                                    },
                                    "dotToken": {
                                        "kind": "DotToken",
                                        "fullStart": 807,
                                        "fullEnd": 808,
                                        "start": 807,
                                        "end": 808,
                                        "fullWidth": 1,
                                        "width": 1,
                                        "text": ".",
                                        "value": ".",
                                        "valueText": "."
                                    },
                                    "name": {
                                        "kind": "IdentifierName",
                                        "fullStart": 808,
                                        "fullEnd": 824,
                                        "start": 808,
                                        "end": 824,
                                        "fullWidth": 16,
                                        "width": 16,
                                        "text": "defineProperties",
                                        "value": "defineProperties",
                                        "valueText": "defineProperties"
                                    }
                                },
                                "argumentList": {
                                    "kind": "ArgumentList",
                                    "fullStart": 824,
                                    "fullEnd": 870,
                                    "start": 824,
                                    "end": 870,
                                    "fullWidth": 46,
                                    "width": 46,
                                    "openParenToken": {
                                        "kind": "OpenParenToken",
                                        "fullStart": 824,
                                        "fullEnd": 825,
                                        "start": 824,
                                        "end": 825,
                                        "fullWidth": 1,
                                        "width": 1,
                                        "text": "(",
                                        "value": "(",
                                        "valueText": "("
                                    },
                                    "arguments": [
                                        {
                                            "kind": "IdentifierName",
                                            "fullStart": 825,
                                            "fullEnd": 828,
                                            "start": 825,
                                            "end": 828,
                                            "fullWidth": 3,
                                            "width": 3,
                                            "text": "obj",
                                            "value": "obj",
                                            "valueText": "obj"
                                        },
                                        {
                                            "kind": "CommaToken",
                                            "fullStart": 828,
                                            "fullEnd": 830,
                                            "start": 828,
                                            "end": 829,
                                            "fullWidth": 2,
                                            "width": 1,
                                            "text": ",",
                                            "value": ",",
                                            "valueText": ",",
                                            "hasTrailingTrivia": true,
                                            "trailingTrivia": [
                                                {
                                                    "kind": "WhitespaceTrivia",
                                                    "text": " "
                                                }
                                            ]
                                        },
                                        {
                                            "kind": "ObjectLiteralExpression",
                                            "fullStart": 830,
                                            "fullEnd": 869,
                                            "start": 830,
                                            "end": 869,
                                            "fullWidth": 39,
                                            "width": 39,
                                            "openBraceToken": {
                                                "kind": "OpenBraceToken",
                                                "fullStart": 830,
                                                "fullEnd": 833,
                                                "start": 830,
                                                "end": 831,
                                                "fullWidth": 3,
                                                "width": 1,
                                                "text": "{",
                                                "value": "{",
                                                "valueText": "{",
                                                "hasTrailingTrivia": true,
                                                "hasTrailingNewLine": true,
                                                "trailingTrivia": [
                                                    {
                                                        "kind": "NewLineTrivia",
                                                        "text": "\r\n"
                                                    }
                                                ]
                                            },
                                            "propertyAssignments": [
                                                {
                                                    "kind": "SimplePropertyAssignment",
                                                    "fullStart": 833,
                                                    "fullEnd": 860,
                                                    "start": 845,
                                                    "end": 858,
                                                    "fullWidth": 27,
                                                    "width": 13,
                                                    "propertyName": {
                                                        "kind": "IdentifierName",
                                                        "fullStart": 833,
                                                        "fullEnd": 849,
                                                        "start": 845,
                                                        "end": 849,
                                                        "fullWidth": 16,
                                                        "width": 4,
                                                        "text": "prop",
                                                        "value": "prop",
                                                        "valueText": "prop",
                                                        "hasLeadingTrivia": true,
                                                        "leadingTrivia": [
                                                            {
                                                                "kind": "WhitespaceTrivia",
                                                                "text": "            "
                                                            }
                                                        ]
                                                    },
                                                    "colonToken": {
                                                        "kind": "ColonToken",
                                                        "fullStart": 849,
                                                        "fullEnd": 851,
                                                        "start": 849,
                                                        "end": 850,
                                                        "fullWidth": 2,
                                                        "width": 1,
                                                        "text": ":",
                                                        "value": ":",
                                                        "valueText": ":",
                                                        "hasTrailingTrivia": true,
                                                        "trailingTrivia": [
                                                            {
                                                                "kind": "WhitespaceTrivia",
                                                                "text": " "
                                                            }
                                                        ]
                                                    },
                                                    "expression": {
                                                        "kind": "IdentifierName",
                                                        "fullStart": 851,
                                                        "fullEnd": 860,
                                                        "start": 851,
                                                        "end": 858,
                                                        "fullWidth": 9,
                                                        "width": 7,
                                                        "text": "descObj",
                                                        "value": "descObj",
                                                        "valueText": "descObj",
                                                        "hasTrailingTrivia": true,
                                                        "hasTrailingNewLine": true,
                                                        "trailingTrivia": [
                                                            {
                                                                "kind": "NewLineTrivia",
                                                                "text": "\r\n"
                                                            }
                                                        ]
                                                    }
                                                }
                                            ],
                                            "closeBraceToken": {
                                                "kind": "CloseBraceToken",
                                                "fullStart": 860,
                                                "fullEnd": 869,
                                                "start": 868,
                                                "end": 869,
                                                "fullWidth": 9,
                                                "width": 1,
                                                "text": "}",
                                                "value": "}",
                                                "valueText": "}",
                                                "hasLeadingTrivia": true,
                                                "leadingTrivia": [
                                                    {
                                                        "kind": "WhitespaceTrivia",
                                                        "text": "        "
                                                    }
                                                ]
                                            }
                                        }
                                    ],
                                    "closeParenToken": {
                                        "kind": "CloseParenToken",
                                        "fullStart": 869,
                                        "fullEnd": 870,
                                        "start": 869,
                                        "end": 870,
                                        "fullWidth": 1,
                                        "width": 1,
                                        "text": ")",
                                        "value": ")",
                                        "valueText": ")"
                                    }
                                }
                            },
                            "semicolonToken": {
                                "kind": "SemicolonToken",
                                "fullStart": 870,
                                "fullEnd": 873,
                                "start": 870,
                                "end": 871,
                                "fullWidth": 3,
                                "width": 1,
                                "text": ";",
                                "value": ";",
                                "valueText": ";",
                                "hasTrailingTrivia": true,
                                "hasTrailingNewLine": true,
                                "trailingTrivia": [
                                    {
                                        "kind": "NewLineTrivia",
                                        "text": "\r\n"
                                    }
                                ]
                            }
                        },
                        {
                            "kind": "VariableStatement",
                            "fullStart": 873,
                            "fullEnd": 926,
                            "start": 883,
                            "end": 924,
                            "fullWidth": 53,
                            "width": 41,
                            "modifiers": [],
                            "variableDeclaration": {
                                "kind": "VariableDeclaration",
                                "fullStart": 873,
                                "fullEnd": 923,
                                "start": 883,
                                "end": 923,
                                "fullWidth": 50,
                                "width": 40,
                                "varKeyword": {
                                    "kind": "VarKeyword",
                                    "fullStart": 873,
                                    "fullEnd": 887,
                                    "start": 883,
                                    "end": 886,
                                    "fullWidth": 14,
                                    "width": 3,
                                    "text": "var",
                                    "value": "var",
                                    "valueText": "var",
                                    "hasLeadingTrivia": true,
                                    "hasLeadingNewLine": true,
                                    "hasTrailingTrivia": true,
                                    "leadingTrivia": [
                                        {
                                            "kind": "NewLineTrivia",
                                            "text": "\r\n"
                                        },
                                        {
                                            "kind": "WhitespaceTrivia",
                                            "text": "        "
                                        }
                                    ],
                                    "trailingTrivia": [
                                        {
                                            "kind": "WhitespaceTrivia",
                                            "text": " "
                                        }
                                    ]
                                },
                                "variableDeclarators": [
                                    {
                                        "kind": "VariableDeclarator",
                                        "fullStart": 887,
                                        "fullEnd": 923,
                                        "start": 887,
                                        "end": 923,
                                        "fullWidth": 36,
<<<<<<< HEAD
                                        "width": 36,
                                        "identifier": {
=======
                                        "propertyName": {
>>>>>>> 85e84683
                                            "kind": "IdentifierName",
                                            "fullStart": 887,
                                            "fullEnd": 895,
                                            "start": 887,
                                            "end": 894,
                                            "fullWidth": 8,
                                            "width": 7,
                                            "text": "result1",
                                            "value": "result1",
                                            "valueText": "result1",
                                            "hasTrailingTrivia": true,
                                            "trailingTrivia": [
                                                {
                                                    "kind": "WhitespaceTrivia",
                                                    "text": " "
                                                }
                                            ]
                                        },
                                        "equalsValueClause": {
                                            "kind": "EqualsValueClause",
                                            "fullStart": 895,
                                            "fullEnd": 923,
                                            "start": 895,
                                            "end": 923,
                                            "fullWidth": 28,
                                            "width": 28,
                                            "equalsToken": {
                                                "kind": "EqualsToken",
                                                "fullStart": 895,
                                                "fullEnd": 897,
                                                "start": 895,
                                                "end": 896,
                                                "fullWidth": 2,
                                                "width": 1,
                                                "text": "=",
                                                "value": "=",
                                                "valueText": "=",
                                                "hasTrailingTrivia": true,
                                                "trailingTrivia": [
                                                    {
                                                        "kind": "WhitespaceTrivia",
                                                        "text": " "
                                                    }
                                                ]
                                            },
                                            "value": {
                                                "kind": "InvocationExpression",
                                                "fullStart": 897,
                                                "fullEnd": 923,
                                                "start": 897,
                                                "end": 923,
                                                "fullWidth": 26,
                                                "width": 26,
                                                "expression": {
                                                    "kind": "MemberAccessExpression",
                                                    "fullStart": 897,
                                                    "fullEnd": 915,
                                                    "start": 897,
                                                    "end": 915,
                                                    "fullWidth": 18,
                                                    "width": 18,
                                                    "expression": {
                                                        "kind": "IdentifierName",
                                                        "fullStart": 897,
                                                        "fullEnd": 900,
                                                        "start": 897,
                                                        "end": 900,
                                                        "fullWidth": 3,
                                                        "width": 3,
                                                        "text": "obj",
                                                        "value": "obj",
                                                        "valueText": "obj"
                                                    },
                                                    "dotToken": {
                                                        "kind": "DotToken",
                                                        "fullStart": 900,
                                                        "fullEnd": 901,
                                                        "start": 900,
                                                        "end": 901,
                                                        "fullWidth": 1,
                                                        "width": 1,
                                                        "text": ".",
                                                        "value": ".",
                                                        "valueText": "."
                                                    },
                                                    "name": {
                                                        "kind": "IdentifierName",
                                                        "fullStart": 901,
                                                        "fullEnd": 915,
                                                        "start": 901,
                                                        "end": 915,
                                                        "fullWidth": 14,
                                                        "width": 14,
                                                        "text": "hasOwnProperty",
                                                        "value": "hasOwnProperty",
                                                        "valueText": "hasOwnProperty"
                                                    }
                                                },
                                                "argumentList": {
                                                    "kind": "ArgumentList",
                                                    "fullStart": 915,
                                                    "fullEnd": 923,
                                                    "start": 915,
                                                    "end": 923,
                                                    "fullWidth": 8,
                                                    "width": 8,
                                                    "openParenToken": {
                                                        "kind": "OpenParenToken",
                                                        "fullStart": 915,
                                                        "fullEnd": 916,
                                                        "start": 915,
                                                        "end": 916,
                                                        "fullWidth": 1,
                                                        "width": 1,
                                                        "text": "(",
                                                        "value": "(",
                                                        "valueText": "("
                                                    },
                                                    "arguments": [
                                                        {
                                                            "kind": "StringLiteral",
                                                            "fullStart": 916,
                                                            "fullEnd": 922,
                                                            "start": 916,
                                                            "end": 922,
                                                            "fullWidth": 6,
                                                            "width": 6,
                                                            "text": "\"prop\"",
                                                            "value": "prop",
                                                            "valueText": "prop"
                                                        }
                                                    ],
                                                    "closeParenToken": {
                                                        "kind": "CloseParenToken",
                                                        "fullStart": 922,
                                                        "fullEnd": 923,
                                                        "start": 922,
                                                        "end": 923,
                                                        "fullWidth": 1,
                                                        "width": 1,
                                                        "text": ")",
                                                        "value": ")",
                                                        "valueText": ")"
                                                    }
                                                }
                                            }
                                        }
                                    }
                                ]
                            },
                            "semicolonToken": {
                                "kind": "SemicolonToken",
                                "fullStart": 923,
                                "fullEnd": 926,
                                "start": 923,
                                "end": 924,
                                "fullWidth": 3,
                                "width": 1,
                                "text": ";",
                                "value": ";",
                                "valueText": ";",
                                "hasTrailingTrivia": true,
                                "hasTrailingNewLine": true,
                                "trailingTrivia": [
                                    {
                                        "kind": "NewLineTrivia",
                                        "text": "\r\n"
                                    }
                                ]
                            }
                        },
                        {
                            "kind": "ExpressionStatement",
                            "fullStart": 926,
                            "fullEnd": 952,
                            "start": 934,
                            "end": 950,
                            "fullWidth": 26,
                            "width": 16,
                            "expression": {
                                "kind": "DeleteExpression",
                                "fullStart": 926,
                                "fullEnd": 949,
                                "start": 934,
                                "end": 949,
                                "fullWidth": 23,
                                "width": 15,
                                "deleteKeyword": {
                                    "kind": "DeleteKeyword",
                                    "fullStart": 926,
                                    "fullEnd": 941,
                                    "start": 934,
                                    "end": 940,
                                    "fullWidth": 15,
                                    "width": 6,
                                    "text": "delete",
                                    "value": "delete",
                                    "valueText": "delete",
                                    "hasLeadingTrivia": true,
                                    "hasTrailingTrivia": true,
                                    "leadingTrivia": [
                                        {
                                            "kind": "WhitespaceTrivia",
                                            "text": "        "
                                        }
                                    ],
                                    "trailingTrivia": [
                                        {
                                            "kind": "WhitespaceTrivia",
                                            "text": " "
                                        }
                                    ]
                                },
                                "expression": {
                                    "kind": "MemberAccessExpression",
                                    "fullStart": 941,
                                    "fullEnd": 949,
                                    "start": 941,
                                    "end": 949,
                                    "fullWidth": 8,
                                    "width": 8,
                                    "expression": {
                                        "kind": "IdentifierName",
                                        "fullStart": 941,
                                        "fullEnd": 944,
                                        "start": 941,
                                        "end": 944,
                                        "fullWidth": 3,
                                        "width": 3,
                                        "text": "obj",
                                        "value": "obj",
                                        "valueText": "obj"
                                    },
                                    "dotToken": {
                                        "kind": "DotToken",
                                        "fullStart": 944,
                                        "fullEnd": 945,
                                        "start": 944,
                                        "end": 945,
                                        "fullWidth": 1,
                                        "width": 1,
                                        "text": ".",
                                        "value": ".",
                                        "valueText": "."
                                    },
                                    "name": {
                                        "kind": "IdentifierName",
                                        "fullStart": 945,
                                        "fullEnd": 949,
                                        "start": 945,
                                        "end": 949,
                                        "fullWidth": 4,
                                        "width": 4,
                                        "text": "prop",
                                        "value": "prop",
                                        "valueText": "prop"
                                    }
                                }
                            },
                            "semicolonToken": {
                                "kind": "SemicolonToken",
                                "fullStart": 949,
                                "fullEnd": 952,
                                "start": 949,
                                "end": 950,
                                "fullWidth": 3,
                                "width": 1,
                                "text": ";",
                                "value": ";",
                                "valueText": ";",
                                "hasTrailingTrivia": true,
                                "hasTrailingNewLine": true,
                                "trailingTrivia": [
                                    {
                                        "kind": "NewLineTrivia",
                                        "text": "\r\n"
                                    }
                                ]
                            }
                        },
                        {
                            "kind": "VariableStatement",
                            "fullStart": 952,
                            "fullEnd": 1003,
                            "start": 960,
                            "end": 1001,
                            "fullWidth": 51,
                            "width": 41,
                            "modifiers": [],
                            "variableDeclaration": {
                                "kind": "VariableDeclaration",
                                "fullStart": 952,
                                "fullEnd": 1000,
                                "start": 960,
                                "end": 1000,
                                "fullWidth": 48,
                                "width": 40,
                                "varKeyword": {
                                    "kind": "VarKeyword",
                                    "fullStart": 952,
                                    "fullEnd": 964,
                                    "start": 960,
                                    "end": 963,
                                    "fullWidth": 12,
                                    "width": 3,
                                    "text": "var",
                                    "value": "var",
                                    "valueText": "var",
                                    "hasLeadingTrivia": true,
                                    "hasTrailingTrivia": true,
                                    "leadingTrivia": [
                                        {
                                            "kind": "WhitespaceTrivia",
                                            "text": "        "
                                        }
                                    ],
                                    "trailingTrivia": [
                                        {
                                            "kind": "WhitespaceTrivia",
                                            "text": " "
                                        }
                                    ]
                                },
                                "variableDeclarators": [
                                    {
                                        "kind": "VariableDeclarator",
                                        "fullStart": 964,
                                        "fullEnd": 1000,
                                        "start": 964,
                                        "end": 1000,
                                        "fullWidth": 36,
<<<<<<< HEAD
                                        "width": 36,
                                        "identifier": {
=======
                                        "propertyName": {
>>>>>>> 85e84683
                                            "kind": "IdentifierName",
                                            "fullStart": 964,
                                            "fullEnd": 972,
                                            "start": 964,
                                            "end": 971,
                                            "fullWidth": 8,
                                            "width": 7,
                                            "text": "result2",
                                            "value": "result2",
                                            "valueText": "result2",
                                            "hasTrailingTrivia": true,
                                            "trailingTrivia": [
                                                {
                                                    "kind": "WhitespaceTrivia",
                                                    "text": " "
                                                }
                                            ]
                                        },
                                        "equalsValueClause": {
                                            "kind": "EqualsValueClause",
                                            "fullStart": 972,
                                            "fullEnd": 1000,
                                            "start": 972,
                                            "end": 1000,
                                            "fullWidth": 28,
                                            "width": 28,
                                            "equalsToken": {
                                                "kind": "EqualsToken",
                                                "fullStart": 972,
                                                "fullEnd": 974,
                                                "start": 972,
                                                "end": 973,
                                                "fullWidth": 2,
                                                "width": 1,
                                                "text": "=",
                                                "value": "=",
                                                "valueText": "=",
                                                "hasTrailingTrivia": true,
                                                "trailingTrivia": [
                                                    {
                                                        "kind": "WhitespaceTrivia",
                                                        "text": " "
                                                    }
                                                ]
                                            },
                                            "value": {
                                                "kind": "InvocationExpression",
                                                "fullStart": 974,
                                                "fullEnd": 1000,
                                                "start": 974,
                                                "end": 1000,
                                                "fullWidth": 26,
                                                "width": 26,
                                                "expression": {
                                                    "kind": "MemberAccessExpression",
                                                    "fullStart": 974,
                                                    "fullEnd": 992,
                                                    "start": 974,
                                                    "end": 992,
                                                    "fullWidth": 18,
                                                    "width": 18,
                                                    "expression": {
                                                        "kind": "IdentifierName",
                                                        "fullStart": 974,
                                                        "fullEnd": 977,
                                                        "start": 974,
                                                        "end": 977,
                                                        "fullWidth": 3,
                                                        "width": 3,
                                                        "text": "obj",
                                                        "value": "obj",
                                                        "valueText": "obj"
                                                    },
                                                    "dotToken": {
                                                        "kind": "DotToken",
                                                        "fullStart": 977,
                                                        "fullEnd": 978,
                                                        "start": 977,
                                                        "end": 978,
                                                        "fullWidth": 1,
                                                        "width": 1,
                                                        "text": ".",
                                                        "value": ".",
                                                        "valueText": "."
                                                    },
                                                    "name": {
                                                        "kind": "IdentifierName",
                                                        "fullStart": 978,
                                                        "fullEnd": 992,
                                                        "start": 978,
                                                        "end": 992,
                                                        "fullWidth": 14,
                                                        "width": 14,
                                                        "text": "hasOwnProperty",
                                                        "value": "hasOwnProperty",
                                                        "valueText": "hasOwnProperty"
                                                    }
                                                },
                                                "argumentList": {
                                                    "kind": "ArgumentList",
                                                    "fullStart": 992,
                                                    "fullEnd": 1000,
                                                    "start": 992,
                                                    "end": 1000,
                                                    "fullWidth": 8,
                                                    "width": 8,
                                                    "openParenToken": {
                                                        "kind": "OpenParenToken",
                                                        "fullStart": 992,
                                                        "fullEnd": 993,
                                                        "start": 992,
                                                        "end": 993,
                                                        "fullWidth": 1,
                                                        "width": 1,
                                                        "text": "(",
                                                        "value": "(",
                                                        "valueText": "("
                                                    },
                                                    "arguments": [
                                                        {
                                                            "kind": "StringLiteral",
                                                            "fullStart": 993,
                                                            "fullEnd": 999,
                                                            "start": 993,
                                                            "end": 999,
                                                            "fullWidth": 6,
                                                            "width": 6,
                                                            "text": "\"prop\"",
                                                            "value": "prop",
                                                            "valueText": "prop"
                                                        }
                                                    ],
                                                    "closeParenToken": {
                                                        "kind": "CloseParenToken",
                                                        "fullStart": 999,
                                                        "fullEnd": 1000,
                                                        "start": 999,
                                                        "end": 1000,
                                                        "fullWidth": 1,
                                                        "width": 1,
                                                        "text": ")",
                                                        "value": ")",
                                                        "valueText": ")"
                                                    }
                                                }
                                            }
                                        }
                                    }
                                ]
                            },
                            "semicolonToken": {
                                "kind": "SemicolonToken",
                                "fullStart": 1000,
                                "fullEnd": 1003,
                                "start": 1000,
                                "end": 1001,
                                "fullWidth": 3,
                                "width": 1,
                                "text": ";",
                                "value": ";",
                                "valueText": ";",
                                "hasTrailingTrivia": true,
                                "hasTrailingNewLine": true,
                                "trailingTrivia": [
                                    {
                                        "kind": "NewLineTrivia",
                                        "text": "\r\n"
                                    }
                                ]
                            }
                        },
                        {
                            "kind": "ReturnStatement",
                            "fullStart": 1003,
                            "fullEnd": 1060,
                            "start": 1013,
                            "end": 1058,
                            "fullWidth": 57,
                            "width": 45,
                            "returnKeyword": {
                                "kind": "ReturnKeyword",
                                "fullStart": 1003,
                                "fullEnd": 1020,
                                "start": 1013,
                                "end": 1019,
                                "fullWidth": 17,
                                "width": 6,
                                "text": "return",
                                "value": "return",
                                "valueText": "return",
                                "hasLeadingTrivia": true,
                                "hasLeadingNewLine": true,
                                "hasTrailingTrivia": true,
                                "leadingTrivia": [
                                    {
                                        "kind": "NewLineTrivia",
                                        "text": "\r\n"
                                    },
                                    {
                                        "kind": "WhitespaceTrivia",
                                        "text": "        "
                                    }
                                ],
                                "trailingTrivia": [
                                    {
                                        "kind": "WhitespaceTrivia",
                                        "text": " "
                                    }
                                ]
                            },
                            "expression": {
                                "kind": "LogicalAndExpression",
                                "fullStart": 1020,
                                "fullEnd": 1057,
                                "start": 1020,
                                "end": 1057,
                                "fullWidth": 37,
                                "width": 37,
                                "left": {
                                    "kind": "EqualsExpression",
                                    "fullStart": 1020,
                                    "fullEnd": 1037,
                                    "start": 1020,
                                    "end": 1036,
                                    "fullWidth": 17,
                                    "width": 16,
                                    "left": {
                                        "kind": "IdentifierName",
                                        "fullStart": 1020,
                                        "fullEnd": 1028,
                                        "start": 1020,
                                        "end": 1027,
                                        "fullWidth": 8,
                                        "width": 7,
                                        "text": "result1",
                                        "value": "result1",
                                        "valueText": "result1",
                                        "hasTrailingTrivia": true,
                                        "trailingTrivia": [
                                            {
                                                "kind": "WhitespaceTrivia",
                                                "text": " "
                                            }
                                        ]
                                    },
                                    "operatorToken": {
                                        "kind": "EqualsEqualsEqualsToken",
                                        "fullStart": 1028,
                                        "fullEnd": 1032,
                                        "start": 1028,
                                        "end": 1031,
                                        "fullWidth": 4,
                                        "width": 3,
                                        "text": "===",
                                        "value": "===",
                                        "valueText": "===",
                                        "hasTrailingTrivia": true,
                                        "trailingTrivia": [
                                            {
                                                "kind": "WhitespaceTrivia",
                                                "text": " "
                                            }
                                        ]
                                    },
                                    "right": {
                                        "kind": "TrueKeyword",
                                        "fullStart": 1032,
                                        "fullEnd": 1037,
                                        "start": 1032,
                                        "end": 1036,
                                        "fullWidth": 5,
                                        "width": 4,
                                        "text": "true",
                                        "value": true,
                                        "valueText": "true",
                                        "hasTrailingTrivia": true,
                                        "trailingTrivia": [
                                            {
                                                "kind": "WhitespaceTrivia",
                                                "text": " "
                                            }
                                        ]
                                    }
                                },
                                "operatorToken": {
                                    "kind": "AmpersandAmpersandToken",
                                    "fullStart": 1037,
                                    "fullEnd": 1040,
                                    "start": 1037,
                                    "end": 1039,
                                    "fullWidth": 3,
                                    "width": 2,
                                    "text": "&&",
                                    "value": "&&",
                                    "valueText": "&&",
                                    "hasTrailingTrivia": true,
                                    "trailingTrivia": [
                                        {
                                            "kind": "WhitespaceTrivia",
                                            "text": " "
                                        }
                                    ]
                                },
                                "right": {
                                    "kind": "EqualsExpression",
                                    "fullStart": 1040,
                                    "fullEnd": 1057,
                                    "start": 1040,
                                    "end": 1057,
                                    "fullWidth": 17,
                                    "width": 17,
                                    "left": {
                                        "kind": "IdentifierName",
                                        "fullStart": 1040,
                                        "fullEnd": 1048,
                                        "start": 1040,
                                        "end": 1047,
                                        "fullWidth": 8,
                                        "width": 7,
                                        "text": "result2",
                                        "value": "result2",
                                        "valueText": "result2",
                                        "hasTrailingTrivia": true,
                                        "trailingTrivia": [
                                            {
                                                "kind": "WhitespaceTrivia",
                                                "text": " "
                                            }
                                        ]
                                    },
                                    "operatorToken": {
                                        "kind": "EqualsEqualsEqualsToken",
                                        "fullStart": 1048,
                                        "fullEnd": 1052,
                                        "start": 1048,
                                        "end": 1051,
                                        "fullWidth": 4,
                                        "width": 3,
                                        "text": "===",
                                        "value": "===",
                                        "valueText": "===",
                                        "hasTrailingTrivia": true,
                                        "trailingTrivia": [
                                            {
                                                "kind": "WhitespaceTrivia",
                                                "text": " "
                                            }
                                        ]
                                    },
                                    "right": {
                                        "kind": "FalseKeyword",
                                        "fullStart": 1052,
                                        "fullEnd": 1057,
                                        "start": 1052,
                                        "end": 1057,
                                        "fullWidth": 5,
                                        "width": 5,
                                        "text": "false",
                                        "value": false,
                                        "valueText": "false"
                                    }
                                }
                            },
                            "semicolonToken": {
                                "kind": "SemicolonToken",
                                "fullStart": 1057,
                                "fullEnd": 1060,
                                "start": 1057,
                                "end": 1058,
                                "fullWidth": 3,
                                "width": 1,
                                "text": ";",
                                "value": ";",
                                "valueText": ";",
                                "hasTrailingTrivia": true,
                                "hasTrailingNewLine": true,
                                "trailingTrivia": [
                                    {
                                        "kind": "NewLineTrivia",
                                        "text": "\r\n"
                                    }
                                ]
                            }
                        }
                    ],
                    "closeBraceToken": {
                        "kind": "CloseBraceToken",
                        "fullStart": 1060,
                        "fullEnd": 1069,
                        "start": 1066,
                        "end": 1067,
                        "fullWidth": 9,
                        "width": 1,
                        "text": "}",
                        "value": "}",
                        "valueText": "}",
                        "hasLeadingTrivia": true,
                        "hasLeadingNewLine": true,
                        "hasTrailingTrivia": true,
                        "hasTrailingNewLine": true,
                        "leadingTrivia": [
                            {
                                "kind": "NewLineTrivia",
                                "text": "\r\n"
                            },
                            {
                                "kind": "WhitespaceTrivia",
                                "text": "    "
                            }
                        ],
                        "trailingTrivia": [
                            {
                                "kind": "NewLineTrivia",
                                "text": "\r\n"
                            }
                        ]
                    }
                }
            },
            {
                "kind": "ExpressionStatement",
                "fullStart": 1069,
                "fullEnd": 1093,
                "start": 1069,
                "end": 1091,
                "fullWidth": 24,
                "width": 22,
                "expression": {
                    "kind": "InvocationExpression",
                    "fullStart": 1069,
                    "fullEnd": 1090,
                    "start": 1069,
                    "end": 1090,
                    "fullWidth": 21,
                    "width": 21,
                    "expression": {
                        "kind": "IdentifierName",
                        "fullStart": 1069,
                        "fullEnd": 1080,
                        "start": 1069,
                        "end": 1080,
                        "fullWidth": 11,
                        "width": 11,
                        "text": "runTestCase",
                        "value": "runTestCase",
                        "valueText": "runTestCase"
                    },
                    "argumentList": {
                        "kind": "ArgumentList",
                        "fullStart": 1080,
                        "fullEnd": 1090,
                        "start": 1080,
                        "end": 1090,
                        "fullWidth": 10,
                        "width": 10,
                        "openParenToken": {
                            "kind": "OpenParenToken",
                            "fullStart": 1080,
                            "fullEnd": 1081,
                            "start": 1080,
                            "end": 1081,
                            "fullWidth": 1,
                            "width": 1,
                            "text": "(",
                            "value": "(",
                            "valueText": "("
                        },
                        "arguments": [
                            {
                                "kind": "IdentifierName",
                                "fullStart": 1081,
                                "fullEnd": 1089,
                                "start": 1081,
                                "end": 1089,
                                "fullWidth": 8,
                                "width": 8,
                                "text": "testcase",
                                "value": "testcase",
                                "valueText": "testcase"
                            }
                        ],
                        "closeParenToken": {
                            "kind": "CloseParenToken",
                            "fullStart": 1089,
                            "fullEnd": 1090,
                            "start": 1089,
                            "end": 1090,
                            "fullWidth": 1,
                            "width": 1,
                            "text": ")",
                            "value": ")",
                            "valueText": ")"
                        }
                    }
                },
                "semicolonToken": {
                    "kind": "SemicolonToken",
                    "fullStart": 1090,
                    "fullEnd": 1093,
                    "start": 1090,
                    "end": 1091,
                    "fullWidth": 3,
                    "width": 1,
                    "text": ";",
                    "value": ";",
                    "valueText": ";",
                    "hasTrailingTrivia": true,
                    "hasTrailingNewLine": true,
                    "trailingTrivia": [
                        {
                            "kind": "NewLineTrivia",
                            "text": "\r\n"
                        }
                    ]
                }
            }
        ],
        "endOfFileToken": {
            "kind": "EndOfFileToken",
            "fullStart": 1093,
            "fullEnd": 1093,
            "start": 1093,
            "end": 1093,
            "fullWidth": 0,
            "width": 0,
            "text": ""
        }
    },
    "lineMap": {
        "lineStarts": [
            0,
            67,
            152,
            232,
            308,
            380,
            385,
            440,
            565,
            570,
            572,
            574,
            597,
            599,
            622,
            645,
            677,
            689,
            725,
            757,
            791,
            793,
            833,
            860,
            873,
            875,
            926,
            952,
            1003,
            1005,
            1060,
            1062,
            1069,
            1093
        ],
        "length": 1093
    }
}<|MERGE_RESOLUTION|>--- conflicted
+++ resolved
@@ -250,12 +250,8 @@
                                         "start": 611,
                                         "end": 619,
                                         "fullWidth": 8,
-<<<<<<< HEAD
                                         "width": 8,
-                                        "identifier": {
-=======
                                         "propertyName": {
->>>>>>> 85e84683
                                             "kind": "IdentifierName",
                                             "fullStart": 611,
                                             "fullEnd": 615,
@@ -411,12 +407,8 @@
                                         "start": 634,
                                         "end": 686,
                                         "fullWidth": 52,
-<<<<<<< HEAD
                                         "width": 52,
-                                        "identifier": {
-=======
                                         "propertyName": {
->>>>>>> 85e84683
                                             "kind": "IdentifierName",
                                             "fullStart": 634,
                                             "fullEnd": 640,
@@ -655,12 +647,8 @@
                                         "start": 701,
                                         "end": 722,
                                         "fullWidth": 21,
-<<<<<<< HEAD
                                         "width": 21,
-                                        "identifier": {
-=======
                                         "propertyName": {
->>>>>>> 85e84683
                                             "kind": "IdentifierName",
                                             "fullStart": 701,
                                             "fullEnd": 705,
@@ -1029,12 +1017,8 @@
                                         "start": 769,
                                         "end": 788,
                                         "fullWidth": 19,
-<<<<<<< HEAD
                                         "width": 19,
-                                        "identifier": {
-=======
                                         "propertyName": {
->>>>>>> 85e84683
                                             "kind": "IdentifierName",
                                             "fullStart": 769,
                                             "fullEnd": 777,
@@ -1513,12 +1497,8 @@
                                         "start": 887,
                                         "end": 923,
                                         "fullWidth": 36,
-<<<<<<< HEAD
                                         "width": 36,
-                                        "identifier": {
-=======
                                         "propertyName": {
->>>>>>> 85e84683
                                             "kind": "IdentifierName",
                                             "fullStart": 887,
                                             "fullEnd": 895,
@@ -1850,12 +1830,8 @@
                                         "start": 964,
                                         "end": 1000,
                                         "fullWidth": 36,
-<<<<<<< HEAD
                                         "width": 36,
-                                        "identifier": {
-=======
                                         "propertyName": {
->>>>>>> 85e84683
                                             "kind": "IdentifierName",
                                             "fullStart": 964,
                                             "fullEnd": 972,
