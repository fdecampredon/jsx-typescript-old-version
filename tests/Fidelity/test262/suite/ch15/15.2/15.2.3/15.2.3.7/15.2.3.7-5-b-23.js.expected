{
    "isDeclaration": false,
    "languageVersion": "EcmaScript5",
    "parseOptions": {
        "allowAutomaticSemicolonInsertion": true
    },
    "sourceUnit": {
        "kind": "SourceUnit",
        "fullStart": 0,
        "fullEnd": 1040,
        "start": 608,
        "end": 1040,
        "fullWidth": 1040,
        "width": 432,
        "isIncrementallyUnusable": true,
        "moduleElements": [
            {
                "kind": "FunctionDeclaration",
                "fullStart": 0,
                "fullEnd": 1016,
                "start": 608,
                "end": 1014,
                "fullWidth": 1016,
                "width": 406,
                "modifiers": [],
                "functionKeyword": {
                    "kind": "FunctionKeyword",
                    "fullStart": 0,
                    "fullEnd": 617,
                    "start": 608,
                    "end": 616,
                    "fullWidth": 617,
                    "width": 8,
                    "text": "function",
                    "value": "function",
                    "valueText": "function",
                    "hasLeadingTrivia": true,
                    "hasLeadingComment": true,
                    "hasLeadingNewLine": true,
                    "hasTrailingTrivia": true,
                    "leadingTrivia": [
                        {
                            "kind": "SingleLineCommentTrivia",
                            "text": "/// Copyright (c) 2012 Ecma International.  All rights reserved. "
                        },
                        {
                            "kind": "NewLineTrivia",
                            "text": "\r\n"
                        },
                        {
                            "kind": "SingleLineCommentTrivia",
                            "text": "/// Ecma International makes this code available under the terms and conditions set"
                        },
                        {
                            "kind": "NewLineTrivia",
                            "text": "\r\n"
                        },
                        {
                            "kind": "SingleLineCommentTrivia",
                            "text": "/// forth on http://hg.ecmascript.org/tests/test262/raw-file/tip/LICENSE (the "
                        },
                        {
                            "kind": "NewLineTrivia",
                            "text": "\r\n"
                        },
                        {
                            "kind": "SingleLineCommentTrivia",
                            "text": "/// \"Use Terms\").   Any redistribution of this code must retain the above "
                        },
                        {
                            "kind": "NewLineTrivia",
                            "text": "\r\n"
                        },
                        {
                            "kind": "SingleLineCommentTrivia",
                            "text": "/// copyright and this notice and otherwise comply with the Use Terms."
                        },
                        {
                            "kind": "NewLineTrivia",
                            "text": "\r\n"
                        },
                        {
                            "kind": "MultiLineCommentTrivia",
                            "text": "/**\r\n * @path ch15/15.2/15.2.3/15.2.3.7/15.2.3.7-5-b-23.js\r\n * @description Object.defineProperties - 'descObj' is a Number object which implements its own [[Get]] method to get 'enumerable' property (8.10.5 step 3.a)\r\n */"
                        },
                        {
                            "kind": "NewLineTrivia",
                            "text": "\r\n"
                        },
                        {
                            "kind": "NewLineTrivia",
                            "text": "\r\n"
                        },
                        {
                            "kind": "NewLineTrivia",
                            "text": "\r\n"
                        }
                    ],
                    "trailingTrivia": [
                        {
                            "kind": "WhitespaceTrivia",
                            "text": " "
                        }
                    ]
                },
                "identifier": {
                    "kind": "IdentifierName",
                    "fullStart": 617,
                    "fullEnd": 625,
                    "start": 617,
                    "end": 625,
                    "fullWidth": 8,
                    "width": 8,
                    "text": "testcase",
                    "value": "testcase",
                    "valueText": "testcase"
                },
                "callSignature": {
                    "kind": "CallSignature",
                    "fullStart": 625,
                    "fullEnd": 628,
                    "start": 625,
                    "end": 627,
                    "fullWidth": 3,
                    "width": 2,
                    "parameterList": {
                        "kind": "ParameterList",
                        "fullStart": 625,
                        "fullEnd": 628,
                        "start": 625,
                        "end": 627,
                        "fullWidth": 3,
                        "width": 2,
                        "openParenToken": {
                            "kind": "OpenParenToken",
                            "fullStart": 625,
                            "fullEnd": 626,
                            "start": 625,
                            "end": 626,
                            "fullWidth": 1,
                            "width": 1,
                            "text": "(",
                            "value": "(",
                            "valueText": "("
                        },
                        "parameters": [],
                        "closeParenToken": {
                            "kind": "CloseParenToken",
                            "fullStart": 626,
                            "fullEnd": 628,
                            "start": 626,
                            "end": 627,
                            "fullWidth": 2,
                            "width": 1,
                            "text": ")",
                            "value": ")",
                            "valueText": ")",
                            "hasTrailingTrivia": true,
                            "trailingTrivia": [
                                {
                                    "kind": "WhitespaceTrivia",
                                    "text": " "
                                }
                            ]
                        }
                    }
                },
                "block": {
                    "kind": "Block",
                    "fullStart": 628,
                    "fullEnd": 1016,
                    "start": 628,
                    "end": 1014,
                    "fullWidth": 388,
                    "width": 386,
                    "openBraceToken": {
                        "kind": "OpenBraceToken",
                        "fullStart": 628,
                        "fullEnd": 631,
                        "start": 628,
                        "end": 629,
                        "fullWidth": 3,
                        "width": 1,
                        "text": "{",
                        "value": "{",
                        "valueText": "{",
                        "hasTrailingTrivia": true,
                        "hasTrailingNewLine": true,
                        "trailingTrivia": [
                            {
                                "kind": "NewLineTrivia",
                                "text": "\r\n"
                            }
                        ]
                    },
                    "statements": [
                        {
                            "kind": "VariableStatement",
                            "fullStart": 631,
                            "fullEnd": 656,
                            "start": 641,
                            "end": 654,
                            "fullWidth": 25,
                            "width": 13,
                            "modifiers": [],
                            "variableDeclaration": {
                                "kind": "VariableDeclaration",
                                "fullStart": 631,
                                "fullEnd": 653,
                                "start": 641,
                                "end": 653,
                                "fullWidth": 22,
                                "width": 12,
                                "varKeyword": {
                                    "kind": "VarKeyword",
                                    "fullStart": 631,
                                    "fullEnd": 645,
                                    "start": 641,
                                    "end": 644,
                                    "fullWidth": 14,
                                    "width": 3,
                                    "text": "var",
                                    "value": "var",
                                    "valueText": "var",
                                    "hasLeadingTrivia": true,
                                    "hasLeadingNewLine": true,
                                    "hasTrailingTrivia": true,
                                    "leadingTrivia": [
                                        {
                                            "kind": "NewLineTrivia",
                                            "text": "\r\n"
                                        },
                                        {
                                            "kind": "WhitespaceTrivia",
                                            "text": "        "
                                        }
                                    ],
                                    "trailingTrivia": [
                                        {
                                            "kind": "WhitespaceTrivia",
                                            "text": " "
                                        }
                                    ]
                                },
                                "variableDeclarators": [
                                    {
                                        "kind": "VariableDeclarator",
                                        "fullStart": 645,
                                        "fullEnd": 653,
                                        "start": 645,
                                        "end": 653,
                                        "fullWidth": 8,
<<<<<<< HEAD
                                        "width": 8,
                                        "identifier": {
=======
                                        "propertyName": {
>>>>>>> 85e84683
                                            "kind": "IdentifierName",
                                            "fullStart": 645,
                                            "fullEnd": 649,
                                            "start": 645,
                                            "end": 648,
                                            "fullWidth": 4,
                                            "width": 3,
                                            "text": "obj",
                                            "value": "obj",
                                            "valueText": "obj",
                                            "hasTrailingTrivia": true,
                                            "trailingTrivia": [
                                                {
                                                    "kind": "WhitespaceTrivia",
                                                    "text": " "
                                                }
                                            ]
                                        },
                                        "equalsValueClause": {
                                            "kind": "EqualsValueClause",
                                            "fullStart": 649,
                                            "fullEnd": 653,
                                            "start": 649,
                                            "end": 653,
                                            "fullWidth": 4,
                                            "width": 4,
                                            "equalsToken": {
                                                "kind": "EqualsToken",
                                                "fullStart": 649,
                                                "fullEnd": 651,
                                                "start": 649,
                                                "end": 650,
                                                "fullWidth": 2,
                                                "width": 1,
                                                "text": "=",
                                                "value": "=",
                                                "valueText": "=",
                                                "hasTrailingTrivia": true,
                                                "trailingTrivia": [
                                                    {
                                                        "kind": "WhitespaceTrivia",
                                                        "text": " "
                                                    }
                                                ]
                                            },
                                            "value": {
                                                "kind": "ObjectLiteralExpression",
                                                "fullStart": 651,
                                                "fullEnd": 653,
                                                "start": 651,
                                                "end": 653,
                                                "fullWidth": 2,
                                                "width": 2,
                                                "openBraceToken": {
                                                    "kind": "OpenBraceToken",
                                                    "fullStart": 651,
                                                    "fullEnd": 652,
                                                    "start": 651,
                                                    "end": 652,
                                                    "fullWidth": 1,
                                                    "width": 1,
                                                    "text": "{",
                                                    "value": "{",
                                                    "valueText": "{"
                                                },
                                                "propertyAssignments": [],
                                                "closeBraceToken": {
                                                    "kind": "CloseBraceToken",
                                                    "fullStart": 652,
                                                    "fullEnd": 653,
                                                    "start": 652,
                                                    "end": 653,
                                                    "fullWidth": 1,
                                                    "width": 1,
                                                    "text": "}",
                                                    "value": "}",
                                                    "valueText": "}"
                                                }
                                            }
                                        }
                                    }
                                ]
                            },
                            "semicolonToken": {
                                "kind": "SemicolonToken",
                                "fullStart": 653,
                                "fullEnd": 656,
                                "start": 653,
                                "end": 654,
                                "fullWidth": 3,
                                "width": 1,
                                "text": ";",
                                "value": ";",
                                "valueText": ";",
                                "hasTrailingTrivia": true,
                                "hasTrailingNewLine": true,
                                "trailingTrivia": [
                                    {
                                        "kind": "NewLineTrivia",
                                        "text": "\r\n"
                                    }
                                ]
                            }
                        },
                        {
                            "kind": "VariableStatement",
                            "fullStart": 656,
                            "fullEnd": 695,
                            "start": 664,
                            "end": 693,
                            "fullWidth": 39,
                            "width": 29,
                            "modifiers": [],
                            "variableDeclaration": {
                                "kind": "VariableDeclaration",
                                "fullStart": 656,
                                "fullEnd": 692,
                                "start": 664,
                                "end": 692,
                                "fullWidth": 36,
                                "width": 28,
                                "varKeyword": {
                                    "kind": "VarKeyword",
                                    "fullStart": 656,
                                    "fullEnd": 668,
                                    "start": 664,
                                    "end": 667,
                                    "fullWidth": 12,
                                    "width": 3,
                                    "text": "var",
                                    "value": "var",
                                    "valueText": "var",
                                    "hasLeadingTrivia": true,
                                    "hasTrailingTrivia": true,
                                    "leadingTrivia": [
                                        {
                                            "kind": "WhitespaceTrivia",
                                            "text": "        "
                                        }
                                    ],
                                    "trailingTrivia": [
                                        {
                                            "kind": "WhitespaceTrivia",
                                            "text": " "
                                        }
                                    ]
                                },
                                "variableDeclarators": [
                                    {
                                        "kind": "VariableDeclarator",
                                        "fullStart": 668,
                                        "fullEnd": 692,
                                        "start": 668,
                                        "end": 692,
                                        "fullWidth": 24,
<<<<<<< HEAD
                                        "width": 24,
                                        "identifier": {
=======
                                        "propertyName": {
>>>>>>> 85e84683
                                            "kind": "IdentifierName",
                                            "fullStart": 668,
                                            "fullEnd": 676,
                                            "start": 668,
                                            "end": 675,
                                            "fullWidth": 8,
                                            "width": 7,
                                            "text": "descObj",
                                            "value": "descObj",
                                            "valueText": "descObj",
                                            "hasTrailingTrivia": true,
                                            "trailingTrivia": [
                                                {
                                                    "kind": "WhitespaceTrivia",
                                                    "text": " "
                                                }
                                            ]
                                        },
                                        "equalsValueClause": {
                                            "kind": "EqualsValueClause",
                                            "fullStart": 676,
                                            "fullEnd": 692,
                                            "start": 676,
                                            "end": 692,
                                            "fullWidth": 16,
                                            "width": 16,
                                            "equalsToken": {
                                                "kind": "EqualsToken",
                                                "fullStart": 676,
                                                "fullEnd": 678,
                                                "start": 676,
                                                "end": 677,
                                                "fullWidth": 2,
                                                "width": 1,
                                                "text": "=",
                                                "value": "=",
                                                "valueText": "=",
                                                "hasTrailingTrivia": true,
                                                "trailingTrivia": [
                                                    {
                                                        "kind": "WhitespaceTrivia",
                                                        "text": " "
                                                    }
                                                ]
                                            },
                                            "value": {
                                                "kind": "ObjectCreationExpression",
                                                "fullStart": 678,
                                                "fullEnd": 692,
                                                "start": 678,
                                                "end": 692,
                                                "fullWidth": 14,
                                                "width": 14,
                                                "newKeyword": {
                                                    "kind": "NewKeyword",
                                                    "fullStart": 678,
                                                    "fullEnd": 682,
                                                    "start": 678,
                                                    "end": 681,
                                                    "fullWidth": 4,
                                                    "width": 3,
                                                    "text": "new",
                                                    "value": "new",
                                                    "valueText": "new",
                                                    "hasTrailingTrivia": true,
                                                    "trailingTrivia": [
                                                        {
                                                            "kind": "WhitespaceTrivia",
                                                            "text": " "
                                                        }
                                                    ]
                                                },
                                                "expression": {
                                                    "kind": "IdentifierName",
                                                    "fullStart": 682,
                                                    "fullEnd": 688,
                                                    "start": 682,
                                                    "end": 688,
                                                    "fullWidth": 6,
                                                    "width": 6,
                                                    "text": "Number",
                                                    "value": "Number",
                                                    "valueText": "Number"
                                                },
                                                "argumentList": {
                                                    "kind": "ArgumentList",
                                                    "fullStart": 688,
                                                    "fullEnd": 692,
                                                    "start": 688,
                                                    "end": 692,
                                                    "fullWidth": 4,
                                                    "width": 4,
                                                    "openParenToken": {
                                                        "kind": "OpenParenToken",
                                                        "fullStart": 688,
                                                        "fullEnd": 689,
                                                        "start": 688,
                                                        "end": 689,
                                                        "fullWidth": 1,
                                                        "width": 1,
                                                        "text": "(",
                                                        "value": "(",
                                                        "valueText": "("
                                                    },
                                                    "arguments": [
                                                        {
                                                            "kind": "NegateExpression",
                                                            "fullStart": 689,
                                                            "fullEnd": 691,
                                                            "start": 689,
                                                            "end": 691,
                                                            "fullWidth": 2,
                                                            "width": 2,
                                                            "operatorToken": {
                                                                "kind": "MinusToken",
                                                                "fullStart": 689,
                                                                "fullEnd": 690,
                                                                "start": 689,
                                                                "end": 690,
                                                                "fullWidth": 1,
                                                                "width": 1,
                                                                "text": "-",
                                                                "value": "-",
                                                                "valueText": "-"
                                                            },
                                                            "operand": {
                                                                "kind": "NumericLiteral",
                                                                "fullStart": 690,
                                                                "fullEnd": 691,
                                                                "start": 690,
                                                                "end": 691,
                                                                "fullWidth": 1,
                                                                "width": 1,
                                                                "text": "9",
                                                                "value": 9,
                                                                "valueText": "9"
                                                            }
                                                        }
                                                    ],
                                                    "closeParenToken": {
                                                        "kind": "CloseParenToken",
                                                        "fullStart": 691,
                                                        "fullEnd": 692,
                                                        "start": 691,
                                                        "end": 692,
                                                        "fullWidth": 1,
                                                        "width": 1,
                                                        "text": ")",
                                                        "value": ")",
                                                        "valueText": ")"
                                                    }
                                                }
                                            }
                                        }
                                    }
                                ]
                            },
                            "semicolonToken": {
                                "kind": "SemicolonToken",
                                "fullStart": 692,
                                "fullEnd": 695,
                                "start": 692,
                                "end": 693,
                                "fullWidth": 3,
                                "width": 1,
                                "text": ";",
                                "value": ";",
                                "valueText": ";",
                                "hasTrailingTrivia": true,
                                "hasTrailingNewLine": true,
                                "trailingTrivia": [
                                    {
                                        "kind": "NewLineTrivia",
                                        "text": "\r\n"
                                    }
                                ]
                            }
                        },
                        {
                            "kind": "VariableStatement",
                            "fullStart": 695,
                            "fullEnd": 726,
                            "start": 703,
                            "end": 724,
                            "fullWidth": 31,
                            "width": 21,
                            "modifiers": [],
                            "variableDeclaration": {
                                "kind": "VariableDeclaration",
                                "fullStart": 695,
                                "fullEnd": 723,
                                "start": 703,
                                "end": 723,
                                "fullWidth": 28,
                                "width": 20,
                                "varKeyword": {
                                    "kind": "VarKeyword",
                                    "fullStart": 695,
                                    "fullEnd": 707,
                                    "start": 703,
                                    "end": 706,
                                    "fullWidth": 12,
                                    "width": 3,
                                    "text": "var",
                                    "value": "var",
                                    "valueText": "var",
                                    "hasLeadingTrivia": true,
                                    "hasTrailingTrivia": true,
                                    "leadingTrivia": [
                                        {
                                            "kind": "WhitespaceTrivia",
                                            "text": "        "
                                        }
                                    ],
                                    "trailingTrivia": [
                                        {
                                            "kind": "WhitespaceTrivia",
                                            "text": " "
                                        }
                                    ]
                                },
                                "variableDeclarators": [
                                    {
                                        "kind": "VariableDeclarator",
                                        "fullStart": 707,
                                        "fullEnd": 723,
                                        "start": 707,
                                        "end": 723,
                                        "fullWidth": 16,
<<<<<<< HEAD
                                        "width": 16,
                                        "identifier": {
=======
                                        "propertyName": {
>>>>>>> 85e84683
                                            "kind": "IdentifierName",
                                            "fullStart": 707,
                                            "fullEnd": 716,
                                            "start": 707,
                                            "end": 715,
                                            "fullWidth": 9,
                                            "width": 8,
                                            "text": "accessed",
                                            "value": "accessed",
                                            "valueText": "accessed",
                                            "hasTrailingTrivia": true,
                                            "trailingTrivia": [
                                                {
                                                    "kind": "WhitespaceTrivia",
                                                    "text": " "
                                                }
                                            ]
                                        },
                                        "equalsValueClause": {
                                            "kind": "EqualsValueClause",
                                            "fullStart": 716,
                                            "fullEnd": 723,
                                            "start": 716,
                                            "end": 723,
                                            "fullWidth": 7,
                                            "width": 7,
                                            "equalsToken": {
                                                "kind": "EqualsToken",
                                                "fullStart": 716,
                                                "fullEnd": 718,
                                                "start": 716,
                                                "end": 717,
                                                "fullWidth": 2,
                                                "width": 1,
                                                "text": "=",
                                                "value": "=",
                                                "valueText": "=",
                                                "hasTrailingTrivia": true,
                                                "trailingTrivia": [
                                                    {
                                                        "kind": "WhitespaceTrivia",
                                                        "text": " "
                                                    }
                                                ]
                                            },
                                            "value": {
                                                "kind": "FalseKeyword",
                                                "fullStart": 718,
                                                "fullEnd": 723,
                                                "start": 718,
                                                "end": 723,
                                                "fullWidth": 5,
                                                "width": 5,
                                                "text": "false",
                                                "value": false,
                                                "valueText": "false"
                                            }
                                        }
                                    }
                                ]
                            },
                            "semicolonToken": {
                                "kind": "SemicolonToken",
                                "fullStart": 723,
                                "fullEnd": 726,
                                "start": 723,
                                "end": 724,
                                "fullWidth": 3,
                                "width": 1,
                                "text": ";",
                                "value": ";",
                                "valueText": ";",
                                "hasTrailingTrivia": true,
                                "hasTrailingNewLine": true,
                                "trailingTrivia": [
                                    {
                                        "kind": "NewLineTrivia",
                                        "text": "\r\n"
                                    }
                                ]
                            }
                        },
                        {
                            "kind": "ExpressionStatement",
                            "fullStart": 726,
                            "fullEnd": 764,
                            "start": 736,
                            "end": 762,
                            "fullWidth": 38,
                            "width": 26,
                            "expression": {
                                "kind": "AssignmentExpression",
                                "fullStart": 726,
                                "fullEnd": 761,
                                "start": 736,
                                "end": 761,
                                "fullWidth": 35,
                                "width": 25,
                                "left": {
                                    "kind": "MemberAccessExpression",
                                    "fullStart": 726,
                                    "fullEnd": 755,
                                    "start": 736,
                                    "end": 754,
                                    "fullWidth": 29,
                                    "width": 18,
                                    "expression": {
                                        "kind": "IdentifierName",
                                        "fullStart": 726,
                                        "fullEnd": 743,
                                        "start": 736,
                                        "end": 743,
                                        "fullWidth": 17,
                                        "width": 7,
                                        "text": "descObj",
                                        "value": "descObj",
                                        "valueText": "descObj",
                                        "hasLeadingTrivia": true,
                                        "hasLeadingNewLine": true,
                                        "leadingTrivia": [
                                            {
                                                "kind": "NewLineTrivia",
                                                "text": "\r\n"
                                            },
                                            {
                                                "kind": "WhitespaceTrivia",
                                                "text": "        "
                                            }
                                        ]
                                    },
                                    "dotToken": {
                                        "kind": "DotToken",
                                        "fullStart": 743,
                                        "fullEnd": 744,
                                        "start": 743,
                                        "end": 744,
                                        "fullWidth": 1,
                                        "width": 1,
                                        "text": ".",
                                        "value": ".",
                                        "valueText": "."
                                    },
                                    "name": {
                                        "kind": "IdentifierName",
                                        "fullStart": 744,
                                        "fullEnd": 755,
                                        "start": 744,
                                        "end": 754,
                                        "fullWidth": 11,
                                        "width": 10,
                                        "text": "enumerable",
                                        "value": "enumerable",
                                        "valueText": "enumerable",
                                        "hasTrailingTrivia": true,
                                        "trailingTrivia": [
                                            {
                                                "kind": "WhitespaceTrivia",
                                                "text": " "
                                            }
                                        ]
                                    }
                                },
                                "operatorToken": {
                                    "kind": "EqualsToken",
                                    "fullStart": 755,
                                    "fullEnd": 757,
                                    "start": 755,
                                    "end": 756,
                                    "fullWidth": 2,
                                    "width": 1,
                                    "text": "=",
                                    "value": "=",
                                    "valueText": "=",
                                    "hasTrailingTrivia": true,
                                    "trailingTrivia": [
                                        {
                                            "kind": "WhitespaceTrivia",
                                            "text": " "
                                        }
                                    ]
                                },
                                "right": {
                                    "kind": "TrueKeyword",
                                    "fullStart": 757,
                                    "fullEnd": 761,
                                    "start": 757,
                                    "end": 761,
                                    "fullWidth": 4,
                                    "width": 4,
                                    "text": "true",
                                    "value": true,
                                    "valueText": "true"
                                }
                            },
                            "semicolonToken": {
                                "kind": "SemicolonToken",
                                "fullStart": 761,
                                "fullEnd": 764,
                                "start": 761,
                                "end": 762,
                                "fullWidth": 3,
                                "width": 1,
                                "text": ";",
                                "value": ";",
                                "valueText": ";",
                                "hasTrailingTrivia": true,
                                "hasTrailingNewLine": true,
                                "trailingTrivia": [
                                    {
                                        "kind": "NewLineTrivia",
                                        "text": "\r\n"
                                    }
                                ]
                            }
                        },
                        {
                            "kind": "ExpressionStatement",
                            "fullStart": 764,
                            "fullEnd": 846,
                            "start": 774,
                            "end": 844,
                            "fullWidth": 82,
                            "width": 70,
                            "expression": {
                                "kind": "InvocationExpression",
                                "fullStart": 764,
                                "fullEnd": 843,
                                "start": 774,
                                "end": 843,
                                "fullWidth": 79,
                                "width": 69,
                                "expression": {
                                    "kind": "MemberAccessExpression",
                                    "fullStart": 764,
                                    "fullEnd": 797,
                                    "start": 774,
                                    "end": 797,
                                    "fullWidth": 33,
                                    "width": 23,
                                    "expression": {
                                        "kind": "IdentifierName",
                                        "fullStart": 764,
                                        "fullEnd": 780,
                                        "start": 774,
                                        "end": 780,
                                        "fullWidth": 16,
                                        "width": 6,
                                        "text": "Object",
                                        "value": "Object",
                                        "valueText": "Object",
                                        "hasLeadingTrivia": true,
                                        "hasLeadingNewLine": true,
                                        "leadingTrivia": [
                                            {
                                                "kind": "NewLineTrivia",
                                                "text": "\r\n"
                                            },
                                            {
                                                "kind": "WhitespaceTrivia",
                                                "text": "        "
                                            }
                                        ]
                                    },
                                    "dotToken": {
                                        "kind": "DotToken",
                                        "fullStart": 780,
                                        "fullEnd": 781,
                                        "start": 780,
                                        "end": 781,
                                        "fullWidth": 1,
                                        "width": 1,
                                        "text": ".",
                                        "value": ".",
                                        "valueText": "."
                                    },
                                    "name": {
                                        "kind": "IdentifierName",
                                        "fullStart": 781,
                                        "fullEnd": 797,
                                        "start": 781,
                                        "end": 797,
                                        "fullWidth": 16,
                                        "width": 16,
                                        "text": "defineProperties",
                                        "value": "defineProperties",
                                        "valueText": "defineProperties"
                                    }
                                },
                                "argumentList": {
                                    "kind": "ArgumentList",
                                    "fullStart": 797,
                                    "fullEnd": 843,
                                    "start": 797,
                                    "end": 843,
                                    "fullWidth": 46,
                                    "width": 46,
                                    "openParenToken": {
                                        "kind": "OpenParenToken",
                                        "fullStart": 797,
                                        "fullEnd": 798,
                                        "start": 797,
                                        "end": 798,
                                        "fullWidth": 1,
                                        "width": 1,
                                        "text": "(",
                                        "value": "(",
                                        "valueText": "("
                                    },
                                    "arguments": [
                                        {
                                            "kind": "IdentifierName",
                                            "fullStart": 798,
                                            "fullEnd": 801,
                                            "start": 798,
                                            "end": 801,
                                            "fullWidth": 3,
                                            "width": 3,
                                            "text": "obj",
                                            "value": "obj",
                                            "valueText": "obj"
                                        },
                                        {
                                            "kind": "CommaToken",
                                            "fullStart": 801,
                                            "fullEnd": 803,
                                            "start": 801,
                                            "end": 802,
                                            "fullWidth": 2,
                                            "width": 1,
                                            "text": ",",
                                            "value": ",",
                                            "valueText": ",",
                                            "hasTrailingTrivia": true,
                                            "trailingTrivia": [
                                                {
                                                    "kind": "WhitespaceTrivia",
                                                    "text": " "
                                                }
                                            ]
                                        },
                                        {
                                            "kind": "ObjectLiteralExpression",
                                            "fullStart": 803,
                                            "fullEnd": 842,
                                            "start": 803,
                                            "end": 842,
                                            "fullWidth": 39,
                                            "width": 39,
                                            "openBraceToken": {
                                                "kind": "OpenBraceToken",
                                                "fullStart": 803,
                                                "fullEnd": 806,
                                                "start": 803,
                                                "end": 804,
                                                "fullWidth": 3,
                                                "width": 1,
                                                "text": "{",
                                                "value": "{",
                                                "valueText": "{",
                                                "hasTrailingTrivia": true,
                                                "hasTrailingNewLine": true,
                                                "trailingTrivia": [
                                                    {
                                                        "kind": "NewLineTrivia",
                                                        "text": "\r\n"
                                                    }
                                                ]
                                            },
                                            "propertyAssignments": [
                                                {
                                                    "kind": "SimplePropertyAssignment",
                                                    "fullStart": 806,
                                                    "fullEnd": 833,
                                                    "start": 818,
                                                    "end": 831,
                                                    "fullWidth": 27,
                                                    "width": 13,
                                                    "propertyName": {
                                                        "kind": "IdentifierName",
                                                        "fullStart": 806,
                                                        "fullEnd": 822,
                                                        "start": 818,
                                                        "end": 822,
                                                        "fullWidth": 16,
                                                        "width": 4,
                                                        "text": "prop",
                                                        "value": "prop",
                                                        "valueText": "prop",
                                                        "hasLeadingTrivia": true,
                                                        "leadingTrivia": [
                                                            {
                                                                "kind": "WhitespaceTrivia",
                                                                "text": "            "
                                                            }
                                                        ]
                                                    },
                                                    "colonToken": {
                                                        "kind": "ColonToken",
                                                        "fullStart": 822,
                                                        "fullEnd": 824,
                                                        "start": 822,
                                                        "end": 823,
                                                        "fullWidth": 2,
                                                        "width": 1,
                                                        "text": ":",
                                                        "value": ":",
                                                        "valueText": ":",
                                                        "hasTrailingTrivia": true,
                                                        "trailingTrivia": [
                                                            {
                                                                "kind": "WhitespaceTrivia",
                                                                "text": " "
                                                            }
                                                        ]
                                                    },
                                                    "expression": {
                                                        "kind": "IdentifierName",
                                                        "fullStart": 824,
                                                        "fullEnd": 833,
                                                        "start": 824,
                                                        "end": 831,
                                                        "fullWidth": 9,
                                                        "width": 7,
                                                        "text": "descObj",
                                                        "value": "descObj",
                                                        "valueText": "descObj",
                                                        "hasTrailingTrivia": true,
                                                        "hasTrailingNewLine": true,
                                                        "trailingTrivia": [
                                                            {
                                                                "kind": "NewLineTrivia",
                                                                "text": "\r\n"
                                                            }
                                                        ]
                                                    }
                                                }
                                            ],
                                            "closeBraceToken": {
                                                "kind": "CloseBraceToken",
                                                "fullStart": 833,
                                                "fullEnd": 842,
                                                "start": 841,
                                                "end": 842,
                                                "fullWidth": 9,
                                                "width": 1,
                                                "text": "}",
                                                "value": "}",
                                                "valueText": "}",
                                                "hasLeadingTrivia": true,
                                                "leadingTrivia": [
                                                    {
                                                        "kind": "WhitespaceTrivia",
                                                        "text": "        "
                                                    }
                                                ]
                                            }
                                        }
                                    ],
                                    "closeParenToken": {
                                        "kind": "CloseParenToken",
                                        "fullStart": 842,
                                        "fullEnd": 843,
                                        "start": 842,
                                        "end": 843,
                                        "fullWidth": 1,
                                        "width": 1,
                                        "text": ")",
                                        "value": ")",
                                        "valueText": ")"
                                    }
                                }
                            },
                            "semicolonToken": {
                                "kind": "SemicolonToken",
                                "fullStart": 843,
                                "fullEnd": 846,
                                "start": 843,
                                "end": 844,
                                "fullWidth": 3,
                                "width": 1,
                                "text": ";",
                                "value": ";",
                                "valueText": ";",
                                "hasTrailingTrivia": true,
                                "hasTrailingNewLine": true,
                                "trailingTrivia": [
                                    {
                                        "kind": "NewLineTrivia",
                                        "text": "\r\n"
                                    }
                                ]
                            }
                        },
                        {
                            "kind": "ForInStatement",
                            "fullStart": 846,
                            "fullEnd": 983,
                            "start": 854,
                            "end": 981,
                            "fullWidth": 137,
                            "width": 127,
                            "forKeyword": {
                                "kind": "ForKeyword",
                                "fullStart": 846,
                                "fullEnd": 858,
                                "start": 854,
                                "end": 857,
                                "fullWidth": 12,
                                "width": 3,
                                "text": "for",
                                "value": "for",
                                "valueText": "for",
                                "hasLeadingTrivia": true,
                                "hasTrailingTrivia": true,
                                "leadingTrivia": [
                                    {
                                        "kind": "WhitespaceTrivia",
                                        "text": "        "
                                    }
                                ],
                                "trailingTrivia": [
                                    {
                                        "kind": "WhitespaceTrivia",
                                        "text": " "
                                    }
                                ]
                            },
                            "openParenToken": {
                                "kind": "OpenParenToken",
                                "fullStart": 858,
                                "fullEnd": 859,
                                "start": 858,
                                "end": 859,
                                "fullWidth": 1,
                                "width": 1,
                                "text": "(",
                                "value": "(",
                                "valueText": "("
                            },
                            "variableDeclaration": {
                                "kind": "VariableDeclaration",
                                "fullStart": 859,
                                "fullEnd": 872,
                                "start": 859,
                                "end": 871,
                                "fullWidth": 13,
                                "width": 12,
                                "varKeyword": {
                                    "kind": "VarKeyword",
                                    "fullStart": 859,
                                    "fullEnd": 863,
                                    "start": 859,
                                    "end": 862,
                                    "fullWidth": 4,
                                    "width": 3,
                                    "text": "var",
                                    "value": "var",
                                    "valueText": "var",
                                    "hasTrailingTrivia": true,
                                    "trailingTrivia": [
                                        {
                                            "kind": "WhitespaceTrivia",
                                            "text": " "
                                        }
                                    ]
                                },
                                "variableDeclarators": [
                                    {
                                        "kind": "VariableDeclarator",
                                        "fullStart": 863,
                                        "fullEnd": 872,
                                        "start": 863,
                                        "end": 871,
                                        "fullWidth": 9,
<<<<<<< HEAD
                                        "width": 8,
                                        "identifier": {
=======
                                        "propertyName": {
>>>>>>> 85e84683
                                            "kind": "IdentifierName",
                                            "fullStart": 863,
                                            "fullEnd": 872,
                                            "start": 863,
                                            "end": 871,
                                            "fullWidth": 9,
                                            "width": 8,
                                            "text": "property",
                                            "value": "property",
                                            "valueText": "property",
                                            "hasTrailingTrivia": true,
                                            "trailingTrivia": [
                                                {
                                                    "kind": "WhitespaceTrivia",
                                                    "text": " "
                                                }
                                            ]
                                        }
                                    }
                                ]
                            },
                            "inKeyword": {
                                "kind": "InKeyword",
                                "fullStart": 872,
                                "fullEnd": 875,
                                "start": 872,
                                "end": 874,
                                "fullWidth": 3,
                                "width": 2,
                                "text": "in",
                                "value": "in",
                                "valueText": "in",
                                "hasTrailingTrivia": true,
                                "trailingTrivia": [
                                    {
                                        "kind": "WhitespaceTrivia",
                                        "text": " "
                                    }
                                ]
                            },
                            "expression": {
                                "kind": "IdentifierName",
                                "fullStart": 875,
                                "fullEnd": 878,
                                "start": 875,
                                "end": 878,
                                "fullWidth": 3,
                                "width": 3,
                                "text": "obj",
                                "value": "obj",
                                "valueText": "obj"
                            },
                            "closeParenToken": {
                                "kind": "CloseParenToken",
                                "fullStart": 878,
                                "fullEnd": 880,
                                "start": 878,
                                "end": 879,
                                "fullWidth": 2,
                                "width": 1,
                                "text": ")",
                                "value": ")",
                                "valueText": ")",
                                "hasTrailingTrivia": true,
                                "trailingTrivia": [
                                    {
                                        "kind": "WhitespaceTrivia",
                                        "text": " "
                                    }
                                ]
                            },
                            "statement": {
                                "kind": "Block",
                                "fullStart": 880,
                                "fullEnd": 983,
                                "start": 880,
                                "end": 981,
                                "fullWidth": 103,
                                "width": 101,
                                "openBraceToken": {
                                    "kind": "OpenBraceToken",
                                    "fullStart": 880,
                                    "fullEnd": 883,
                                    "start": 880,
                                    "end": 881,
                                    "fullWidth": 3,
                                    "width": 1,
                                    "text": "{",
                                    "value": "{",
                                    "valueText": "{",
                                    "hasTrailingTrivia": true,
                                    "hasTrailingNewLine": true,
                                    "trailingTrivia": [
                                        {
                                            "kind": "NewLineTrivia",
                                            "text": "\r\n"
                                        }
                                    ]
                                },
                                "statements": [
                                    {
                                        "kind": "IfStatement",
                                        "fullStart": 883,
                                        "fullEnd": 972,
                                        "start": 895,
                                        "end": 970,
                                        "fullWidth": 89,
                                        "width": 75,
                                        "ifKeyword": {
                                            "kind": "IfKeyword",
                                            "fullStart": 883,
                                            "fullEnd": 898,
                                            "start": 895,
                                            "end": 897,
                                            "fullWidth": 15,
                                            "width": 2,
                                            "text": "if",
                                            "value": "if",
                                            "valueText": "if",
                                            "hasLeadingTrivia": true,
                                            "hasTrailingTrivia": true,
                                            "leadingTrivia": [
                                                {
                                                    "kind": "WhitespaceTrivia",
                                                    "text": "            "
                                                }
                                            ],
                                            "trailingTrivia": [
                                                {
                                                    "kind": "WhitespaceTrivia",
                                                    "text": " "
                                                }
                                            ]
                                        },
                                        "openParenToken": {
                                            "kind": "OpenParenToken",
                                            "fullStart": 898,
                                            "fullEnd": 899,
                                            "start": 898,
                                            "end": 899,
                                            "fullWidth": 1,
                                            "width": 1,
                                            "text": "(",
                                            "value": "(",
                                            "valueText": "("
                                        },
                                        "condition": {
                                            "kind": "EqualsExpression",
                                            "fullStart": 899,
                                            "fullEnd": 918,
                                            "start": 899,
                                            "end": 918,
                                            "fullWidth": 19,
                                            "width": 19,
                                            "left": {
                                                "kind": "IdentifierName",
                                                "fullStart": 899,
                                                "fullEnd": 908,
                                                "start": 899,
                                                "end": 907,
                                                "fullWidth": 9,
                                                "width": 8,
                                                "text": "property",
                                                "value": "property",
                                                "valueText": "property",
                                                "hasTrailingTrivia": true,
                                                "trailingTrivia": [
                                                    {
                                                        "kind": "WhitespaceTrivia",
                                                        "text": " "
                                                    }
                                                ]
                                            },
                                            "operatorToken": {
                                                "kind": "EqualsEqualsEqualsToken",
                                                "fullStart": 908,
                                                "fullEnd": 912,
                                                "start": 908,
                                                "end": 911,
                                                "fullWidth": 4,
                                                "width": 3,
                                                "text": "===",
                                                "value": "===",
                                                "valueText": "===",
                                                "hasTrailingTrivia": true,
                                                "trailingTrivia": [
                                                    {
                                                        "kind": "WhitespaceTrivia",
                                                        "text": " "
                                                    }
                                                ]
                                            },
                                            "right": {
                                                "kind": "StringLiteral",
                                                "fullStart": 912,
                                                "fullEnd": 918,
                                                "start": 912,
                                                "end": 918,
                                                "fullWidth": 6,
                                                "width": 6,
                                                "text": "\"prop\"",
                                                "value": "prop",
                                                "valueText": "prop"
                                            }
                                        },
                                        "closeParenToken": {
                                            "kind": "CloseParenToken",
                                            "fullStart": 918,
                                            "fullEnd": 920,
                                            "start": 918,
                                            "end": 919,
                                            "fullWidth": 2,
                                            "width": 1,
                                            "text": ")",
                                            "value": ")",
                                            "valueText": ")",
                                            "hasTrailingTrivia": true,
                                            "trailingTrivia": [
                                                {
                                                    "kind": "WhitespaceTrivia",
                                                    "text": " "
                                                }
                                            ]
                                        },
                                        "statement": {
                                            "kind": "Block",
                                            "fullStart": 920,
                                            "fullEnd": 972,
                                            "start": 920,
                                            "end": 970,
                                            "fullWidth": 52,
                                            "width": 50,
                                            "openBraceToken": {
                                                "kind": "OpenBraceToken",
                                                "fullStart": 920,
                                                "fullEnd": 923,
                                                "start": 920,
                                                "end": 921,
                                                "fullWidth": 3,
                                                "width": 1,
                                                "text": "{",
                                                "value": "{",
                                                "valueText": "{",
                                                "hasTrailingTrivia": true,
                                                "hasTrailingNewLine": true,
                                                "trailingTrivia": [
                                                    {
                                                        "kind": "NewLineTrivia",
                                                        "text": "\r\n"
                                                    }
                                                ]
                                            },
                                            "statements": [
                                                {
                                                    "kind": "ExpressionStatement",
                                                    "fullStart": 923,
                                                    "fullEnd": 957,
                                                    "start": 939,
                                                    "end": 955,
                                                    "fullWidth": 34,
                                                    "width": 16,
                                                    "expression": {
                                                        "kind": "AssignmentExpression",
                                                        "fullStart": 923,
                                                        "fullEnd": 954,
                                                        "start": 939,
                                                        "end": 954,
                                                        "fullWidth": 31,
                                                        "width": 15,
                                                        "left": {
                                                            "kind": "IdentifierName",
                                                            "fullStart": 923,
                                                            "fullEnd": 948,
                                                            "start": 939,
                                                            "end": 947,
                                                            "fullWidth": 25,
                                                            "width": 8,
                                                            "text": "accessed",
                                                            "value": "accessed",
                                                            "valueText": "accessed",
                                                            "hasLeadingTrivia": true,
                                                            "hasTrailingTrivia": true,
                                                            "leadingTrivia": [
                                                                {
                                                                    "kind": "WhitespaceTrivia",
                                                                    "text": "                "
                                                                }
                                                            ],
                                                            "trailingTrivia": [
                                                                {
                                                                    "kind": "WhitespaceTrivia",
                                                                    "text": " "
                                                                }
                                                            ]
                                                        },
                                                        "operatorToken": {
                                                            "kind": "EqualsToken",
                                                            "fullStart": 948,
                                                            "fullEnd": 950,
                                                            "start": 948,
                                                            "end": 949,
                                                            "fullWidth": 2,
                                                            "width": 1,
                                                            "text": "=",
                                                            "value": "=",
                                                            "valueText": "=",
                                                            "hasTrailingTrivia": true,
                                                            "trailingTrivia": [
                                                                {
                                                                    "kind": "WhitespaceTrivia",
                                                                    "text": " "
                                                                }
                                                            ]
                                                        },
                                                        "right": {
                                                            "kind": "TrueKeyword",
                                                            "fullStart": 950,
                                                            "fullEnd": 954,
                                                            "start": 950,
                                                            "end": 954,
                                                            "fullWidth": 4,
                                                            "width": 4,
                                                            "text": "true",
                                                            "value": true,
                                                            "valueText": "true"
                                                        }
                                                    },
                                                    "semicolonToken": {
                                                        "kind": "SemicolonToken",
                                                        "fullStart": 954,
                                                        "fullEnd": 957,
                                                        "start": 954,
                                                        "end": 955,
                                                        "fullWidth": 3,
                                                        "width": 1,
                                                        "text": ";",
                                                        "value": ";",
                                                        "valueText": ";",
                                                        "hasTrailingTrivia": true,
                                                        "hasTrailingNewLine": true,
                                                        "trailingTrivia": [
                                                            {
                                                                "kind": "NewLineTrivia",
                                                                "text": "\r\n"
                                                            }
                                                        ]
                                                    }
                                                }
                                            ],
                                            "closeBraceToken": {
                                                "kind": "CloseBraceToken",
                                                "fullStart": 957,
                                                "fullEnd": 972,
                                                "start": 969,
                                                "end": 970,
                                                "fullWidth": 15,
                                                "width": 1,
                                                "text": "}",
                                                "value": "}",
                                                "valueText": "}",
                                                "hasLeadingTrivia": true,
                                                "hasTrailingTrivia": true,
                                                "hasTrailingNewLine": true,
                                                "leadingTrivia": [
                                                    {
                                                        "kind": "WhitespaceTrivia",
                                                        "text": "            "
                                                    }
                                                ],
                                                "trailingTrivia": [
                                                    {
                                                        "kind": "NewLineTrivia",
                                                        "text": "\r\n"
                                                    }
                                                ]
                                            }
                                        }
                                    }
                                ],
                                "closeBraceToken": {
                                    "kind": "CloseBraceToken",
                                    "fullStart": 972,
                                    "fullEnd": 983,
                                    "start": 980,
                                    "end": 981,
                                    "fullWidth": 11,
                                    "width": 1,
                                    "text": "}",
                                    "value": "}",
                                    "valueText": "}",
                                    "hasLeadingTrivia": true,
                                    "hasTrailingTrivia": true,
                                    "hasTrailingNewLine": true,
                                    "leadingTrivia": [
                                        {
                                            "kind": "WhitespaceTrivia",
                                            "text": "        "
                                        }
                                    ],
                                    "trailingTrivia": [
                                        {
                                            "kind": "NewLineTrivia",
                                            "text": "\r\n"
                                        }
                                    ]
                                }
                            }
                        },
                        {
                            "kind": "ReturnStatement",
                            "fullStart": 983,
                            "fullEnd": 1009,
                            "start": 991,
                            "end": 1007,
                            "fullWidth": 26,
                            "width": 16,
                            "returnKeyword": {
                                "kind": "ReturnKeyword",
                                "fullStart": 983,
                                "fullEnd": 998,
                                "start": 991,
                                "end": 997,
                                "fullWidth": 15,
                                "width": 6,
                                "text": "return",
                                "value": "return",
                                "valueText": "return",
                                "hasLeadingTrivia": true,
                                "hasTrailingTrivia": true,
                                "leadingTrivia": [
                                    {
                                        "kind": "WhitespaceTrivia",
                                        "text": "        "
                                    }
                                ],
                                "trailingTrivia": [
                                    {
                                        "kind": "WhitespaceTrivia",
                                        "text": " "
                                    }
                                ]
                            },
                            "expression": {
                                "kind": "IdentifierName",
                                "fullStart": 998,
                                "fullEnd": 1006,
                                "start": 998,
                                "end": 1006,
                                "fullWidth": 8,
                                "width": 8,
                                "text": "accessed",
                                "value": "accessed",
                                "valueText": "accessed"
                            },
                            "semicolonToken": {
                                "kind": "SemicolonToken",
                                "fullStart": 1006,
                                "fullEnd": 1009,
                                "start": 1006,
                                "end": 1007,
                                "fullWidth": 3,
                                "width": 1,
                                "text": ";",
                                "value": ";",
                                "valueText": ";",
                                "hasTrailingTrivia": true,
                                "hasTrailingNewLine": true,
                                "trailingTrivia": [
                                    {
                                        "kind": "NewLineTrivia",
                                        "text": "\r\n"
                                    }
                                ]
                            }
                        }
                    ],
                    "closeBraceToken": {
                        "kind": "CloseBraceToken",
                        "fullStart": 1009,
                        "fullEnd": 1016,
                        "start": 1013,
                        "end": 1014,
                        "fullWidth": 7,
                        "width": 1,
                        "text": "}",
                        "value": "}",
                        "valueText": "}",
                        "hasLeadingTrivia": true,
                        "hasTrailingTrivia": true,
                        "hasTrailingNewLine": true,
                        "leadingTrivia": [
                            {
                                "kind": "WhitespaceTrivia",
                                "text": "    "
                            }
                        ],
                        "trailingTrivia": [
                            {
                                "kind": "NewLineTrivia",
                                "text": "\r\n"
                            }
                        ]
                    }
                }
            },
            {
                "kind": "ExpressionStatement",
                "fullStart": 1016,
                "fullEnd": 1040,
                "start": 1016,
                "end": 1038,
                "fullWidth": 24,
                "width": 22,
                "expression": {
                    "kind": "InvocationExpression",
                    "fullStart": 1016,
                    "fullEnd": 1037,
                    "start": 1016,
                    "end": 1037,
                    "fullWidth": 21,
                    "width": 21,
                    "expression": {
                        "kind": "IdentifierName",
                        "fullStart": 1016,
                        "fullEnd": 1027,
                        "start": 1016,
                        "end": 1027,
                        "fullWidth": 11,
                        "width": 11,
                        "text": "runTestCase",
                        "value": "runTestCase",
                        "valueText": "runTestCase"
                    },
                    "argumentList": {
                        "kind": "ArgumentList",
                        "fullStart": 1027,
                        "fullEnd": 1037,
                        "start": 1027,
                        "end": 1037,
                        "fullWidth": 10,
                        "width": 10,
                        "openParenToken": {
                            "kind": "OpenParenToken",
                            "fullStart": 1027,
                            "fullEnd": 1028,
                            "start": 1027,
                            "end": 1028,
                            "fullWidth": 1,
                            "width": 1,
                            "text": "(",
                            "value": "(",
                            "valueText": "("
                        },
                        "arguments": [
                            {
                                "kind": "IdentifierName",
                                "fullStart": 1028,
                                "fullEnd": 1036,
                                "start": 1028,
                                "end": 1036,
                                "fullWidth": 8,
                                "width": 8,
                                "text": "testcase",
                                "value": "testcase",
                                "valueText": "testcase"
                            }
                        ],
                        "closeParenToken": {
                            "kind": "CloseParenToken",
                            "fullStart": 1036,
                            "fullEnd": 1037,
                            "start": 1036,
                            "end": 1037,
                            "fullWidth": 1,
                            "width": 1,
                            "text": ")",
                            "value": ")",
                            "valueText": ")"
                        }
                    }
                },
                "semicolonToken": {
                    "kind": "SemicolonToken",
                    "fullStart": 1037,
                    "fullEnd": 1040,
                    "start": 1037,
                    "end": 1038,
                    "fullWidth": 3,
                    "width": 1,
                    "text": ";",
                    "value": ";",
                    "valueText": ";",
                    "hasTrailingTrivia": true,
                    "hasTrailingNewLine": true,
                    "trailingTrivia": [
                        {
                            "kind": "NewLineTrivia",
                            "text": "\r\n"
                        }
                    ]
                }
            }
        ],
        "endOfFileToken": {
            "kind": "EndOfFileToken",
            "fullStart": 1040,
            "fullEnd": 1040,
            "start": 1040,
            "end": 1040,
            "fullWidth": 0,
            "width": 0,
            "text": ""
        }
    },
    "lineMap": {
        "lineStarts": [
            0,
            67,
            152,
            232,
            308,
            380,
            385,
            440,
            599,
            604,
            606,
            608,
            631,
            633,
            656,
            695,
            726,
            728,
            764,
            766,
            806,
            833,
            846,
            883,
            923,
            957,
            972,
            983,
            1009,
            1016,
            1040
        ],
        "length": 1040
    }
}<|MERGE_RESOLUTION|>--- conflicted
+++ resolved
@@ -250,12 +250,8 @@
                                         "start": 645,
                                         "end": 653,
                                         "fullWidth": 8,
-<<<<<<< HEAD
                                         "width": 8,
-                                        "identifier": {
-=======
                                         "propertyName": {
->>>>>>> 85e84683
                                             "kind": "IdentifierName",
                                             "fullStart": 645,
                                             "fullEnd": 649,
@@ -411,12 +407,8 @@
                                         "start": 668,
                                         "end": 692,
                                         "fullWidth": 24,
-<<<<<<< HEAD
                                         "width": 24,
-                                        "identifier": {
-=======
                                         "propertyName": {
->>>>>>> 85e84683
                                             "kind": "IdentifierName",
                                             "fullStart": 668,
                                             "fullEnd": 676,
@@ -646,12 +638,8 @@
                                         "start": 707,
                                         "end": 723,
                                         "fullWidth": 16,
-<<<<<<< HEAD
                                         "width": 16,
-                                        "identifier": {
-=======
                                         "propertyName": {
->>>>>>> 85e84683
                                             "kind": "IdentifierName",
                                             "fullStart": 707,
                                             "fullEnd": 716,
@@ -1226,12 +1214,8 @@
                                         "start": 863,
                                         "end": 871,
                                         "fullWidth": 9,
-<<<<<<< HEAD
                                         "width": 8,
-                                        "identifier": {
-=======
                                         "propertyName": {
->>>>>>> 85e84683
                                             "kind": "IdentifierName",
                                             "fullStart": 863,
                                             "fullEnd": 872,
