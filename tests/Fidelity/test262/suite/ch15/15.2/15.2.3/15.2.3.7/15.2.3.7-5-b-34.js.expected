--- conflicted
+++ resolved
@@ -250,12 +250,8 @@
                                         "start": 599,
                                         "end": 607,
                                         "fullWidth": 8,
-<<<<<<< HEAD
                                         "width": 8,
-                                        "identifier": {
-=======
                                         "propertyName": {
->>>>>>> 85e84683
                                             "kind": "IdentifierName",
                                             "fullStart": 599,
                                             "fullEnd": 603,
@@ -411,12 +407,8 @@
                                         "start": 622,
                                         "end": 638,
                                         "fullWidth": 16,
-<<<<<<< HEAD
                                         "width": 16,
-                                        "identifier": {
-=======
                                         "propertyName": {
->>>>>>> 85e84683
                                             "kind": "IdentifierName",
                                             "fullStart": 622,
                                             "fullEnd": 631,
@@ -963,12 +955,8 @@
                                         "start": 783,
                                         "end": 791,
                                         "fullWidth": 9,
-<<<<<<< HEAD
                                         "width": 8,
-                                        "identifier": {
-=======
                                         "propertyName": {
->>>>>>> 85e84683
                                             "kind": "IdentifierName",
                                             "fullStart": 783,
                                             "fullEnd": 792,
