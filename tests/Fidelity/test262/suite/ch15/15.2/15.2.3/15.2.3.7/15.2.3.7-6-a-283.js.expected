--- conflicted
+++ resolved
@@ -410,11 +410,8 @@
                                                         "start": 822,
                                                         "end": 823,
                                                         "fullWidth": 1,
-<<<<<<< HEAD
                                                         "width": 1,
-=======
                                                         "modifiers": [],
->>>>>>> e3c38734
                                                         "identifier": {
                                                             "kind": "IdentifierName",
                                                             "fullStart": 822,
@@ -454,11 +451,8 @@
                                                         "start": 825,
                                                         "end": 826,
                                                         "fullWidth": 1,
-<<<<<<< HEAD
                                                         "width": 1,
-=======
                                                         "modifiers": [],
->>>>>>> e3c38734
                                                         "identifier": {
                                                             "kind": "IdentifierName",
                                                             "fullStart": 825,
@@ -498,11 +492,8 @@
                                                         "start": 828,
                                                         "end": 829,
                                                         "fullWidth": 1,
-<<<<<<< HEAD
                                                         "width": 1,
-=======
                                                         "modifiers": [],
->>>>>>> e3c38734
                                                         "identifier": {
                                                             "kind": "IdentifierName",
                                                             "fullStart": 828,
