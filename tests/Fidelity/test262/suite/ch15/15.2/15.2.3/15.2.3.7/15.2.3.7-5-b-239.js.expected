{
    "isDeclaration": false,
    "languageVersion": "EcmaScript5",
    "parseOptions": {
        "allowAutomaticSemicolonInsertion": true
    },
    "sourceUnit": {
        "kind": "SourceUnit",
        "fullStart": 0,
        "fullEnd": 1041,
        "start": 604,
        "end": 1041,
        "fullWidth": 1041,
        "width": 437,
        "isIncrementallyUnusable": true,
        "moduleElements": [
            {
                "kind": "FunctionDeclaration",
                "fullStart": 0,
                "fullEnd": 1017,
                "start": 604,
                "end": 1015,
                "fullWidth": 1017,
                "width": 411,
                "isIncrementallyUnusable": true,
                "modifiers": [],
                "functionKeyword": {
                    "kind": "FunctionKeyword",
                    "fullStart": 0,
                    "fullEnd": 613,
                    "start": 604,
                    "end": 612,
                    "fullWidth": 613,
                    "width": 8,
                    "text": "function",
                    "value": "function",
                    "valueText": "function",
                    "hasLeadingTrivia": true,
                    "hasLeadingComment": true,
                    "hasLeadingNewLine": true,
                    "hasTrailingTrivia": true,
                    "leadingTrivia": [
                        {
                            "kind": "SingleLineCommentTrivia",
                            "text": "/// Copyright (c) 2012 Ecma International.  All rights reserved. "
                        },
                        {
                            "kind": "NewLineTrivia",
                            "text": "\r\n"
                        },
                        {
                            "kind": "SingleLineCommentTrivia",
                            "text": "/// Ecma International makes this code available under the terms and conditions set"
                        },
                        {
                            "kind": "NewLineTrivia",
                            "text": "\r\n"
                        },
                        {
                            "kind": "SingleLineCommentTrivia",
                            "text": "/// forth on http://hg.ecmascript.org/tests/test262/raw-file/tip/LICENSE (the "
                        },
                        {
                            "kind": "NewLineTrivia",
                            "text": "\r\n"
                        },
                        {
                            "kind": "SingleLineCommentTrivia",
                            "text": "/// \"Use Terms\").   Any redistribution of this code must retain the above "
                        },
                        {
                            "kind": "NewLineTrivia",
                            "text": "\r\n"
                        },
                        {
                            "kind": "SingleLineCommentTrivia",
                            "text": "/// copyright and this notice and otherwise comply with the Use Terms."
                        },
                        {
                            "kind": "NewLineTrivia",
                            "text": "\r\n"
                        },
                        {
                            "kind": "MultiLineCommentTrivia",
                            "text": "/**\r\n * @path ch15/15.2/15.2.3/15.2.3.7/15.2.3.7-5-b-239.js\r\n * @description Object.defineProperties - 'descObj' is a Function object which implements its own [[Get]] method to get 'set' property (8.10.5 step 8.a)\r\n */"
                        },
                        {
                            "kind": "NewLineTrivia",
                            "text": "\r\n"
                        },
                        {
                            "kind": "NewLineTrivia",
                            "text": "\r\n"
                        },
                        {
                            "kind": "NewLineTrivia",
                            "text": "\r\n"
                        }
                    ],
                    "trailingTrivia": [
                        {
                            "kind": "WhitespaceTrivia",
                            "text": " "
                        }
                    ]
                },
                "identifier": {
                    "kind": "IdentifierName",
                    "fullStart": 613,
                    "fullEnd": 621,
                    "start": 613,
                    "end": 621,
                    "fullWidth": 8,
                    "width": 8,
                    "text": "testcase",
                    "value": "testcase",
                    "valueText": "testcase"
                },
                "callSignature": {
                    "kind": "CallSignature",
                    "fullStart": 621,
                    "fullEnd": 624,
                    "start": 621,
                    "end": 623,
                    "fullWidth": 3,
                    "width": 2,
                    "parameterList": {
                        "kind": "ParameterList",
                        "fullStart": 621,
                        "fullEnd": 624,
                        "start": 621,
                        "end": 623,
                        "fullWidth": 3,
                        "width": 2,
                        "openParenToken": {
                            "kind": "OpenParenToken",
                            "fullStart": 621,
                            "fullEnd": 622,
                            "start": 621,
                            "end": 622,
                            "fullWidth": 1,
                            "width": 1,
                            "text": "(",
                            "value": "(",
                            "valueText": "("
                        },
                        "parameters": [],
                        "closeParenToken": {
                            "kind": "CloseParenToken",
                            "fullStart": 622,
                            "fullEnd": 624,
                            "start": 622,
                            "end": 623,
                            "fullWidth": 2,
                            "width": 1,
                            "text": ")",
                            "value": ")",
                            "valueText": ")",
                            "hasTrailingTrivia": true,
                            "trailingTrivia": [
                                {
                                    "kind": "WhitespaceTrivia",
                                    "text": " "
                                }
                            ]
                        }
                    }
                },
                "block": {
                    "kind": "Block",
                    "fullStart": 624,
                    "fullEnd": 1017,
                    "start": 624,
                    "end": 1015,
                    "fullWidth": 393,
                    "width": 391,
                    "isIncrementallyUnusable": true,
                    "openBraceToken": {
                        "kind": "OpenBraceToken",
                        "fullStart": 624,
                        "fullEnd": 627,
                        "start": 624,
                        "end": 625,
                        "fullWidth": 3,
                        "width": 1,
                        "text": "{",
                        "value": "{",
                        "valueText": "{",
                        "hasTrailingTrivia": true,
                        "hasTrailingNewLine": true,
                        "trailingTrivia": [
                            {
                                "kind": "NewLineTrivia",
                                "text": "\r\n"
                            }
                        ]
                    },
                    "statements": [
                        {
                            "kind": "VariableStatement",
                            "fullStart": 627,
                            "fullEnd": 655,
                            "start": 635,
                            "end": 653,
                            "fullWidth": 28,
                            "width": 18,
                            "modifiers": [],
                            "variableDeclaration": {
                                "kind": "VariableDeclaration",
                                "fullStart": 627,
                                "fullEnd": 652,
                                "start": 635,
                                "end": 652,
                                "fullWidth": 25,
                                "width": 17,
                                "varKeyword": {
                                    "kind": "VarKeyword",
                                    "fullStart": 627,
                                    "fullEnd": 639,
                                    "start": 635,
                                    "end": 638,
                                    "fullWidth": 12,
                                    "width": 3,
                                    "text": "var",
                                    "value": "var",
                                    "valueText": "var",
                                    "hasLeadingTrivia": true,
                                    "hasTrailingTrivia": true,
                                    "leadingTrivia": [
                                        {
                                            "kind": "WhitespaceTrivia",
                                            "text": "        "
                                        }
                                    ],
                                    "trailingTrivia": [
                                        {
                                            "kind": "WhitespaceTrivia",
                                            "text": " "
                                        }
                                    ]
                                },
                                "variableDeclarators": [
                                    {
                                        "kind": "VariableDeclarator",
                                        "fullStart": 639,
                                        "fullEnd": 652,
                                        "start": 639,
                                        "end": 652,
                                        "fullWidth": 13,
<<<<<<< HEAD
                                        "width": 13,
                                        "identifier": {
=======
                                        "propertyName": {
>>>>>>> 85e84683
                                            "kind": "IdentifierName",
                                            "fullStart": 639,
                                            "fullEnd": 644,
                                            "start": 639,
                                            "end": 643,
                                            "fullWidth": 5,
                                            "width": 4,
                                            "text": "data",
                                            "value": "data",
                                            "valueText": "data",
                                            "hasTrailingTrivia": true,
                                            "trailingTrivia": [
                                                {
                                                    "kind": "WhitespaceTrivia",
                                                    "text": " "
                                                }
                                            ]
                                        },
                                        "equalsValueClause": {
                                            "kind": "EqualsValueClause",
                                            "fullStart": 644,
                                            "fullEnd": 652,
                                            "start": 644,
                                            "end": 652,
                                            "fullWidth": 8,
                                            "width": 8,
                                            "equalsToken": {
                                                "kind": "EqualsToken",
                                                "fullStart": 644,
                                                "fullEnd": 646,
                                                "start": 644,
                                                "end": 645,
                                                "fullWidth": 2,
                                                "width": 1,
                                                "text": "=",
                                                "value": "=",
                                                "valueText": "=",
                                                "hasTrailingTrivia": true,
                                                "trailingTrivia": [
                                                    {
                                                        "kind": "WhitespaceTrivia",
                                                        "text": " "
                                                    }
                                                ]
                                            },
                                            "value": {
                                                "kind": "StringLiteral",
                                                "fullStart": 646,
                                                "fullEnd": 652,
                                                "start": 646,
                                                "end": 652,
                                                "fullWidth": 6,
                                                "width": 6,
                                                "text": "\"data\"",
                                                "value": "data",
                                                "valueText": "data"
                                            }
                                        }
                                    }
                                ]
                            },
                            "semicolonToken": {
                                "kind": "SemicolonToken",
                                "fullStart": 652,
                                "fullEnd": 655,
                                "start": 652,
                                "end": 653,
                                "fullWidth": 3,
                                "width": 1,
                                "text": ";",
                                "value": ";",
                                "valueText": ";",
                                "hasTrailingTrivia": true,
                                "hasTrailingNewLine": true,
                                "trailingTrivia": [
                                    {
                                        "kind": "NewLineTrivia",
                                        "text": "\r\n"
                                    }
                                ]
                            }
                        },
                        {
                            "kind": "VariableStatement",
                            "fullStart": 655,
                            "fullEnd": 695,
                            "start": 663,
                            "end": 693,
                            "fullWidth": 40,
                            "width": 30,
                            "modifiers": [],
                            "variableDeclaration": {
                                "kind": "VariableDeclaration",
                                "fullStart": 655,
                                "fullEnd": 692,
                                "start": 663,
                                "end": 692,
                                "fullWidth": 37,
                                "width": 29,
                                "varKeyword": {
                                    "kind": "VarKeyword",
                                    "fullStart": 655,
                                    "fullEnd": 667,
                                    "start": 663,
                                    "end": 666,
                                    "fullWidth": 12,
                                    "width": 3,
                                    "text": "var",
                                    "value": "var",
                                    "valueText": "var",
                                    "hasLeadingTrivia": true,
                                    "hasTrailingTrivia": true,
                                    "leadingTrivia": [
                                        {
                                            "kind": "WhitespaceTrivia",
                                            "text": "        "
                                        }
                                    ],
                                    "trailingTrivia": [
                                        {
                                            "kind": "WhitespaceTrivia",
                                            "text": " "
                                        }
                                    ]
                                },
                                "variableDeclarators": [
                                    {
                                        "kind": "VariableDeclarator",
                                        "fullStart": 667,
                                        "fullEnd": 692,
                                        "start": 667,
                                        "end": 692,
                                        "fullWidth": 25,
<<<<<<< HEAD
                                        "width": 25,
                                        "identifier": {
=======
                                        "propertyName": {
>>>>>>> 85e84683
                                            "kind": "IdentifierName",
                                            "fullStart": 667,
                                            "fullEnd": 675,
                                            "start": 667,
                                            "end": 674,
                                            "fullWidth": 8,
                                            "width": 7,
                                            "text": "descFun",
                                            "value": "descFun",
                                            "valueText": "descFun",
                                            "hasTrailingTrivia": true,
                                            "trailingTrivia": [
                                                {
                                                    "kind": "WhitespaceTrivia",
                                                    "text": " "
                                                }
                                            ]
                                        },
                                        "equalsValueClause": {
                                            "kind": "EqualsValueClause",
                                            "fullStart": 675,
                                            "fullEnd": 692,
                                            "start": 675,
                                            "end": 692,
                                            "fullWidth": 17,
                                            "width": 17,
                                            "equalsToken": {
                                                "kind": "EqualsToken",
                                                "fullStart": 675,
                                                "fullEnd": 677,
                                                "start": 675,
                                                "end": 676,
                                                "fullWidth": 2,
                                                "width": 1,
                                                "text": "=",
                                                "value": "=",
                                                "valueText": "=",
                                                "hasTrailingTrivia": true,
                                                "trailingTrivia": [
                                                    {
                                                        "kind": "WhitespaceTrivia",
                                                        "text": " "
                                                    }
                                                ]
                                            },
                                            "value": {
                                                "kind": "FunctionExpression",
                                                "fullStart": 677,
                                                "fullEnd": 692,
                                                "start": 677,
                                                "end": 692,
                                                "fullWidth": 15,
                                                "width": 15,
                                                "functionKeyword": {
                                                    "kind": "FunctionKeyword",
                                                    "fullStart": 677,
                                                    "fullEnd": 686,
                                                    "start": 677,
                                                    "end": 685,
                                                    "fullWidth": 9,
                                                    "width": 8,
                                                    "text": "function",
                                                    "value": "function",
                                                    "valueText": "function",
                                                    "hasTrailingTrivia": true,
                                                    "trailingTrivia": [
                                                        {
                                                            "kind": "WhitespaceTrivia",
                                                            "text": " "
                                                        }
                                                    ]
                                                },
                                                "callSignature": {
                                                    "kind": "CallSignature",
                                                    "fullStart": 686,
                                                    "fullEnd": 689,
                                                    "start": 686,
                                                    "end": 688,
                                                    "fullWidth": 3,
                                                    "width": 2,
                                                    "parameterList": {
                                                        "kind": "ParameterList",
                                                        "fullStart": 686,
                                                        "fullEnd": 689,
                                                        "start": 686,
                                                        "end": 688,
                                                        "fullWidth": 3,
                                                        "width": 2,
                                                        "openParenToken": {
                                                            "kind": "OpenParenToken",
                                                            "fullStart": 686,
                                                            "fullEnd": 687,
                                                            "start": 686,
                                                            "end": 687,
                                                            "fullWidth": 1,
                                                            "width": 1,
                                                            "text": "(",
                                                            "value": "(",
                                                            "valueText": "("
                                                        },
                                                        "parameters": [],
                                                        "closeParenToken": {
                                                            "kind": "CloseParenToken",
                                                            "fullStart": 687,
                                                            "fullEnd": 689,
                                                            "start": 687,
                                                            "end": 688,
                                                            "fullWidth": 2,
                                                            "width": 1,
                                                            "text": ")",
                                                            "value": ")",
                                                            "valueText": ")",
                                                            "hasTrailingTrivia": true,
                                                            "trailingTrivia": [
                                                                {
                                                                    "kind": "WhitespaceTrivia",
                                                                    "text": " "
                                                                }
                                                            ]
                                                        }
                                                    }
                                                },
                                                "block": {
                                                    "kind": "Block",
                                                    "fullStart": 689,
                                                    "fullEnd": 692,
                                                    "start": 689,
                                                    "end": 692,
                                                    "fullWidth": 3,
                                                    "width": 3,
                                                    "openBraceToken": {
                                                        "kind": "OpenBraceToken",
                                                        "fullStart": 689,
                                                        "fullEnd": 691,
                                                        "start": 689,
                                                        "end": 690,
                                                        "fullWidth": 2,
                                                        "width": 1,
                                                        "text": "{",
                                                        "value": "{",
                                                        "valueText": "{",
                                                        "hasTrailingTrivia": true,
                                                        "trailingTrivia": [
                                                            {
                                                                "kind": "WhitespaceTrivia",
                                                                "text": " "
                                                            }
                                                        ]
                                                    },
                                                    "statements": [],
                                                    "closeBraceToken": {
                                                        "kind": "CloseBraceToken",
                                                        "fullStart": 691,
                                                        "fullEnd": 692,
                                                        "start": 691,
                                                        "end": 692,
                                                        "fullWidth": 1,
                                                        "width": 1,
                                                        "text": "}",
                                                        "value": "}",
                                                        "valueText": "}"
                                                    }
                                                }
                                            }
                                        }
                                    }
                                ]
                            },
                            "semicolonToken": {
                                "kind": "SemicolonToken",
                                "fullStart": 692,
                                "fullEnd": 695,
                                "start": 692,
                                "end": 693,
                                "fullWidth": 3,
                                "width": 1,
                                "text": ";",
                                "value": ";",
                                "valueText": ";",
                                "hasTrailingTrivia": true,
                                "hasTrailingNewLine": true,
                                "trailingTrivia": [
                                    {
                                        "kind": "NewLineTrivia",
                                        "text": "\r\n"
                                    }
                                ]
                            }
                        },
                        {
                            "kind": "VariableStatement",
                            "fullStart": 695,
                            "fullEnd": 775,
                            "start": 703,
                            "end": 773,
                            "fullWidth": 80,
                            "width": 70,
                            "modifiers": [],
                            "variableDeclaration": {
                                "kind": "VariableDeclaration",
                                "fullStart": 695,
                                "fullEnd": 772,
                                "start": 703,
                                "end": 772,
                                "fullWidth": 77,
                                "width": 69,
                                "varKeyword": {
                                    "kind": "VarKeyword",
                                    "fullStart": 695,
                                    "fullEnd": 707,
                                    "start": 703,
                                    "end": 706,
                                    "fullWidth": 12,
                                    "width": 3,
                                    "text": "var",
                                    "value": "var",
                                    "valueText": "var",
                                    "hasLeadingTrivia": true,
                                    "hasTrailingTrivia": true,
                                    "leadingTrivia": [
                                        {
                                            "kind": "WhitespaceTrivia",
                                            "text": "        "
                                        }
                                    ],
                                    "trailingTrivia": [
                                        {
                                            "kind": "WhitespaceTrivia",
                                            "text": " "
                                        }
                                    ]
                                },
                                "variableDeclarators": [
                                    {
                                        "kind": "VariableDeclarator",
                                        "fullStart": 707,
                                        "fullEnd": 772,
                                        "start": 707,
                                        "end": 772,
                                        "fullWidth": 65,
<<<<<<< HEAD
                                        "width": 65,
                                        "identifier": {
=======
                                        "propertyName": {
>>>>>>> 85e84683
                                            "kind": "IdentifierName",
                                            "fullStart": 707,
                                            "fullEnd": 714,
                                            "start": 707,
                                            "end": 713,
                                            "fullWidth": 7,
                                            "width": 6,
                                            "text": "setFun",
                                            "value": "setFun",
                                            "valueText": "setFun",
                                            "hasTrailingTrivia": true,
                                            "trailingTrivia": [
                                                {
                                                    "kind": "WhitespaceTrivia",
                                                    "text": " "
                                                }
                                            ]
                                        },
                                        "equalsValueClause": {
                                            "kind": "EqualsValueClause",
                                            "fullStart": 714,
                                            "fullEnd": 772,
                                            "start": 714,
                                            "end": 772,
                                            "fullWidth": 58,
                                            "width": 58,
                                            "equalsToken": {
                                                "kind": "EqualsToken",
                                                "fullStart": 714,
                                                "fullEnd": 716,
                                                "start": 714,
                                                "end": 715,
                                                "fullWidth": 2,
                                                "width": 1,
                                                "text": "=",
                                                "value": "=",
                                                "valueText": "=",
                                                "hasTrailingTrivia": true,
                                                "trailingTrivia": [
                                                    {
                                                        "kind": "WhitespaceTrivia",
                                                        "text": " "
                                                    }
                                                ]
                                            },
                                            "value": {
                                                "kind": "FunctionExpression",
                                                "fullStart": 716,
                                                "fullEnd": 772,
                                                "start": 716,
                                                "end": 772,
                                                "fullWidth": 56,
                                                "width": 56,
                                                "functionKeyword": {
                                                    "kind": "FunctionKeyword",
                                                    "fullStart": 716,
                                                    "fullEnd": 725,
                                                    "start": 716,
                                                    "end": 724,
                                                    "fullWidth": 9,
                                                    "width": 8,
                                                    "text": "function",
                                                    "value": "function",
                                                    "valueText": "function",
                                                    "hasTrailingTrivia": true,
                                                    "trailingTrivia": [
                                                        {
                                                            "kind": "WhitespaceTrivia",
                                                            "text": " "
                                                        }
                                                    ]
                                                },
                                                "callSignature": {
                                                    "kind": "CallSignature",
                                                    "fullStart": 725,
                                                    "fullEnd": 733,
                                                    "start": 725,
                                                    "end": 732,
                                                    "fullWidth": 8,
                                                    "width": 7,
                                                    "parameterList": {
                                                        "kind": "ParameterList",
                                                        "fullStart": 725,
                                                        "fullEnd": 733,
                                                        "start": 725,
                                                        "end": 732,
                                                        "fullWidth": 8,
                                                        "width": 7,
                                                        "openParenToken": {
                                                            "kind": "OpenParenToken",
                                                            "fullStart": 725,
                                                            "fullEnd": 726,
                                                            "start": 725,
                                                            "end": 726,
                                                            "fullWidth": 1,
                                                            "width": 1,
                                                            "text": "(",
                                                            "value": "(",
                                                            "valueText": "("
                                                        },
                                                        "parameters": [
                                                            {
                                                                "kind": "Parameter",
                                                                "fullStart": 726,
                                                                "fullEnd": 731,
                                                                "start": 726,
                                                                "end": 731,
                                                                "fullWidth": 5,
                                                                "width": 5,
                                                                "modifiers": [],
                                                                "identifier": {
                                                                    "kind": "IdentifierName",
                                                                    "fullStart": 726,
                                                                    "fullEnd": 731,
                                                                    "start": 726,
                                                                    "end": 731,
                                                                    "fullWidth": 5,
                                                                    "width": 5,
                                                                    "text": "value",
                                                                    "value": "value",
                                                                    "valueText": "value"
                                                                }
                                                            }
                                                        ],
                                                        "closeParenToken": {
                                                            "kind": "CloseParenToken",
                                                            "fullStart": 731,
                                                            "fullEnd": 733,
                                                            "start": 731,
                                                            "end": 732,
                                                            "fullWidth": 2,
                                                            "width": 1,
                                                            "text": ")",
                                                            "value": ")",
                                                            "valueText": ")",
                                                            "hasTrailingTrivia": true,
                                                            "trailingTrivia": [
                                                                {
                                                                    "kind": "WhitespaceTrivia",
                                                                    "text": " "
                                                                }
                                                            ]
                                                        }
                                                    }
                                                },
                                                "block": {
                                                    "kind": "Block",
                                                    "fullStart": 733,
                                                    "fullEnd": 772,
                                                    "start": 733,
                                                    "end": 772,
                                                    "fullWidth": 39,
                                                    "width": 39,
                                                    "openBraceToken": {
                                                        "kind": "OpenBraceToken",
                                                        "fullStart": 733,
                                                        "fullEnd": 736,
                                                        "start": 733,
                                                        "end": 734,
                                                        "fullWidth": 3,
                                                        "width": 1,
                                                        "text": "{",
                                                        "value": "{",
                                                        "valueText": "{",
                                                        "hasTrailingTrivia": true,
                                                        "hasTrailingNewLine": true,
                                                        "trailingTrivia": [
                                                            {
                                                                "kind": "NewLineTrivia",
                                                                "text": "\r\n"
                                                            }
                                                        ]
                                                    },
                                                    "statements": [
                                                        {
                                                            "kind": "ExpressionStatement",
                                                            "fullStart": 736,
                                                            "fullEnd": 763,
                                                            "start": 748,
                                                            "end": 761,
                                                            "fullWidth": 27,
                                                            "width": 13,
                                                            "expression": {
                                                                "kind": "AssignmentExpression",
                                                                "fullStart": 736,
                                                                "fullEnd": 760,
                                                                "start": 748,
                                                                "end": 760,
                                                                "fullWidth": 24,
                                                                "width": 12,
                                                                "left": {
                                                                    "kind": "IdentifierName",
                                                                    "fullStart": 736,
                                                                    "fullEnd": 753,
                                                                    "start": 748,
                                                                    "end": 752,
                                                                    "fullWidth": 17,
                                                                    "width": 4,
                                                                    "text": "data",
                                                                    "value": "data",
                                                                    "valueText": "data",
                                                                    "hasLeadingTrivia": true,
                                                                    "hasTrailingTrivia": true,
                                                                    "leadingTrivia": [
                                                                        {
                                                                            "kind": "WhitespaceTrivia",
                                                                            "text": "            "
                                                                        }
                                                                    ],
                                                                    "trailingTrivia": [
                                                                        {
                                                                            "kind": "WhitespaceTrivia",
                                                                            "text": " "
                                                                        }
                                                                    ]
                                                                },
                                                                "operatorToken": {
                                                                    "kind": "EqualsToken",
                                                                    "fullStart": 753,
                                                                    "fullEnd": 755,
                                                                    "start": 753,
                                                                    "end": 754,
                                                                    "fullWidth": 2,
                                                                    "width": 1,
                                                                    "text": "=",
                                                                    "value": "=",
                                                                    "valueText": "=",
                                                                    "hasTrailingTrivia": true,
                                                                    "trailingTrivia": [
                                                                        {
                                                                            "kind": "WhitespaceTrivia",
                                                                            "text": " "
                                                                        }
                                                                    ]
                                                                },
                                                                "right": {
                                                                    "kind": "IdentifierName",
                                                                    "fullStart": 755,
                                                                    "fullEnd": 760,
                                                                    "start": 755,
                                                                    "end": 760,
                                                                    "fullWidth": 5,
                                                                    "width": 5,
                                                                    "text": "value",
                                                                    "value": "value",
                                                                    "valueText": "value"
                                                                }
                                                            },
                                                            "semicolonToken": {
                                                                "kind": "SemicolonToken",
                                                                "fullStart": 760,
                                                                "fullEnd": 763,
                                                                "start": 760,
                                                                "end": 761,
                                                                "fullWidth": 3,
                                                                "width": 1,
                                                                "text": ";",
                                                                "value": ";",
                                                                "valueText": ";",
                                                                "hasTrailingTrivia": true,
                                                                "hasTrailingNewLine": true,
                                                                "trailingTrivia": [
                                                                    {
                                                                        "kind": "NewLineTrivia",
                                                                        "text": "\r\n"
                                                                    }
                                                                ]
                                                            }
                                                        }
                                                    ],
                                                    "closeBraceToken": {
                                                        "kind": "CloseBraceToken",
                                                        "fullStart": 763,
                                                        "fullEnd": 772,
                                                        "start": 771,
                                                        "end": 772,
                                                        "fullWidth": 9,
                                                        "width": 1,
                                                        "text": "}",
                                                        "value": "}",
                                                        "valueText": "}",
                                                        "hasLeadingTrivia": true,
                                                        "leadingTrivia": [
                                                            {
                                                                "kind": "WhitespaceTrivia",
                                                                "text": "        "
                                                            }
                                                        ]
                                                    }
                                                }
                                            }
                                        }
                                    }
                                ]
                            },
                            "semicolonToken": {
                                "kind": "SemicolonToken",
                                "fullStart": 772,
                                "fullEnd": 775,
                                "start": 772,
                                "end": 773,
                                "fullWidth": 3,
                                "width": 1,
                                "text": ";",
                                "value": ";",
                                "valueText": ";",
                                "hasTrailingTrivia": true,
                                "hasTrailingNewLine": true,
                                "trailingTrivia": [
                                    {
                                        "kind": "NewLineTrivia",
                                        "text": "\r\n"
                                    }
                                ]
                            }
                        },
                        {
                            "kind": "ExpressionStatement",
                            "fullStart": 775,
                            "fullEnd": 840,
                            "start": 785,
                            "end": 838,
                            "fullWidth": 65,
                            "width": 53,
                            "isIncrementallyUnusable": true,
                            "expression": {
                                "kind": "AssignmentExpression",
                                "fullStart": 775,
                                "fullEnd": 837,
                                "start": 785,
                                "end": 837,
                                "fullWidth": 62,
                                "width": 52,
                                "isIncrementallyUnusable": true,
                                "left": {
                                    "kind": "MemberAccessExpression",
                                    "fullStart": 775,
                                    "fullEnd": 798,
                                    "start": 785,
                                    "end": 797,
                                    "fullWidth": 23,
                                    "width": 12,
                                    "expression": {
                                        "kind": "IdentifierName",
                                        "fullStart": 775,
                                        "fullEnd": 792,
                                        "start": 785,
                                        "end": 792,
                                        "fullWidth": 17,
                                        "width": 7,
                                        "text": "descFun",
                                        "value": "descFun",
                                        "valueText": "descFun",
                                        "hasLeadingTrivia": true,
                                        "hasLeadingNewLine": true,
                                        "leadingTrivia": [
                                            {
                                                "kind": "NewLineTrivia",
                                                "text": "\r\n"
                                            },
                                            {
                                                "kind": "WhitespaceTrivia",
                                                "text": "        "
                                            }
                                        ]
                                    },
                                    "dotToken": {
                                        "kind": "DotToken",
                                        "fullStart": 792,
                                        "fullEnd": 793,
                                        "start": 792,
                                        "end": 793,
                                        "fullWidth": 1,
                                        "width": 1,
                                        "text": ".",
                                        "value": ".",
                                        "valueText": "."
                                    },
                                    "name": {
                                        "kind": "IdentifierName",
                                        "fullStart": 793,
                                        "fullEnd": 798,
                                        "start": 793,
                                        "end": 797,
                                        "fullWidth": 5,
                                        "width": 4,
                                        "text": "prop",
                                        "value": "prop",
                                        "valueText": "prop",
                                        "hasTrailingTrivia": true,
                                        "trailingTrivia": [
                                            {
                                                "kind": "WhitespaceTrivia",
                                                "text": " "
                                            }
                                        ]
                                    }
                                },
                                "operatorToken": {
                                    "kind": "EqualsToken",
                                    "fullStart": 798,
                                    "fullEnd": 800,
                                    "start": 798,
                                    "end": 799,
                                    "fullWidth": 2,
                                    "width": 1,
                                    "text": "=",
                                    "value": "=",
                                    "valueText": "=",
                                    "hasTrailingTrivia": true,
                                    "trailingTrivia": [
                                        {
                                            "kind": "WhitespaceTrivia",
                                            "text": " "
                                        }
                                    ]
                                },
                                "right": {
                                    "kind": "ObjectLiteralExpression",
                                    "fullStart": 800,
                                    "fullEnd": 837,
                                    "start": 800,
                                    "end": 837,
                                    "fullWidth": 37,
                                    "width": 37,
                                    "isIncrementallyUnusable": true,
                                    "openBraceToken": {
                                        "kind": "OpenBraceToken",
                                        "fullStart": 800,
                                        "fullEnd": 803,
                                        "start": 800,
                                        "end": 801,
                                        "fullWidth": 3,
                                        "width": 1,
                                        "text": "{",
                                        "value": "{",
                                        "valueText": "{",
                                        "hasTrailingTrivia": true,
                                        "hasTrailingNewLine": true,
                                        "trailingTrivia": [
                                            {
                                                "kind": "NewLineTrivia",
                                                "text": "\r\n"
                                            }
                                        ]
                                    },
                                    "propertyAssignments": [
                                        {
                                            "kind": "SimplePropertyAssignment",
                                            "fullStart": 803,
                                            "fullEnd": 828,
                                            "start": 815,
                                            "end": 826,
                                            "fullWidth": 25,
                                            "width": 11,
                                            "isIncrementallyUnusable": true,
                                            "propertyName": {
                                                "kind": "IdentifierName",
                                                "fullStart": 803,
                                                "fullEnd": 818,
                                                "start": 815,
                                                "end": 818,
                                                "fullWidth": 15,
                                                "width": 3,
                                                "text": "set",
                                                "value": "set",
                                                "valueText": "set",
                                                "hasLeadingTrivia": true,
                                                "leadingTrivia": [
                                                    {
                                                        "kind": "WhitespaceTrivia",
                                                        "text": "            "
                                                    }
                                                ]
                                            },
                                            "colonToken": {
                                                "kind": "ColonToken",
                                                "fullStart": 818,
                                                "fullEnd": 820,
                                                "start": 818,
                                                "end": 819,
                                                "fullWidth": 2,
                                                "width": 1,
                                                "text": ":",
                                                "value": ":",
                                                "valueText": ":",
                                                "hasTrailingTrivia": true,
                                                "trailingTrivia": [
                                                    {
                                                        "kind": "WhitespaceTrivia",
                                                        "text": " "
                                                    }
                                                ]
                                            },
                                            "expression": {
                                                "kind": "IdentifierName",
                                                "fullStart": 820,
                                                "fullEnd": 828,
                                                "start": 820,
                                                "end": 826,
                                                "fullWidth": 8,
                                                "width": 6,
                                                "text": "setFun",
                                                "value": "setFun",
                                                "valueText": "setFun",
                                                "hasTrailingTrivia": true,
                                                "hasTrailingNewLine": true,
                                                "trailingTrivia": [
                                                    {
                                                        "kind": "NewLineTrivia",
                                                        "text": "\r\n"
                                                    }
                                                ]
                                            }
                                        }
                                    ],
                                    "closeBraceToken": {
                                        "kind": "CloseBraceToken",
                                        "fullStart": 828,
                                        "fullEnd": 837,
                                        "start": 836,
                                        "end": 837,
                                        "fullWidth": 9,
                                        "width": 1,
                                        "text": "}",
                                        "value": "}",
                                        "valueText": "}",
                                        "hasLeadingTrivia": true,
                                        "leadingTrivia": [
                                            {
                                                "kind": "WhitespaceTrivia",
                                                "text": "        "
                                            }
                                        ]
                                    }
                                }
                            },
                            "semicolonToken": {
                                "kind": "SemicolonToken",
                                "fullStart": 837,
                                "fullEnd": 840,
                                "start": 837,
                                "end": 838,
                                "fullWidth": 3,
                                "width": 1,
                                "text": ";",
                                "value": ";",
                                "valueText": ";",
                                "hasTrailingTrivia": true,
                                "hasTrailingNewLine": true,
                                "trailingTrivia": [
                                    {
                                        "kind": "NewLineTrivia",
                                        "text": "\r\n"
                                    }
                                ]
                            }
                        },
                        {
                            "kind": "VariableStatement",
                            "fullStart": 840,
                            "fullEnd": 865,
                            "start": 850,
                            "end": 863,
                            "fullWidth": 25,
                            "width": 13,
                            "modifiers": [],
                            "variableDeclaration": {
                                "kind": "VariableDeclaration",
                                "fullStart": 840,
                                "fullEnd": 862,
                                "start": 850,
                                "end": 862,
                                "fullWidth": 22,
                                "width": 12,
                                "varKeyword": {
                                    "kind": "VarKeyword",
                                    "fullStart": 840,
                                    "fullEnd": 854,
                                    "start": 850,
                                    "end": 853,
                                    "fullWidth": 14,
                                    "width": 3,
                                    "text": "var",
                                    "value": "var",
                                    "valueText": "var",
                                    "hasLeadingTrivia": true,
                                    "hasLeadingNewLine": true,
                                    "hasTrailingTrivia": true,
                                    "leadingTrivia": [
                                        {
                                            "kind": "NewLineTrivia",
                                            "text": "\r\n"
                                        },
                                        {
                                            "kind": "WhitespaceTrivia",
                                            "text": "        "
                                        }
                                    ],
                                    "trailingTrivia": [
                                        {
                                            "kind": "WhitespaceTrivia",
                                            "text": " "
                                        }
                                    ]
                                },
                                "variableDeclarators": [
                                    {
                                        "kind": "VariableDeclarator",
                                        "fullStart": 854,
                                        "fullEnd": 862,
                                        "start": 854,
                                        "end": 862,
                                        "fullWidth": 8,
<<<<<<< HEAD
                                        "width": 8,
                                        "identifier": {
=======
                                        "propertyName": {
>>>>>>> 85e84683
                                            "kind": "IdentifierName",
                                            "fullStart": 854,
                                            "fullEnd": 858,
                                            "start": 854,
                                            "end": 857,
                                            "fullWidth": 4,
                                            "width": 3,
                                            "text": "obj",
                                            "value": "obj",
                                            "valueText": "obj",
                                            "hasTrailingTrivia": true,
                                            "trailingTrivia": [
                                                {
                                                    "kind": "WhitespaceTrivia",
                                                    "text": " "
                                                }
                                            ]
                                        },
                                        "equalsValueClause": {
                                            "kind": "EqualsValueClause",
                                            "fullStart": 858,
                                            "fullEnd": 862,
                                            "start": 858,
                                            "end": 862,
                                            "fullWidth": 4,
                                            "width": 4,
                                            "equalsToken": {
                                                "kind": "EqualsToken",
                                                "fullStart": 858,
                                                "fullEnd": 860,
                                                "start": 858,
                                                "end": 859,
                                                "fullWidth": 2,
                                                "width": 1,
                                                "text": "=",
                                                "value": "=",
                                                "valueText": "=",
                                                "hasTrailingTrivia": true,
                                                "trailingTrivia": [
                                                    {
                                                        "kind": "WhitespaceTrivia",
                                                        "text": " "
                                                    }
                                                ]
                                            },
                                            "value": {
                                                "kind": "ObjectLiteralExpression",
                                                "fullStart": 860,
                                                "fullEnd": 862,
                                                "start": 860,
                                                "end": 862,
                                                "fullWidth": 2,
                                                "width": 2,
                                                "openBraceToken": {
                                                    "kind": "OpenBraceToken",
                                                    "fullStart": 860,
                                                    "fullEnd": 861,
                                                    "start": 860,
                                                    "end": 861,
                                                    "fullWidth": 1,
                                                    "width": 1,
                                                    "text": "{",
                                                    "value": "{",
                                                    "valueText": "{"
                                                },
                                                "propertyAssignments": [],
                                                "closeBraceToken": {
                                                    "kind": "CloseBraceToken",
                                                    "fullStart": 861,
                                                    "fullEnd": 862,
                                                    "start": 861,
                                                    "end": 862,
                                                    "fullWidth": 1,
                                                    "width": 1,
                                                    "text": "}",
                                                    "value": "}",
                                                    "valueText": "}"
                                                }
                                            }
                                        }
                                    }
                                ]
                            },
                            "semicolonToken": {
                                "kind": "SemicolonToken",
                                "fullStart": 862,
                                "fullEnd": 865,
                                "start": 862,
                                "end": 863,
                                "fullWidth": 3,
                                "width": 1,
                                "text": ";",
                                "value": ";",
                                "valueText": ";",
                                "hasTrailingTrivia": true,
                                "hasTrailingNewLine": true,
                                "trailingTrivia": [
                                    {
                                        "kind": "NewLineTrivia",
                                        "text": "\r\n"
                                    }
                                ]
                            }
                        },
                        {
                            "kind": "ExpressionStatement",
                            "fullStart": 865,
                            "fullEnd": 913,
                            "start": 873,
                            "end": 911,
                            "fullWidth": 48,
                            "width": 38,
                            "expression": {
                                "kind": "InvocationExpression",
                                "fullStart": 865,
                                "fullEnd": 910,
                                "start": 873,
                                "end": 910,
                                "fullWidth": 45,
                                "width": 37,
                                "expression": {
                                    "kind": "MemberAccessExpression",
                                    "fullStart": 865,
                                    "fullEnd": 896,
                                    "start": 873,
                                    "end": 896,
                                    "fullWidth": 31,
                                    "width": 23,
                                    "expression": {
                                        "kind": "IdentifierName",
                                        "fullStart": 865,
                                        "fullEnd": 879,
                                        "start": 873,
                                        "end": 879,
                                        "fullWidth": 14,
                                        "width": 6,
                                        "text": "Object",
                                        "value": "Object",
                                        "valueText": "Object",
                                        "hasLeadingTrivia": true,
                                        "leadingTrivia": [
                                            {
                                                "kind": "WhitespaceTrivia",
                                                "text": "        "
                                            }
                                        ]
                                    },
                                    "dotToken": {
                                        "kind": "DotToken",
                                        "fullStart": 879,
                                        "fullEnd": 880,
                                        "start": 879,
                                        "end": 880,
                                        "fullWidth": 1,
                                        "width": 1,
                                        "text": ".",
                                        "value": ".",
                                        "valueText": "."
                                    },
                                    "name": {
                                        "kind": "IdentifierName",
                                        "fullStart": 880,
                                        "fullEnd": 896,
                                        "start": 880,
                                        "end": 896,
                                        "fullWidth": 16,
                                        "width": 16,
                                        "text": "defineProperties",
                                        "value": "defineProperties",
                                        "valueText": "defineProperties"
                                    }
                                },
                                "argumentList": {
                                    "kind": "ArgumentList",
                                    "fullStart": 896,
                                    "fullEnd": 910,
                                    "start": 896,
                                    "end": 910,
                                    "fullWidth": 14,
                                    "width": 14,
                                    "openParenToken": {
                                        "kind": "OpenParenToken",
                                        "fullStart": 896,
                                        "fullEnd": 897,
                                        "start": 896,
                                        "end": 897,
                                        "fullWidth": 1,
                                        "width": 1,
                                        "text": "(",
                                        "value": "(",
                                        "valueText": "("
                                    },
                                    "arguments": [
                                        {
                                            "kind": "IdentifierName",
                                            "fullStart": 897,
                                            "fullEnd": 900,
                                            "start": 897,
                                            "end": 900,
                                            "fullWidth": 3,
                                            "width": 3,
                                            "text": "obj",
                                            "value": "obj",
                                            "valueText": "obj"
                                        },
                                        {
                                            "kind": "CommaToken",
                                            "fullStart": 900,
                                            "fullEnd": 902,
                                            "start": 900,
                                            "end": 901,
                                            "fullWidth": 2,
                                            "width": 1,
                                            "text": ",",
                                            "value": ",",
                                            "valueText": ",",
                                            "hasTrailingTrivia": true,
                                            "trailingTrivia": [
                                                {
                                                    "kind": "WhitespaceTrivia",
                                                    "text": " "
                                                }
                                            ]
                                        },
                                        {
                                            "kind": "IdentifierName",
                                            "fullStart": 902,
                                            "fullEnd": 909,
                                            "start": 902,
                                            "end": 909,
                                            "fullWidth": 7,
                                            "width": 7,
                                            "text": "descFun",
                                            "value": "descFun",
                                            "valueText": "descFun"
                                        }
                                    ],
                                    "closeParenToken": {
                                        "kind": "CloseParenToken",
                                        "fullStart": 909,
                                        "fullEnd": 910,
                                        "start": 909,
                                        "end": 910,
                                        "fullWidth": 1,
                                        "width": 1,
                                        "text": ")",
                                        "value": ")",
                                        "valueText": ")"
                                    }
                                }
                            },
                            "semicolonToken": {
                                "kind": "SemicolonToken",
                                "fullStart": 910,
                                "fullEnd": 913,
                                "start": 910,
                                "end": 911,
                                "fullWidth": 3,
                                "width": 1,
                                "text": ";",
                                "value": ";",
                                "valueText": ";",
                                "hasTrailingTrivia": true,
                                "hasTrailingNewLine": true,
                                "trailingTrivia": [
                                    {
                                        "kind": "NewLineTrivia",
                                        "text": "\r\n"
                                    }
                                ]
                            }
                        },
                        {
                            "kind": "ExpressionStatement",
                            "fullStart": 913,
                            "fullEnd": 944,
                            "start": 921,
                            "end": 942,
                            "fullWidth": 31,
                            "width": 21,
                            "expression": {
                                "kind": "AssignmentExpression",
                                "fullStart": 913,
                                "fullEnd": 941,
                                "start": 921,
                                "end": 941,
                                "fullWidth": 28,
                                "width": 20,
                                "left": {
                                    "kind": "MemberAccessExpression",
                                    "fullStart": 913,
                                    "fullEnd": 930,
                                    "start": 921,
                                    "end": 929,
                                    "fullWidth": 17,
                                    "width": 8,
                                    "expression": {
                                        "kind": "IdentifierName",
                                        "fullStart": 913,
                                        "fullEnd": 924,
                                        "start": 921,
                                        "end": 924,
                                        "fullWidth": 11,
                                        "width": 3,
                                        "text": "obj",
                                        "value": "obj",
                                        "valueText": "obj",
                                        "hasLeadingTrivia": true,
                                        "leadingTrivia": [
                                            {
                                                "kind": "WhitespaceTrivia",
                                                "text": "        "
                                            }
                                        ]
                                    },
                                    "dotToken": {
                                        "kind": "DotToken",
                                        "fullStart": 924,
                                        "fullEnd": 925,
                                        "start": 924,
                                        "end": 925,
                                        "fullWidth": 1,
                                        "width": 1,
                                        "text": ".",
                                        "value": ".",
                                        "valueText": "."
                                    },
                                    "name": {
                                        "kind": "IdentifierName",
                                        "fullStart": 925,
                                        "fullEnd": 930,
                                        "start": 925,
                                        "end": 929,
                                        "fullWidth": 5,
                                        "width": 4,
                                        "text": "prop",
                                        "value": "prop",
                                        "valueText": "prop",
                                        "hasTrailingTrivia": true,
                                        "trailingTrivia": [
                                            {
                                                "kind": "WhitespaceTrivia",
                                                "text": " "
                                            }
                                        ]
                                    }
                                },
                                "operatorToken": {
                                    "kind": "EqualsToken",
                                    "fullStart": 930,
                                    "fullEnd": 932,
                                    "start": 930,
                                    "end": 931,
                                    "fullWidth": 2,
                                    "width": 1,
                                    "text": "=",
                                    "value": "=",
                                    "valueText": "=",
                                    "hasTrailingTrivia": true,
                                    "trailingTrivia": [
                                        {
                                            "kind": "WhitespaceTrivia",
                                            "text": " "
                                        }
                                    ]
                                },
                                "right": {
                                    "kind": "StringLiteral",
                                    "fullStart": 932,
                                    "fullEnd": 941,
                                    "start": 932,
                                    "end": 941,
                                    "fullWidth": 9,
                                    "width": 9,
                                    "text": "\"funData\"",
                                    "value": "funData",
                                    "valueText": "funData"
                                }
                            },
                            "semicolonToken": {
                                "kind": "SemicolonToken",
                                "fullStart": 941,
                                "fullEnd": 944,
                                "start": 941,
                                "end": 942,
                                "fullWidth": 3,
                                "width": 1,
                                "text": ";",
                                "value": ";",
                                "valueText": ";",
                                "hasTrailingTrivia": true,
                                "hasTrailingNewLine": true,
                                "trailingTrivia": [
                                    {
                                        "kind": "NewLineTrivia",
                                        "text": "\r\n"
                                    }
                                ]
                            }
                        },
                        {
                            "kind": "ReturnStatement",
                            "fullStart": 944,
                            "fullEnd": 1010,
                            "start": 952,
                            "end": 1008,
                            "fullWidth": 66,
                            "width": 56,
                            "returnKeyword": {
                                "kind": "ReturnKeyword",
                                "fullStart": 944,
                                "fullEnd": 959,
                                "start": 952,
                                "end": 958,
                                "fullWidth": 15,
                                "width": 6,
                                "text": "return",
                                "value": "return",
                                "valueText": "return",
                                "hasLeadingTrivia": true,
                                "hasTrailingTrivia": true,
                                "leadingTrivia": [
                                    {
                                        "kind": "WhitespaceTrivia",
                                        "text": "        "
                                    }
                                ],
                                "trailingTrivia": [
                                    {
                                        "kind": "WhitespaceTrivia",
                                        "text": " "
                                    }
                                ]
                            },
                            "expression": {
                                "kind": "LogicalAndExpression",
                                "fullStart": 959,
                                "fullEnd": 1007,
                                "start": 959,
                                "end": 1007,
                                "fullWidth": 48,
                                "width": 48,
                                "left": {
                                    "kind": "InvocationExpression",
                                    "fullStart": 959,
                                    "fullEnd": 986,
                                    "start": 959,
                                    "end": 985,
                                    "fullWidth": 27,
                                    "width": 26,
                                    "expression": {
                                        "kind": "MemberAccessExpression",
                                        "fullStart": 959,
                                        "fullEnd": 977,
                                        "start": 959,
                                        "end": 977,
                                        "fullWidth": 18,
                                        "width": 18,
                                        "expression": {
                                            "kind": "IdentifierName",
                                            "fullStart": 959,
                                            "fullEnd": 962,
                                            "start": 959,
                                            "end": 962,
                                            "fullWidth": 3,
                                            "width": 3,
                                            "text": "obj",
                                            "value": "obj",
                                            "valueText": "obj"
                                        },
                                        "dotToken": {
                                            "kind": "DotToken",
                                            "fullStart": 962,
                                            "fullEnd": 963,
                                            "start": 962,
                                            "end": 963,
                                            "fullWidth": 1,
                                            "width": 1,
                                            "text": ".",
                                            "value": ".",
                                            "valueText": "."
                                        },
                                        "name": {
                                            "kind": "IdentifierName",
                                            "fullStart": 963,
                                            "fullEnd": 977,
                                            "start": 963,
                                            "end": 977,
                                            "fullWidth": 14,
                                            "width": 14,
                                            "text": "hasOwnProperty",
                                            "value": "hasOwnProperty",
                                            "valueText": "hasOwnProperty"
                                        }
                                    },
                                    "argumentList": {
                                        "kind": "ArgumentList",
                                        "fullStart": 977,
                                        "fullEnd": 986,
                                        "start": 977,
                                        "end": 985,
                                        "fullWidth": 9,
                                        "width": 8,
                                        "openParenToken": {
                                            "kind": "OpenParenToken",
                                            "fullStart": 977,
                                            "fullEnd": 978,
                                            "start": 977,
                                            "end": 978,
                                            "fullWidth": 1,
                                            "width": 1,
                                            "text": "(",
                                            "value": "(",
                                            "valueText": "("
                                        },
                                        "arguments": [
                                            {
                                                "kind": "StringLiteral",
                                                "fullStart": 978,
                                                "fullEnd": 984,
                                                "start": 978,
                                                "end": 984,
                                                "fullWidth": 6,
                                                "width": 6,
                                                "text": "\"prop\"",
                                                "value": "prop",
                                                "valueText": "prop"
                                            }
                                        ],
                                        "closeParenToken": {
                                            "kind": "CloseParenToken",
                                            "fullStart": 984,
                                            "fullEnd": 986,
                                            "start": 984,
                                            "end": 985,
                                            "fullWidth": 2,
                                            "width": 1,
                                            "text": ")",
                                            "value": ")",
                                            "valueText": ")",
                                            "hasTrailingTrivia": true,
                                            "trailingTrivia": [
                                                {
                                                    "kind": "WhitespaceTrivia",
                                                    "text": " "
                                                }
                                            ]
                                        }
                                    }
                                },
                                "operatorToken": {
                                    "kind": "AmpersandAmpersandToken",
                                    "fullStart": 986,
                                    "fullEnd": 989,
                                    "start": 986,
                                    "end": 988,
                                    "fullWidth": 3,
                                    "width": 2,
                                    "text": "&&",
                                    "value": "&&",
                                    "valueText": "&&",
                                    "hasTrailingTrivia": true,
                                    "trailingTrivia": [
                                        {
                                            "kind": "WhitespaceTrivia",
                                            "text": " "
                                        }
                                    ]
                                },
                                "right": {
                                    "kind": "EqualsExpression",
                                    "fullStart": 989,
                                    "fullEnd": 1007,
                                    "start": 989,
                                    "end": 1007,
                                    "fullWidth": 18,
                                    "width": 18,
                                    "left": {
                                        "kind": "IdentifierName",
                                        "fullStart": 989,
                                        "fullEnd": 994,
                                        "start": 989,
                                        "end": 993,
                                        "fullWidth": 5,
                                        "width": 4,
                                        "text": "data",
                                        "value": "data",
                                        "valueText": "data",
                                        "hasTrailingTrivia": true,
                                        "trailingTrivia": [
                                            {
                                                "kind": "WhitespaceTrivia",
                                                "text": " "
                                            }
                                        ]
                                    },
                                    "operatorToken": {
                                        "kind": "EqualsEqualsEqualsToken",
                                        "fullStart": 994,
                                        "fullEnd": 998,
                                        "start": 994,
                                        "end": 997,
                                        "fullWidth": 4,
                                        "width": 3,
                                        "text": "===",
                                        "value": "===",
                                        "valueText": "===",
                                        "hasTrailingTrivia": true,
                                        "trailingTrivia": [
                                            {
                                                "kind": "WhitespaceTrivia",
                                                "text": " "
                                            }
                                        ]
                                    },
                                    "right": {
                                        "kind": "StringLiteral",
                                        "fullStart": 998,
                                        "fullEnd": 1007,
                                        "start": 998,
                                        "end": 1007,
                                        "fullWidth": 9,
                                        "width": 9,
                                        "text": "\"funData\"",
                                        "value": "funData",
                                        "valueText": "funData"
                                    }
                                }
                            },
                            "semicolonToken": {
                                "kind": "SemicolonToken",
                                "fullStart": 1007,
                                "fullEnd": 1010,
                                "start": 1007,
                                "end": 1008,
                                "fullWidth": 3,
                                "width": 1,
                                "text": ";",
                                "value": ";",
                                "valueText": ";",
                                "hasTrailingTrivia": true,
                                "hasTrailingNewLine": true,
                                "trailingTrivia": [
                                    {
                                        "kind": "NewLineTrivia",
                                        "text": "\r\n"
                                    }
                                ]
                            }
                        }
                    ],
                    "closeBraceToken": {
                        "kind": "CloseBraceToken",
                        "fullStart": 1010,
                        "fullEnd": 1017,
                        "start": 1014,
                        "end": 1015,
                        "fullWidth": 7,
                        "width": 1,
                        "text": "}",
                        "value": "}",
                        "valueText": "}",
                        "hasLeadingTrivia": true,
                        "hasTrailingTrivia": true,
                        "hasTrailingNewLine": true,
                        "leadingTrivia": [
                            {
                                "kind": "WhitespaceTrivia",
                                "text": "    "
                            }
                        ],
                        "trailingTrivia": [
                            {
                                "kind": "NewLineTrivia",
                                "text": "\r\n"
                            }
                        ]
                    }
                }
            },
            {
                "kind": "ExpressionStatement",
                "fullStart": 1017,
                "fullEnd": 1041,
                "start": 1017,
                "end": 1039,
                "fullWidth": 24,
                "width": 22,
                "expression": {
                    "kind": "InvocationExpression",
                    "fullStart": 1017,
                    "fullEnd": 1038,
                    "start": 1017,
                    "end": 1038,
                    "fullWidth": 21,
                    "width": 21,
                    "expression": {
                        "kind": "IdentifierName",
                        "fullStart": 1017,
                        "fullEnd": 1028,
                        "start": 1017,
                        "end": 1028,
                        "fullWidth": 11,
                        "width": 11,
                        "text": "runTestCase",
                        "value": "runTestCase",
                        "valueText": "runTestCase"
                    },
                    "argumentList": {
                        "kind": "ArgumentList",
                        "fullStart": 1028,
                        "fullEnd": 1038,
                        "start": 1028,
                        "end": 1038,
                        "fullWidth": 10,
                        "width": 10,
                        "openParenToken": {
                            "kind": "OpenParenToken",
                            "fullStart": 1028,
                            "fullEnd": 1029,
                            "start": 1028,
                            "end": 1029,
                            "fullWidth": 1,
                            "width": 1,
                            "text": "(",
                            "value": "(",
                            "valueText": "("
                        },
                        "arguments": [
                            {
                                "kind": "IdentifierName",
                                "fullStart": 1029,
                                "fullEnd": 1037,
                                "start": 1029,
                                "end": 1037,
                                "fullWidth": 8,
                                "width": 8,
                                "text": "testcase",
                                "value": "testcase",
                                "valueText": "testcase"
                            }
                        ],
                        "closeParenToken": {
                            "kind": "CloseParenToken",
                            "fullStart": 1037,
                            "fullEnd": 1038,
                            "start": 1037,
                            "end": 1038,
                            "fullWidth": 1,
                            "width": 1,
                            "text": ")",
                            "value": ")",
                            "valueText": ")"
                        }
                    }
                },
                "semicolonToken": {
                    "kind": "SemicolonToken",
                    "fullStart": 1038,
                    "fullEnd": 1041,
                    "start": 1038,
                    "end": 1039,
                    "fullWidth": 3,
                    "width": 1,
                    "text": ";",
                    "value": ";",
                    "valueText": ";",
                    "hasTrailingTrivia": true,
                    "hasTrailingNewLine": true,
                    "trailingTrivia": [
                        {
                            "kind": "NewLineTrivia",
                            "text": "\r\n"
                        }
                    ]
                }
            }
        ],
        "endOfFileToken": {
            "kind": "EndOfFileToken",
            "fullStart": 1041,
            "fullEnd": 1041,
            "start": 1041,
            "end": 1041,
            "fullWidth": 0,
            "width": 0,
            "text": ""
        }
    },
    "lineMap": {
        "lineStarts": [
            0,
            67,
            152,
            232,
            308,
            380,
            385,
            441,
            595,
            600,
            602,
            604,
            627,
            655,
            695,
            736,
            763,
            775,
            777,
            803,
            828,
            840,
            842,
            865,
            913,
            944,
            1010,
            1017,
            1041
        ],
        "length": 1041
    }
}<|MERGE_RESOLUTION|>--- conflicted
+++ resolved
@@ -247,12 +247,8 @@
                                         "start": 639,
                                         "end": 652,
                                         "fullWidth": 13,
-<<<<<<< HEAD
                                         "width": 13,
-                                        "identifier": {
-=======
                                         "propertyName": {
->>>>>>> 85e84683
                                             "kind": "IdentifierName",
                                             "fullStart": 639,
                                             "fullEnd": 644,
@@ -386,12 +382,8 @@
                                         "start": 667,
                                         "end": 692,
                                         "fullWidth": 25,
-<<<<<<< HEAD
                                         "width": 25,
-                                        "identifier": {
-=======
                                         "propertyName": {
->>>>>>> 85e84683
                                             "kind": "IdentifierName",
                                             "fullStart": 667,
                                             "fullEnd": 675,
@@ -632,12 +624,8 @@
                                         "start": 707,
                                         "end": 772,
                                         "fullWidth": 65,
-<<<<<<< HEAD
                                         "width": 65,
-                                        "identifier": {
-=======
                                         "propertyName": {
->>>>>>> 85e84683
                                             "kind": "IdentifierName",
                                             "fullStart": 707,
                                             "fullEnd": 714,
@@ -1252,12 +1240,8 @@
                                         "start": 854,
                                         "end": 862,
                                         "fullWidth": 8,
-<<<<<<< HEAD
                                         "width": 8,
-                                        "identifier": {
-=======
                                         "propertyName": {
->>>>>>> 85e84683
                                             "kind": "IdentifierName",
                                             "fullStart": 854,
                                             "fullEnd": 858,
