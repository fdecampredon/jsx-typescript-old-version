--- conflicted
+++ resolved
@@ -734,11 +734,8 @@
                                                                 "start": 726,
                                                                 "end": 731,
                                                                 "fullWidth": 5,
-<<<<<<< HEAD
                                                                 "width": 5,
-=======
                                                                 "modifiers": [],
->>>>>>> e3c38734
                                                                 "identifier": {
                                                                     "kind": "IdentifierName",
                                                                     "fullStart": 726,
