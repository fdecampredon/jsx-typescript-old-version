--- conflicted
+++ resolved
@@ -252,12 +252,8 @@
                                         "start": 639,
                                         "end": 652,
                                         "fullWidth": 13,
-<<<<<<< HEAD
                                         "width": 13,
-                                        "identifier": {
-=======
                                         "propertyName": {
->>>>>>> 85e84683
                                             "kind": "IdentifierName",
                                             "fullStart": 639,
                                             "fullEnd": 644,
@@ -391,12 +387,8 @@
                                         "start": 667,
                                         "end": 689,
                                         "fullWidth": 22,
-<<<<<<< HEAD
                                         "width": 22,
-                                        "identifier": {
-=======
                                         "propertyName": {
->>>>>>> 85e84683
                                             "kind": "IdentifierName",
                                             "fullStart": 667,
                                             "fullEnd": 675,
@@ -592,12 +584,8 @@
                                         "start": 704,
                                         "end": 769,
                                         "fullWidth": 65,
-<<<<<<< HEAD
                                         "width": 65,
-                                        "identifier": {
-=======
                                         "propertyName": {
->>>>>>> 85e84683
                                             "kind": "IdentifierName",
                                             "fullStart": 704,
                                             "fullEnd": 711,
@@ -1207,12 +1195,8 @@
                                         "start": 849,
                                         "end": 857,
                                         "fullWidth": 8,
-<<<<<<< HEAD
                                         "width": 8,
-                                        "identifier": {
-=======
                                         "propertyName": {
->>>>>>> 85e84683
                                             "kind": "IdentifierName",
                                             "fullStart": 849,
                                             "fullEnd": 853,
