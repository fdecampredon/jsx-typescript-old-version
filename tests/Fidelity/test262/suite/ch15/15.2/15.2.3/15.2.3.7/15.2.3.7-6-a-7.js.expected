{
    "isDeclaration": false,
    "languageVersion": "EcmaScript5",
    "parseOptions": {
        "allowAutomaticSemicolonInsertion": true
    },
    "sourceUnit": {
        "kind": "SourceUnit",
        "fullStart": 0,
        "fullEnd": 1364,
        "start": 580,
        "end": 1364,
        "fullWidth": 1364,
        "width": 784,
        "isIncrementallyUnusable": true,
        "moduleElements": [
            {
                "kind": "FunctionDeclaration",
                "fullStart": 0,
                "fullEnd": 1340,
                "start": 580,
                "end": 1338,
                "fullWidth": 1340,
                "width": 758,
                "isIncrementallyUnusable": true,
                "modifiers": [],
                "functionKeyword": {
                    "kind": "FunctionKeyword",
                    "fullStart": 0,
                    "fullEnd": 589,
                    "start": 580,
                    "end": 588,
                    "fullWidth": 589,
                    "width": 8,
                    "text": "function",
                    "value": "function",
                    "valueText": "function",
                    "hasLeadingTrivia": true,
                    "hasLeadingComment": true,
                    "hasLeadingNewLine": true,
                    "hasTrailingTrivia": true,
                    "leadingTrivia": [
                        {
                            "kind": "SingleLineCommentTrivia",
                            "text": "/// Copyright (c) 2012 Ecma International.  All rights reserved. "
                        },
                        {
                            "kind": "NewLineTrivia",
                            "text": "\r\n"
                        },
                        {
                            "kind": "SingleLineCommentTrivia",
                            "text": "/// Ecma International makes this code available under the terms and conditions set"
                        },
                        {
                            "kind": "NewLineTrivia",
                            "text": "\r\n"
                        },
                        {
                            "kind": "SingleLineCommentTrivia",
                            "text": "/// forth on http://hg.ecmascript.org/tests/test262/raw-file/tip/LICENSE (the "
                        },
                        {
                            "kind": "NewLineTrivia",
                            "text": "\r\n"
                        },
                        {
                            "kind": "SingleLineCommentTrivia",
                            "text": "/// \"Use Terms\").   Any redistribution of this code must retain the above "
                        },
                        {
                            "kind": "NewLineTrivia",
                            "text": "\r\n"
                        },
                        {
                            "kind": "SingleLineCommentTrivia",
                            "text": "/// copyright and this notice and otherwise comply with the Use Terms."
                        },
                        {
                            "kind": "NewLineTrivia",
                            "text": "\r\n"
                        },
                        {
                            "kind": "MultiLineCommentTrivia",
                            "text": "/**\r\n * @path ch15/15.2/15.2.3/15.2.3.7/15.2.3.7-6-a-7.js\r\n * @description Object.defineProperties - 'P' is own accessor property that overrides an inherited data property (8.12.9 step 1 ) \r\n */"
                        },
                        {
                            "kind": "NewLineTrivia",
                            "text": "\r\n"
                        },
                        {
                            "kind": "NewLineTrivia",
                            "text": "\r\n"
                        },
                        {
                            "kind": "NewLineTrivia",
                            "text": "\r\n"
                        }
                    ],
                    "trailingTrivia": [
                        {
                            "kind": "WhitespaceTrivia",
                            "text": " "
                        }
                    ]
                },
                "identifier": {
                    "kind": "IdentifierName",
                    "fullStart": 589,
                    "fullEnd": 597,
                    "start": 589,
                    "end": 597,
                    "fullWidth": 8,
                    "width": 8,
                    "text": "testcase",
                    "value": "testcase",
                    "valueText": "testcase"
                },
                "callSignature": {
                    "kind": "CallSignature",
                    "fullStart": 597,
                    "fullEnd": 600,
                    "start": 597,
                    "end": 599,
                    "fullWidth": 3,
                    "width": 2,
                    "parameterList": {
                        "kind": "ParameterList",
                        "fullStart": 597,
                        "fullEnd": 600,
                        "start": 597,
                        "end": 599,
                        "fullWidth": 3,
                        "width": 2,
                        "openParenToken": {
                            "kind": "OpenParenToken",
                            "fullStart": 597,
                            "fullEnd": 598,
                            "start": 597,
                            "end": 598,
                            "fullWidth": 1,
                            "width": 1,
                            "text": "(",
                            "value": "(",
                            "valueText": "("
                        },
                        "parameters": [],
                        "closeParenToken": {
                            "kind": "CloseParenToken",
                            "fullStart": 598,
                            "fullEnd": 600,
                            "start": 598,
                            "end": 599,
                            "fullWidth": 2,
                            "width": 1,
                            "text": ")",
                            "value": ")",
                            "valueText": ")",
                            "hasTrailingTrivia": true,
                            "trailingTrivia": [
                                {
                                    "kind": "WhitespaceTrivia",
                                    "text": " "
                                }
                            ]
                        }
                    }
                },
                "block": {
                    "kind": "Block",
                    "fullStart": 600,
                    "fullEnd": 1340,
                    "start": 600,
                    "end": 1338,
                    "fullWidth": 740,
                    "width": 738,
                    "isIncrementallyUnusable": true,
                    "openBraceToken": {
                        "kind": "OpenBraceToken",
                        "fullStart": 600,
                        "fullEnd": 603,
                        "start": 600,
                        "end": 601,
                        "fullWidth": 3,
                        "width": 1,
                        "text": "{",
                        "value": "{",
                        "valueText": "{",
                        "hasTrailingTrivia": true,
                        "hasTrailingNewLine": true,
                        "trailingTrivia": [
                            {
                                "kind": "NewLineTrivia",
                                "text": "\r\n"
                            }
                        ]
                    },
                    "statements": [
                        {
                            "kind": "VariableStatement",
                            "fullStart": 603,
                            "fullEnd": 628,
                            "start": 611,
                            "end": 626,
                            "fullWidth": 25,
                            "width": 15,
                            "modifiers": [],
                            "variableDeclaration": {
                                "kind": "VariableDeclaration",
                                "fullStart": 603,
                                "fullEnd": 625,
                                "start": 611,
                                "end": 625,
                                "fullWidth": 22,
                                "width": 14,
                                "varKeyword": {
                                    "kind": "VarKeyword",
                                    "fullStart": 603,
                                    "fullEnd": 615,
                                    "start": 611,
                                    "end": 614,
                                    "fullWidth": 12,
                                    "width": 3,
                                    "text": "var",
                                    "value": "var",
                                    "valueText": "var",
                                    "hasLeadingTrivia": true,
                                    "hasTrailingTrivia": true,
                                    "leadingTrivia": [
                                        {
                                            "kind": "WhitespaceTrivia",
                                            "text": "        "
                                        }
                                    ],
                                    "trailingTrivia": [
                                        {
                                            "kind": "WhitespaceTrivia",
                                            "text": " "
                                        }
                                    ]
                                },
                                "variableDeclarators": [
                                    {
                                        "kind": "VariableDeclarator",
                                        "fullStart": 615,
                                        "fullEnd": 625,
                                        "start": 615,
                                        "end": 625,
                                        "fullWidth": 10,
<<<<<<< HEAD
                                        "width": 10,
                                        "identifier": {
=======
                                        "propertyName": {
>>>>>>> 85e84683
                                            "kind": "IdentifierName",
                                            "fullStart": 615,
                                            "fullEnd": 621,
                                            "start": 615,
                                            "end": 620,
                                            "fullWidth": 6,
                                            "width": 5,
                                            "text": "proto",
                                            "value": "proto",
                                            "valueText": "proto",
                                            "hasTrailingTrivia": true,
                                            "trailingTrivia": [
                                                {
                                                    "kind": "WhitespaceTrivia",
                                                    "text": " "
                                                }
                                            ]
                                        },
                                        "equalsValueClause": {
                                            "kind": "EqualsValueClause",
                                            "fullStart": 621,
                                            "fullEnd": 625,
                                            "start": 621,
                                            "end": 625,
                                            "fullWidth": 4,
                                            "width": 4,
                                            "equalsToken": {
                                                "kind": "EqualsToken",
                                                "fullStart": 621,
                                                "fullEnd": 623,
                                                "start": 621,
                                                "end": 622,
                                                "fullWidth": 2,
                                                "width": 1,
                                                "text": "=",
                                                "value": "=",
                                                "valueText": "=",
                                                "hasTrailingTrivia": true,
                                                "trailingTrivia": [
                                                    {
                                                        "kind": "WhitespaceTrivia",
                                                        "text": " "
                                                    }
                                                ]
                                            },
                                            "value": {
                                                "kind": "ObjectLiteralExpression",
                                                "fullStart": 623,
                                                "fullEnd": 625,
                                                "start": 623,
                                                "end": 625,
                                                "fullWidth": 2,
                                                "width": 2,
                                                "openBraceToken": {
                                                    "kind": "OpenBraceToken",
                                                    "fullStart": 623,
                                                    "fullEnd": 624,
                                                    "start": 623,
                                                    "end": 624,
                                                    "fullWidth": 1,
                                                    "width": 1,
                                                    "text": "{",
                                                    "value": "{",
                                                    "valueText": "{"
                                                },
                                                "propertyAssignments": [],
                                                "closeBraceToken": {
                                                    "kind": "CloseBraceToken",
                                                    "fullStart": 624,
                                                    "fullEnd": 625,
                                                    "start": 624,
                                                    "end": 625,
                                                    "fullWidth": 1,
                                                    "width": 1,
                                                    "text": "}",
                                                    "value": "}",
                                                    "valueText": "}"
                                                }
                                            }
                                        }
                                    }
                                ]
                            },
                            "semicolonToken": {
                                "kind": "SemicolonToken",
                                "fullStart": 625,
                                "fullEnd": 628,
                                "start": 625,
                                "end": 626,
                                "fullWidth": 3,
                                "width": 1,
                                "text": ";",
                                "value": ";",
                                "valueText": ";",
                                "hasTrailingTrivia": true,
                                "hasTrailingNewLine": true,
                                "trailingTrivia": [
                                    {
                                        "kind": "NewLineTrivia",
                                        "text": "\r\n"
                                    }
                                ]
                            }
                        },
                        {
                            "kind": "ExpressionStatement",
                            "fullStart": 628,
                            "fullEnd": 745,
                            "start": 636,
                            "end": 743,
                            "fullWidth": 117,
                            "width": 107,
                            "expression": {
                                "kind": "InvocationExpression",
                                "fullStart": 628,
                                "fullEnd": 742,
                                "start": 636,
                                "end": 742,
                                "fullWidth": 114,
                                "width": 106,
                                "expression": {
                                    "kind": "MemberAccessExpression",
                                    "fullStart": 628,
                                    "fullEnd": 657,
                                    "start": 636,
                                    "end": 657,
                                    "fullWidth": 29,
                                    "width": 21,
                                    "expression": {
                                        "kind": "IdentifierName",
                                        "fullStart": 628,
                                        "fullEnd": 642,
                                        "start": 636,
                                        "end": 642,
                                        "fullWidth": 14,
                                        "width": 6,
                                        "text": "Object",
                                        "value": "Object",
                                        "valueText": "Object",
                                        "hasLeadingTrivia": true,
                                        "leadingTrivia": [
                                            {
                                                "kind": "WhitespaceTrivia",
                                                "text": "        "
                                            }
                                        ]
                                    },
                                    "dotToken": {
                                        "kind": "DotToken",
                                        "fullStart": 642,
                                        "fullEnd": 643,
                                        "start": 642,
                                        "end": 643,
                                        "fullWidth": 1,
                                        "width": 1,
                                        "text": ".",
                                        "value": ".",
                                        "valueText": "."
                                    },
                                    "name": {
                                        "kind": "IdentifierName",
                                        "fullStart": 643,
                                        "fullEnd": 657,
                                        "start": 643,
                                        "end": 657,
                                        "fullWidth": 14,
                                        "width": 14,
                                        "text": "defineProperty",
                                        "value": "defineProperty",
                                        "valueText": "defineProperty"
                                    }
                                },
                                "argumentList": {
                                    "kind": "ArgumentList",
                                    "fullStart": 657,
                                    "fullEnd": 742,
                                    "start": 657,
                                    "end": 742,
                                    "fullWidth": 85,
                                    "width": 85,
                                    "openParenToken": {
                                        "kind": "OpenParenToken",
                                        "fullStart": 657,
                                        "fullEnd": 658,
                                        "start": 657,
                                        "end": 658,
                                        "fullWidth": 1,
                                        "width": 1,
                                        "text": "(",
                                        "value": "(",
                                        "valueText": "("
                                    },
                                    "arguments": [
                                        {
                                            "kind": "IdentifierName",
                                            "fullStart": 658,
                                            "fullEnd": 663,
                                            "start": 658,
                                            "end": 663,
                                            "fullWidth": 5,
                                            "width": 5,
                                            "text": "proto",
                                            "value": "proto",
                                            "valueText": "proto"
                                        },
                                        {
                                            "kind": "CommaToken",
                                            "fullStart": 663,
                                            "fullEnd": 665,
                                            "start": 663,
                                            "end": 664,
                                            "fullWidth": 2,
                                            "width": 1,
                                            "text": ",",
                                            "value": ",",
                                            "valueText": ",",
                                            "hasTrailingTrivia": true,
                                            "trailingTrivia": [
                                                {
                                                    "kind": "WhitespaceTrivia",
                                                    "text": " "
                                                }
                                            ]
                                        },
                                        {
                                            "kind": "StringLiteral",
                                            "fullStart": 665,
                                            "fullEnd": 671,
                                            "start": 665,
                                            "end": 671,
                                            "fullWidth": 6,
                                            "width": 6,
                                            "text": "\"prop\"",
                                            "value": "prop",
                                            "valueText": "prop"
                                        },
                                        {
                                            "kind": "CommaToken",
                                            "fullStart": 671,
                                            "fullEnd": 673,
                                            "start": 671,
                                            "end": 672,
                                            "fullWidth": 2,
                                            "width": 1,
                                            "text": ",",
                                            "value": ",",
                                            "valueText": ",",
                                            "hasTrailingTrivia": true,
                                            "trailingTrivia": [
                                                {
                                                    "kind": "WhitespaceTrivia",
                                                    "text": " "
                                                }
                                            ]
                                        },
                                        {
                                            "kind": "ObjectLiteralExpression",
                                            "fullStart": 673,
                                            "fullEnd": 741,
                                            "start": 673,
                                            "end": 741,
                                            "fullWidth": 68,
                                            "width": 68,
                                            "openBraceToken": {
                                                "kind": "OpenBraceToken",
                                                "fullStart": 673,
                                                "fullEnd": 676,
                                                "start": 673,
                                                "end": 674,
                                                "fullWidth": 3,
                                                "width": 1,
                                                "text": "{",
                                                "value": "{",
                                                "valueText": "{",
                                                "hasTrailingTrivia": true,
                                                "hasTrailingNewLine": true,
                                                "trailingTrivia": [
                                                    {
                                                        "kind": "NewLineTrivia",
                                                        "text": "\r\n"
                                                    }
                                                ]
                                            },
                                            "propertyAssignments": [
                                                {
                                                    "kind": "SimplePropertyAssignment",
                                                    "fullStart": 676,
                                                    "fullEnd": 697,
                                                    "start": 688,
                                                    "end": 697,
                                                    "fullWidth": 21,
                                                    "width": 9,
                                                    "propertyName": {
                                                        "kind": "IdentifierName",
                                                        "fullStart": 676,
                                                        "fullEnd": 693,
                                                        "start": 688,
                                                        "end": 693,
                                                        "fullWidth": 17,
                                                        "width": 5,
                                                        "text": "value",
                                                        "value": "value",
                                                        "valueText": "value",
                                                        "hasLeadingTrivia": true,
                                                        "leadingTrivia": [
                                                            {
                                                                "kind": "WhitespaceTrivia",
                                                                "text": "            "
                                                            }
                                                        ]
                                                    },
                                                    "colonToken": {
                                                        "kind": "ColonToken",
                                                        "fullStart": 693,
                                                        "fullEnd": 695,
                                                        "start": 693,
                                                        "end": 694,
                                                        "fullWidth": 2,
                                                        "width": 1,
                                                        "text": ":",
                                                        "value": ":",
                                                        "valueText": ":",
                                                        "hasTrailingTrivia": true,
                                                        "trailingTrivia": [
                                                            {
                                                                "kind": "WhitespaceTrivia",
                                                                "text": " "
                                                            }
                                                        ]
                                                    },
                                                    "expression": {
                                                        "kind": "NumericLiteral",
                                                        "fullStart": 695,
                                                        "fullEnd": 697,
                                                        "start": 695,
                                                        "end": 697,
                                                        "fullWidth": 2,
                                                        "width": 2,
                                                        "text": "11",
                                                        "value": 11,
                                                        "valueText": "11"
                                                    }
                                                },
                                                {
                                                    "kind": "CommaToken",
                                                    "fullStart": 697,
                                                    "fullEnd": 700,
                                                    "start": 697,
                                                    "end": 698,
                                                    "fullWidth": 3,
                                                    "width": 1,
                                                    "text": ",",
                                                    "value": ",",
                                                    "valueText": ",",
                                                    "hasTrailingTrivia": true,
                                                    "hasTrailingNewLine": true,
                                                    "trailingTrivia": [
                                                        {
                                                            "kind": "NewLineTrivia",
                                                            "text": "\r\n"
                                                        }
                                                    ]
                                                },
                                                {
                                                    "kind": "SimplePropertyAssignment",
                                                    "fullStart": 700,
                                                    "fullEnd": 732,
                                                    "start": 712,
                                                    "end": 730,
                                                    "fullWidth": 32,
                                                    "width": 18,
                                                    "propertyName": {
                                                        "kind": "IdentifierName",
                                                        "fullStart": 700,
                                                        "fullEnd": 724,
                                                        "start": 712,
                                                        "end": 724,
                                                        "fullWidth": 24,
                                                        "width": 12,
                                                        "text": "configurable",
                                                        "value": "configurable",
                                                        "valueText": "configurable",
                                                        "hasLeadingTrivia": true,
                                                        "leadingTrivia": [
                                                            {
                                                                "kind": "WhitespaceTrivia",
                                                                "text": "            "
                                                            }
                                                        ]
                                                    },
                                                    "colonToken": {
                                                        "kind": "ColonToken",
                                                        "fullStart": 724,
                                                        "fullEnd": 726,
                                                        "start": 724,
                                                        "end": 725,
                                                        "fullWidth": 2,
                                                        "width": 1,
                                                        "text": ":",
                                                        "value": ":",
                                                        "valueText": ":",
                                                        "hasTrailingTrivia": true,
                                                        "trailingTrivia": [
                                                            {
                                                                "kind": "WhitespaceTrivia",
                                                                "text": " "
                                                            }
                                                        ]
                                                    },
                                                    "expression": {
                                                        "kind": "TrueKeyword",
                                                        "fullStart": 726,
                                                        "fullEnd": 732,
                                                        "start": 726,
                                                        "end": 730,
                                                        "fullWidth": 6,
                                                        "width": 4,
                                                        "text": "true",
                                                        "value": true,
                                                        "valueText": "true",
                                                        "hasTrailingTrivia": true,
                                                        "hasTrailingNewLine": true,
                                                        "trailingTrivia": [
                                                            {
                                                                "kind": "NewLineTrivia",
                                                                "text": "\r\n"
                                                            }
                                                        ]
                                                    }
                                                }
                                            ],
                                            "closeBraceToken": {
                                                "kind": "CloseBraceToken",
                                                "fullStart": 732,
                                                "fullEnd": 741,
                                                "start": 740,
                                                "end": 741,
                                                "fullWidth": 9,
                                                "width": 1,
                                                "text": "}",
                                                "value": "}",
                                                "valueText": "}",
                                                "hasLeadingTrivia": true,
                                                "leadingTrivia": [
                                                    {
                                                        "kind": "WhitespaceTrivia",
                                                        "text": "        "
                                                    }
                                                ]
                                            }
                                        }
                                    ],
                                    "closeParenToken": {
                                        "kind": "CloseParenToken",
                                        "fullStart": 741,
                                        "fullEnd": 742,
                                        "start": 741,
                                        "end": 742,
                                        "fullWidth": 1,
                                        "width": 1,
                                        "text": ")",
                                        "value": ")",
                                        "valueText": ")"
                                    }
                                }
                            },
                            "semicolonToken": {
                                "kind": "SemicolonToken",
                                "fullStart": 742,
                                "fullEnd": 745,
                                "start": 742,
                                "end": 743,
                                "fullWidth": 3,
                                "width": 1,
                                "text": ";",
                                "value": ";",
                                "valueText": ";",
                                "hasTrailingTrivia": true,
                                "hasTrailingNewLine": true,
                                "trailingTrivia": [
                                    {
                                        "kind": "NewLineTrivia",
                                        "text": "\r\n"
                                    }
                                ]
                            }
                        },
                        {
                            "kind": "VariableStatement",
                            "fullStart": 745,
                            "fullEnd": 781,
                            "start": 753,
                            "end": 779,
                            "fullWidth": 36,
                            "width": 26,
                            "modifiers": [],
                            "variableDeclaration": {
                                "kind": "VariableDeclaration",
                                "fullStart": 745,
                                "fullEnd": 778,
                                "start": 753,
                                "end": 778,
                                "fullWidth": 33,
                                "width": 25,
                                "varKeyword": {
                                    "kind": "VarKeyword",
                                    "fullStart": 745,
                                    "fullEnd": 757,
                                    "start": 753,
                                    "end": 756,
                                    "fullWidth": 12,
                                    "width": 3,
                                    "text": "var",
                                    "value": "var",
                                    "valueText": "var",
                                    "hasLeadingTrivia": true,
                                    "hasTrailingTrivia": true,
                                    "leadingTrivia": [
                                        {
                                            "kind": "WhitespaceTrivia",
                                            "text": "        "
                                        }
                                    ],
                                    "trailingTrivia": [
                                        {
                                            "kind": "WhitespaceTrivia",
                                            "text": " "
                                        }
                                    ]
                                },
                                "variableDeclarators": [
                                    {
                                        "kind": "VariableDeclarator",
                                        "fullStart": 757,
                                        "fullEnd": 778,
                                        "start": 757,
                                        "end": 778,
                                        "fullWidth": 21,
<<<<<<< HEAD
                                        "width": 21,
                                        "identifier": {
=======
                                        "propertyName": {
>>>>>>> 85e84683
                                            "kind": "IdentifierName",
                                            "fullStart": 757,
                                            "fullEnd": 761,
                                            "start": 757,
                                            "end": 760,
                                            "fullWidth": 4,
                                            "width": 3,
                                            "text": "Con",
                                            "value": "Con",
                                            "valueText": "Con",
                                            "hasTrailingTrivia": true,
                                            "trailingTrivia": [
                                                {
                                                    "kind": "WhitespaceTrivia",
                                                    "text": " "
                                                }
                                            ]
                                        },
                                        "equalsValueClause": {
                                            "kind": "EqualsValueClause",
                                            "fullStart": 761,
                                            "fullEnd": 778,
                                            "start": 761,
                                            "end": 778,
                                            "fullWidth": 17,
                                            "width": 17,
                                            "equalsToken": {
                                                "kind": "EqualsToken",
                                                "fullStart": 761,
                                                "fullEnd": 763,
                                                "start": 761,
                                                "end": 762,
                                                "fullWidth": 2,
                                                "width": 1,
                                                "text": "=",
                                                "value": "=",
                                                "valueText": "=",
                                                "hasTrailingTrivia": true,
                                                "trailingTrivia": [
                                                    {
                                                        "kind": "WhitespaceTrivia",
                                                        "text": " "
                                                    }
                                                ]
                                            },
                                            "value": {
                                                "kind": "FunctionExpression",
                                                "fullStart": 763,
                                                "fullEnd": 778,
                                                "start": 763,
                                                "end": 778,
                                                "fullWidth": 15,
                                                "width": 15,
                                                "functionKeyword": {
                                                    "kind": "FunctionKeyword",
                                                    "fullStart": 763,
                                                    "fullEnd": 772,
                                                    "start": 763,
                                                    "end": 771,
                                                    "fullWidth": 9,
                                                    "width": 8,
                                                    "text": "function",
                                                    "value": "function",
                                                    "valueText": "function",
                                                    "hasTrailingTrivia": true,
                                                    "trailingTrivia": [
                                                        {
                                                            "kind": "WhitespaceTrivia",
                                                            "text": " "
                                                        }
                                                    ]
                                                },
                                                "callSignature": {
                                                    "kind": "CallSignature",
                                                    "fullStart": 772,
                                                    "fullEnd": 775,
                                                    "start": 772,
                                                    "end": 774,
                                                    "fullWidth": 3,
                                                    "width": 2,
                                                    "parameterList": {
                                                        "kind": "ParameterList",
                                                        "fullStart": 772,
                                                        "fullEnd": 775,
                                                        "start": 772,
                                                        "end": 774,
                                                        "fullWidth": 3,
                                                        "width": 2,
                                                        "openParenToken": {
                                                            "kind": "OpenParenToken",
                                                            "fullStart": 772,
                                                            "fullEnd": 773,
                                                            "start": 772,
                                                            "end": 773,
                                                            "fullWidth": 1,
                                                            "width": 1,
                                                            "text": "(",
                                                            "value": "(",
                                                            "valueText": "("
                                                        },
                                                        "parameters": [],
                                                        "closeParenToken": {
                                                            "kind": "CloseParenToken",
                                                            "fullStart": 773,
                                                            "fullEnd": 775,
                                                            "start": 773,
                                                            "end": 774,
                                                            "fullWidth": 2,
                                                            "width": 1,
                                                            "text": ")",
                                                            "value": ")",
                                                            "valueText": ")",
                                                            "hasTrailingTrivia": true,
                                                            "trailingTrivia": [
                                                                {
                                                                    "kind": "WhitespaceTrivia",
                                                                    "text": " "
                                                                }
                                                            ]
                                                        }
                                                    }
                                                },
                                                "block": {
                                                    "kind": "Block",
                                                    "fullStart": 775,
                                                    "fullEnd": 778,
                                                    "start": 775,
                                                    "end": 778,
                                                    "fullWidth": 3,
                                                    "width": 3,
                                                    "openBraceToken": {
                                                        "kind": "OpenBraceToken",
                                                        "fullStart": 775,
                                                        "fullEnd": 777,
                                                        "start": 775,
                                                        "end": 776,
                                                        "fullWidth": 2,
                                                        "width": 1,
                                                        "text": "{",
                                                        "value": "{",
                                                        "valueText": "{",
                                                        "hasTrailingTrivia": true,
                                                        "trailingTrivia": [
                                                            {
                                                                "kind": "WhitespaceTrivia",
                                                                "text": " "
                                                            }
                                                        ]
                                                    },
                                                    "statements": [],
                                                    "closeBraceToken": {
                                                        "kind": "CloseBraceToken",
                                                        "fullStart": 777,
                                                        "fullEnd": 778,
                                                        "start": 777,
                                                        "end": 778,
                                                        "fullWidth": 1,
                                                        "width": 1,
                                                        "text": "}",
                                                        "value": "}",
                                                        "valueText": "}"
                                                    }
                                                }
                                            }
                                        }
                                    }
                                ]
                            },
                            "semicolonToken": {
                                "kind": "SemicolonToken",
                                "fullStart": 778,
                                "fullEnd": 781,
                                "start": 778,
                                "end": 779,
                                "fullWidth": 3,
                                "width": 1,
                                "text": ";",
                                "value": ";",
                                "valueText": ";",
                                "hasTrailingTrivia": true,
                                "hasTrailingNewLine": true,
                                "trailingTrivia": [
                                    {
                                        "kind": "NewLineTrivia",
                                        "text": "\r\n"
                                    }
                                ]
                            }
                        },
                        {
                            "kind": "ExpressionStatement",
                            "fullStart": 781,
                            "fullEnd": 813,
                            "start": 789,
                            "end": 811,
                            "fullWidth": 32,
                            "width": 22,
                            "expression": {
                                "kind": "AssignmentExpression",
                                "fullStart": 781,
                                "fullEnd": 810,
                                "start": 789,
                                "end": 810,
                                "fullWidth": 29,
                                "width": 21,
                                "left": {
                                    "kind": "MemberAccessExpression",
                                    "fullStart": 781,
                                    "fullEnd": 803,
                                    "start": 789,
                                    "end": 802,
                                    "fullWidth": 22,
                                    "width": 13,
                                    "expression": {
                                        "kind": "IdentifierName",
                                        "fullStart": 781,
                                        "fullEnd": 792,
                                        "start": 789,
                                        "end": 792,
                                        "fullWidth": 11,
                                        "width": 3,
                                        "text": "Con",
                                        "value": "Con",
                                        "valueText": "Con",
                                        "hasLeadingTrivia": true,
                                        "leadingTrivia": [
                                            {
                                                "kind": "WhitespaceTrivia",
                                                "text": "        "
                                            }
                                        ]
                                    },
                                    "dotToken": {
                                        "kind": "DotToken",
                                        "fullStart": 792,
                                        "fullEnd": 793,
                                        "start": 792,
                                        "end": 793,
                                        "fullWidth": 1,
                                        "width": 1,
                                        "text": ".",
                                        "value": ".",
                                        "valueText": "."
                                    },
                                    "name": {
                                        "kind": "IdentifierName",
                                        "fullStart": 793,
                                        "fullEnd": 803,
                                        "start": 793,
                                        "end": 802,
                                        "fullWidth": 10,
                                        "width": 9,
                                        "text": "prototype",
                                        "value": "prototype",
                                        "valueText": "prototype",
                                        "hasTrailingTrivia": true,
                                        "trailingTrivia": [
                                            {
                                                "kind": "WhitespaceTrivia",
                                                "text": " "
                                            }
                                        ]
                                    }
                                },
                                "operatorToken": {
                                    "kind": "EqualsToken",
                                    "fullStart": 803,
                                    "fullEnd": 805,
                                    "start": 803,
                                    "end": 804,
                                    "fullWidth": 2,
                                    "width": 1,
                                    "text": "=",
                                    "value": "=",
                                    "valueText": "=",
                                    "hasTrailingTrivia": true,
                                    "trailingTrivia": [
                                        {
                                            "kind": "WhitespaceTrivia",
                                            "text": " "
                                        }
                                    ]
                                },
                                "right": {
                                    "kind": "IdentifierName",
                                    "fullStart": 805,
                                    "fullEnd": 810,
                                    "start": 805,
                                    "end": 810,
                                    "fullWidth": 5,
                                    "width": 5,
                                    "text": "proto",
                                    "value": "proto",
                                    "valueText": "proto"
                                }
                            },
                            "semicolonToken": {
                                "kind": "SemicolonToken",
                                "fullStart": 810,
                                "fullEnd": 813,
                                "start": 810,
                                "end": 811,
                                "fullWidth": 3,
                                "width": 1,
                                "text": ";",
                                "value": ";",
                                "valueText": ";",
                                "hasTrailingTrivia": true,
                                "hasTrailingNewLine": true,
                                "trailingTrivia": [
                                    {
                                        "kind": "NewLineTrivia",
                                        "text": "\r\n"
                                    }
                                ]
                            }
                        },
                        {
                            "kind": "VariableStatement",
                            "fullStart": 813,
                            "fullEnd": 845,
                            "start": 823,
                            "end": 843,
                            "fullWidth": 32,
                            "width": 20,
                            "modifiers": [],
                            "variableDeclaration": {
                                "kind": "VariableDeclaration",
                                "fullStart": 813,
                                "fullEnd": 842,
                                "start": 823,
                                "end": 842,
                                "fullWidth": 29,
                                "width": 19,
                                "varKeyword": {
                                    "kind": "VarKeyword",
                                    "fullStart": 813,
                                    "fullEnd": 827,
                                    "start": 823,
                                    "end": 826,
                                    "fullWidth": 14,
                                    "width": 3,
                                    "text": "var",
                                    "value": "var",
                                    "valueText": "var",
                                    "hasLeadingTrivia": true,
                                    "hasLeadingNewLine": true,
                                    "hasTrailingTrivia": true,
                                    "leadingTrivia": [
                                        {
                                            "kind": "NewLineTrivia",
                                            "text": "\r\n"
                                        },
                                        {
                                            "kind": "WhitespaceTrivia",
                                            "text": "        "
                                        }
                                    ],
                                    "trailingTrivia": [
                                        {
                                            "kind": "WhitespaceTrivia",
                                            "text": " "
                                        }
                                    ]
                                },
                                "variableDeclarators": [
                                    {
                                        "kind": "VariableDeclarator",
                                        "fullStart": 827,
                                        "fullEnd": 842,
                                        "start": 827,
                                        "end": 842,
                                        "fullWidth": 15,
<<<<<<< HEAD
                                        "width": 15,
                                        "identifier": {
=======
                                        "propertyName": {
>>>>>>> 85e84683
                                            "kind": "IdentifierName",
                                            "fullStart": 827,
                                            "fullEnd": 831,
                                            "start": 827,
                                            "end": 830,
                                            "fullWidth": 4,
                                            "width": 3,
                                            "text": "obj",
                                            "value": "obj",
                                            "valueText": "obj",
                                            "hasTrailingTrivia": true,
                                            "trailingTrivia": [
                                                {
                                                    "kind": "WhitespaceTrivia",
                                                    "text": " "
                                                }
                                            ]
                                        },
                                        "equalsValueClause": {
                                            "kind": "EqualsValueClause",
                                            "fullStart": 831,
                                            "fullEnd": 842,
                                            "start": 831,
                                            "end": 842,
                                            "fullWidth": 11,
                                            "width": 11,
                                            "equalsToken": {
                                                "kind": "EqualsToken",
                                                "fullStart": 831,
                                                "fullEnd": 833,
                                                "start": 831,
                                                "end": 832,
                                                "fullWidth": 2,
                                                "width": 1,
                                                "text": "=",
                                                "value": "=",
                                                "valueText": "=",
                                                "hasTrailingTrivia": true,
                                                "trailingTrivia": [
                                                    {
                                                        "kind": "WhitespaceTrivia",
                                                        "text": " "
                                                    }
                                                ]
                                            },
                                            "value": {
                                                "kind": "ObjectCreationExpression",
                                                "fullStart": 833,
                                                "fullEnd": 842,
                                                "start": 833,
                                                "end": 842,
                                                "fullWidth": 9,
                                                "width": 9,
                                                "newKeyword": {
                                                    "kind": "NewKeyword",
                                                    "fullStart": 833,
                                                    "fullEnd": 837,
                                                    "start": 833,
                                                    "end": 836,
                                                    "fullWidth": 4,
                                                    "width": 3,
                                                    "text": "new",
                                                    "value": "new",
                                                    "valueText": "new",
                                                    "hasTrailingTrivia": true,
                                                    "trailingTrivia": [
                                                        {
                                                            "kind": "WhitespaceTrivia",
                                                            "text": " "
                                                        }
                                                    ]
                                                },
                                                "expression": {
                                                    "kind": "IdentifierName",
                                                    "fullStart": 837,
                                                    "fullEnd": 840,
                                                    "start": 837,
                                                    "end": 840,
                                                    "fullWidth": 3,
                                                    "width": 3,
                                                    "text": "Con",
                                                    "value": "Con",
                                                    "valueText": "Con"
                                                },
                                                "argumentList": {
                                                    "kind": "ArgumentList",
                                                    "fullStart": 840,
                                                    "fullEnd": 842,
                                                    "start": 840,
                                                    "end": 842,
                                                    "fullWidth": 2,
                                                    "width": 2,
                                                    "openParenToken": {
                                                        "kind": "OpenParenToken",
                                                        "fullStart": 840,
                                                        "fullEnd": 841,
                                                        "start": 840,
                                                        "end": 841,
                                                        "fullWidth": 1,
                                                        "width": 1,
                                                        "text": "(",
                                                        "value": "(",
                                                        "valueText": "("
                                                    },
                                                    "arguments": [],
                                                    "closeParenToken": {
                                                        "kind": "CloseParenToken",
                                                        "fullStart": 841,
                                                        "fullEnd": 842,
                                                        "start": 841,
                                                        "end": 842,
                                                        "fullWidth": 1,
                                                        "width": 1,
                                                        "text": ")",
                                                        "value": ")",
                                                        "valueText": ")"
                                                    }
                                                }
                                            }
                                        }
                                    }
                                ]
                            },
                            "semicolonToken": {
                                "kind": "SemicolonToken",
                                "fullStart": 842,
                                "fullEnd": 845,
                                "start": 842,
                                "end": 843,
                                "fullWidth": 3,
                                "width": 1,
                                "text": ";",
                                "value": ";",
                                "valueText": ";",
                                "hasTrailingTrivia": true,
                                "hasTrailingNewLine": true,
                                "trailingTrivia": [
                                    {
                                        "kind": "NewLineTrivia",
                                        "text": "\r\n"
                                    }
                                ]
                            }
                        },
                        {
                            "kind": "ExpressionStatement",
                            "fullStart": 845,
                            "fullEnd": 1013,
                            "start": 853,
                            "end": 1011,
                            "fullWidth": 168,
                            "width": 158,
                            "isIncrementallyUnusable": true,
                            "expression": {
                                "kind": "InvocationExpression",
                                "fullStart": 845,
                                "fullEnd": 1010,
                                "start": 853,
                                "end": 1010,
                                "fullWidth": 165,
                                "width": 157,
                                "isIncrementallyUnusable": true,
                                "expression": {
                                    "kind": "MemberAccessExpression",
                                    "fullStart": 845,
                                    "fullEnd": 874,
                                    "start": 853,
                                    "end": 874,
                                    "fullWidth": 29,
                                    "width": 21,
                                    "expression": {
                                        "kind": "IdentifierName",
                                        "fullStart": 845,
                                        "fullEnd": 859,
                                        "start": 853,
                                        "end": 859,
                                        "fullWidth": 14,
                                        "width": 6,
                                        "text": "Object",
                                        "value": "Object",
                                        "valueText": "Object",
                                        "hasLeadingTrivia": true,
                                        "leadingTrivia": [
                                            {
                                                "kind": "WhitespaceTrivia",
                                                "text": "        "
                                            }
                                        ]
                                    },
                                    "dotToken": {
                                        "kind": "DotToken",
                                        "fullStart": 859,
                                        "fullEnd": 860,
                                        "start": 859,
                                        "end": 860,
                                        "fullWidth": 1,
                                        "width": 1,
                                        "text": ".",
                                        "value": ".",
                                        "valueText": "."
                                    },
                                    "name": {
                                        "kind": "IdentifierName",
                                        "fullStart": 860,
                                        "fullEnd": 874,
                                        "start": 860,
                                        "end": 874,
                                        "fullWidth": 14,
                                        "width": 14,
                                        "text": "defineProperty",
                                        "value": "defineProperty",
                                        "valueText": "defineProperty"
                                    }
                                },
                                "argumentList": {
                                    "kind": "ArgumentList",
                                    "fullStart": 874,
                                    "fullEnd": 1010,
                                    "start": 874,
                                    "end": 1010,
                                    "fullWidth": 136,
                                    "width": 136,
                                    "isIncrementallyUnusable": true,
                                    "openParenToken": {
                                        "kind": "OpenParenToken",
                                        "fullStart": 874,
                                        "fullEnd": 875,
                                        "start": 874,
                                        "end": 875,
                                        "fullWidth": 1,
                                        "width": 1,
                                        "text": "(",
                                        "value": "(",
                                        "valueText": "("
                                    },
                                    "arguments": [
                                        {
                                            "kind": "IdentifierName",
                                            "fullStart": 875,
                                            "fullEnd": 878,
                                            "start": 875,
                                            "end": 878,
                                            "fullWidth": 3,
                                            "width": 3,
                                            "text": "obj",
                                            "value": "obj",
                                            "valueText": "obj"
                                        },
                                        {
                                            "kind": "CommaToken",
                                            "fullStart": 878,
                                            "fullEnd": 880,
                                            "start": 878,
                                            "end": 879,
                                            "fullWidth": 2,
                                            "width": 1,
                                            "text": ",",
                                            "value": ",",
                                            "valueText": ",",
                                            "hasTrailingTrivia": true,
                                            "trailingTrivia": [
                                                {
                                                    "kind": "WhitespaceTrivia",
                                                    "text": " "
                                                }
                                            ]
                                        },
                                        {
                                            "kind": "StringLiteral",
                                            "fullStart": 880,
                                            "fullEnd": 886,
                                            "start": 880,
                                            "end": 886,
                                            "fullWidth": 6,
                                            "width": 6,
                                            "text": "\"prop\"",
                                            "value": "prop",
                                            "valueText": "prop"
                                        },
                                        {
                                            "kind": "CommaToken",
                                            "fullStart": 886,
                                            "fullEnd": 888,
                                            "start": 886,
                                            "end": 887,
                                            "fullWidth": 2,
                                            "width": 1,
                                            "text": ",",
                                            "value": ",",
                                            "valueText": ",",
                                            "hasTrailingTrivia": true,
                                            "trailingTrivia": [
                                                {
                                                    "kind": "WhitespaceTrivia",
                                                    "text": " "
                                                }
                                            ]
                                        },
                                        {
                                            "kind": "ObjectLiteralExpression",
                                            "fullStart": 888,
                                            "fullEnd": 1009,
                                            "start": 888,
                                            "end": 1009,
                                            "fullWidth": 121,
                                            "width": 121,
                                            "isIncrementallyUnusable": true,
                                            "openBraceToken": {
                                                "kind": "OpenBraceToken",
                                                "fullStart": 888,
                                                "fullEnd": 891,
                                                "start": 888,
                                                "end": 889,
                                                "fullWidth": 3,
                                                "width": 1,
                                                "text": "{",
                                                "value": "{",
                                                "valueText": "{",
                                                "hasTrailingTrivia": true,
                                                "hasTrailingNewLine": true,
                                                "trailingTrivia": [
                                                    {
                                                        "kind": "NewLineTrivia",
                                                        "text": "\r\n"
                                                    }
                                                ]
                                            },
                                            "propertyAssignments": [
                                                {
                                                    "kind": "SimplePropertyAssignment",
                                                    "fullStart": 891,
                                                    "fullEnd": 964,
                                                    "start": 903,
                                                    "end": 964,
                                                    "fullWidth": 73,
                                                    "width": 61,
                                                    "isIncrementallyUnusable": true,
                                                    "propertyName": {
                                                        "kind": "IdentifierName",
                                                        "fullStart": 891,
                                                        "fullEnd": 906,
                                                        "start": 903,
                                                        "end": 906,
                                                        "fullWidth": 15,
                                                        "width": 3,
                                                        "text": "get",
                                                        "value": "get",
                                                        "valueText": "get",
                                                        "hasLeadingTrivia": true,
                                                        "leadingTrivia": [
                                                            {
                                                                "kind": "WhitespaceTrivia",
                                                                "text": "            "
                                                            }
                                                        ]
                                                    },
                                                    "colonToken": {
                                                        "kind": "ColonToken",
                                                        "fullStart": 906,
                                                        "fullEnd": 908,
                                                        "start": 906,
                                                        "end": 907,
                                                        "fullWidth": 2,
                                                        "width": 1,
                                                        "text": ":",
                                                        "value": ":",
                                                        "valueText": ":",
                                                        "hasTrailingTrivia": true,
                                                        "trailingTrivia": [
                                                            {
                                                                "kind": "WhitespaceTrivia",
                                                                "text": " "
                                                            }
                                                        ]
                                                    },
                                                    "expression": {
                                                        "kind": "FunctionExpression",
                                                        "fullStart": 908,
                                                        "fullEnd": 964,
                                                        "start": 908,
                                                        "end": 964,
                                                        "fullWidth": 56,
                                                        "width": 56,
                                                        "functionKeyword": {
                                                            "kind": "FunctionKeyword",
                                                            "fullStart": 908,
                                                            "fullEnd": 917,
                                                            "start": 908,
                                                            "end": 916,
                                                            "fullWidth": 9,
                                                            "width": 8,
                                                            "text": "function",
                                                            "value": "function",
                                                            "valueText": "function",
                                                            "hasTrailingTrivia": true,
                                                            "trailingTrivia": [
                                                                {
                                                                    "kind": "WhitespaceTrivia",
                                                                    "text": " "
                                                                }
                                                            ]
                                                        },
                                                        "callSignature": {
                                                            "kind": "CallSignature",
                                                            "fullStart": 917,
                                                            "fullEnd": 920,
                                                            "start": 917,
                                                            "end": 919,
                                                            "fullWidth": 3,
                                                            "width": 2,
                                                            "parameterList": {
                                                                "kind": "ParameterList",
                                                                "fullStart": 917,
                                                                "fullEnd": 920,
                                                                "start": 917,
                                                                "end": 919,
                                                                "fullWidth": 3,
                                                                "width": 2,
                                                                "openParenToken": {
                                                                    "kind": "OpenParenToken",
                                                                    "fullStart": 917,
                                                                    "fullEnd": 918,
                                                                    "start": 917,
                                                                    "end": 918,
                                                                    "fullWidth": 1,
                                                                    "width": 1,
                                                                    "text": "(",
                                                                    "value": "(",
                                                                    "valueText": "("
                                                                },
                                                                "parameters": [],
                                                                "closeParenToken": {
                                                                    "kind": "CloseParenToken",
                                                                    "fullStart": 918,
                                                                    "fullEnd": 920,
                                                                    "start": 918,
                                                                    "end": 919,
                                                                    "fullWidth": 2,
                                                                    "width": 1,
                                                                    "text": ")",
                                                                    "value": ")",
                                                                    "valueText": ")",
                                                                    "hasTrailingTrivia": true,
                                                                    "trailingTrivia": [
                                                                        {
                                                                            "kind": "WhitespaceTrivia",
                                                                            "text": " "
                                                                        }
                                                                    ]
                                                                }
                                                            }
                                                        },
                                                        "block": {
                                                            "kind": "Block",
                                                            "fullStart": 920,
                                                            "fullEnd": 964,
                                                            "start": 920,
                                                            "end": 964,
                                                            "fullWidth": 44,
                                                            "width": 44,
                                                            "openBraceToken": {
                                                                "kind": "OpenBraceToken",
                                                                "fullStart": 920,
                                                                "fullEnd": 923,
                                                                "start": 920,
                                                                "end": 921,
                                                                "fullWidth": 3,
                                                                "width": 1,
                                                                "text": "{",
                                                                "value": "{",
                                                                "valueText": "{",
                                                                "hasTrailingTrivia": true,
                                                                "hasTrailingNewLine": true,
                                                                "trailingTrivia": [
                                                                    {
                                                                        "kind": "NewLineTrivia",
                                                                        "text": "\r\n"
                                                                    }
                                                                ]
                                                            },
                                                            "statements": [
                                                                {
                                                                    "kind": "ReturnStatement",
                                                                    "fullStart": 923,
                                                                    "fullEnd": 951,
                                                                    "start": 939,
                                                                    "end": 949,
                                                                    "fullWidth": 28,
                                                                    "width": 10,
                                                                    "returnKeyword": {
                                                                        "kind": "ReturnKeyword",
                                                                        "fullStart": 923,
                                                                        "fullEnd": 946,
                                                                        "start": 939,
                                                                        "end": 945,
                                                                        "fullWidth": 23,
                                                                        "width": 6,
                                                                        "text": "return",
                                                                        "value": "return",
                                                                        "valueText": "return",
                                                                        "hasLeadingTrivia": true,
                                                                        "hasTrailingTrivia": true,
                                                                        "leadingTrivia": [
                                                                            {
                                                                                "kind": "WhitespaceTrivia",
                                                                                "text": "                "
                                                                            }
                                                                        ],
                                                                        "trailingTrivia": [
                                                                            {
                                                                                "kind": "WhitespaceTrivia",
                                                                                "text": " "
                                                                            }
                                                                        ]
                                                                    },
                                                                    "expression": {
                                                                        "kind": "NumericLiteral",
                                                                        "fullStart": 946,
                                                                        "fullEnd": 948,
                                                                        "start": 946,
                                                                        "end": 948,
                                                                        "fullWidth": 2,
                                                                        "width": 2,
                                                                        "text": "12",
                                                                        "value": 12,
                                                                        "valueText": "12"
                                                                    },
                                                                    "semicolonToken": {
                                                                        "kind": "SemicolonToken",
                                                                        "fullStart": 948,
                                                                        "fullEnd": 951,
                                                                        "start": 948,
                                                                        "end": 949,
                                                                        "fullWidth": 3,
                                                                        "width": 1,
                                                                        "text": ";",
                                                                        "value": ";",
                                                                        "valueText": ";",
                                                                        "hasTrailingTrivia": true,
                                                                        "hasTrailingNewLine": true,
                                                                        "trailingTrivia": [
                                                                            {
                                                                                "kind": "NewLineTrivia",
                                                                                "text": "\r\n"
                                                                            }
                                                                        ]
                                                                    }
                                                                }
                                                            ],
                                                            "closeBraceToken": {
                                                                "kind": "CloseBraceToken",
                                                                "fullStart": 951,
                                                                "fullEnd": 964,
                                                                "start": 963,
                                                                "end": 964,
                                                                "fullWidth": 13,
                                                                "width": 1,
                                                                "text": "}",
                                                                "value": "}",
                                                                "valueText": "}",
                                                                "hasLeadingTrivia": true,
                                                                "leadingTrivia": [
                                                                    {
                                                                        "kind": "WhitespaceTrivia",
                                                                        "text": "            "
                                                                    }
                                                                ]
                                                            }
                                                        }
                                                    }
                                                },
                                                {
                                                    "kind": "CommaToken",
                                                    "fullStart": 964,
                                                    "fullEnd": 967,
                                                    "start": 964,
                                                    "end": 965,
                                                    "fullWidth": 3,
                                                    "width": 1,
                                                    "text": ",",
                                                    "value": ",",
                                                    "valueText": ",",
                                                    "hasTrailingTrivia": true,
                                                    "hasTrailingNewLine": true,
                                                    "trailingTrivia": [
                                                        {
                                                            "kind": "NewLineTrivia",
                                                            "text": "\r\n"
                                                        }
                                                    ]
                                                },
                                                {
                                                    "kind": "SimplePropertyAssignment",
                                                    "fullStart": 967,
                                                    "fullEnd": 1000,
                                                    "start": 979,
                                                    "end": 998,
                                                    "fullWidth": 33,
                                                    "width": 19,
                                                    "propertyName": {
                                                        "kind": "IdentifierName",
                                                        "fullStart": 967,
                                                        "fullEnd": 991,
                                                        "start": 979,
                                                        "end": 991,
                                                        "fullWidth": 24,
                                                        "width": 12,
                                                        "text": "configurable",
                                                        "value": "configurable",
                                                        "valueText": "configurable",
                                                        "hasLeadingTrivia": true,
                                                        "leadingTrivia": [
                                                            {
                                                                "kind": "WhitespaceTrivia",
                                                                "text": "            "
                                                            }
                                                        ]
                                                    },
                                                    "colonToken": {
                                                        "kind": "ColonToken",
                                                        "fullStart": 991,
                                                        "fullEnd": 993,
                                                        "start": 991,
                                                        "end": 992,
                                                        "fullWidth": 2,
                                                        "width": 1,
                                                        "text": ":",
                                                        "value": ":",
                                                        "valueText": ":",
                                                        "hasTrailingTrivia": true,
                                                        "trailingTrivia": [
                                                            {
                                                                "kind": "WhitespaceTrivia",
                                                                "text": " "
                                                            }
                                                        ]
                                                    },
                                                    "expression": {
                                                        "kind": "FalseKeyword",
                                                        "fullStart": 993,
                                                        "fullEnd": 1000,
                                                        "start": 993,
                                                        "end": 998,
                                                        "fullWidth": 7,
                                                        "width": 5,
                                                        "text": "false",
                                                        "value": false,
                                                        "valueText": "false",
                                                        "hasTrailingTrivia": true,
                                                        "hasTrailingNewLine": true,
                                                        "trailingTrivia": [
                                                            {
                                                                "kind": "NewLineTrivia",
                                                                "text": "\r\n"
                                                            }
                                                        ]
                                                    }
                                                }
                                            ],
                                            "closeBraceToken": {
                                                "kind": "CloseBraceToken",
                                                "fullStart": 1000,
                                                "fullEnd": 1009,
                                                "start": 1008,
                                                "end": 1009,
                                                "fullWidth": 9,
                                                "width": 1,
                                                "text": "}",
                                                "value": "}",
                                                "valueText": "}",
                                                "hasLeadingTrivia": true,
                                                "leadingTrivia": [
                                                    {
                                                        "kind": "WhitespaceTrivia",
                                                        "text": "        "
                                                    }
                                                ]
                                            }
                                        }
                                    ],
                                    "closeParenToken": {
                                        "kind": "CloseParenToken",
                                        "fullStart": 1009,
                                        "fullEnd": 1010,
                                        "start": 1009,
                                        "end": 1010,
                                        "fullWidth": 1,
                                        "width": 1,
                                        "text": ")",
                                        "value": ")",
                                        "valueText": ")"
                                    }
                                }
                            },
                            "semicolonToken": {
                                "kind": "SemicolonToken",
                                "fullStart": 1010,
                                "fullEnd": 1013,
                                "start": 1010,
                                "end": 1011,
                                "fullWidth": 3,
                                "width": 1,
                                "text": ";",
                                "value": ";",
                                "valueText": ";",
                                "hasTrailingTrivia": true,
                                "hasTrailingNewLine": true,
                                "trailingTrivia": [
                                    {
                                        "kind": "NewLineTrivia",
                                        "text": "\r\n"
                                    }
                                ]
                            }
                        },
                        {
                            "kind": "TryStatement",
                            "fullStart": 1013,
                            "fullEnd": 1333,
                            "start": 1023,
                            "end": 1331,
                            "fullWidth": 320,
                            "width": 308,
                            "tryKeyword": {
                                "kind": "TryKeyword",
                                "fullStart": 1013,
                                "fullEnd": 1027,
                                "start": 1023,
                                "end": 1026,
                                "fullWidth": 14,
                                "width": 3,
                                "text": "try",
                                "value": "try",
                                "valueText": "try",
                                "hasLeadingTrivia": true,
                                "hasLeadingNewLine": true,
                                "hasTrailingTrivia": true,
                                "leadingTrivia": [
                                    {
                                        "kind": "NewLineTrivia",
                                        "text": "\r\n"
                                    },
                                    {
                                        "kind": "WhitespaceTrivia",
                                        "text": "        "
                                    }
                                ],
                                "trailingTrivia": [
                                    {
                                        "kind": "WhitespaceTrivia",
                                        "text": " "
                                    }
                                ]
                            },
                            "block": {
                                "kind": "Block",
                                "fullStart": 1027,
                                "fullEnd": 1244,
                                "start": 1027,
                                "end": 1243,
                                "fullWidth": 217,
                                "width": 216,
                                "openBraceToken": {
                                    "kind": "OpenBraceToken",
                                    "fullStart": 1027,
                                    "fullEnd": 1030,
                                    "start": 1027,
                                    "end": 1028,
                                    "fullWidth": 3,
                                    "width": 1,
                                    "text": "{",
                                    "value": "{",
                                    "valueText": "{",
                                    "hasTrailingTrivia": true,
                                    "hasTrailingNewLine": true,
                                    "trailingTrivia": [
                                        {
                                            "kind": "NewLineTrivia",
                                            "text": "\r\n"
                                        }
                                    ]
                                },
                                "statements": [
                                    {
                                        "kind": "ExpressionStatement",
                                        "fullStart": 1030,
                                        "fullEnd": 1207,
                                        "start": 1042,
                                        "end": 1205,
                                        "fullWidth": 177,
                                        "width": 163,
                                        "expression": {
                                            "kind": "InvocationExpression",
                                            "fullStart": 1030,
                                            "fullEnd": 1204,
                                            "start": 1042,
                                            "end": 1204,
                                            "fullWidth": 174,
                                            "width": 162,
                                            "expression": {
                                                "kind": "MemberAccessExpression",
                                                "fullStart": 1030,
                                                "fullEnd": 1065,
                                                "start": 1042,
                                                "end": 1065,
                                                "fullWidth": 35,
                                                "width": 23,
                                                "expression": {
                                                    "kind": "IdentifierName",
                                                    "fullStart": 1030,
                                                    "fullEnd": 1048,
                                                    "start": 1042,
                                                    "end": 1048,
                                                    "fullWidth": 18,
                                                    "width": 6,
                                                    "text": "Object",
                                                    "value": "Object",
                                                    "valueText": "Object",
                                                    "hasLeadingTrivia": true,
                                                    "leadingTrivia": [
                                                        {
                                                            "kind": "WhitespaceTrivia",
                                                            "text": "            "
                                                        }
                                                    ]
                                                },
                                                "dotToken": {
                                                    "kind": "DotToken",
                                                    "fullStart": 1048,
                                                    "fullEnd": 1049,
                                                    "start": 1048,
                                                    "end": 1049,
                                                    "fullWidth": 1,
                                                    "width": 1,
                                                    "text": ".",
                                                    "value": ".",
                                                    "valueText": "."
                                                },
                                                "name": {
                                                    "kind": "IdentifierName",
                                                    "fullStart": 1049,
                                                    "fullEnd": 1065,
                                                    "start": 1049,
                                                    "end": 1065,
                                                    "fullWidth": 16,
                                                    "width": 16,
                                                    "text": "defineProperties",
                                                    "value": "defineProperties",
                                                    "valueText": "defineProperties"
                                                }
                                            },
                                            "argumentList": {
                                                "kind": "ArgumentList",
                                                "fullStart": 1065,
                                                "fullEnd": 1204,
                                                "start": 1065,
                                                "end": 1204,
                                                "fullWidth": 139,
                                                "width": 139,
                                                "openParenToken": {
                                                    "kind": "OpenParenToken",
                                                    "fullStart": 1065,
                                                    "fullEnd": 1066,
                                                    "start": 1065,
                                                    "end": 1066,
                                                    "fullWidth": 1,
                                                    "width": 1,
                                                    "text": "(",
                                                    "value": "(",
                                                    "valueText": "("
                                                },
                                                "arguments": [
                                                    {
                                                        "kind": "IdentifierName",
                                                        "fullStart": 1066,
                                                        "fullEnd": 1069,
                                                        "start": 1066,
                                                        "end": 1069,
                                                        "fullWidth": 3,
                                                        "width": 3,
                                                        "text": "obj",
                                                        "value": "obj",
                                                        "valueText": "obj"
                                                    },
                                                    {
                                                        "kind": "CommaToken",
                                                        "fullStart": 1069,
                                                        "fullEnd": 1071,
                                                        "start": 1069,
                                                        "end": 1070,
                                                        "fullWidth": 2,
                                                        "width": 1,
                                                        "text": ",",
                                                        "value": ",",
                                                        "valueText": ",",
                                                        "hasTrailingTrivia": true,
                                                        "trailingTrivia": [
                                                            {
                                                                "kind": "WhitespaceTrivia",
                                                                "text": " "
                                                            }
                                                        ]
                                                    },
                                                    {
                                                        "kind": "ObjectLiteralExpression",
                                                        "fullStart": 1071,
                                                        "fullEnd": 1203,
                                                        "start": 1071,
                                                        "end": 1203,
                                                        "fullWidth": 132,
                                                        "width": 132,
                                                        "openBraceToken": {
                                                            "kind": "OpenBraceToken",
                                                            "fullStart": 1071,
                                                            "fullEnd": 1074,
                                                            "start": 1071,
                                                            "end": 1072,
                                                            "fullWidth": 3,
                                                            "width": 1,
                                                            "text": "{",
                                                            "value": "{",
                                                            "valueText": "{",
                                                            "hasTrailingTrivia": true,
                                                            "hasTrailingNewLine": true,
                                                            "trailingTrivia": [
                                                                {
                                                                    "kind": "NewLineTrivia",
                                                                    "text": "\r\n"
                                                                }
                                                            ]
                                                        },
                                                        "propertyAssignments": [
                                                            {
                                                                "kind": "SimplePropertyAssignment",
                                                                "fullStart": 1074,
                                                                "fullEnd": 1190,
                                                                "start": 1090,
                                                                "end": 1188,
                                                                "fullWidth": 116,
                                                                "width": 98,
                                                                "propertyName": {
                                                                    "kind": "IdentifierName",
                                                                    "fullStart": 1074,
                                                                    "fullEnd": 1094,
                                                                    "start": 1090,
                                                                    "end": 1094,
                                                                    "fullWidth": 20,
                                                                    "width": 4,
                                                                    "text": "prop",
                                                                    "value": "prop",
                                                                    "valueText": "prop",
                                                                    "hasLeadingTrivia": true,
                                                                    "leadingTrivia": [
                                                                        {
                                                                            "kind": "WhitespaceTrivia",
                                                                            "text": "                "
                                                                        }
                                                                    ]
                                                                },
                                                                "colonToken": {
                                                                    "kind": "ColonToken",
                                                                    "fullStart": 1094,
                                                                    "fullEnd": 1096,
                                                                    "start": 1094,
                                                                    "end": 1095,
                                                                    "fullWidth": 2,
                                                                    "width": 1,
                                                                    "text": ":",
                                                                    "value": ":",
                                                                    "valueText": ":",
                                                                    "hasTrailingTrivia": true,
                                                                    "trailingTrivia": [
                                                                        {
                                                                            "kind": "WhitespaceTrivia",
                                                                            "text": " "
                                                                        }
                                                                    ]
                                                                },
                                                                "expression": {
                                                                    "kind": "ObjectLiteralExpression",
                                                                    "fullStart": 1096,
                                                                    "fullEnd": 1190,
                                                                    "start": 1096,
                                                                    "end": 1188,
                                                                    "fullWidth": 94,
                                                                    "width": 92,
                                                                    "openBraceToken": {
                                                                        "kind": "OpenBraceToken",
                                                                        "fullStart": 1096,
                                                                        "fullEnd": 1099,
                                                                        "start": 1096,
                                                                        "end": 1097,
                                                                        "fullWidth": 3,
                                                                        "width": 1,
                                                                        "text": "{",
                                                                        "value": "{",
                                                                        "valueText": "{",
                                                                        "hasTrailingTrivia": true,
                                                                        "hasTrailingNewLine": true,
                                                                        "trailingTrivia": [
                                                                            {
                                                                                "kind": "NewLineTrivia",
                                                                                "text": "\r\n"
                                                                            }
                                                                        ]
                                                                    },
                                                                    "propertyAssignments": [
                                                                        {
                                                                            "kind": "SimplePropertyAssignment",
                                                                            "fullStart": 1099,
                                                                            "fullEnd": 1128,
                                                                            "start": 1119,
                                                                            "end": 1128,
                                                                            "fullWidth": 29,
                                                                            "width": 9,
                                                                            "propertyName": {
                                                                                "kind": "IdentifierName",
                                                                                "fullStart": 1099,
                                                                                "fullEnd": 1124,
                                                                                "start": 1119,
                                                                                "end": 1124,
                                                                                "fullWidth": 25,
                                                                                "width": 5,
                                                                                "text": "value",
                                                                                "value": "value",
                                                                                "valueText": "value",
                                                                                "hasLeadingTrivia": true,
                                                                                "leadingTrivia": [
                                                                                    {
                                                                                        "kind": "WhitespaceTrivia",
                                                                                        "text": "                    "
                                                                                    }
                                                                                ]
                                                                            },
                                                                            "colonToken": {
                                                                                "kind": "ColonToken",
                                                                                "fullStart": 1124,
                                                                                "fullEnd": 1126,
                                                                                "start": 1124,
                                                                                "end": 1125,
                                                                                "fullWidth": 2,
                                                                                "width": 1,
                                                                                "text": ":",
                                                                                "value": ":",
                                                                                "valueText": ":",
                                                                                "hasTrailingTrivia": true,
                                                                                "trailingTrivia": [
                                                                                    {
                                                                                        "kind": "WhitespaceTrivia",
                                                                                        "text": " "
                                                                                    }
                                                                                ]
                                                                            },
                                                                            "expression": {
                                                                                "kind": "NumericLiteral",
                                                                                "fullStart": 1126,
                                                                                "fullEnd": 1128,
                                                                                "start": 1126,
                                                                                "end": 1128,
                                                                                "fullWidth": 2,
                                                                                "width": 2,
                                                                                "text": "13",
                                                                                "value": 13,
                                                                                "valueText": "13"
                                                                            }
                                                                        },
                                                                        {
                                                                            "kind": "CommaToken",
                                                                            "fullStart": 1128,
                                                                            "fullEnd": 1131,
                                                                            "start": 1128,
                                                                            "end": 1129,
                                                                            "fullWidth": 3,
                                                                            "width": 1,
                                                                            "text": ",",
                                                                            "value": ",",
                                                                            "valueText": ",",
                                                                            "hasTrailingTrivia": true,
                                                                            "hasTrailingNewLine": true,
                                                                            "trailingTrivia": [
                                                                                {
                                                                                    "kind": "NewLineTrivia",
                                                                                    "text": "\r\n"
                                                                                }
                                                                            ]
                                                                        },
                                                                        {
                                                                            "kind": "SimplePropertyAssignment",
                                                                            "fullStart": 1131,
                                                                            "fullEnd": 1171,
                                                                            "start": 1151,
                                                                            "end": 1169,
                                                                            "fullWidth": 40,
                                                                            "width": 18,
                                                                            "propertyName": {
                                                                                "kind": "IdentifierName",
                                                                                "fullStart": 1131,
                                                                                "fullEnd": 1163,
                                                                                "start": 1151,
                                                                                "end": 1163,
                                                                                "fullWidth": 32,
                                                                                "width": 12,
                                                                                "text": "configurable",
                                                                                "value": "configurable",
                                                                                "valueText": "configurable",
                                                                                "hasLeadingTrivia": true,
                                                                                "leadingTrivia": [
                                                                                    {
                                                                                        "kind": "WhitespaceTrivia",
                                                                                        "text": "                    "
                                                                                    }
                                                                                ]
                                                                            },
                                                                            "colonToken": {
                                                                                "kind": "ColonToken",
                                                                                "fullStart": 1163,
                                                                                "fullEnd": 1165,
                                                                                "start": 1163,
                                                                                "end": 1164,
                                                                                "fullWidth": 2,
                                                                                "width": 1,
                                                                                "text": ":",
                                                                                "value": ":",
                                                                                "valueText": ":",
                                                                                "hasTrailingTrivia": true,
                                                                                "trailingTrivia": [
                                                                                    {
                                                                                        "kind": "WhitespaceTrivia",
                                                                                        "text": " "
                                                                                    }
                                                                                ]
                                                                            },
                                                                            "expression": {
                                                                                "kind": "TrueKeyword",
                                                                                "fullStart": 1165,
                                                                                "fullEnd": 1171,
                                                                                "start": 1165,
                                                                                "end": 1169,
                                                                                "fullWidth": 6,
                                                                                "width": 4,
                                                                                "text": "true",
                                                                                "value": true,
                                                                                "valueText": "true",
                                                                                "hasTrailingTrivia": true,
                                                                                "hasTrailingNewLine": true,
                                                                                "trailingTrivia": [
                                                                                    {
                                                                                        "kind": "NewLineTrivia",
                                                                                        "text": "\r\n"
                                                                                    }
                                                                                ]
                                                                            }
                                                                        }
                                                                    ],
                                                                    "closeBraceToken": {
                                                                        "kind": "CloseBraceToken",
                                                                        "fullStart": 1171,
                                                                        "fullEnd": 1190,
                                                                        "start": 1187,
                                                                        "end": 1188,
                                                                        "fullWidth": 19,
                                                                        "width": 1,
                                                                        "text": "}",
                                                                        "value": "}",
                                                                        "valueText": "}",
                                                                        "hasLeadingTrivia": true,
                                                                        "hasTrailingTrivia": true,
                                                                        "hasTrailingNewLine": true,
                                                                        "leadingTrivia": [
                                                                            {
                                                                                "kind": "WhitespaceTrivia",
                                                                                "text": "                "
                                                                            }
                                                                        ],
                                                                        "trailingTrivia": [
                                                                            {
                                                                                "kind": "NewLineTrivia",
                                                                                "text": "\r\n"
                                                                            }
                                                                        ]
                                                                    }
                                                                }
                                                            }
                                                        ],
                                                        "closeBraceToken": {
                                                            "kind": "CloseBraceToken",
                                                            "fullStart": 1190,
                                                            "fullEnd": 1203,
                                                            "start": 1202,
                                                            "end": 1203,
                                                            "fullWidth": 13,
                                                            "width": 1,
                                                            "text": "}",
                                                            "value": "}",
                                                            "valueText": "}",
                                                            "hasLeadingTrivia": true,
                                                            "leadingTrivia": [
                                                                {
                                                                    "kind": "WhitespaceTrivia",
                                                                    "text": "            "
                                                                }
                                                            ]
                                                        }
                                                    }
                                                ],
                                                "closeParenToken": {
                                                    "kind": "CloseParenToken",
                                                    "fullStart": 1203,
                                                    "fullEnd": 1204,
                                                    "start": 1203,
                                                    "end": 1204,
                                                    "fullWidth": 1,
                                                    "width": 1,
                                                    "text": ")",
                                                    "value": ")",
                                                    "valueText": ")"
                                                }
                                            }
                                        },
                                        "semicolonToken": {
                                            "kind": "SemicolonToken",
                                            "fullStart": 1204,
                                            "fullEnd": 1207,
                                            "start": 1204,
                                            "end": 1205,
                                            "fullWidth": 3,
                                            "width": 1,
                                            "text": ";",
                                            "value": ";",
                                            "valueText": ";",
                                            "hasTrailingTrivia": true,
                                            "hasTrailingNewLine": true,
                                            "trailingTrivia": [
                                                {
                                                    "kind": "NewLineTrivia",
                                                    "text": "\r\n"
                                                }
                                            ]
                                        }
                                    },
                                    {
                                        "kind": "ReturnStatement",
                                        "fullStart": 1207,
                                        "fullEnd": 1234,
                                        "start": 1219,
                                        "end": 1232,
                                        "fullWidth": 27,
                                        "width": 13,
                                        "returnKeyword": {
                                            "kind": "ReturnKeyword",
                                            "fullStart": 1207,
                                            "fullEnd": 1226,
                                            "start": 1219,
                                            "end": 1225,
                                            "fullWidth": 19,
                                            "width": 6,
                                            "text": "return",
                                            "value": "return",
                                            "valueText": "return",
                                            "hasLeadingTrivia": true,
                                            "hasTrailingTrivia": true,
                                            "leadingTrivia": [
                                                {
                                                    "kind": "WhitespaceTrivia",
                                                    "text": "            "
                                                }
                                            ],
                                            "trailingTrivia": [
                                                {
                                                    "kind": "WhitespaceTrivia",
                                                    "text": " "
                                                }
                                            ]
                                        },
                                        "expression": {
                                            "kind": "FalseKeyword",
                                            "fullStart": 1226,
                                            "fullEnd": 1231,
                                            "start": 1226,
                                            "end": 1231,
                                            "fullWidth": 5,
                                            "width": 5,
                                            "text": "false",
                                            "value": false,
                                            "valueText": "false"
                                        },
                                        "semicolonToken": {
                                            "kind": "SemicolonToken",
                                            "fullStart": 1231,
                                            "fullEnd": 1234,
                                            "start": 1231,
                                            "end": 1232,
                                            "fullWidth": 3,
                                            "width": 1,
                                            "text": ";",
                                            "value": ";",
                                            "valueText": ";",
                                            "hasTrailingTrivia": true,
                                            "hasTrailingNewLine": true,
                                            "trailingTrivia": [
                                                {
                                                    "kind": "NewLineTrivia",
                                                    "text": "\r\n"
                                                }
                                            ]
                                        }
                                    }
                                ],
                                "closeBraceToken": {
                                    "kind": "CloseBraceToken",
                                    "fullStart": 1234,
                                    "fullEnd": 1244,
                                    "start": 1242,
                                    "end": 1243,
                                    "fullWidth": 10,
                                    "width": 1,
                                    "text": "}",
                                    "value": "}",
                                    "valueText": "}",
                                    "hasLeadingTrivia": true,
                                    "hasTrailingTrivia": true,
                                    "leadingTrivia": [
                                        {
                                            "kind": "WhitespaceTrivia",
                                            "text": "        "
                                        }
                                    ],
                                    "trailingTrivia": [
                                        {
                                            "kind": "WhitespaceTrivia",
                                            "text": " "
                                        }
                                    ]
                                }
                            },
                            "catchClause": {
                                "kind": "CatchClause",
                                "fullStart": 1244,
                                "fullEnd": 1333,
                                "start": 1244,
                                "end": 1331,
                                "fullWidth": 89,
                                "width": 87,
                                "catchKeyword": {
                                    "kind": "CatchKeyword",
                                    "fullStart": 1244,
                                    "fullEnd": 1250,
                                    "start": 1244,
                                    "end": 1249,
                                    "fullWidth": 6,
                                    "width": 5,
                                    "text": "catch",
                                    "value": "catch",
                                    "valueText": "catch",
                                    "hasTrailingTrivia": true,
                                    "trailingTrivia": [
                                        {
                                            "kind": "WhitespaceTrivia",
                                            "text": " "
                                        }
                                    ]
                                },
                                "openParenToken": {
                                    "kind": "OpenParenToken",
                                    "fullStart": 1250,
                                    "fullEnd": 1251,
                                    "start": 1250,
                                    "end": 1251,
                                    "fullWidth": 1,
                                    "width": 1,
                                    "text": "(",
                                    "value": "(",
                                    "valueText": "("
                                },
                                "identifier": {
                                    "kind": "IdentifierName",
                                    "fullStart": 1251,
                                    "fullEnd": 1252,
                                    "start": 1251,
                                    "end": 1252,
                                    "fullWidth": 1,
                                    "width": 1,
                                    "text": "e",
                                    "value": "e",
                                    "valueText": "e"
                                },
                                "closeParenToken": {
                                    "kind": "CloseParenToken",
                                    "fullStart": 1252,
                                    "fullEnd": 1254,
                                    "start": 1252,
                                    "end": 1253,
                                    "fullWidth": 2,
                                    "width": 1,
                                    "text": ")",
                                    "value": ")",
                                    "valueText": ")",
                                    "hasTrailingTrivia": true,
                                    "trailingTrivia": [
                                        {
                                            "kind": "WhitespaceTrivia",
                                            "text": " "
                                        }
                                    ]
                                },
                                "block": {
                                    "kind": "Block",
                                    "fullStart": 1254,
                                    "fullEnd": 1333,
                                    "start": 1254,
                                    "end": 1331,
                                    "fullWidth": 79,
                                    "width": 77,
                                    "openBraceToken": {
                                        "kind": "OpenBraceToken",
                                        "fullStart": 1254,
                                        "fullEnd": 1257,
                                        "start": 1254,
                                        "end": 1255,
                                        "fullWidth": 3,
                                        "width": 1,
                                        "text": "{",
                                        "value": "{",
                                        "valueText": "{",
                                        "hasTrailingTrivia": true,
                                        "hasTrailingNewLine": true,
                                        "trailingTrivia": [
                                            {
                                                "kind": "NewLineTrivia",
                                                "text": "\r\n"
                                            }
                                        ]
                                    },
                                    "statements": [
                                        {
                                            "kind": "ReturnStatement",
                                            "fullStart": 1257,
                                            "fullEnd": 1322,
                                            "start": 1269,
                                            "end": 1320,
                                            "fullWidth": 65,
                                            "width": 51,
                                            "returnKeyword": {
                                                "kind": "ReturnKeyword",
                                                "fullStart": 1257,
                                                "fullEnd": 1276,
                                                "start": 1269,
                                                "end": 1275,
                                                "fullWidth": 19,
                                                "width": 6,
                                                "text": "return",
                                                "value": "return",
                                                "valueText": "return",
                                                "hasLeadingTrivia": true,
                                                "hasTrailingTrivia": true,
                                                "leadingTrivia": [
                                                    {
                                                        "kind": "WhitespaceTrivia",
                                                        "text": "            "
                                                    }
                                                ],
                                                "trailingTrivia": [
                                                    {
                                                        "kind": "WhitespaceTrivia",
                                                        "text": " "
                                                    }
                                                ]
                                            },
                                            "expression": {
                                                "kind": "LogicalAndExpression",
                                                "fullStart": 1276,
                                                "fullEnd": 1319,
                                                "start": 1276,
                                                "end": 1319,
                                                "fullWidth": 43,
                                                "width": 43,
                                                "left": {
                                                    "kind": "ParenthesizedExpression",
                                                    "fullStart": 1276,
                                                    "fullEnd": 1301,
                                                    "start": 1276,
                                                    "end": 1300,
                                                    "fullWidth": 25,
                                                    "width": 24,
                                                    "openParenToken": {
                                                        "kind": "OpenParenToken",
                                                        "fullStart": 1276,
                                                        "fullEnd": 1277,
                                                        "start": 1276,
                                                        "end": 1277,
                                                        "fullWidth": 1,
                                                        "width": 1,
                                                        "text": "(",
                                                        "value": "(",
                                                        "valueText": "("
                                                    },
                                                    "expression": {
                                                        "kind": "InstanceOfExpression",
                                                        "fullStart": 1277,
                                                        "fullEnd": 1299,
                                                        "start": 1277,
                                                        "end": 1299,
                                                        "fullWidth": 22,
                                                        "width": 22,
                                                        "left": {
                                                            "kind": "IdentifierName",
                                                            "fullStart": 1277,
                                                            "fullEnd": 1279,
                                                            "start": 1277,
                                                            "end": 1278,
                                                            "fullWidth": 2,
                                                            "width": 1,
                                                            "text": "e",
                                                            "value": "e",
                                                            "valueText": "e",
                                                            "hasTrailingTrivia": true,
                                                            "trailingTrivia": [
                                                                {
                                                                    "kind": "WhitespaceTrivia",
                                                                    "text": " "
                                                                }
                                                            ]
                                                        },
                                                        "operatorToken": {
                                                            "kind": "InstanceOfKeyword",
                                                            "fullStart": 1279,
                                                            "fullEnd": 1290,
                                                            "start": 1279,
                                                            "end": 1289,
                                                            "fullWidth": 11,
                                                            "width": 10,
                                                            "text": "instanceof",
                                                            "value": "instanceof",
                                                            "valueText": "instanceof",
                                                            "hasTrailingTrivia": true,
                                                            "trailingTrivia": [
                                                                {
                                                                    "kind": "WhitespaceTrivia",
                                                                    "text": " "
                                                                }
                                                            ]
                                                        },
                                                        "right": {
                                                            "kind": "IdentifierName",
                                                            "fullStart": 1290,
                                                            "fullEnd": 1299,
                                                            "start": 1290,
                                                            "end": 1299,
                                                            "fullWidth": 9,
                                                            "width": 9,
                                                            "text": "TypeError",
                                                            "value": "TypeError",
                                                            "valueText": "TypeError"
                                                        }
                                                    },
                                                    "closeParenToken": {
                                                        "kind": "CloseParenToken",
                                                        "fullStart": 1299,
                                                        "fullEnd": 1301,
                                                        "start": 1299,
                                                        "end": 1300,
                                                        "fullWidth": 2,
                                                        "width": 1,
                                                        "text": ")",
                                                        "value": ")",
                                                        "valueText": ")",
                                                        "hasTrailingTrivia": true,
                                                        "trailingTrivia": [
                                                            {
                                                                "kind": "WhitespaceTrivia",
                                                                "text": " "
                                                            }
                                                        ]
                                                    }
                                                },
                                                "operatorToken": {
                                                    "kind": "AmpersandAmpersandToken",
                                                    "fullStart": 1301,
                                                    "fullEnd": 1304,
                                                    "start": 1301,
                                                    "end": 1303,
                                                    "fullWidth": 3,
                                                    "width": 2,
                                                    "text": "&&",
                                                    "value": "&&",
                                                    "valueText": "&&",
                                                    "hasTrailingTrivia": true,
                                                    "trailingTrivia": [
                                                        {
                                                            "kind": "WhitespaceTrivia",
                                                            "text": " "
                                                        }
                                                    ]
                                                },
                                                "right": {
                                                    "kind": "EqualsExpression",
                                                    "fullStart": 1304,
                                                    "fullEnd": 1319,
                                                    "start": 1304,
                                                    "end": 1319,
                                                    "fullWidth": 15,
                                                    "width": 15,
                                                    "left": {
                                                        "kind": "MemberAccessExpression",
                                                        "fullStart": 1304,
                                                        "fullEnd": 1313,
                                                        "start": 1304,
                                                        "end": 1312,
                                                        "fullWidth": 9,
                                                        "width": 8,
                                                        "expression": {
                                                            "kind": "IdentifierName",
                                                            "fullStart": 1304,
                                                            "fullEnd": 1307,
                                                            "start": 1304,
                                                            "end": 1307,
                                                            "fullWidth": 3,
                                                            "width": 3,
                                                            "text": "obj",
                                                            "value": "obj",
                                                            "valueText": "obj"
                                                        },
                                                        "dotToken": {
                                                            "kind": "DotToken",
                                                            "fullStart": 1307,
                                                            "fullEnd": 1308,
                                                            "start": 1307,
                                                            "end": 1308,
                                                            "fullWidth": 1,
                                                            "width": 1,
                                                            "text": ".",
                                                            "value": ".",
                                                            "valueText": "."
                                                        },
                                                        "name": {
                                                            "kind": "IdentifierName",
                                                            "fullStart": 1308,
                                                            "fullEnd": 1313,
                                                            "start": 1308,
                                                            "end": 1312,
                                                            "fullWidth": 5,
                                                            "width": 4,
                                                            "text": "prop",
                                                            "value": "prop",
                                                            "valueText": "prop",
                                                            "hasTrailingTrivia": true,
                                                            "trailingTrivia": [
                                                                {
                                                                    "kind": "WhitespaceTrivia",
                                                                    "text": " "
                                                                }
                                                            ]
                                                        }
                                                    },
                                                    "operatorToken": {
                                                        "kind": "EqualsEqualsEqualsToken",
                                                        "fullStart": 1313,
                                                        "fullEnd": 1317,
                                                        "start": 1313,
                                                        "end": 1316,
                                                        "fullWidth": 4,
                                                        "width": 3,
                                                        "text": "===",
                                                        "value": "===",
                                                        "valueText": "===",
                                                        "hasTrailingTrivia": true,
                                                        "trailingTrivia": [
                                                            {
                                                                "kind": "WhitespaceTrivia",
                                                                "text": " "
                                                            }
                                                        ]
                                                    },
                                                    "right": {
                                                        "kind": "NumericLiteral",
                                                        "fullStart": 1317,
                                                        "fullEnd": 1319,
                                                        "start": 1317,
                                                        "end": 1319,
                                                        "fullWidth": 2,
                                                        "width": 2,
                                                        "text": "12",
                                                        "value": 12,
                                                        "valueText": "12"
                                                    }
                                                }
                                            },
                                            "semicolonToken": {
                                                "kind": "SemicolonToken",
                                                "fullStart": 1319,
                                                "fullEnd": 1322,
                                                "start": 1319,
                                                "end": 1320,
                                                "fullWidth": 3,
                                                "width": 1,
                                                "text": ";",
                                                "value": ";",
                                                "valueText": ";",
                                                "hasTrailingTrivia": true,
                                                "hasTrailingNewLine": true,
                                                "trailingTrivia": [
                                                    {
                                                        "kind": "NewLineTrivia",
                                                        "text": "\r\n"
                                                    }
                                                ]
                                            }
                                        }
                                    ],
                                    "closeBraceToken": {
                                        "kind": "CloseBraceToken",
                                        "fullStart": 1322,
                                        "fullEnd": 1333,
                                        "start": 1330,
                                        "end": 1331,
                                        "fullWidth": 11,
                                        "width": 1,
                                        "text": "}",
                                        "value": "}",
                                        "valueText": "}",
                                        "hasLeadingTrivia": true,
                                        "hasTrailingTrivia": true,
                                        "hasTrailingNewLine": true,
                                        "leadingTrivia": [
                                            {
                                                "kind": "WhitespaceTrivia",
                                                "text": "        "
                                            }
                                        ],
                                        "trailingTrivia": [
                                            {
                                                "kind": "NewLineTrivia",
                                                "text": "\r\n"
                                            }
                                        ]
                                    }
                                }
                            }
                        }
                    ],
                    "closeBraceToken": {
                        "kind": "CloseBraceToken",
                        "fullStart": 1333,
                        "fullEnd": 1340,
                        "start": 1337,
                        "end": 1338,
                        "fullWidth": 7,
                        "width": 1,
                        "text": "}",
                        "value": "}",
                        "valueText": "}",
                        "hasLeadingTrivia": true,
                        "hasTrailingTrivia": true,
                        "hasTrailingNewLine": true,
                        "leadingTrivia": [
                            {
                                "kind": "WhitespaceTrivia",
                                "text": "    "
                            }
                        ],
                        "trailingTrivia": [
                            {
                                "kind": "NewLineTrivia",
                                "text": "\r\n"
                            }
                        ]
                    }
                }
            },
            {
                "kind": "ExpressionStatement",
                "fullStart": 1340,
                "fullEnd": 1364,
                "start": 1340,
                "end": 1362,
                "fullWidth": 24,
                "width": 22,
                "expression": {
                    "kind": "InvocationExpression",
                    "fullStart": 1340,
                    "fullEnd": 1361,
                    "start": 1340,
                    "end": 1361,
                    "fullWidth": 21,
                    "width": 21,
                    "expression": {
                        "kind": "IdentifierName",
                        "fullStart": 1340,
                        "fullEnd": 1351,
                        "start": 1340,
                        "end": 1351,
                        "fullWidth": 11,
                        "width": 11,
                        "text": "runTestCase",
                        "value": "runTestCase",
                        "valueText": "runTestCase"
                    },
                    "argumentList": {
                        "kind": "ArgumentList",
                        "fullStart": 1351,
                        "fullEnd": 1361,
                        "start": 1351,
                        "end": 1361,
                        "fullWidth": 10,
                        "width": 10,
                        "openParenToken": {
                            "kind": "OpenParenToken",
                            "fullStart": 1351,
                            "fullEnd": 1352,
                            "start": 1351,
                            "end": 1352,
                            "fullWidth": 1,
                            "width": 1,
                            "text": "(",
                            "value": "(",
                            "valueText": "("
                        },
                        "arguments": [
                            {
                                "kind": "IdentifierName",
                                "fullStart": 1352,
                                "fullEnd": 1360,
                                "start": 1352,
                                "end": 1360,
                                "fullWidth": 8,
                                "width": 8,
                                "text": "testcase",
                                "value": "testcase",
                                "valueText": "testcase"
                            }
                        ],
                        "closeParenToken": {
                            "kind": "CloseParenToken",
                            "fullStart": 1360,
                            "fullEnd": 1361,
                            "start": 1360,
                            "end": 1361,
                            "fullWidth": 1,
                            "width": 1,
                            "text": ")",
                            "value": ")",
                            "valueText": ")"
                        }
                    }
                },
                "semicolonToken": {
                    "kind": "SemicolonToken",
                    "fullStart": 1361,
                    "fullEnd": 1364,
                    "start": 1361,
                    "end": 1362,
                    "fullWidth": 3,
                    "width": 1,
                    "text": ";",
                    "value": ";",
                    "valueText": ";",
                    "hasTrailingTrivia": true,
                    "hasTrailingNewLine": true,
                    "trailingTrivia": [
                        {
                            "kind": "NewLineTrivia",
                            "text": "\r\n"
                        }
                    ]
                }
            }
        ],
        "endOfFileToken": {
            "kind": "EndOfFileToken",
            "fullStart": 1364,
            "fullEnd": 1364,
            "start": 1364,
            "end": 1364,
            "fullWidth": 0,
            "width": 0,
            "text": ""
        }
    },
    "lineMap": {
        "lineStarts": [
            0,
            67,
            152,
            232,
            308,
            380,
            385,
            439,
            571,
            576,
            578,
            580,
            603,
            628,
            676,
            700,
            732,
            745,
            781,
            813,
            815,
            845,
            891,
            923,
            951,
            967,
            1000,
            1013,
            1015,
            1030,
            1074,
            1099,
            1131,
            1171,
            1190,
            1207,
            1234,
            1257,
            1322,
            1333,
            1340,
            1364
        ],
        "length": 1364
    }
}<|MERGE_RESOLUTION|>--- conflicted
+++ resolved
@@ -247,12 +247,8 @@
                                         "start": 615,
                                         "end": 625,
                                         "fullWidth": 10,
-<<<<<<< HEAD
                                         "width": 10,
-                                        "identifier": {
-=======
                                         "propertyName": {
->>>>>>> 85e84683
                                             "kind": "IdentifierName",
                                             "fullStart": 615,
                                             "fullEnd": 621,
@@ -791,12 +787,8 @@
                                         "start": 757,
                                         "end": 778,
                                         "fullWidth": 21,
-<<<<<<< HEAD
                                         "width": 21,
-                                        "identifier": {
-=======
                                         "propertyName": {
->>>>>>> 85e84683
                                             "kind": "IdentifierName",
                                             "fullStart": 757,
                                             "fullEnd": 761,
@@ -1170,12 +1162,8 @@
                                         "start": 827,
                                         "end": 842,
                                         "fullWidth": 15,
-<<<<<<< HEAD
                                         "width": 15,
-                                        "identifier": {
-=======
                                         "propertyName": {
->>>>>>> 85e84683
                                             "kind": "IdentifierName",
                                             "fullStart": 827,
                                             "fullEnd": 831,
