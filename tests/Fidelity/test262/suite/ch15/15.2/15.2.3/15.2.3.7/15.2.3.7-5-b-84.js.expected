{
    "isDeclaration": false,
    "languageVersion": "EcmaScript5",
    "parseOptions": {
        "allowAutomaticSemicolonInsertion": true
    },
    "sourceUnit": {
        "kind": "SourceUnit",
        "fullStart": 0,
        "fullEnd": 1148,
        "start": 612,
        "end": 1148,
        "fullWidth": 1148,
        "width": 536,
        "isIncrementallyUnusable": true,
        "moduleElements": [
            {
                "kind": "FunctionDeclaration",
                "fullStart": 0,
                "fullEnd": 1124,
                "start": 612,
                "end": 1122,
                "fullWidth": 1124,
                "width": 510,
                "modifiers": [],
                "functionKeyword": {
                    "kind": "FunctionKeyword",
                    "fullStart": 0,
                    "fullEnd": 621,
                    "start": 612,
                    "end": 620,
                    "fullWidth": 621,
                    "width": 8,
                    "text": "function",
                    "value": "function",
                    "valueText": "function",
                    "hasLeadingTrivia": true,
                    "hasLeadingComment": true,
                    "hasLeadingNewLine": true,
                    "hasTrailingTrivia": true,
                    "leadingTrivia": [
                        {
                            "kind": "SingleLineCommentTrivia",
                            "text": "/// Copyright (c) 2012 Ecma International.  All rights reserved. "
                        },
                        {
                            "kind": "NewLineTrivia",
                            "text": "\r\n"
                        },
                        {
                            "kind": "SingleLineCommentTrivia",
                            "text": "/// Ecma International makes this code available under the terms and conditions set"
                        },
                        {
                            "kind": "NewLineTrivia",
                            "text": "\r\n"
                        },
                        {
                            "kind": "SingleLineCommentTrivia",
                            "text": "/// forth on http://hg.ecmascript.org/tests/test262/raw-file/tip/LICENSE (the "
                        },
                        {
                            "kind": "NewLineTrivia",
                            "text": "\r\n"
                        },
                        {
                            "kind": "SingleLineCommentTrivia",
                            "text": "/// \"Use Terms\").   Any redistribution of this code must retain the above "
                        },
                        {
                            "kind": "NewLineTrivia",
                            "text": "\r\n"
                        },
                        {
                            "kind": "SingleLineCommentTrivia",
                            "text": "/// copyright and this notice and otherwise comply with the Use Terms."
                        },
                        {
                            "kind": "NewLineTrivia",
                            "text": "\r\n"
                        },
                        {
                            "kind": "MultiLineCommentTrivia",
                            "text": "/**\r\n * @path ch15/15.2/15.2.3/15.2.3.7/15.2.3.7-5-b-84.js\r\n * @description Object.defineProperties - 'descObj' is the global object which implements its own [[Get]] method to get 'configurable' property (8.10.5 step 4.a)\r\n */"
                        },
                        {
                            "kind": "NewLineTrivia",
                            "text": "\r\n"
                        },
                        {
                            "kind": "NewLineTrivia",
                            "text": "\r\n"
                        },
                        {
                            "kind": "NewLineTrivia",
                            "text": "\r\n"
                        }
                    ],
                    "trailingTrivia": [
                        {
                            "kind": "WhitespaceTrivia",
                            "text": " "
                        }
                    ]
                },
                "identifier": {
                    "kind": "IdentifierName",
                    "fullStart": 621,
                    "fullEnd": 629,
                    "start": 621,
                    "end": 629,
                    "fullWidth": 8,
                    "width": 8,
                    "text": "testcase",
                    "value": "testcase",
                    "valueText": "testcase"
                },
                "callSignature": {
                    "kind": "CallSignature",
                    "fullStart": 629,
                    "fullEnd": 632,
                    "start": 629,
                    "end": 631,
                    "fullWidth": 3,
                    "width": 2,
                    "parameterList": {
                        "kind": "ParameterList",
                        "fullStart": 629,
                        "fullEnd": 632,
                        "start": 629,
                        "end": 631,
                        "fullWidth": 3,
                        "width": 2,
                        "openParenToken": {
                            "kind": "OpenParenToken",
                            "fullStart": 629,
                            "fullEnd": 630,
                            "start": 629,
                            "end": 630,
                            "fullWidth": 1,
                            "width": 1,
                            "text": "(",
                            "value": "(",
                            "valueText": "("
                        },
                        "parameters": [],
                        "closeParenToken": {
                            "kind": "CloseParenToken",
                            "fullStart": 630,
                            "fullEnd": 632,
                            "start": 630,
                            "end": 631,
                            "fullWidth": 2,
                            "width": 1,
                            "text": ")",
                            "value": ")",
                            "valueText": ")",
                            "hasTrailingTrivia": true,
                            "trailingTrivia": [
                                {
                                    "kind": "WhitespaceTrivia",
                                    "text": " "
                                }
                            ]
                        }
                    }
                },
                "block": {
                    "kind": "Block",
                    "fullStart": 632,
                    "fullEnd": 1124,
                    "start": 632,
                    "end": 1122,
                    "fullWidth": 492,
                    "width": 490,
                    "openBraceToken": {
                        "kind": "OpenBraceToken",
                        "fullStart": 632,
                        "fullEnd": 635,
                        "start": 632,
                        "end": 633,
                        "fullWidth": 3,
                        "width": 1,
                        "text": "{",
                        "value": "{",
                        "valueText": "{",
                        "hasTrailingTrivia": true,
                        "hasTrailingNewLine": true,
                        "trailingTrivia": [
                            {
                                "kind": "NewLineTrivia",
                                "text": "\r\n"
                            }
                        ]
                    },
                    "statements": [
                        {
                            "kind": "VariableStatement",
                            "fullStart": 635,
                            "fullEnd": 660,
                            "start": 645,
                            "end": 658,
                            "fullWidth": 25,
                            "width": 13,
                            "modifiers": [],
                            "variableDeclaration": {
                                "kind": "VariableDeclaration",
                                "fullStart": 635,
                                "fullEnd": 657,
                                "start": 645,
                                "end": 657,
                                "fullWidth": 22,
                                "width": 12,
                                "varKeyword": {
                                    "kind": "VarKeyword",
                                    "fullStart": 635,
                                    "fullEnd": 649,
                                    "start": 645,
                                    "end": 648,
                                    "fullWidth": 14,
                                    "width": 3,
                                    "text": "var",
                                    "value": "var",
                                    "valueText": "var",
                                    "hasLeadingTrivia": true,
                                    "hasLeadingNewLine": true,
                                    "hasTrailingTrivia": true,
                                    "leadingTrivia": [
                                        {
                                            "kind": "NewLineTrivia",
                                            "text": "\r\n"
                                        },
                                        {
                                            "kind": "WhitespaceTrivia",
                                            "text": "        "
                                        }
                                    ],
                                    "trailingTrivia": [
                                        {
                                            "kind": "WhitespaceTrivia",
                                            "text": " "
                                        }
                                    ]
                                },
                                "variableDeclarators": [
                                    {
                                        "kind": "VariableDeclarator",
                                        "fullStart": 649,
                                        "fullEnd": 657,
                                        "start": 649,
                                        "end": 657,
                                        "fullWidth": 8,
<<<<<<< HEAD
                                        "width": 8,
                                        "identifier": {
=======
                                        "propertyName": {
>>>>>>> 85e84683
                                            "kind": "IdentifierName",
                                            "fullStart": 649,
                                            "fullEnd": 653,
                                            "start": 649,
                                            "end": 652,
                                            "fullWidth": 4,
                                            "width": 3,
                                            "text": "obj",
                                            "value": "obj",
                                            "valueText": "obj",
                                            "hasTrailingTrivia": true,
                                            "trailingTrivia": [
                                                {
                                                    "kind": "WhitespaceTrivia",
                                                    "text": " "
                                                }
                                            ]
                                        },
                                        "equalsValueClause": {
                                            "kind": "EqualsValueClause",
                                            "fullStart": 653,
                                            "fullEnd": 657,
                                            "start": 653,
                                            "end": 657,
                                            "fullWidth": 4,
                                            "width": 4,
                                            "equalsToken": {
                                                "kind": "EqualsToken",
                                                "fullStart": 653,
                                                "fullEnd": 655,
                                                "start": 653,
                                                "end": 654,
                                                "fullWidth": 2,
                                                "width": 1,
                                                "text": "=",
                                                "value": "=",
                                                "valueText": "=",
                                                "hasTrailingTrivia": true,
                                                "trailingTrivia": [
                                                    {
                                                        "kind": "WhitespaceTrivia",
                                                        "text": " "
                                                    }
                                                ]
                                            },
                                            "value": {
                                                "kind": "ObjectLiteralExpression",
                                                "fullStart": 655,
                                                "fullEnd": 657,
                                                "start": 655,
                                                "end": 657,
                                                "fullWidth": 2,
                                                "width": 2,
                                                "openBraceToken": {
                                                    "kind": "OpenBraceToken",
                                                    "fullStart": 655,
                                                    "fullEnd": 656,
                                                    "start": 655,
                                                    "end": 656,
                                                    "fullWidth": 1,
                                                    "width": 1,
                                                    "text": "{",
                                                    "value": "{",
                                                    "valueText": "{"
                                                },
                                                "propertyAssignments": [],
                                                "closeBraceToken": {
                                                    "kind": "CloseBraceToken",
                                                    "fullStart": 656,
                                                    "fullEnd": 657,
                                                    "start": 656,
                                                    "end": 657,
                                                    "fullWidth": 1,
                                                    "width": 1,
                                                    "text": "}",
                                                    "value": "}",
                                                    "valueText": "}"
                                                }
                                            }
                                        }
                                    }
                                ]
                            },
                            "semicolonToken": {
                                "kind": "SemicolonToken",
                                "fullStart": 657,
                                "fullEnd": 660,
                                "start": 657,
                                "end": 658,
                                "fullWidth": 3,
                                "width": 1,
                                "text": ";",
                                "value": ";",
                                "valueText": ";",
                                "hasTrailingTrivia": true,
                                "hasTrailingNewLine": true,
                                "trailingTrivia": [
                                    {
                                        "kind": "NewLineTrivia",
                                        "text": "\r\n"
                                    }
                                ]
                            }
                        },
                        {
                            "kind": "TryStatement",
                            "fullStart": 660,
                            "fullEnd": 1117,
                            "start": 670,
                            "end": 1115,
                            "fullWidth": 457,
                            "width": 445,
                            "tryKeyword": {
                                "kind": "TryKeyword",
                                "fullStart": 660,
                                "fullEnd": 674,
                                "start": 670,
                                "end": 673,
                                "fullWidth": 14,
                                "width": 3,
                                "text": "try",
                                "value": "try",
                                "valueText": "try",
                                "hasLeadingTrivia": true,
                                "hasLeadingNewLine": true,
                                "hasTrailingTrivia": true,
                                "leadingTrivia": [
                                    {
                                        "kind": "NewLineTrivia",
                                        "text": "\r\n"
                                    },
                                    {
                                        "kind": "WhitespaceTrivia",
                                        "text": "        "
                                    }
                                ],
                                "trailingTrivia": [
                                    {
                                        "kind": "WhitespaceTrivia",
                                        "text": " "
                                    }
                                ]
                            },
                            "block": {
                                "kind": "Block",
                                "fullStart": 674,
                                "fullEnd": 1044,
                                "start": 674,
                                "end": 1043,
                                "fullWidth": 370,
                                "width": 369,
                                "openBraceToken": {
                                    "kind": "OpenBraceToken",
                                    "fullStart": 674,
                                    "fullEnd": 677,
                                    "start": 674,
                                    "end": 675,
                                    "fullWidth": 3,
                                    "width": 1,
                                    "text": "{",
                                    "value": "{",
                                    "valueText": "{",
                                    "hasTrailingTrivia": true,
                                    "hasTrailingNewLine": true,
                                    "trailingTrivia": [
                                        {
                                            "kind": "NewLineTrivia",
                                            "text": "\r\n"
                                        }
                                    ]
                                },
                                "statements": [
                                    {
                                        "kind": "ExpressionStatement",
                                        "fullStart": 677,
                                        "fullEnd": 728,
                                        "start": 689,
                                        "end": 726,
                                        "fullWidth": 51,
                                        "width": 37,
                                        "expression": {
                                            "kind": "AssignmentExpression",
                                            "fullStart": 677,
                                            "fullEnd": 725,
                                            "start": 689,
                                            "end": 725,
                                            "fullWidth": 48,
                                            "width": 36,
                                            "left": {
                                                "kind": "MemberAccessExpression",
                                                "fullStart": 677,
                                                "fullEnd": 719,
                                                "start": 689,
                                                "end": 718,
                                                "fullWidth": 42,
                                                "width": 29,
                                                "expression": {
                                                    "kind": "InvocationExpression",
                                                    "fullStart": 677,
                                                    "fullEnd": 705,
                                                    "start": 689,
                                                    "end": 705,
                                                    "fullWidth": 28,
                                                    "width": 16,
                                                    "expression": {
                                                        "kind": "IdentifierName",
                                                        "fullStart": 677,
                                                        "fullEnd": 703,
                                                        "start": 689,
                                                        "end": 703,
                                                        "fullWidth": 26,
                                                        "width": 14,
                                                        "text": "fnGlobalObject",
                                                        "value": "fnGlobalObject",
                                                        "valueText": "fnGlobalObject",
                                                        "hasLeadingTrivia": true,
                                                        "leadingTrivia": [
                                                            {
                                                                "kind": "WhitespaceTrivia",
                                                                "text": "            "
                                                            }
                                                        ]
                                                    },
                                                    "argumentList": {
                                                        "kind": "ArgumentList",
                                                        "fullStart": 703,
                                                        "fullEnd": 705,
                                                        "start": 703,
                                                        "end": 705,
                                                        "fullWidth": 2,
                                                        "width": 2,
                                                        "openParenToken": {
                                                            "kind": "OpenParenToken",
                                                            "fullStart": 703,
                                                            "fullEnd": 704,
                                                            "start": 703,
                                                            "end": 704,
                                                            "fullWidth": 1,
                                                            "width": 1,
                                                            "text": "(",
                                                            "value": "(",
                                                            "valueText": "("
                                                        },
                                                        "arguments": [],
                                                        "closeParenToken": {
                                                            "kind": "CloseParenToken",
                                                            "fullStart": 704,
                                                            "fullEnd": 705,
                                                            "start": 704,
                                                            "end": 705,
                                                            "fullWidth": 1,
                                                            "width": 1,
                                                            "text": ")",
                                                            "value": ")",
                                                            "valueText": ")"
                                                        }
                                                    }
                                                },
                                                "dotToken": {
                                                    "kind": "DotToken",
                                                    "fullStart": 705,
                                                    "fullEnd": 706,
                                                    "start": 705,
                                                    "end": 706,
                                                    "fullWidth": 1,
                                                    "width": 1,
                                                    "text": ".",
                                                    "value": ".",
                                                    "valueText": "."
                                                },
                                                "name": {
                                                    "kind": "IdentifierName",
                                                    "fullStart": 706,
                                                    "fullEnd": 719,
                                                    "start": 706,
                                                    "end": 718,
                                                    "fullWidth": 13,
                                                    "width": 12,
                                                    "text": "configurable",
                                                    "value": "configurable",
                                                    "valueText": "configurable",
                                                    "hasTrailingTrivia": true,
                                                    "trailingTrivia": [
                                                        {
                                                            "kind": "WhitespaceTrivia",
                                                            "text": " "
                                                        }
                                                    ]
                                                }
                                            },
                                            "operatorToken": {
                                                "kind": "EqualsToken",
                                                "fullStart": 719,
                                                "fullEnd": 721,
                                                "start": 719,
                                                "end": 720,
                                                "fullWidth": 2,
                                                "width": 1,
                                                "text": "=",
                                                "value": "=",
                                                "valueText": "=",
                                                "hasTrailingTrivia": true,
                                                "trailingTrivia": [
                                                    {
                                                        "kind": "WhitespaceTrivia",
                                                        "text": " "
                                                    }
                                                ]
                                            },
                                            "right": {
                                                "kind": "TrueKeyword",
                                                "fullStart": 721,
                                                "fullEnd": 725,
                                                "start": 721,
                                                "end": 725,
                                                "fullWidth": 4,
                                                "width": 4,
                                                "text": "true",
                                                "value": true,
                                                "valueText": "true"
                                            }
                                        },
                                        "semicolonToken": {
                                            "kind": "SemicolonToken",
                                            "fullStart": 725,
                                            "fullEnd": 728,
                                            "start": 725,
                                            "end": 726,
                                            "fullWidth": 3,
                                            "width": 1,
                                            "text": ";",
                                            "value": ";",
                                            "valueText": ";",
                                            "hasTrailingTrivia": true,
                                            "hasTrailingNewLine": true,
                                            "trailingTrivia": [
                                                {
                                                    "kind": "NewLineTrivia",
                                                    "text": "\r\n"
                                                }
                                            ]
                                        }
                                    },
                                    {
                                        "kind": "ExpressionStatement",
                                        "fullStart": 728,
                                        "fullEnd": 831,
                                        "start": 742,
                                        "end": 829,
                                        "fullWidth": 103,
                                        "width": 87,
                                        "expression": {
                                            "kind": "InvocationExpression",
                                            "fullStart": 728,
                                            "fullEnd": 828,
                                            "start": 742,
                                            "end": 828,
                                            "fullWidth": 100,
                                            "width": 86,
                                            "expression": {
                                                "kind": "MemberAccessExpression",
                                                "fullStart": 728,
                                                "fullEnd": 765,
                                                "start": 742,
                                                "end": 765,
                                                "fullWidth": 37,
                                                "width": 23,
                                                "expression": {
                                                    "kind": "IdentifierName",
                                                    "fullStart": 728,
                                                    "fullEnd": 748,
                                                    "start": 742,
                                                    "end": 748,
                                                    "fullWidth": 20,
                                                    "width": 6,
                                                    "text": "Object",
                                                    "value": "Object",
                                                    "valueText": "Object",
                                                    "hasLeadingTrivia": true,
                                                    "hasLeadingNewLine": true,
                                                    "leadingTrivia": [
                                                        {
                                                            "kind": "NewLineTrivia",
                                                            "text": "\r\n"
                                                        },
                                                        {
                                                            "kind": "WhitespaceTrivia",
                                                            "text": "            "
                                                        }
                                                    ]
                                                },
                                                "dotToken": {
                                                    "kind": "DotToken",
                                                    "fullStart": 748,
                                                    "fullEnd": 749,
                                                    "start": 748,
                                                    "end": 749,
                                                    "fullWidth": 1,
                                                    "width": 1,
                                                    "text": ".",
                                                    "value": ".",
                                                    "valueText": "."
                                                },
                                                "name": {
                                                    "kind": "IdentifierName",
                                                    "fullStart": 749,
                                                    "fullEnd": 765,
                                                    "start": 749,
                                                    "end": 765,
                                                    "fullWidth": 16,
                                                    "width": 16,
                                                    "text": "defineProperties",
                                                    "value": "defineProperties",
                                                    "valueText": "defineProperties"
                                                }
                                            },
                                            "argumentList": {
                                                "kind": "ArgumentList",
                                                "fullStart": 765,
                                                "fullEnd": 828,
                                                "start": 765,
                                                "end": 828,
                                                "fullWidth": 63,
                                                "width": 63,
                                                "openParenToken": {
                                                    "kind": "OpenParenToken",
                                                    "fullStart": 765,
                                                    "fullEnd": 766,
                                                    "start": 765,
                                                    "end": 766,
                                                    "fullWidth": 1,
                                                    "width": 1,
                                                    "text": "(",
                                                    "value": "(",
                                                    "valueText": "("
                                                },
                                                "arguments": [
                                                    {
                                                        "kind": "IdentifierName",
                                                        "fullStart": 766,
                                                        "fullEnd": 769,
                                                        "start": 766,
                                                        "end": 769,
                                                        "fullWidth": 3,
                                                        "width": 3,
                                                        "text": "obj",
                                                        "value": "obj",
                                                        "valueText": "obj"
                                                    },
                                                    {
                                                        "kind": "CommaToken",
                                                        "fullStart": 769,
                                                        "fullEnd": 771,
                                                        "start": 769,
                                                        "end": 770,
                                                        "fullWidth": 2,
                                                        "width": 1,
                                                        "text": ",",
                                                        "value": ",",
                                                        "valueText": ",",
                                                        "hasTrailingTrivia": true,
                                                        "trailingTrivia": [
                                                            {
                                                                "kind": "WhitespaceTrivia",
                                                                "text": " "
                                                            }
                                                        ]
                                                    },
                                                    {
                                                        "kind": "ObjectLiteralExpression",
                                                        "fullStart": 771,
                                                        "fullEnd": 827,
                                                        "start": 771,
                                                        "end": 827,
                                                        "fullWidth": 56,
                                                        "width": 56,
                                                        "openBraceToken": {
                                                            "kind": "OpenBraceToken",
                                                            "fullStart": 771,
                                                            "fullEnd": 774,
                                                            "start": 771,
                                                            "end": 772,
                                                            "fullWidth": 3,
                                                            "width": 1,
                                                            "text": "{",
                                                            "value": "{",
                                                            "valueText": "{",
                                                            "hasTrailingTrivia": true,
                                                            "hasTrailingNewLine": true,
                                                            "trailingTrivia": [
                                                                {
                                                                    "kind": "NewLineTrivia",
                                                                    "text": "\r\n"
                                                                }
                                                            ]
                                                        },
                                                        "propertyAssignments": [
                                                            {
                                                                "kind": "SimplePropertyAssignment",
                                                                "fullStart": 774,
                                                                "fullEnd": 814,
                                                                "start": 790,
                                                                "end": 812,
                                                                "fullWidth": 40,
                                                                "width": 22,
                                                                "propertyName": {
                                                                    "kind": "IdentifierName",
                                                                    "fullStart": 774,
                                                                    "fullEnd": 794,
                                                                    "start": 790,
                                                                    "end": 794,
                                                                    "fullWidth": 20,
                                                                    "width": 4,
                                                                    "text": "prop",
                                                                    "value": "prop",
                                                                    "valueText": "prop",
                                                                    "hasLeadingTrivia": true,
                                                                    "leadingTrivia": [
                                                                        {
                                                                            "kind": "WhitespaceTrivia",
                                                                            "text": "                "
                                                                        }
                                                                    ]
                                                                },
                                                                "colonToken": {
                                                                    "kind": "ColonToken",
                                                                    "fullStart": 794,
                                                                    "fullEnd": 796,
                                                                    "start": 794,
                                                                    "end": 795,
                                                                    "fullWidth": 2,
                                                                    "width": 1,
                                                                    "text": ":",
                                                                    "value": ":",
                                                                    "valueText": ":",
                                                                    "hasTrailingTrivia": true,
                                                                    "trailingTrivia": [
                                                                        {
                                                                            "kind": "WhitespaceTrivia",
                                                                            "text": " "
                                                                        }
                                                                    ]
                                                                },
                                                                "expression": {
                                                                    "kind": "InvocationExpression",
                                                                    "fullStart": 796,
                                                                    "fullEnd": 814,
                                                                    "start": 796,
                                                                    "end": 812,
                                                                    "fullWidth": 18,
                                                                    "width": 16,
                                                                    "expression": {
                                                                        "kind": "IdentifierName",
                                                                        "fullStart": 796,
                                                                        "fullEnd": 810,
                                                                        "start": 796,
                                                                        "end": 810,
                                                                        "fullWidth": 14,
                                                                        "width": 14,
                                                                        "text": "fnGlobalObject",
                                                                        "value": "fnGlobalObject",
                                                                        "valueText": "fnGlobalObject"
                                                                    },
                                                                    "argumentList": {
                                                                        "kind": "ArgumentList",
                                                                        "fullStart": 810,
                                                                        "fullEnd": 814,
                                                                        "start": 810,
                                                                        "end": 812,
                                                                        "fullWidth": 4,
                                                                        "width": 2,
                                                                        "openParenToken": {
                                                                            "kind": "OpenParenToken",
                                                                            "fullStart": 810,
                                                                            "fullEnd": 811,
                                                                            "start": 810,
                                                                            "end": 811,
                                                                            "fullWidth": 1,
                                                                            "width": 1,
                                                                            "text": "(",
                                                                            "value": "(",
                                                                            "valueText": "("
                                                                        },
                                                                        "arguments": [],
                                                                        "closeParenToken": {
                                                                            "kind": "CloseParenToken",
                                                                            "fullStart": 811,
                                                                            "fullEnd": 814,
                                                                            "start": 811,
                                                                            "end": 812,
                                                                            "fullWidth": 3,
                                                                            "width": 1,
                                                                            "text": ")",
                                                                            "value": ")",
                                                                            "valueText": ")",
                                                                            "hasTrailingTrivia": true,
                                                                            "hasTrailingNewLine": true,
                                                                            "trailingTrivia": [
                                                                                {
                                                                                    "kind": "NewLineTrivia",
                                                                                    "text": "\r\n"
                                                                                }
                                                                            ]
                                                                        }
                                                                    }
                                                                }
                                                            }
                                                        ],
                                                        "closeBraceToken": {
                                                            "kind": "CloseBraceToken",
                                                            "fullStart": 814,
                                                            "fullEnd": 827,
                                                            "start": 826,
                                                            "end": 827,
                                                            "fullWidth": 13,
                                                            "width": 1,
                                                            "text": "}",
                                                            "value": "}",
                                                            "valueText": "}",
                                                            "hasLeadingTrivia": true,
                                                            "leadingTrivia": [
                                                                {
                                                                    "kind": "WhitespaceTrivia",
                                                                    "text": "            "
                                                                }
                                                            ]
                                                        }
                                                    }
                                                ],
                                                "closeParenToken": {
                                                    "kind": "CloseParenToken",
                                                    "fullStart": 827,
                                                    "fullEnd": 828,
                                                    "start": 827,
                                                    "end": 828,
                                                    "fullWidth": 1,
                                                    "width": 1,
                                                    "text": ")",
                                                    "value": ")",
                                                    "valueText": ")"
                                                }
                                            }
                                        },
                                        "semicolonToken": {
                                            "kind": "SemicolonToken",
                                            "fullStart": 828,
                                            "fullEnd": 831,
                                            "start": 828,
                                            "end": 829,
                                            "fullWidth": 3,
                                            "width": 1,
                                            "text": ";",
                                            "value": ";",
                                            "valueText": ";",
                                            "hasTrailingTrivia": true,
                                            "hasTrailingNewLine": true,
                                            "trailingTrivia": [
                                                {
                                                    "kind": "NewLineTrivia",
                                                    "text": "\r\n"
                                                }
                                            ]
                                        }
                                    },
                                    {
                                        "kind": "VariableStatement",
                                        "fullStart": 831,
                                        "fullEnd": 888,
                                        "start": 845,
                                        "end": 886,
                                        "fullWidth": 57,
                                        "width": 41,
                                        "modifiers": [],
                                        "variableDeclaration": {
                                            "kind": "VariableDeclaration",
                                            "fullStart": 831,
                                            "fullEnd": 885,
                                            "start": 845,
                                            "end": 885,
                                            "fullWidth": 54,
                                            "width": 40,
                                            "varKeyword": {
                                                "kind": "VarKeyword",
                                                "fullStart": 831,
                                                "fullEnd": 849,
                                                "start": 845,
                                                "end": 848,
                                                "fullWidth": 18,
                                                "width": 3,
                                                "text": "var",
                                                "value": "var",
                                                "valueText": "var",
                                                "hasLeadingTrivia": true,
                                                "hasLeadingNewLine": true,
                                                "hasTrailingTrivia": true,
                                                "leadingTrivia": [
                                                    {
                                                        "kind": "NewLineTrivia",
                                                        "text": "\r\n"
                                                    },
                                                    {
                                                        "kind": "WhitespaceTrivia",
                                                        "text": "            "
                                                    }
                                                ],
                                                "trailingTrivia": [
                                                    {
                                                        "kind": "WhitespaceTrivia",
                                                        "text": " "
                                                    }
                                                ]
                                            },
                                            "variableDeclarators": [
                                                {
                                                    "kind": "VariableDeclarator",
                                                    "fullStart": 849,
                                                    "fullEnd": 885,
                                                    "start": 849,
                                                    "end": 885,
                                                    "fullWidth": 36,
<<<<<<< HEAD
                                                    "width": 36,
                                                    "identifier": {
=======
                                                    "propertyName": {
>>>>>>> 85e84683
                                                        "kind": "IdentifierName",
                                                        "fullStart": 849,
                                                        "fullEnd": 857,
                                                        "start": 849,
                                                        "end": 856,
                                                        "fullWidth": 8,
                                                        "width": 7,
                                                        "text": "result1",
                                                        "value": "result1",
                                                        "valueText": "result1",
                                                        "hasTrailingTrivia": true,
                                                        "trailingTrivia": [
                                                            {
                                                                "kind": "WhitespaceTrivia",
                                                                "text": " "
                                                            }
                                                        ]
                                                    },
                                                    "equalsValueClause": {
                                                        "kind": "EqualsValueClause",
                                                        "fullStart": 857,
                                                        "fullEnd": 885,
                                                        "start": 857,
                                                        "end": 885,
                                                        "fullWidth": 28,
                                                        "width": 28,
                                                        "equalsToken": {
                                                            "kind": "EqualsToken",
                                                            "fullStart": 857,
                                                            "fullEnd": 859,
                                                            "start": 857,
                                                            "end": 858,
                                                            "fullWidth": 2,
                                                            "width": 1,
                                                            "text": "=",
                                                            "value": "=",
                                                            "valueText": "=",
                                                            "hasTrailingTrivia": true,
                                                            "trailingTrivia": [
                                                                {
                                                                    "kind": "WhitespaceTrivia",
                                                                    "text": " "
                                                                }
                                                            ]
                                                        },
                                                        "value": {
                                                            "kind": "InvocationExpression",
                                                            "fullStart": 859,
                                                            "fullEnd": 885,
                                                            "start": 859,
                                                            "end": 885,
                                                            "fullWidth": 26,
                                                            "width": 26,
                                                            "expression": {
                                                                "kind": "MemberAccessExpression",
                                                                "fullStart": 859,
                                                                "fullEnd": 877,
                                                                "start": 859,
                                                                "end": 877,
                                                                "fullWidth": 18,
                                                                "width": 18,
                                                                "expression": {
                                                                    "kind": "IdentifierName",
                                                                    "fullStart": 859,
                                                                    "fullEnd": 862,
                                                                    "start": 859,
                                                                    "end": 862,
                                                                    "fullWidth": 3,
                                                                    "width": 3,
                                                                    "text": "obj",
                                                                    "value": "obj",
                                                                    "valueText": "obj"
                                                                },
                                                                "dotToken": {
                                                                    "kind": "DotToken",
                                                                    "fullStart": 862,
                                                                    "fullEnd": 863,
                                                                    "start": 862,
                                                                    "end": 863,
                                                                    "fullWidth": 1,
                                                                    "width": 1,
                                                                    "text": ".",
                                                                    "value": ".",
                                                                    "valueText": "."
                                                                },
                                                                "name": {
                                                                    "kind": "IdentifierName",
                                                                    "fullStart": 863,
                                                                    "fullEnd": 877,
                                                                    "start": 863,
                                                                    "end": 877,
                                                                    "fullWidth": 14,
                                                                    "width": 14,
                                                                    "text": "hasOwnProperty",
                                                                    "value": "hasOwnProperty",
                                                                    "valueText": "hasOwnProperty"
                                                                }
                                                            },
                                                            "argumentList": {
                                                                "kind": "ArgumentList",
                                                                "fullStart": 877,
                                                                "fullEnd": 885,
                                                                "start": 877,
                                                                "end": 885,
                                                                "fullWidth": 8,
                                                                "width": 8,
                                                                "openParenToken": {
                                                                    "kind": "OpenParenToken",
                                                                    "fullStart": 877,
                                                                    "fullEnd": 878,
                                                                    "start": 877,
                                                                    "end": 878,
                                                                    "fullWidth": 1,
                                                                    "width": 1,
                                                                    "text": "(",
                                                                    "value": "(",
                                                                    "valueText": "("
                                                                },
                                                                "arguments": [
                                                                    {
                                                                        "kind": "StringLiteral",
                                                                        "fullStart": 878,
                                                                        "fullEnd": 884,
                                                                        "start": 878,
                                                                        "end": 884,
                                                                        "fullWidth": 6,
                                                                        "width": 6,
                                                                        "text": "\"prop\"",
                                                                        "value": "prop",
                                                                        "valueText": "prop"
                                                                    }
                                                                ],
                                                                "closeParenToken": {
                                                                    "kind": "CloseParenToken",
                                                                    "fullStart": 884,
                                                                    "fullEnd": 885,
                                                                    "start": 884,
                                                                    "end": 885,
                                                                    "fullWidth": 1,
                                                                    "width": 1,
                                                                    "text": ")",
                                                                    "value": ")",
                                                                    "valueText": ")"
                                                                }
                                                            }
                                                        }
                                                    }
                                                }
                                            ]
                                        },
                                        "semicolonToken": {
                                            "kind": "SemicolonToken",
                                            "fullStart": 885,
                                            "fullEnd": 888,
                                            "start": 885,
                                            "end": 886,
                                            "fullWidth": 3,
                                            "width": 1,
                                            "text": ";",
                                            "value": ";",
                                            "valueText": ";",
                                            "hasTrailingTrivia": true,
                                            "hasTrailingNewLine": true,
                                            "trailingTrivia": [
                                                {
                                                    "kind": "NewLineTrivia",
                                                    "text": "\r\n"
                                                }
                                            ]
                                        }
                                    },
                                    {
                                        "kind": "ExpressionStatement",
                                        "fullStart": 888,
                                        "fullEnd": 918,
                                        "start": 900,
                                        "end": 916,
                                        "fullWidth": 30,
                                        "width": 16,
                                        "expression": {
                                            "kind": "DeleteExpression",
                                            "fullStart": 888,
                                            "fullEnd": 915,
                                            "start": 900,
                                            "end": 915,
                                            "fullWidth": 27,
                                            "width": 15,
                                            "deleteKeyword": {
                                                "kind": "DeleteKeyword",
                                                "fullStart": 888,
                                                "fullEnd": 907,
                                                "start": 900,
                                                "end": 906,
                                                "fullWidth": 19,
                                                "width": 6,
                                                "text": "delete",
                                                "value": "delete",
                                                "valueText": "delete",
                                                "hasLeadingTrivia": true,
                                                "hasTrailingTrivia": true,
                                                "leadingTrivia": [
                                                    {
                                                        "kind": "WhitespaceTrivia",
                                                        "text": "            "
                                                    }
                                                ],
                                                "trailingTrivia": [
                                                    {
                                                        "kind": "WhitespaceTrivia",
                                                        "text": " "
                                                    }
                                                ]
                                            },
                                            "expression": {
                                                "kind": "MemberAccessExpression",
                                                "fullStart": 907,
                                                "fullEnd": 915,
                                                "start": 907,
                                                "end": 915,
                                                "fullWidth": 8,
                                                "width": 8,
                                                "expression": {
                                                    "kind": "IdentifierName",
                                                    "fullStart": 907,
                                                    "fullEnd": 910,
                                                    "start": 907,
                                                    "end": 910,
                                                    "fullWidth": 3,
                                                    "width": 3,
                                                    "text": "obj",
                                                    "value": "obj",
                                                    "valueText": "obj"
                                                },
                                                "dotToken": {
                                                    "kind": "DotToken",
                                                    "fullStart": 910,
                                                    "fullEnd": 911,
                                                    "start": 910,
                                                    "end": 911,
                                                    "fullWidth": 1,
                                                    "width": 1,
                                                    "text": ".",
                                                    "value": ".",
                                                    "valueText": "."
                                                },
                                                "name": {
                                                    "kind": "IdentifierName",
                                                    "fullStart": 911,
                                                    "fullEnd": 915,
                                                    "start": 911,
                                                    "end": 915,
                                                    "fullWidth": 4,
                                                    "width": 4,
                                                    "text": "prop",
                                                    "value": "prop",
                                                    "valueText": "prop"
                                                }
                                            }
                                        },
                                        "semicolonToken": {
                                            "kind": "SemicolonToken",
                                            "fullStart": 915,
                                            "fullEnd": 918,
                                            "start": 915,
                                            "end": 916,
                                            "fullWidth": 3,
                                            "width": 1,
                                            "text": ";",
                                            "value": ";",
                                            "valueText": ";",
                                            "hasTrailingTrivia": true,
                                            "hasTrailingNewLine": true,
                                            "trailingTrivia": [
                                                {
                                                    "kind": "NewLineTrivia",
                                                    "text": "\r\n"
                                                }
                                            ]
                                        }
                                    },
                                    {
                                        "kind": "VariableStatement",
                                        "fullStart": 918,
                                        "fullEnd": 973,
                                        "start": 930,
                                        "end": 971,
                                        "fullWidth": 55,
                                        "width": 41,
                                        "modifiers": [],
                                        "variableDeclaration": {
                                            "kind": "VariableDeclaration",
                                            "fullStart": 918,
                                            "fullEnd": 970,
                                            "start": 930,
                                            "end": 970,
                                            "fullWidth": 52,
                                            "width": 40,
                                            "varKeyword": {
                                                "kind": "VarKeyword",
                                                "fullStart": 918,
                                                "fullEnd": 934,
                                                "start": 930,
                                                "end": 933,
                                                "fullWidth": 16,
                                                "width": 3,
                                                "text": "var",
                                                "value": "var",
                                                "valueText": "var",
                                                "hasLeadingTrivia": true,
                                                "hasTrailingTrivia": true,
                                                "leadingTrivia": [
                                                    {
                                                        "kind": "WhitespaceTrivia",
                                                        "text": "            "
                                                    }
                                                ],
                                                "trailingTrivia": [
                                                    {
                                                        "kind": "WhitespaceTrivia",
                                                        "text": " "
                                                    }
                                                ]
                                            },
                                            "variableDeclarators": [
                                                {
                                                    "kind": "VariableDeclarator",
                                                    "fullStart": 934,
                                                    "fullEnd": 970,
                                                    "start": 934,
                                                    "end": 970,
                                                    "fullWidth": 36,
<<<<<<< HEAD
                                                    "width": 36,
                                                    "identifier": {
=======
                                                    "propertyName": {
>>>>>>> 85e84683
                                                        "kind": "IdentifierName",
                                                        "fullStart": 934,
                                                        "fullEnd": 942,
                                                        "start": 934,
                                                        "end": 941,
                                                        "fullWidth": 8,
                                                        "width": 7,
                                                        "text": "result2",
                                                        "value": "result2",
                                                        "valueText": "result2",
                                                        "hasTrailingTrivia": true,
                                                        "trailingTrivia": [
                                                            {
                                                                "kind": "WhitespaceTrivia",
                                                                "text": " "
                                                            }
                                                        ]
                                                    },
                                                    "equalsValueClause": {
                                                        "kind": "EqualsValueClause",
                                                        "fullStart": 942,
                                                        "fullEnd": 970,
                                                        "start": 942,
                                                        "end": 970,
                                                        "fullWidth": 28,
                                                        "width": 28,
                                                        "equalsToken": {
                                                            "kind": "EqualsToken",
                                                            "fullStart": 942,
                                                            "fullEnd": 944,
                                                            "start": 942,
                                                            "end": 943,
                                                            "fullWidth": 2,
                                                            "width": 1,
                                                            "text": "=",
                                                            "value": "=",
                                                            "valueText": "=",
                                                            "hasTrailingTrivia": true,
                                                            "trailingTrivia": [
                                                                {
                                                                    "kind": "WhitespaceTrivia",
                                                                    "text": " "
                                                                }
                                                            ]
                                                        },
                                                        "value": {
                                                            "kind": "InvocationExpression",
                                                            "fullStart": 944,
                                                            "fullEnd": 970,
                                                            "start": 944,
                                                            "end": 970,
                                                            "fullWidth": 26,
                                                            "width": 26,
                                                            "expression": {
                                                                "kind": "MemberAccessExpression",
                                                                "fullStart": 944,
                                                                "fullEnd": 962,
                                                                "start": 944,
                                                                "end": 962,
                                                                "fullWidth": 18,
                                                                "width": 18,
                                                                "expression": {
                                                                    "kind": "IdentifierName",
                                                                    "fullStart": 944,
                                                                    "fullEnd": 947,
                                                                    "start": 944,
                                                                    "end": 947,
                                                                    "fullWidth": 3,
                                                                    "width": 3,
                                                                    "text": "obj",
                                                                    "value": "obj",
                                                                    "valueText": "obj"
                                                                },
                                                                "dotToken": {
                                                                    "kind": "DotToken",
                                                                    "fullStart": 947,
                                                                    "fullEnd": 948,
                                                                    "start": 947,
                                                                    "end": 948,
                                                                    "fullWidth": 1,
                                                                    "width": 1,
                                                                    "text": ".",
                                                                    "value": ".",
                                                                    "valueText": "."
                                                                },
                                                                "name": {
                                                                    "kind": "IdentifierName",
                                                                    "fullStart": 948,
                                                                    "fullEnd": 962,
                                                                    "start": 948,
                                                                    "end": 962,
                                                                    "fullWidth": 14,
                                                                    "width": 14,
                                                                    "text": "hasOwnProperty",
                                                                    "value": "hasOwnProperty",
                                                                    "valueText": "hasOwnProperty"
                                                                }
                                                            },
                                                            "argumentList": {
                                                                "kind": "ArgumentList",
                                                                "fullStart": 962,
                                                                "fullEnd": 970,
                                                                "start": 962,
                                                                "end": 970,
                                                                "fullWidth": 8,
                                                                "width": 8,
                                                                "openParenToken": {
                                                                    "kind": "OpenParenToken",
                                                                    "fullStart": 962,
                                                                    "fullEnd": 963,
                                                                    "start": 962,
                                                                    "end": 963,
                                                                    "fullWidth": 1,
                                                                    "width": 1,
                                                                    "text": "(",
                                                                    "value": "(",
                                                                    "valueText": "("
                                                                },
                                                                "arguments": [
                                                                    {
                                                                        "kind": "StringLiteral",
                                                                        "fullStart": 963,
                                                                        "fullEnd": 969,
                                                                        "start": 963,
                                                                        "end": 969,
                                                                        "fullWidth": 6,
                                                                        "width": 6,
                                                                        "text": "\"prop\"",
                                                                        "value": "prop",
                                                                        "valueText": "prop"
                                                                    }
                                                                ],
                                                                "closeParenToken": {
                                                                    "kind": "CloseParenToken",
                                                                    "fullStart": 969,
                                                                    "fullEnd": 970,
                                                                    "start": 969,
                                                                    "end": 970,
                                                                    "fullWidth": 1,
                                                                    "width": 1,
                                                                    "text": ")",
                                                                    "value": ")",
                                                                    "valueText": ")"
                                                                }
                                                            }
                                                        }
                                                    }
                                                }
                                            ]
                                        },
                                        "semicolonToken": {
                                            "kind": "SemicolonToken",
                                            "fullStart": 970,
                                            "fullEnd": 973,
                                            "start": 970,
                                            "end": 971,
                                            "fullWidth": 3,
                                            "width": 1,
                                            "text": ";",
                                            "value": ";",
                                            "valueText": ";",
                                            "hasTrailingTrivia": true,
                                            "hasTrailingNewLine": true,
                                            "trailingTrivia": [
                                                {
                                                    "kind": "NewLineTrivia",
                                                    "text": "\r\n"
                                                }
                                            ]
                                        }
                                    },
                                    {
                                        "kind": "ReturnStatement",
                                        "fullStart": 973,
                                        "fullEnd": 1034,
                                        "start": 987,
                                        "end": 1032,
                                        "fullWidth": 61,
                                        "width": 45,
                                        "returnKeyword": {
                                            "kind": "ReturnKeyword",
                                            "fullStart": 973,
                                            "fullEnd": 994,
                                            "start": 987,
                                            "end": 993,
                                            "fullWidth": 21,
                                            "width": 6,
                                            "text": "return",
                                            "value": "return",
                                            "valueText": "return",
                                            "hasLeadingTrivia": true,
                                            "hasLeadingNewLine": true,
                                            "hasTrailingTrivia": true,
                                            "leadingTrivia": [
                                                {
                                                    "kind": "NewLineTrivia",
                                                    "text": "\r\n"
                                                },
                                                {
                                                    "kind": "WhitespaceTrivia",
                                                    "text": "            "
                                                }
                                            ],
                                            "trailingTrivia": [
                                                {
                                                    "kind": "WhitespaceTrivia",
                                                    "text": " "
                                                }
                                            ]
                                        },
                                        "expression": {
                                            "kind": "LogicalAndExpression",
                                            "fullStart": 994,
                                            "fullEnd": 1031,
                                            "start": 994,
                                            "end": 1031,
                                            "fullWidth": 37,
                                            "width": 37,
                                            "left": {
                                                "kind": "EqualsExpression",
                                                "fullStart": 994,
                                                "fullEnd": 1011,
                                                "start": 994,
                                                "end": 1010,
                                                "fullWidth": 17,
                                                "width": 16,
                                                "left": {
                                                    "kind": "IdentifierName",
                                                    "fullStart": 994,
                                                    "fullEnd": 1002,
                                                    "start": 994,
                                                    "end": 1001,
                                                    "fullWidth": 8,
                                                    "width": 7,
                                                    "text": "result1",
                                                    "value": "result1",
                                                    "valueText": "result1",
                                                    "hasTrailingTrivia": true,
                                                    "trailingTrivia": [
                                                        {
                                                            "kind": "WhitespaceTrivia",
                                                            "text": " "
                                                        }
                                                    ]
                                                },
                                                "operatorToken": {
                                                    "kind": "EqualsEqualsEqualsToken",
                                                    "fullStart": 1002,
                                                    "fullEnd": 1006,
                                                    "start": 1002,
                                                    "end": 1005,
                                                    "fullWidth": 4,
                                                    "width": 3,
                                                    "text": "===",
                                                    "value": "===",
                                                    "valueText": "===",
                                                    "hasTrailingTrivia": true,
                                                    "trailingTrivia": [
                                                        {
                                                            "kind": "WhitespaceTrivia",
                                                            "text": " "
                                                        }
                                                    ]
                                                },
                                                "right": {
                                                    "kind": "TrueKeyword",
                                                    "fullStart": 1006,
                                                    "fullEnd": 1011,
                                                    "start": 1006,
                                                    "end": 1010,
                                                    "fullWidth": 5,
                                                    "width": 4,
                                                    "text": "true",
                                                    "value": true,
                                                    "valueText": "true",
                                                    "hasTrailingTrivia": true,
                                                    "trailingTrivia": [
                                                        {
                                                            "kind": "WhitespaceTrivia",
                                                            "text": " "
                                                        }
                                                    ]
                                                }
                                            },
                                            "operatorToken": {
                                                "kind": "AmpersandAmpersandToken",
                                                "fullStart": 1011,
                                                "fullEnd": 1014,
                                                "start": 1011,
                                                "end": 1013,
                                                "fullWidth": 3,
                                                "width": 2,
                                                "text": "&&",
                                                "value": "&&",
                                                "valueText": "&&",
                                                "hasTrailingTrivia": true,
                                                "trailingTrivia": [
                                                    {
                                                        "kind": "WhitespaceTrivia",
                                                        "text": " "
                                                    }
                                                ]
                                            },
                                            "right": {
                                                "kind": "EqualsExpression",
                                                "fullStart": 1014,
                                                "fullEnd": 1031,
                                                "start": 1014,
                                                "end": 1031,
                                                "fullWidth": 17,
                                                "width": 17,
                                                "left": {
                                                    "kind": "IdentifierName",
                                                    "fullStart": 1014,
                                                    "fullEnd": 1022,
                                                    "start": 1014,
                                                    "end": 1021,
                                                    "fullWidth": 8,
                                                    "width": 7,
                                                    "text": "result2",
                                                    "value": "result2",
                                                    "valueText": "result2",
                                                    "hasTrailingTrivia": true,
                                                    "trailingTrivia": [
                                                        {
                                                            "kind": "WhitespaceTrivia",
                                                            "text": " "
                                                        }
                                                    ]
                                                },
                                                "operatorToken": {
                                                    "kind": "EqualsEqualsEqualsToken",
                                                    "fullStart": 1022,
                                                    "fullEnd": 1026,
                                                    "start": 1022,
                                                    "end": 1025,
                                                    "fullWidth": 4,
                                                    "width": 3,
                                                    "text": "===",
                                                    "value": "===",
                                                    "valueText": "===",
                                                    "hasTrailingTrivia": true,
                                                    "trailingTrivia": [
                                                        {
                                                            "kind": "WhitespaceTrivia",
                                                            "text": " "
                                                        }
                                                    ]
                                                },
                                                "right": {
                                                    "kind": "FalseKeyword",
                                                    "fullStart": 1026,
                                                    "fullEnd": 1031,
                                                    "start": 1026,
                                                    "end": 1031,
                                                    "fullWidth": 5,
                                                    "width": 5,
                                                    "text": "false",
                                                    "value": false,
                                                    "valueText": "false"
                                                }
                                            }
                                        },
                                        "semicolonToken": {
                                            "kind": "SemicolonToken",
                                            "fullStart": 1031,
                                            "fullEnd": 1034,
                                            "start": 1031,
                                            "end": 1032,
                                            "fullWidth": 3,
                                            "width": 1,
                                            "text": ";",
                                            "value": ";",
                                            "valueText": ";",
                                            "hasTrailingTrivia": true,
                                            "hasTrailingNewLine": true,
                                            "trailingTrivia": [
                                                {
                                                    "kind": "NewLineTrivia",
                                                    "text": "\r\n"
                                                }
                                            ]
                                        }
                                    }
                                ],
                                "closeBraceToken": {
                                    "kind": "CloseBraceToken",
                                    "fullStart": 1034,
                                    "fullEnd": 1044,
                                    "start": 1042,
                                    "end": 1043,
                                    "fullWidth": 10,
                                    "width": 1,
                                    "text": "}",
                                    "value": "}",
                                    "valueText": "}",
                                    "hasLeadingTrivia": true,
                                    "hasTrailingTrivia": true,
                                    "leadingTrivia": [
                                        {
                                            "kind": "WhitespaceTrivia",
                                            "text": "        "
                                        }
                                    ],
                                    "trailingTrivia": [
                                        {
                                            "kind": "WhitespaceTrivia",
                                            "text": " "
                                        }
                                    ]
                                }
                            },
                            "finallyClause": {
                                "kind": "FinallyClause",
                                "fullStart": 1044,
                                "fullEnd": 1117,
                                "start": 1044,
                                "end": 1115,
                                "fullWidth": 73,
                                "width": 71,
                                "finallyKeyword": {
                                    "kind": "FinallyKeyword",
                                    "fullStart": 1044,
                                    "fullEnd": 1052,
                                    "start": 1044,
                                    "end": 1051,
                                    "fullWidth": 8,
                                    "width": 7,
                                    "text": "finally",
                                    "value": "finally",
                                    "valueText": "finally",
                                    "hasTrailingTrivia": true,
                                    "trailingTrivia": [
                                        {
                                            "kind": "WhitespaceTrivia",
                                            "text": " "
                                        }
                                    ]
                                },
                                "block": {
                                    "kind": "Block",
                                    "fullStart": 1052,
                                    "fullEnd": 1117,
                                    "start": 1052,
                                    "end": 1115,
                                    "fullWidth": 65,
                                    "width": 63,
                                    "openBraceToken": {
                                        "kind": "OpenBraceToken",
                                        "fullStart": 1052,
                                        "fullEnd": 1055,
                                        "start": 1052,
                                        "end": 1053,
                                        "fullWidth": 3,
                                        "width": 1,
                                        "text": "{",
                                        "value": "{",
                                        "valueText": "{",
                                        "hasTrailingTrivia": true,
                                        "hasTrailingNewLine": true,
                                        "trailingTrivia": [
                                            {
                                                "kind": "NewLineTrivia",
                                                "text": "\r\n"
                                            }
                                        ]
                                    },
                                    "statements": [
                                        {
                                            "kind": "ExpressionStatement",
                                            "fullStart": 1055,
                                            "fullEnd": 1106,
                                            "start": 1067,
                                            "end": 1104,
                                            "fullWidth": 51,
                                            "width": 37,
                                            "expression": {
                                                "kind": "DeleteExpression",
                                                "fullStart": 1055,
                                                "fullEnd": 1103,
                                                "start": 1067,
                                                "end": 1103,
                                                "fullWidth": 48,
                                                "width": 36,
                                                "deleteKeyword": {
                                                    "kind": "DeleteKeyword",
                                                    "fullStart": 1055,
                                                    "fullEnd": 1074,
                                                    "start": 1067,
                                                    "end": 1073,
                                                    "fullWidth": 19,
                                                    "width": 6,
                                                    "text": "delete",
                                                    "value": "delete",
                                                    "valueText": "delete",
                                                    "hasLeadingTrivia": true,
                                                    "hasTrailingTrivia": true,
                                                    "leadingTrivia": [
                                                        {
                                                            "kind": "WhitespaceTrivia",
                                                            "text": "            "
                                                        }
                                                    ],
                                                    "trailingTrivia": [
                                                        {
                                                            "kind": "WhitespaceTrivia",
                                                            "text": " "
                                                        }
                                                    ]
                                                },
                                                "expression": {
                                                    "kind": "MemberAccessExpression",
                                                    "fullStart": 1074,
                                                    "fullEnd": 1103,
                                                    "start": 1074,
                                                    "end": 1103,
                                                    "fullWidth": 29,
                                                    "width": 29,
                                                    "expression": {
                                                        "kind": "InvocationExpression",
                                                        "fullStart": 1074,
                                                        "fullEnd": 1090,
                                                        "start": 1074,
                                                        "end": 1090,
                                                        "fullWidth": 16,
                                                        "width": 16,
                                                        "expression": {
                                                            "kind": "IdentifierName",
                                                            "fullStart": 1074,
                                                            "fullEnd": 1088,
                                                            "start": 1074,
                                                            "end": 1088,
                                                            "fullWidth": 14,
                                                            "width": 14,
                                                            "text": "fnGlobalObject",
                                                            "value": "fnGlobalObject",
                                                            "valueText": "fnGlobalObject"
                                                        },
                                                        "argumentList": {
                                                            "kind": "ArgumentList",
                                                            "fullStart": 1088,
                                                            "fullEnd": 1090,
                                                            "start": 1088,
                                                            "end": 1090,
                                                            "fullWidth": 2,
                                                            "width": 2,
                                                            "openParenToken": {
                                                                "kind": "OpenParenToken",
                                                                "fullStart": 1088,
                                                                "fullEnd": 1089,
                                                                "start": 1088,
                                                                "end": 1089,
                                                                "fullWidth": 1,
                                                                "width": 1,
                                                                "text": "(",
                                                                "value": "(",
                                                                "valueText": "("
                                                            },
                                                            "arguments": [],
                                                            "closeParenToken": {
                                                                "kind": "CloseParenToken",
                                                                "fullStart": 1089,
                                                                "fullEnd": 1090,
                                                                "start": 1089,
                                                                "end": 1090,
                                                                "fullWidth": 1,
                                                                "width": 1,
                                                                "text": ")",
                                                                "value": ")",
                                                                "valueText": ")"
                                                            }
                                                        }
                                                    },
                                                    "dotToken": {
                                                        "kind": "DotToken",
                                                        "fullStart": 1090,
                                                        "fullEnd": 1091,
                                                        "start": 1090,
                                                        "end": 1091,
                                                        "fullWidth": 1,
                                                        "width": 1,
                                                        "text": ".",
                                                        "value": ".",
                                                        "valueText": "."
                                                    },
                                                    "name": {
                                                        "kind": "IdentifierName",
                                                        "fullStart": 1091,
                                                        "fullEnd": 1103,
                                                        "start": 1091,
                                                        "end": 1103,
                                                        "fullWidth": 12,
                                                        "width": 12,
                                                        "text": "configurable",
                                                        "value": "configurable",
                                                        "valueText": "configurable"
                                                    }
                                                }
                                            },
                                            "semicolonToken": {
                                                "kind": "SemicolonToken",
                                                "fullStart": 1103,
                                                "fullEnd": 1106,
                                                "start": 1103,
                                                "end": 1104,
                                                "fullWidth": 3,
                                                "width": 1,
                                                "text": ";",
                                                "value": ";",
                                                "valueText": ";",
                                                "hasTrailingTrivia": true,
                                                "hasTrailingNewLine": true,
                                                "trailingTrivia": [
                                                    {
                                                        "kind": "NewLineTrivia",
                                                        "text": "\r\n"
                                                    }
                                                ]
                                            }
                                        }
                                    ],
                                    "closeBraceToken": {
                                        "kind": "CloseBraceToken",
                                        "fullStart": 1106,
                                        "fullEnd": 1117,
                                        "start": 1114,
                                        "end": 1115,
                                        "fullWidth": 11,
                                        "width": 1,
                                        "text": "}",
                                        "value": "}",
                                        "valueText": "}",
                                        "hasLeadingTrivia": true,
                                        "hasTrailingTrivia": true,
                                        "hasTrailingNewLine": true,
                                        "leadingTrivia": [
                                            {
                                                "kind": "WhitespaceTrivia",
                                                "text": "        "
                                            }
                                        ],
                                        "trailingTrivia": [
                                            {
                                                "kind": "NewLineTrivia",
                                                "text": "\r\n"
                                            }
                                        ]
                                    }
                                }
                            }
                        }
                    ],
                    "closeBraceToken": {
                        "kind": "CloseBraceToken",
                        "fullStart": 1117,
                        "fullEnd": 1124,
                        "start": 1121,
                        "end": 1122,
                        "fullWidth": 7,
                        "width": 1,
                        "text": "}",
                        "value": "}",
                        "valueText": "}",
                        "hasLeadingTrivia": true,
                        "hasTrailingTrivia": true,
                        "hasTrailingNewLine": true,
                        "leadingTrivia": [
                            {
                                "kind": "WhitespaceTrivia",
                                "text": "    "
                            }
                        ],
                        "trailingTrivia": [
                            {
                                "kind": "NewLineTrivia",
                                "text": "\r\n"
                            }
                        ]
                    }
                }
            },
            {
                "kind": "ExpressionStatement",
                "fullStart": 1124,
                "fullEnd": 1148,
                "start": 1124,
                "end": 1146,
                "fullWidth": 24,
                "width": 22,
                "expression": {
                    "kind": "InvocationExpression",
                    "fullStart": 1124,
                    "fullEnd": 1145,
                    "start": 1124,
                    "end": 1145,
                    "fullWidth": 21,
                    "width": 21,
                    "expression": {
                        "kind": "IdentifierName",
                        "fullStart": 1124,
                        "fullEnd": 1135,
                        "start": 1124,
                        "end": 1135,
                        "fullWidth": 11,
                        "width": 11,
                        "text": "runTestCase",
                        "value": "runTestCase",
                        "valueText": "runTestCase"
                    },
                    "argumentList": {
                        "kind": "ArgumentList",
                        "fullStart": 1135,
                        "fullEnd": 1145,
                        "start": 1135,
                        "end": 1145,
                        "fullWidth": 10,
                        "width": 10,
                        "openParenToken": {
                            "kind": "OpenParenToken",
                            "fullStart": 1135,
                            "fullEnd": 1136,
                            "start": 1135,
                            "end": 1136,
                            "fullWidth": 1,
                            "width": 1,
                            "text": "(",
                            "value": "(",
                            "valueText": "("
                        },
                        "arguments": [
                            {
                                "kind": "IdentifierName",
                                "fullStart": 1136,
                                "fullEnd": 1144,
                                "start": 1136,
                                "end": 1144,
                                "fullWidth": 8,
                                "width": 8,
                                "text": "testcase",
                                "value": "testcase",
                                "valueText": "testcase"
                            }
                        ],
                        "closeParenToken": {
                            "kind": "CloseParenToken",
                            "fullStart": 1144,
                            "fullEnd": 1145,
                            "start": 1144,
                            "end": 1145,
                            "fullWidth": 1,
                            "width": 1,
                            "text": ")",
                            "value": ")",
                            "valueText": ")"
                        }
                    }
                },
                "semicolonToken": {
                    "kind": "SemicolonToken",
                    "fullStart": 1145,
                    "fullEnd": 1148,
                    "start": 1145,
                    "end": 1146,
                    "fullWidth": 3,
                    "width": 1,
                    "text": ";",
                    "value": ";",
                    "valueText": ";",
                    "hasTrailingTrivia": true,
                    "hasTrailingNewLine": true,
                    "trailingTrivia": [
                        {
                            "kind": "NewLineTrivia",
                            "text": "\r\n"
                        }
                    ]
                }
            }
        ],
        "endOfFileToken": {
            "kind": "EndOfFileToken",
            "fullStart": 1148,
            "fullEnd": 1148,
            "start": 1148,
            "end": 1148,
            "fullWidth": 0,
            "width": 0,
            "text": ""
        }
    },
    "lineMap": {
        "lineStarts": [
            0,
            67,
            152,
            232,
            308,
            380,
            385,
            440,
            603,
            608,
            610,
            612,
            635,
            637,
            660,
            662,
            677,
            728,
            730,
            774,
            814,
            831,
            833,
            888,
            918,
            973,
            975,
            1034,
            1055,
            1106,
            1117,
            1124,
            1148
        ],
        "length": 1148
    }
}<|MERGE_RESOLUTION|>--- conflicted
+++ resolved
@@ -250,12 +250,8 @@
                                         "start": 649,
                                         "end": 657,
                                         "fullWidth": 8,
-<<<<<<< HEAD
                                         "width": 8,
-                                        "identifier": {
-=======
                                         "propertyName": {
->>>>>>> 85e84683
                                             "kind": "IdentifierName",
                                             "fullStart": 649,
                                             "fullEnd": 653,
@@ -976,12 +972,8 @@
                                                     "start": 849,
                                                     "end": 885,
                                                     "fullWidth": 36,
-<<<<<<< HEAD
                                                     "width": 36,
-                                                    "identifier": {
-=======
                                                     "propertyName": {
->>>>>>> 85e84683
                                                         "kind": "IdentifierName",
                                                         "fullStart": 849,
                                                         "fullEnd": 857,
@@ -1313,12 +1305,8 @@
                                                     "start": 934,
                                                     "end": 970,
                                                     "fullWidth": 36,
-<<<<<<< HEAD
                                                     "width": 36,
-                                                    "identifier": {
-=======
                                                     "propertyName": {
->>>>>>> 85e84683
                                                         "kind": "IdentifierName",
                                                         "fullStart": 934,
                                                         "fullEnd": 942,
