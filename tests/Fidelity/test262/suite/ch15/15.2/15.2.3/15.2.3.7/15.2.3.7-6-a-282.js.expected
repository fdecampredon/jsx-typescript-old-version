--- conflicted
+++ resolved
@@ -250,12 +250,8 @@
                                         "start": 805,
                                         "end": 808,
                                         "fullWidth": 3,
-<<<<<<< HEAD
                                         "width": 3,
-                                        "identifier": {
-=======
                                         "propertyName": {
->>>>>>> 85e84683
                                             "kind": "IdentifierName",
                                             "fullStart": 805,
                                             "fullEnd": 808,
