--- conflicted
+++ resolved
@@ -250,12 +250,8 @@
                                         "start": 615,
                                         "end": 623,
                                         "fullWidth": 8,
-<<<<<<< HEAD
                                         "width": 8,
-                                        "identifier": {
-=======
                                         "propertyName": {
->>>>>>> 85e84683
                                             "kind": "IdentifierName",
                                             "fullStart": 615,
                                             "fullEnd": 619,
@@ -411,12 +407,8 @@
                                         "start": 638,
                                         "end": 654,
                                         "fullWidth": 16,
-<<<<<<< HEAD
                                         "width": 16,
-                                        "identifier": {
-=======
                                         "propertyName": {
->>>>>>> 85e84683
                                             "kind": "IdentifierName",
                                             "fullStart": 638,
                                             "fullEnd": 647,
@@ -550,12 +542,8 @@
                                         "start": 669,
                                         "end": 672,
                                         "fullWidth": 3,
-<<<<<<< HEAD
                                         "width": 3,
-                                        "identifier": {
-=======
                                         "propertyName": {
->>>>>>> 85e84683
                                             "kind": "IdentifierName",
                                             "fullStart": 669,
                                             "fullEnd": 672,
@@ -1490,12 +1478,8 @@
                                         "start": 906,
                                         "end": 914,
                                         "fullWidth": 9,
-<<<<<<< HEAD
                                         "width": 8,
-                                        "identifier": {
-=======
                                         "propertyName": {
->>>>>>> 85e84683
                                             "kind": "IdentifierName",
                                             "fullStart": 906,
                                             "fullEnd": 915,
