{
    "isDeclaration": false,
    "languageVersion": "EcmaScript5",
    "parseOptions": {
        "allowAutomaticSemicolonInsertion": true
    },
    "sourceUnit": {
        "kind": "SourceUnit",
        "fullStart": 0,
        "fullEnd": 1307,
        "start": 607,
        "end": 1307,
        "fullWidth": 1307,
        "width": 700,
        "isIncrementallyUnusable": true,
        "moduleElements": [
            {
                "kind": "FunctionDeclaration",
                "fullStart": 0,
                "fullEnd": 1283,
                "start": 607,
                "end": 1281,
                "fullWidth": 1283,
                "width": 674,
                "modifiers": [],
                "functionKeyword": {
                    "kind": "FunctionKeyword",
                    "fullStart": 0,
                    "fullEnd": 616,
                    "start": 607,
                    "end": 615,
                    "fullWidth": 616,
                    "width": 8,
                    "text": "function",
                    "value": "function",
                    "valueText": "function",
                    "hasLeadingTrivia": true,
                    "hasLeadingComment": true,
                    "hasLeadingNewLine": true,
                    "hasTrailingTrivia": true,
                    "leadingTrivia": [
                        {
                            "kind": "SingleLineCommentTrivia",
                            "text": "/// Copyright (c) 2012 Ecma International.  All rights reserved. "
                        },
                        {
                            "kind": "NewLineTrivia",
                            "text": "\r\n"
                        },
                        {
                            "kind": "SingleLineCommentTrivia",
                            "text": "/// Ecma International makes this code available under the terms and conditions set"
                        },
                        {
                            "kind": "NewLineTrivia",
                            "text": "\r\n"
                        },
                        {
                            "kind": "SingleLineCommentTrivia",
                            "text": "/// forth on http://hg.ecmascript.org/tests/test262/raw-file/tip/LICENSE (the "
                        },
                        {
                            "kind": "NewLineTrivia",
                            "text": "\r\n"
                        },
                        {
                            "kind": "SingleLineCommentTrivia",
                            "text": "/// \"Use Terms\").   Any redistribution of this code must retain the above "
                        },
                        {
                            "kind": "NewLineTrivia",
                            "text": "\r\n"
                        },
                        {
                            "kind": "SingleLineCommentTrivia",
                            "text": "/// copyright and this notice and otherwise comply with the Use Terms."
                        },
                        {
                            "kind": "NewLineTrivia",
                            "text": "\r\n"
                        },
                        {
                            "kind": "MultiLineCommentTrivia",
                            "text": "/**\r\n * @path ch15/15.2/15.2.3/15.2.3.7/15.2.3.7-6-a-26.js\r\n * @description Object.defineProperties - 'P' doesn't exist in 'O', test 'P' is defined as data property when 'desc' is generic descriptor (8.12.9 step 4.a)\r\n */"
                        },
                        {
                            "kind": "NewLineTrivia",
                            "text": "\r\n"
                        },
                        {
                            "kind": "NewLineTrivia",
                            "text": "\r\n"
                        },
                        {
                            "kind": "NewLineTrivia",
                            "text": "\r\n"
                        }
                    ],
                    "trailingTrivia": [
                        {
                            "kind": "WhitespaceTrivia",
                            "text": " "
                        }
                    ]
                },
                "identifier": {
                    "kind": "IdentifierName",
                    "fullStart": 616,
                    "fullEnd": 624,
                    "start": 616,
                    "end": 624,
                    "fullWidth": 8,
                    "width": 8,
                    "text": "testcase",
                    "value": "testcase",
                    "valueText": "testcase"
                },
                "callSignature": {
                    "kind": "CallSignature",
                    "fullStart": 624,
                    "fullEnd": 627,
                    "start": 624,
                    "end": 626,
                    "fullWidth": 3,
                    "width": 2,
                    "parameterList": {
                        "kind": "ParameterList",
                        "fullStart": 624,
                        "fullEnd": 627,
                        "start": 624,
                        "end": 626,
                        "fullWidth": 3,
                        "width": 2,
                        "openParenToken": {
                            "kind": "OpenParenToken",
                            "fullStart": 624,
                            "fullEnd": 625,
                            "start": 624,
                            "end": 625,
                            "fullWidth": 1,
                            "width": 1,
                            "text": "(",
                            "value": "(",
                            "valueText": "("
                        },
                        "parameters": [],
                        "closeParenToken": {
                            "kind": "CloseParenToken",
                            "fullStart": 625,
                            "fullEnd": 627,
                            "start": 625,
                            "end": 626,
                            "fullWidth": 2,
                            "width": 1,
                            "text": ")",
                            "value": ")",
                            "valueText": ")",
                            "hasTrailingTrivia": true,
                            "trailingTrivia": [
                                {
                                    "kind": "WhitespaceTrivia",
                                    "text": " "
                                }
                            ]
                        }
                    }
                },
                "block": {
                    "kind": "Block",
                    "fullStart": 627,
                    "fullEnd": 1283,
                    "start": 627,
                    "end": 1281,
                    "fullWidth": 656,
                    "width": 654,
                    "openBraceToken": {
                        "kind": "OpenBraceToken",
                        "fullStart": 627,
                        "fullEnd": 630,
                        "start": 627,
                        "end": 628,
                        "fullWidth": 3,
                        "width": 1,
                        "text": "{",
                        "value": "{",
                        "valueText": "{",
                        "hasTrailingTrivia": true,
                        "hasTrailingNewLine": true,
                        "trailingTrivia": [
                            {
                                "kind": "NewLineTrivia",
                                "text": "\r\n"
                            }
                        ]
                    },
                    "statements": [
                        {
                            "kind": "VariableStatement",
                            "fullStart": 630,
                            "fullEnd": 653,
                            "start": 638,
                            "end": 651,
                            "fullWidth": 23,
                            "width": 13,
                            "modifiers": [],
                            "variableDeclaration": {
                                "kind": "VariableDeclaration",
                                "fullStart": 630,
                                "fullEnd": 650,
                                "start": 638,
                                "end": 650,
                                "fullWidth": 20,
                                "width": 12,
                                "varKeyword": {
                                    "kind": "VarKeyword",
                                    "fullStart": 630,
                                    "fullEnd": 642,
                                    "start": 638,
                                    "end": 641,
                                    "fullWidth": 12,
                                    "width": 3,
                                    "text": "var",
                                    "value": "var",
                                    "valueText": "var",
                                    "hasLeadingTrivia": true,
                                    "hasTrailingTrivia": true,
                                    "leadingTrivia": [
                                        {
                                            "kind": "WhitespaceTrivia",
                                            "text": "        "
                                        }
                                    ],
                                    "trailingTrivia": [
                                        {
                                            "kind": "WhitespaceTrivia",
                                            "text": " "
                                        }
                                    ]
                                },
                                "variableDeclarators": [
                                    {
                                        "kind": "VariableDeclarator",
                                        "fullStart": 642,
                                        "fullEnd": 650,
                                        "start": 642,
                                        "end": 650,
                                        "fullWidth": 8,
<<<<<<< HEAD
                                        "width": 8,
                                        "identifier": {
=======
                                        "propertyName": {
>>>>>>> 85e84683
                                            "kind": "IdentifierName",
                                            "fullStart": 642,
                                            "fullEnd": 646,
                                            "start": 642,
                                            "end": 645,
                                            "fullWidth": 4,
                                            "width": 3,
                                            "text": "obj",
                                            "value": "obj",
                                            "valueText": "obj",
                                            "hasTrailingTrivia": true,
                                            "trailingTrivia": [
                                                {
                                                    "kind": "WhitespaceTrivia",
                                                    "text": " "
                                                }
                                            ]
                                        },
                                        "equalsValueClause": {
                                            "kind": "EqualsValueClause",
                                            "fullStart": 646,
                                            "fullEnd": 650,
                                            "start": 646,
                                            "end": 650,
                                            "fullWidth": 4,
                                            "width": 4,
                                            "equalsToken": {
                                                "kind": "EqualsToken",
                                                "fullStart": 646,
                                                "fullEnd": 648,
                                                "start": 646,
                                                "end": 647,
                                                "fullWidth": 2,
                                                "width": 1,
                                                "text": "=",
                                                "value": "=",
                                                "valueText": "=",
                                                "hasTrailingTrivia": true,
                                                "trailingTrivia": [
                                                    {
                                                        "kind": "WhitespaceTrivia",
                                                        "text": " "
                                                    }
                                                ]
                                            },
                                            "value": {
                                                "kind": "ObjectLiteralExpression",
                                                "fullStart": 648,
                                                "fullEnd": 650,
                                                "start": 648,
                                                "end": 650,
                                                "fullWidth": 2,
                                                "width": 2,
                                                "openBraceToken": {
                                                    "kind": "OpenBraceToken",
                                                    "fullStart": 648,
                                                    "fullEnd": 649,
                                                    "start": 648,
                                                    "end": 649,
                                                    "fullWidth": 1,
                                                    "width": 1,
                                                    "text": "{",
                                                    "value": "{",
                                                    "valueText": "{"
                                                },
                                                "propertyAssignments": [],
                                                "closeBraceToken": {
                                                    "kind": "CloseBraceToken",
                                                    "fullStart": 649,
                                                    "fullEnd": 650,
                                                    "start": 649,
                                                    "end": 650,
                                                    "fullWidth": 1,
                                                    "width": 1,
                                                    "text": "}",
                                                    "value": "}",
                                                    "valueText": "}"
                                                }
                                            }
                                        }
                                    }
                                ]
                            },
                            "semicolonToken": {
                                "kind": "SemicolonToken",
                                "fullStart": 650,
                                "fullEnd": 653,
                                "start": 650,
                                "end": 651,
                                "fullWidth": 3,
                                "width": 1,
                                "text": ";",
                                "value": ";",
                                "valueText": ";",
                                "hasTrailingTrivia": true,
                                "hasTrailingNewLine": true,
                                "trailingTrivia": [
                                    {
                                        "kind": "NewLineTrivia",
                                        "text": "\r\n"
                                    }
                                ]
                            }
                        },
                        {
                            "kind": "ExpressionStatement",
                            "fullStart": 653,
                            "fullEnd": 815,
                            "start": 663,
                            "end": 813,
                            "fullWidth": 162,
                            "width": 150,
                            "expression": {
                                "kind": "InvocationExpression",
                                "fullStart": 653,
                                "fullEnd": 812,
                                "start": 663,
                                "end": 812,
                                "fullWidth": 159,
                                "width": 149,
                                "expression": {
                                    "kind": "MemberAccessExpression",
                                    "fullStart": 653,
                                    "fullEnd": 686,
                                    "start": 663,
                                    "end": 686,
                                    "fullWidth": 33,
                                    "width": 23,
                                    "expression": {
                                        "kind": "IdentifierName",
                                        "fullStart": 653,
                                        "fullEnd": 669,
                                        "start": 663,
                                        "end": 669,
                                        "fullWidth": 16,
                                        "width": 6,
                                        "text": "Object",
                                        "value": "Object",
                                        "valueText": "Object",
                                        "hasLeadingTrivia": true,
                                        "hasLeadingNewLine": true,
                                        "leadingTrivia": [
                                            {
                                                "kind": "NewLineTrivia",
                                                "text": "\r\n"
                                            },
                                            {
                                                "kind": "WhitespaceTrivia",
                                                "text": "        "
                                            }
                                        ]
                                    },
                                    "dotToken": {
                                        "kind": "DotToken",
                                        "fullStart": 669,
                                        "fullEnd": 670,
                                        "start": 669,
                                        "end": 670,
                                        "fullWidth": 1,
                                        "width": 1,
                                        "text": ".",
                                        "value": ".",
                                        "valueText": "."
                                    },
                                    "name": {
                                        "kind": "IdentifierName",
                                        "fullStart": 670,
                                        "fullEnd": 686,
                                        "start": 670,
                                        "end": 686,
                                        "fullWidth": 16,
                                        "width": 16,
                                        "text": "defineProperties",
                                        "value": "defineProperties",
                                        "valueText": "defineProperties"
                                    }
                                },
                                "argumentList": {
                                    "kind": "ArgumentList",
                                    "fullStart": 686,
                                    "fullEnd": 812,
                                    "start": 686,
                                    "end": 812,
                                    "fullWidth": 126,
                                    "width": 126,
                                    "openParenToken": {
                                        "kind": "OpenParenToken",
                                        "fullStart": 686,
                                        "fullEnd": 687,
                                        "start": 686,
                                        "end": 687,
                                        "fullWidth": 1,
                                        "width": 1,
                                        "text": "(",
                                        "value": "(",
                                        "valueText": "("
                                    },
                                    "arguments": [
                                        {
                                            "kind": "IdentifierName",
                                            "fullStart": 687,
                                            "fullEnd": 690,
                                            "start": 687,
                                            "end": 690,
                                            "fullWidth": 3,
                                            "width": 3,
                                            "text": "obj",
                                            "value": "obj",
                                            "valueText": "obj"
                                        },
                                        {
                                            "kind": "CommaToken",
                                            "fullStart": 690,
                                            "fullEnd": 692,
                                            "start": 690,
                                            "end": 691,
                                            "fullWidth": 2,
                                            "width": 1,
                                            "text": ",",
                                            "value": ",",
                                            "valueText": ",",
                                            "hasTrailingTrivia": true,
                                            "trailingTrivia": [
                                                {
                                                    "kind": "WhitespaceTrivia",
                                                    "text": " "
                                                }
                                            ]
                                        },
                                        {
                                            "kind": "ObjectLiteralExpression",
                                            "fullStart": 692,
                                            "fullEnd": 811,
                                            "start": 692,
                                            "end": 811,
                                            "fullWidth": 119,
                                            "width": 119,
                                            "openBraceToken": {
                                                "kind": "OpenBraceToken",
                                                "fullStart": 692,
                                                "fullEnd": 695,
                                                "start": 692,
                                                "end": 693,
                                                "fullWidth": 3,
                                                "width": 1,
                                                "text": "{",
                                                "value": "{",
                                                "valueText": "{",
                                                "hasTrailingTrivia": true,
                                                "hasTrailingNewLine": true,
                                                "trailingTrivia": [
                                                    {
                                                        "kind": "NewLineTrivia",
                                                        "text": "\r\n"
                                                    }
                                                ]
                                            },
                                            "propertyAssignments": [
                                                {
                                                    "kind": "SimplePropertyAssignment",
                                                    "fullStart": 695,
                                                    "fullEnd": 802,
                                                    "start": 707,
                                                    "end": 800,
                                                    "fullWidth": 107,
                                                    "width": 93,
                                                    "propertyName": {
                                                        "kind": "IdentifierName",
                                                        "fullStart": 695,
                                                        "fullEnd": 711,
                                                        "start": 707,
                                                        "end": 711,
                                                        "fullWidth": 16,
                                                        "width": 4,
                                                        "text": "prop",
                                                        "value": "prop",
                                                        "valueText": "prop",
                                                        "hasLeadingTrivia": true,
                                                        "leadingTrivia": [
                                                            {
                                                                "kind": "WhitespaceTrivia",
                                                                "text": "            "
                                                            }
                                                        ]
                                                    },
                                                    "colonToken": {
                                                        "kind": "ColonToken",
                                                        "fullStart": 711,
                                                        "fullEnd": 713,
                                                        "start": 711,
                                                        "end": 712,
                                                        "fullWidth": 2,
                                                        "width": 1,
                                                        "text": ":",
                                                        "value": ":",
                                                        "valueText": ":",
                                                        "hasTrailingTrivia": true,
                                                        "trailingTrivia": [
                                                            {
                                                                "kind": "WhitespaceTrivia",
                                                                "text": " "
                                                            }
                                                        ]
                                                    },
                                                    "expression": {
                                                        "kind": "ObjectLiteralExpression",
                                                        "fullStart": 713,
                                                        "fullEnd": 802,
                                                        "start": 713,
                                                        "end": 800,
                                                        "fullWidth": 89,
                                                        "width": 87,
                                                        "openBraceToken": {
                                                            "kind": "OpenBraceToken",
                                                            "fullStart": 713,
                                                            "fullEnd": 716,
                                                            "start": 713,
                                                            "end": 714,
                                                            "fullWidth": 3,
                                                            "width": 1,
                                                            "text": "{",
                                                            "value": "{",
                                                            "valueText": "{",
                                                            "hasTrailingTrivia": true,
                                                            "hasTrailingNewLine": true,
                                                            "trailingTrivia": [
                                                                {
                                                                    "kind": "NewLineTrivia",
                                                                    "text": "\r\n"
                                                                }
                                                            ]
                                                        },
                                                        "propertyAssignments": [
                                                            {
                                                                "kind": "SimplePropertyAssignment",
                                                                "fullStart": 716,
                                                                "fullEnd": 750,
                                                                "start": 732,
                                                                "end": 750,
                                                                "fullWidth": 34,
                                                                "width": 18,
                                                                "propertyName": {
                                                                    "kind": "IdentifierName",
                                                                    "fullStart": 716,
                                                                    "fullEnd": 744,
                                                                    "start": 732,
                                                                    "end": 744,
                                                                    "fullWidth": 28,
                                                                    "width": 12,
                                                                    "text": "configurable",
                                                                    "value": "configurable",
                                                                    "valueText": "configurable",
                                                                    "hasLeadingTrivia": true,
                                                                    "leadingTrivia": [
                                                                        {
                                                                            "kind": "WhitespaceTrivia",
                                                                            "text": "                "
                                                                        }
                                                                    ]
                                                                },
                                                                "colonToken": {
                                                                    "kind": "ColonToken",
                                                                    "fullStart": 744,
                                                                    "fullEnd": 746,
                                                                    "start": 744,
                                                                    "end": 745,
                                                                    "fullWidth": 2,
                                                                    "width": 1,
                                                                    "text": ":",
                                                                    "value": ":",
                                                                    "valueText": ":",
                                                                    "hasTrailingTrivia": true,
                                                                    "trailingTrivia": [
                                                                        {
                                                                            "kind": "WhitespaceTrivia",
                                                                            "text": " "
                                                                        }
                                                                    ]
                                                                },
                                                                "expression": {
                                                                    "kind": "TrueKeyword",
                                                                    "fullStart": 746,
                                                                    "fullEnd": 750,
                                                                    "start": 746,
                                                                    "end": 750,
                                                                    "fullWidth": 4,
                                                                    "width": 4,
                                                                    "text": "true",
                                                                    "value": true,
                                                                    "valueText": "true"
                                                                }
                                                            },
                                                            {
                                                                "kind": "CommaToken",
                                                                "fullStart": 750,
                                                                "fullEnd": 753,
                                                                "start": 750,
                                                                "end": 751,
                                                                "fullWidth": 3,
                                                                "width": 1,
                                                                "text": ",",
                                                                "value": ",",
                                                                "valueText": ",",
                                                                "hasTrailingTrivia": true,
                                                                "hasTrailingNewLine": true,
                                                                "trailingTrivia": [
                                                                    {
                                                                        "kind": "NewLineTrivia",
                                                                        "text": "\r\n"
                                                                    }
                                                                ]
                                                            },
                                                            {
                                                                "kind": "SimplePropertyAssignment",
                                                                "fullStart": 753,
                                                                "fullEnd": 787,
                                                                "start": 769,
                                                                "end": 785,
                                                                "fullWidth": 34,
                                                                "width": 16,
                                                                "propertyName": {
                                                                    "kind": "IdentifierName",
                                                                    "fullStart": 753,
                                                                    "fullEnd": 779,
                                                                    "start": 769,
                                                                    "end": 779,
                                                                    "fullWidth": 26,
                                                                    "width": 10,
                                                                    "text": "enumerable",
                                                                    "value": "enumerable",
                                                                    "valueText": "enumerable",
                                                                    "hasLeadingTrivia": true,
                                                                    "leadingTrivia": [
                                                                        {
                                                                            "kind": "WhitespaceTrivia",
                                                                            "text": "                "
                                                                        }
                                                                    ]
                                                                },
                                                                "colonToken": {
                                                                    "kind": "ColonToken",
                                                                    "fullStart": 779,
                                                                    "fullEnd": 781,
                                                                    "start": 779,
                                                                    "end": 780,
                                                                    "fullWidth": 2,
                                                                    "width": 1,
                                                                    "text": ":",
                                                                    "value": ":",
                                                                    "valueText": ":",
                                                                    "hasTrailingTrivia": true,
                                                                    "trailingTrivia": [
                                                                        {
                                                                            "kind": "WhitespaceTrivia",
                                                                            "text": " "
                                                                        }
                                                                    ]
                                                                },
                                                                "expression": {
                                                                    "kind": "TrueKeyword",
                                                                    "fullStart": 781,
                                                                    "fullEnd": 787,
                                                                    "start": 781,
                                                                    "end": 785,
                                                                    "fullWidth": 6,
                                                                    "width": 4,
                                                                    "text": "true",
                                                                    "value": true,
                                                                    "valueText": "true",
                                                                    "hasTrailingTrivia": true,
                                                                    "hasTrailingNewLine": true,
                                                                    "trailingTrivia": [
                                                                        {
                                                                            "kind": "NewLineTrivia",
                                                                            "text": "\r\n"
                                                                        }
                                                                    ]
                                                                }
                                                            }
                                                        ],
                                                        "closeBraceToken": {
                                                            "kind": "CloseBraceToken",
                                                            "fullStart": 787,
                                                            "fullEnd": 802,
                                                            "start": 799,
                                                            "end": 800,
                                                            "fullWidth": 15,
                                                            "width": 1,
                                                            "text": "}",
                                                            "value": "}",
                                                            "valueText": "}",
                                                            "hasLeadingTrivia": true,
                                                            "hasTrailingTrivia": true,
                                                            "hasTrailingNewLine": true,
                                                            "leadingTrivia": [
                                                                {
                                                                    "kind": "WhitespaceTrivia",
                                                                    "text": "            "
                                                                }
                                                            ],
                                                            "trailingTrivia": [
                                                                {
                                                                    "kind": "NewLineTrivia",
                                                                    "text": "\r\n"
                                                                }
                                                            ]
                                                        }
                                                    }
                                                }
                                            ],
                                            "closeBraceToken": {
                                                "kind": "CloseBraceToken",
                                                "fullStart": 802,
                                                "fullEnd": 811,
                                                "start": 810,
                                                "end": 811,
                                                "fullWidth": 9,
                                                "width": 1,
                                                "text": "}",
                                                "value": "}",
                                                "valueText": "}",
                                                "hasLeadingTrivia": true,
                                                "leadingTrivia": [
                                                    {
                                                        "kind": "WhitespaceTrivia",
                                                        "text": "        "
                                                    }
                                                ]
                                            }
                                        }
                                    ],
                                    "closeParenToken": {
                                        "kind": "CloseParenToken",
                                        "fullStart": 811,
                                        "fullEnd": 812,
                                        "start": 811,
                                        "end": 812,
                                        "fullWidth": 1,
                                        "width": 1,
                                        "text": ")",
                                        "value": ")",
                                        "valueText": ")"
                                    }
                                }
                            },
                            "semicolonToken": {
                                "kind": "SemicolonToken",
                                "fullStart": 812,
                                "fullEnd": 815,
                                "start": 812,
                                "end": 813,
                                "fullWidth": 3,
                                "width": 1,
                                "text": ";",
                                "value": ";",
                                "valueText": ";",
                                "hasTrailingTrivia": true,
                                "hasTrailingNewLine": true,
                                "trailingTrivia": [
                                    {
                                        "kind": "NewLineTrivia",
                                        "text": "\r\n"
                                    }
                                ]
                            }
                        },
                        {
                            "kind": "VariableStatement",
                            "fullStart": 815,
                            "fullEnd": 881,
                            "start": 823,
                            "end": 879,
                            "fullWidth": 66,
                            "width": 56,
                            "modifiers": [],
                            "variableDeclaration": {
                                "kind": "VariableDeclaration",
                                "fullStart": 815,
                                "fullEnd": 878,
                                "start": 823,
                                "end": 878,
                                "fullWidth": 63,
                                "width": 55,
                                "varKeyword": {
                                    "kind": "VarKeyword",
                                    "fullStart": 815,
                                    "fullEnd": 827,
                                    "start": 823,
                                    "end": 826,
                                    "fullWidth": 12,
                                    "width": 3,
                                    "text": "var",
                                    "value": "var",
                                    "valueText": "var",
                                    "hasLeadingTrivia": true,
                                    "hasTrailingTrivia": true,
                                    "leadingTrivia": [
                                        {
                                            "kind": "WhitespaceTrivia",
                                            "text": "        "
                                        }
                                    ],
                                    "trailingTrivia": [
                                        {
                                            "kind": "WhitespaceTrivia",
                                            "text": " "
                                        }
                                    ]
                                },
                                "variableDeclarators": [
                                    {
                                        "kind": "VariableDeclarator",
                                        "fullStart": 827,
                                        "fullEnd": 878,
                                        "start": 827,
                                        "end": 878,
                                        "fullWidth": 51,
<<<<<<< HEAD
                                        "width": 51,
                                        "identifier": {
=======
                                        "propertyName": {
>>>>>>> 85e84683
                                            "kind": "IdentifierName",
                                            "fullStart": 827,
                                            "fullEnd": 832,
                                            "start": 827,
                                            "end": 831,
                                            "fullWidth": 5,
                                            "width": 4,
                                            "text": "desc",
                                            "value": "desc",
                                            "valueText": "desc",
                                            "hasTrailingTrivia": true,
                                            "trailingTrivia": [
                                                {
                                                    "kind": "WhitespaceTrivia",
                                                    "text": " "
                                                }
                                            ]
                                        },
                                        "equalsValueClause": {
                                            "kind": "EqualsValueClause",
                                            "fullStart": 832,
                                            "fullEnd": 878,
                                            "start": 832,
                                            "end": 878,
                                            "fullWidth": 46,
                                            "width": 46,
                                            "equalsToken": {
                                                "kind": "EqualsToken",
                                                "fullStart": 832,
                                                "fullEnd": 834,
                                                "start": 832,
                                                "end": 833,
                                                "fullWidth": 2,
                                                "width": 1,
                                                "text": "=",
                                                "value": "=",
                                                "valueText": "=",
                                                "hasTrailingTrivia": true,
                                                "trailingTrivia": [
                                                    {
                                                        "kind": "WhitespaceTrivia",
                                                        "text": " "
                                                    }
                                                ]
                                            },
                                            "value": {
                                                "kind": "InvocationExpression",
                                                "fullStart": 834,
                                                "fullEnd": 878,
                                                "start": 834,
                                                "end": 878,
                                                "fullWidth": 44,
                                                "width": 44,
                                                "expression": {
                                                    "kind": "MemberAccessExpression",
                                                    "fullStart": 834,
                                                    "fullEnd": 865,
                                                    "start": 834,
                                                    "end": 865,
                                                    "fullWidth": 31,
                                                    "width": 31,
                                                    "expression": {
                                                        "kind": "IdentifierName",
                                                        "fullStart": 834,
                                                        "fullEnd": 840,
                                                        "start": 834,
                                                        "end": 840,
                                                        "fullWidth": 6,
                                                        "width": 6,
                                                        "text": "Object",
                                                        "value": "Object",
                                                        "valueText": "Object"
                                                    },
                                                    "dotToken": {
                                                        "kind": "DotToken",
                                                        "fullStart": 840,
                                                        "fullEnd": 841,
                                                        "start": 840,
                                                        "end": 841,
                                                        "fullWidth": 1,
                                                        "width": 1,
                                                        "text": ".",
                                                        "value": ".",
                                                        "valueText": "."
                                                    },
                                                    "name": {
                                                        "kind": "IdentifierName",
                                                        "fullStart": 841,
                                                        "fullEnd": 865,
                                                        "start": 841,
                                                        "end": 865,
                                                        "fullWidth": 24,
                                                        "width": 24,
                                                        "text": "getOwnPropertyDescriptor",
                                                        "value": "getOwnPropertyDescriptor",
                                                        "valueText": "getOwnPropertyDescriptor"
                                                    }
                                                },
                                                "argumentList": {
                                                    "kind": "ArgumentList",
                                                    "fullStart": 865,
                                                    "fullEnd": 878,
                                                    "start": 865,
                                                    "end": 878,
                                                    "fullWidth": 13,
                                                    "width": 13,
                                                    "openParenToken": {
                                                        "kind": "OpenParenToken",
                                                        "fullStart": 865,
                                                        "fullEnd": 866,
                                                        "start": 865,
                                                        "end": 866,
                                                        "fullWidth": 1,
                                                        "width": 1,
                                                        "text": "(",
                                                        "value": "(",
                                                        "valueText": "("
                                                    },
                                                    "arguments": [
                                                        {
                                                            "kind": "IdentifierName",
                                                            "fullStart": 866,
                                                            "fullEnd": 869,
                                                            "start": 866,
                                                            "end": 869,
                                                            "fullWidth": 3,
                                                            "width": 3,
                                                            "text": "obj",
                                                            "value": "obj",
                                                            "valueText": "obj"
                                                        },
                                                        {
                                                            "kind": "CommaToken",
                                                            "fullStart": 869,
                                                            "fullEnd": 871,
                                                            "start": 869,
                                                            "end": 870,
                                                            "fullWidth": 2,
                                                            "width": 1,
                                                            "text": ",",
                                                            "value": ",",
                                                            "valueText": ",",
                                                            "hasTrailingTrivia": true,
                                                            "trailingTrivia": [
                                                                {
                                                                    "kind": "WhitespaceTrivia",
                                                                    "text": " "
                                                                }
                                                            ]
                                                        },
                                                        {
                                                            "kind": "StringLiteral",
                                                            "fullStart": 871,
                                                            "fullEnd": 877,
                                                            "start": 871,
                                                            "end": 877,
                                                            "fullWidth": 6,
                                                            "width": 6,
                                                            "text": "\"prop\"",
                                                            "value": "prop",
                                                            "valueText": "prop"
                                                        }
                                                    ],
                                                    "closeParenToken": {
                                                        "kind": "CloseParenToken",
                                                        "fullStart": 877,
                                                        "fullEnd": 878,
                                                        "start": 877,
                                                        "end": 878,
                                                        "fullWidth": 1,
                                                        "width": 1,
                                                        "text": ")",
                                                        "value": ")",
                                                        "valueText": ")"
                                                    }
                                                }
                                            }
                                        }
                                    }
                                ]
                            },
                            "semicolonToken": {
                                "kind": "SemicolonToken",
                                "fullStart": 878,
                                "fullEnd": 881,
                                "start": 878,
                                "end": 879,
                                "fullWidth": 3,
                                "width": 1,
                                "text": ";",
                                "value": ";",
                                "valueText": ";",
                                "hasTrailingTrivia": true,
                                "hasTrailingNewLine": true,
                                "trailingTrivia": [
                                    {
                                        "kind": "NewLineTrivia",
                                        "text": "\r\n"
                                    }
                                ]
                            }
                        },
                        {
                            "kind": "ReturnStatement",
                            "fullStart": 881,
                            "fullEnd": 1276,
                            "start": 891,
                            "end": 1274,
                            "fullWidth": 395,
                            "width": 383,
                            "returnKeyword": {
                                "kind": "ReturnKeyword",
                                "fullStart": 881,
                                "fullEnd": 898,
                                "start": 891,
                                "end": 897,
                                "fullWidth": 17,
                                "width": 6,
                                "text": "return",
                                "value": "return",
                                "valueText": "return",
                                "hasLeadingTrivia": true,
                                "hasLeadingNewLine": true,
                                "hasTrailingTrivia": true,
                                "leadingTrivia": [
                                    {
                                        "kind": "NewLineTrivia",
                                        "text": "\r\n"
                                    },
                                    {
                                        "kind": "WhitespaceTrivia",
                                        "text": "        "
                                    }
                                ],
                                "trailingTrivia": [
                                    {
                                        "kind": "WhitespaceTrivia",
                                        "text": " "
                                    }
                                ]
                            },
                            "expression": {
                                "kind": "LogicalAndExpression",
                                "fullStart": 898,
                                "fullEnd": 1273,
                                "start": 898,
                                "end": 1273,
                                "fullWidth": 375,
                                "width": 375,
                                "left": {
                                    "kind": "LogicalAndExpression",
                                    "fullStart": 898,
                                    "fullEnd": 1243,
                                    "start": 898,
                                    "end": 1242,
                                    "fullWidth": 345,
                                    "width": 344,
                                    "left": {
                                        "kind": "LogicalAndExpression",
                                        "fullStart": 898,
                                        "fullEnd": 1199,
                                        "start": 898,
                                        "end": 1198,
                                        "fullWidth": 301,
                                        "width": 300,
                                        "left": {
                                            "kind": "LogicalAndExpression",
                                            "fullStart": 898,
                                            "fullEnd": 1171,
                                            "start": 898,
                                            "end": 1170,
                                            "fullWidth": 273,
                                            "width": 272,
                                            "left": {
                                                "kind": "LogicalAndExpression",
                                                "fullStart": 898,
                                                "fullEnd": 1121,
                                                "start": 898,
                                                "end": 1120,
                                                "fullWidth": 223,
                                                "width": 222,
                                                "left": {
                                                    "kind": "LogicalAndExpression",
                                                    "fullStart": 898,
                                                    "fullEnd": 1091,
                                                    "start": 898,
                                                    "end": 1090,
                                                    "fullWidth": 193,
                                                    "width": 192,
                                                    "left": {
                                                        "kind": "LogicalAndExpression",
                                                        "fullStart": 898,
                                                        "fullEnd": 1039,
                                                        "start": 898,
                                                        "end": 1038,
                                                        "fullWidth": 141,
                                                        "width": 140,
                                                        "left": {
                                                            "kind": "LogicalAndExpression",
                                                            "fullStart": 898,
                                                            "fullEnd": 1012,
                                                            "start": 898,
                                                            "end": 1011,
                                                            "fullWidth": 114,
                                                            "width": 113,
                                                            "left": {
                                                                "kind": "LogicalAndExpression",
                                                                "fullStart": 898,
                                                                "fullEnd": 964,
                                                                "start": 898,
                                                                "end": 963,
                                                                "fullWidth": 66,
                                                                "width": 65,
                                                                "left": {
                                                                    "kind": "InvocationExpression",
                                                                    "fullStart": 898,
                                                                    "fullEnd": 927,
                                                                    "start": 898,
                                                                    "end": 926,
                                                                    "fullWidth": 29,
                                                                    "width": 28,
                                                                    "expression": {
                                                                        "kind": "MemberAccessExpression",
                                                                        "fullStart": 898,
                                                                        "fullEnd": 917,
                                                                        "start": 898,
                                                                        "end": 917,
                                                                        "fullWidth": 19,
                                                                        "width": 19,
                                                                        "expression": {
                                                                            "kind": "IdentifierName",
                                                                            "fullStart": 898,
                                                                            "fullEnd": 902,
                                                                            "start": 898,
                                                                            "end": 902,
                                                                            "fullWidth": 4,
                                                                            "width": 4,
                                                                            "text": "desc",
                                                                            "value": "desc",
                                                                            "valueText": "desc"
                                                                        },
                                                                        "dotToken": {
                                                                            "kind": "DotToken",
                                                                            "fullStart": 902,
                                                                            "fullEnd": 903,
                                                                            "start": 902,
                                                                            "end": 903,
                                                                            "fullWidth": 1,
                                                                            "width": 1,
                                                                            "text": ".",
                                                                            "value": ".",
                                                                            "valueText": "."
                                                                        },
                                                                        "name": {
                                                                            "kind": "IdentifierName",
                                                                            "fullStart": 903,
                                                                            "fullEnd": 917,
                                                                            "start": 903,
                                                                            "end": 917,
                                                                            "fullWidth": 14,
                                                                            "width": 14,
                                                                            "text": "hasOwnProperty",
                                                                            "value": "hasOwnProperty",
                                                                            "valueText": "hasOwnProperty"
                                                                        }
                                                                    },
                                                                    "argumentList": {
                                                                        "kind": "ArgumentList",
                                                                        "fullStart": 917,
                                                                        "fullEnd": 927,
                                                                        "start": 917,
                                                                        "end": 926,
                                                                        "fullWidth": 10,
                                                                        "width": 9,
                                                                        "openParenToken": {
                                                                            "kind": "OpenParenToken",
                                                                            "fullStart": 917,
                                                                            "fullEnd": 918,
                                                                            "start": 917,
                                                                            "end": 918,
                                                                            "fullWidth": 1,
                                                                            "width": 1,
                                                                            "text": "(",
                                                                            "value": "(",
                                                                            "valueText": "("
                                                                        },
                                                                        "arguments": [
                                                                            {
                                                                                "kind": "StringLiteral",
                                                                                "fullStart": 918,
                                                                                "fullEnd": 925,
                                                                                "start": 918,
                                                                                "end": 925,
                                                                                "fullWidth": 7,
                                                                                "width": 7,
                                                                                "text": "\"value\"",
                                                                                "value": "value",
                                                                                "valueText": "value"
                                                                            }
                                                                        ],
                                                                        "closeParenToken": {
                                                                            "kind": "CloseParenToken",
                                                                            "fullStart": 925,
                                                                            "fullEnd": 927,
                                                                            "start": 925,
                                                                            "end": 926,
                                                                            "fullWidth": 2,
                                                                            "width": 1,
                                                                            "text": ")",
                                                                            "value": ")",
                                                                            "valueText": ")",
                                                                            "hasTrailingTrivia": true,
                                                                            "trailingTrivia": [
                                                                                {
                                                                                    "kind": "WhitespaceTrivia",
                                                                                    "text": " "
                                                                                }
                                                                            ]
                                                                        }
                                                                    }
                                                                },
                                                                "operatorToken": {
                                                                    "kind": "AmpersandAmpersandToken",
                                                                    "fullStart": 927,
                                                                    "fullEnd": 930,
                                                                    "start": 927,
                                                                    "end": 929,
                                                                    "fullWidth": 3,
                                                                    "width": 2,
                                                                    "text": "&&",
                                                                    "value": "&&",
                                                                    "valueText": "&&",
                                                                    "hasTrailingTrivia": true,
                                                                    "trailingTrivia": [
                                                                        {
                                                                            "kind": "WhitespaceTrivia",
                                                                            "text": " "
                                                                        }
                                                                    ]
                                                                },
                                                                "right": {
                                                                    "kind": "EqualsExpression",
                                                                    "fullStart": 930,
                                                                    "fullEnd": 964,
                                                                    "start": 930,
                                                                    "end": 963,
                                                                    "fullWidth": 34,
                                                                    "width": 33,
                                                                    "left": {
                                                                        "kind": "TypeOfExpression",
                                                                        "fullStart": 930,
                                                                        "fullEnd": 948,
                                                                        "start": 930,
                                                                        "end": 947,
                                                                        "fullWidth": 18,
                                                                        "width": 17,
                                                                        "typeOfKeyword": {
                                                                            "kind": "TypeOfKeyword",
                                                                            "fullStart": 930,
                                                                            "fullEnd": 937,
                                                                            "start": 930,
                                                                            "end": 936,
                                                                            "fullWidth": 7,
                                                                            "width": 6,
                                                                            "text": "typeof",
                                                                            "value": "typeof",
                                                                            "valueText": "typeof",
                                                                            "hasTrailingTrivia": true,
                                                                            "trailingTrivia": [
                                                                                {
                                                                                    "kind": "WhitespaceTrivia",
                                                                                    "text": " "
                                                                                }
                                                                            ]
                                                                        },
                                                                        "expression": {
                                                                            "kind": "MemberAccessExpression",
                                                                            "fullStart": 937,
                                                                            "fullEnd": 948,
                                                                            "start": 937,
                                                                            "end": 947,
                                                                            "fullWidth": 11,
                                                                            "width": 10,
                                                                            "expression": {
                                                                                "kind": "IdentifierName",
                                                                                "fullStart": 937,
                                                                                "fullEnd": 941,
                                                                                "start": 937,
                                                                                "end": 941,
                                                                                "fullWidth": 4,
                                                                                "width": 4,
                                                                                "text": "desc",
                                                                                "value": "desc",
                                                                                "valueText": "desc"
                                                                            },
                                                                            "dotToken": {
                                                                                "kind": "DotToken",
                                                                                "fullStart": 941,
                                                                                "fullEnd": 942,
                                                                                "start": 941,
                                                                                "end": 942,
                                                                                "fullWidth": 1,
                                                                                "width": 1,
                                                                                "text": ".",
                                                                                "value": ".",
                                                                                "valueText": "."
                                                                            },
                                                                            "name": {
                                                                                "kind": "IdentifierName",
                                                                                "fullStart": 942,
                                                                                "fullEnd": 948,
                                                                                "start": 942,
                                                                                "end": 947,
                                                                                "fullWidth": 6,
                                                                                "width": 5,
                                                                                "text": "value",
                                                                                "value": "value",
                                                                                "valueText": "value",
                                                                                "hasTrailingTrivia": true,
                                                                                "trailingTrivia": [
                                                                                    {
                                                                                        "kind": "WhitespaceTrivia",
                                                                                        "text": " "
                                                                                    }
                                                                                ]
                                                                            }
                                                                        }
                                                                    },
                                                                    "operatorToken": {
                                                                        "kind": "EqualsEqualsEqualsToken",
                                                                        "fullStart": 948,
                                                                        "fullEnd": 952,
                                                                        "start": 948,
                                                                        "end": 951,
                                                                        "fullWidth": 4,
                                                                        "width": 3,
                                                                        "text": "===",
                                                                        "value": "===",
                                                                        "valueText": "===",
                                                                        "hasTrailingTrivia": true,
                                                                        "trailingTrivia": [
                                                                            {
                                                                                "kind": "WhitespaceTrivia",
                                                                                "text": " "
                                                                            }
                                                                        ]
                                                                    },
                                                                    "right": {
                                                                        "kind": "StringLiteral",
                                                                        "fullStart": 952,
                                                                        "fullEnd": 964,
                                                                        "start": 952,
                                                                        "end": 963,
                                                                        "fullWidth": 12,
                                                                        "width": 11,
                                                                        "text": "\"undefined\"",
                                                                        "value": "undefined",
                                                                        "valueText": "undefined",
                                                                        "hasTrailingTrivia": true,
                                                                        "trailingTrivia": [
                                                                            {
                                                                                "kind": "WhitespaceTrivia",
                                                                                "text": " "
                                                                            }
                                                                        ]
                                                                    }
                                                                }
                                                            },
                                                            "operatorToken": {
                                                                "kind": "AmpersandAmpersandToken",
                                                                "fullStart": 964,
                                                                "fullEnd": 968,
                                                                "start": 964,
                                                                "end": 966,
                                                                "fullWidth": 4,
                                                                "width": 2,
                                                                "text": "&&",
                                                                "value": "&&",
                                                                "valueText": "&&",
                                                                "hasTrailingTrivia": true,
                                                                "hasTrailingNewLine": true,
                                                                "trailingTrivia": [
                                                                    {
                                                                        "kind": "NewLineTrivia",
                                                                        "text": "\r\n"
                                                                    }
                                                                ]
                                                            },
                                                            "right": {
                                                                "kind": "InvocationExpression",
                                                                "fullStart": 968,
                                                                "fullEnd": 1012,
                                                                "start": 980,
                                                                "end": 1011,
                                                                "fullWidth": 44,
                                                                "width": 31,
                                                                "expression": {
                                                                    "kind": "MemberAccessExpression",
                                                                    "fullStart": 968,
                                                                    "fullEnd": 999,
                                                                    "start": 980,
                                                                    "end": 999,
                                                                    "fullWidth": 31,
                                                                    "width": 19,
                                                                    "expression": {
                                                                        "kind": "IdentifierName",
                                                                        "fullStart": 968,
                                                                        "fullEnd": 984,
                                                                        "start": 980,
                                                                        "end": 984,
                                                                        "fullWidth": 16,
                                                                        "width": 4,
                                                                        "text": "desc",
                                                                        "value": "desc",
                                                                        "valueText": "desc",
                                                                        "hasLeadingTrivia": true,
                                                                        "leadingTrivia": [
                                                                            {
                                                                                "kind": "WhitespaceTrivia",
                                                                                "text": "            "
                                                                            }
                                                                        ]
                                                                    },
                                                                    "dotToken": {
                                                                        "kind": "DotToken",
                                                                        "fullStart": 984,
                                                                        "fullEnd": 985,
                                                                        "start": 984,
                                                                        "end": 985,
                                                                        "fullWidth": 1,
                                                                        "width": 1,
                                                                        "text": ".",
                                                                        "value": ".",
                                                                        "valueText": "."
                                                                    },
                                                                    "name": {
                                                                        "kind": "IdentifierName",
                                                                        "fullStart": 985,
                                                                        "fullEnd": 999,
                                                                        "start": 985,
                                                                        "end": 999,
                                                                        "fullWidth": 14,
                                                                        "width": 14,
                                                                        "text": "hasOwnProperty",
                                                                        "value": "hasOwnProperty",
                                                                        "valueText": "hasOwnProperty"
                                                                    }
                                                                },
                                                                "argumentList": {
                                                                    "kind": "ArgumentList",
                                                                    "fullStart": 999,
                                                                    "fullEnd": 1012,
                                                                    "start": 999,
                                                                    "end": 1011,
                                                                    "fullWidth": 13,
                                                                    "width": 12,
                                                                    "openParenToken": {
                                                                        "kind": "OpenParenToken",
                                                                        "fullStart": 999,
                                                                        "fullEnd": 1000,
                                                                        "start": 999,
                                                                        "end": 1000,
                                                                        "fullWidth": 1,
                                                                        "width": 1,
                                                                        "text": "(",
                                                                        "value": "(",
                                                                        "valueText": "("
                                                                    },
                                                                    "arguments": [
                                                                        {
                                                                            "kind": "StringLiteral",
                                                                            "fullStart": 1000,
                                                                            "fullEnd": 1010,
                                                                            "start": 1000,
                                                                            "end": 1010,
                                                                            "fullWidth": 10,
                                                                            "width": 10,
                                                                            "text": "\"writable\"",
                                                                            "value": "writable",
                                                                            "valueText": "writable"
                                                                        }
                                                                    ],
                                                                    "closeParenToken": {
                                                                        "kind": "CloseParenToken",
                                                                        "fullStart": 1010,
                                                                        "fullEnd": 1012,
                                                                        "start": 1010,
                                                                        "end": 1011,
                                                                        "fullWidth": 2,
                                                                        "width": 1,
                                                                        "text": ")",
                                                                        "value": ")",
                                                                        "valueText": ")",
                                                                        "hasTrailingTrivia": true,
                                                                        "trailingTrivia": [
                                                                            {
                                                                                "kind": "WhitespaceTrivia",
                                                                                "text": " "
                                                                            }
                                                                        ]
                                                                    }
                                                                }
                                                            }
                                                        },
                                                        "operatorToken": {
                                                            "kind": "AmpersandAmpersandToken",
                                                            "fullStart": 1012,
                                                            "fullEnd": 1015,
                                                            "start": 1012,
                                                            "end": 1014,
                                                            "fullWidth": 3,
                                                            "width": 2,
                                                            "text": "&&",
                                                            "value": "&&",
                                                            "valueText": "&&",
                                                            "hasTrailingTrivia": true,
                                                            "trailingTrivia": [
                                                                {
                                                                    "kind": "WhitespaceTrivia",
                                                                    "text": " "
                                                                }
                                                            ]
                                                        },
                                                        "right": {
                                                            "kind": "EqualsExpression",
                                                            "fullStart": 1015,
                                                            "fullEnd": 1039,
                                                            "start": 1015,
                                                            "end": 1038,
                                                            "fullWidth": 24,
                                                            "width": 23,
                                                            "left": {
                                                                "kind": "MemberAccessExpression",
                                                                "fullStart": 1015,
                                                                "fullEnd": 1029,
                                                                "start": 1015,
                                                                "end": 1028,
                                                                "fullWidth": 14,
                                                                "width": 13,
                                                                "expression": {
                                                                    "kind": "IdentifierName",
                                                                    "fullStart": 1015,
                                                                    "fullEnd": 1019,
                                                                    "start": 1015,
                                                                    "end": 1019,
                                                                    "fullWidth": 4,
                                                                    "width": 4,
                                                                    "text": "desc",
                                                                    "value": "desc",
                                                                    "valueText": "desc"
                                                                },
                                                                "dotToken": {
                                                                    "kind": "DotToken",
                                                                    "fullStart": 1019,
                                                                    "fullEnd": 1020,
                                                                    "start": 1019,
                                                                    "end": 1020,
                                                                    "fullWidth": 1,
                                                                    "width": 1,
                                                                    "text": ".",
                                                                    "value": ".",
                                                                    "valueText": "."
                                                                },
                                                                "name": {
                                                                    "kind": "IdentifierName",
                                                                    "fullStart": 1020,
                                                                    "fullEnd": 1029,
                                                                    "start": 1020,
                                                                    "end": 1028,
                                                                    "fullWidth": 9,
                                                                    "width": 8,
                                                                    "text": "writable",
                                                                    "value": "writable",
                                                                    "valueText": "writable",
                                                                    "hasTrailingTrivia": true,
                                                                    "trailingTrivia": [
                                                                        {
                                                                            "kind": "WhitespaceTrivia",
                                                                            "text": " "
                                                                        }
                                                                    ]
                                                                }
                                                            },
                                                            "operatorToken": {
                                                                "kind": "EqualsEqualsEqualsToken",
                                                                "fullStart": 1029,
                                                                "fullEnd": 1033,
                                                                "start": 1029,
                                                                "end": 1032,
                                                                "fullWidth": 4,
                                                                "width": 3,
                                                                "text": "===",
                                                                "value": "===",
                                                                "valueText": "===",
                                                                "hasTrailingTrivia": true,
                                                                "trailingTrivia": [
                                                                    {
                                                                        "kind": "WhitespaceTrivia",
                                                                        "text": " "
                                                                    }
                                                                ]
                                                            },
                                                            "right": {
                                                                "kind": "FalseKeyword",
                                                                "fullStart": 1033,
                                                                "fullEnd": 1039,
                                                                "start": 1033,
                                                                "end": 1038,
                                                                "fullWidth": 6,
                                                                "width": 5,
                                                                "text": "false",
                                                                "value": false,
                                                                "valueText": "false",
                                                                "hasTrailingTrivia": true,
                                                                "trailingTrivia": [
                                                                    {
                                                                        "kind": "WhitespaceTrivia",
                                                                        "text": " "
                                                                    }
                                                                ]
                                                            }
                                                        }
                                                    },
                                                    "operatorToken": {
                                                        "kind": "AmpersandAmpersandToken",
                                                        "fullStart": 1039,
                                                        "fullEnd": 1043,
                                                        "start": 1039,
                                                        "end": 1041,
                                                        "fullWidth": 4,
                                                        "width": 2,
                                                        "text": "&&",
                                                        "value": "&&",
                                                        "valueText": "&&",
                                                        "hasTrailingTrivia": true,
                                                        "hasTrailingNewLine": true,
                                                        "trailingTrivia": [
                                                            {
                                                                "kind": "NewLineTrivia",
                                                                "text": "\r\n"
                                                            }
                                                        ]
                                                    },
                                                    "right": {
                                                        "kind": "InvocationExpression",
                                                        "fullStart": 1043,
                                                        "fullEnd": 1091,
                                                        "start": 1055,
                                                        "end": 1090,
                                                        "fullWidth": 48,
                                                        "width": 35,
                                                        "expression": {
                                                            "kind": "MemberAccessExpression",
                                                            "fullStart": 1043,
                                                            "fullEnd": 1074,
                                                            "start": 1055,
                                                            "end": 1074,
                                                            "fullWidth": 31,
                                                            "width": 19,
                                                            "expression": {
                                                                "kind": "IdentifierName",
                                                                "fullStart": 1043,
                                                                "fullEnd": 1059,
                                                                "start": 1055,
                                                                "end": 1059,
                                                                "fullWidth": 16,
                                                                "width": 4,
                                                                "text": "desc",
                                                                "value": "desc",
                                                                "valueText": "desc",
                                                                "hasLeadingTrivia": true,
                                                                "leadingTrivia": [
                                                                    {
                                                                        "kind": "WhitespaceTrivia",
                                                                        "text": "            "
                                                                    }
                                                                ]
                                                            },
                                                            "dotToken": {
                                                                "kind": "DotToken",
                                                                "fullStart": 1059,
                                                                "fullEnd": 1060,
                                                                "start": 1059,
                                                                "end": 1060,
                                                                "fullWidth": 1,
                                                                "width": 1,
                                                                "text": ".",
                                                                "value": ".",
                                                                "valueText": "."
                                                            },
                                                            "name": {
                                                                "kind": "IdentifierName",
                                                                "fullStart": 1060,
                                                                "fullEnd": 1074,
                                                                "start": 1060,
                                                                "end": 1074,
                                                                "fullWidth": 14,
                                                                "width": 14,
                                                                "text": "hasOwnProperty",
                                                                "value": "hasOwnProperty",
                                                                "valueText": "hasOwnProperty"
                                                            }
                                                        },
                                                        "argumentList": {
                                                            "kind": "ArgumentList",
                                                            "fullStart": 1074,
                                                            "fullEnd": 1091,
                                                            "start": 1074,
                                                            "end": 1090,
                                                            "fullWidth": 17,
                                                            "width": 16,
                                                            "openParenToken": {
                                                                "kind": "OpenParenToken",
                                                                "fullStart": 1074,
                                                                "fullEnd": 1075,
                                                                "start": 1074,
                                                                "end": 1075,
                                                                "fullWidth": 1,
                                                                "width": 1,
                                                                "text": "(",
                                                                "value": "(",
                                                                "valueText": "("
                                                            },
                                                            "arguments": [
                                                                {
                                                                    "kind": "StringLiteral",
                                                                    "fullStart": 1075,
                                                                    "fullEnd": 1089,
                                                                    "start": 1075,
                                                                    "end": 1089,
                                                                    "fullWidth": 14,
                                                                    "width": 14,
                                                                    "text": "\"configurable\"",
                                                                    "value": "configurable",
                                                                    "valueText": "configurable"
                                                                }
                                                            ],
                                                            "closeParenToken": {
                                                                "kind": "CloseParenToken",
                                                                "fullStart": 1089,
                                                                "fullEnd": 1091,
                                                                "start": 1089,
                                                                "end": 1090,
                                                                "fullWidth": 2,
                                                                "width": 1,
                                                                "text": ")",
                                                                "value": ")",
                                                                "valueText": ")",
                                                                "hasTrailingTrivia": true,
                                                                "trailingTrivia": [
                                                                    {
                                                                        "kind": "WhitespaceTrivia",
                                                                        "text": " "
                                                                    }
                                                                ]
                                                            }
                                                        }
                                                    }
                                                },
                                                "operatorToken": {
                                                    "kind": "AmpersandAmpersandToken",
                                                    "fullStart": 1091,
                                                    "fullEnd": 1094,
                                                    "start": 1091,
                                                    "end": 1093,
                                                    "fullWidth": 3,
                                                    "width": 2,
                                                    "text": "&&",
                                                    "value": "&&",
                                                    "valueText": "&&",
                                                    "hasTrailingTrivia": true,
                                                    "trailingTrivia": [
                                                        {
                                                            "kind": "WhitespaceTrivia",
                                                            "text": " "
                                                        }
                                                    ]
                                                },
                                                "right": {
                                                    "kind": "EqualsExpression",
                                                    "fullStart": 1094,
                                                    "fullEnd": 1121,
                                                    "start": 1094,
                                                    "end": 1120,
                                                    "fullWidth": 27,
                                                    "width": 26,
                                                    "left": {
                                                        "kind": "MemberAccessExpression",
                                                        "fullStart": 1094,
                                                        "fullEnd": 1112,
                                                        "start": 1094,
                                                        "end": 1111,
                                                        "fullWidth": 18,
                                                        "width": 17,
                                                        "expression": {
                                                            "kind": "IdentifierName",
                                                            "fullStart": 1094,
                                                            "fullEnd": 1098,
                                                            "start": 1094,
                                                            "end": 1098,
                                                            "fullWidth": 4,
                                                            "width": 4,
                                                            "text": "desc",
                                                            "value": "desc",
                                                            "valueText": "desc"
                                                        },
                                                        "dotToken": {
                                                            "kind": "DotToken",
                                                            "fullStart": 1098,
                                                            "fullEnd": 1099,
                                                            "start": 1098,
                                                            "end": 1099,
                                                            "fullWidth": 1,
                                                            "width": 1,
                                                            "text": ".",
                                                            "value": ".",
                                                            "valueText": "."
                                                        },
                                                        "name": {
                                                            "kind": "IdentifierName",
                                                            "fullStart": 1099,
                                                            "fullEnd": 1112,
                                                            "start": 1099,
                                                            "end": 1111,
                                                            "fullWidth": 13,
                                                            "width": 12,
                                                            "text": "configurable",
                                                            "value": "configurable",
                                                            "valueText": "configurable",
                                                            "hasTrailingTrivia": true,
                                                            "trailingTrivia": [
                                                                {
                                                                    "kind": "WhitespaceTrivia",
                                                                    "text": " "
                                                                }
                                                            ]
                                                        }
                                                    },
                                                    "operatorToken": {
                                                        "kind": "EqualsEqualsEqualsToken",
                                                        "fullStart": 1112,
                                                        "fullEnd": 1116,
                                                        "start": 1112,
                                                        "end": 1115,
                                                        "fullWidth": 4,
                                                        "width": 3,
                                                        "text": "===",
                                                        "value": "===",
                                                        "valueText": "===",
                                                        "hasTrailingTrivia": true,
                                                        "trailingTrivia": [
                                                            {
                                                                "kind": "WhitespaceTrivia",
                                                                "text": " "
                                                            }
                                                        ]
                                                    },
                                                    "right": {
                                                        "kind": "TrueKeyword",
                                                        "fullStart": 1116,
                                                        "fullEnd": 1121,
                                                        "start": 1116,
                                                        "end": 1120,
                                                        "fullWidth": 5,
                                                        "width": 4,
                                                        "text": "true",
                                                        "value": true,
                                                        "valueText": "true",
                                                        "hasTrailingTrivia": true,
                                                        "trailingTrivia": [
                                                            {
                                                                "kind": "WhitespaceTrivia",
                                                                "text": " "
                                                            }
                                                        ]
                                                    }
                                                }
                                            },
                                            "operatorToken": {
                                                "kind": "AmpersandAmpersandToken",
                                                "fullStart": 1121,
                                                "fullEnd": 1125,
                                                "start": 1121,
                                                "end": 1123,
                                                "fullWidth": 4,
                                                "width": 2,
                                                "text": "&&",
                                                "value": "&&",
                                                "valueText": "&&",
                                                "hasTrailingTrivia": true,
                                                "hasTrailingNewLine": true,
                                                "trailingTrivia": [
                                                    {
                                                        "kind": "NewLineTrivia",
                                                        "text": "\r\n"
                                                    }
                                                ]
                                            },
                                            "right": {
                                                "kind": "InvocationExpression",
                                                "fullStart": 1125,
                                                "fullEnd": 1171,
                                                "start": 1137,
                                                "end": 1170,
                                                "fullWidth": 46,
                                                "width": 33,
                                                "expression": {
                                                    "kind": "MemberAccessExpression",
                                                    "fullStart": 1125,
                                                    "fullEnd": 1156,
                                                    "start": 1137,
                                                    "end": 1156,
                                                    "fullWidth": 31,
                                                    "width": 19,
                                                    "expression": {
                                                        "kind": "IdentifierName",
                                                        "fullStart": 1125,
                                                        "fullEnd": 1141,
                                                        "start": 1137,
                                                        "end": 1141,
                                                        "fullWidth": 16,
                                                        "width": 4,
                                                        "text": "desc",
                                                        "value": "desc",
                                                        "valueText": "desc",
                                                        "hasLeadingTrivia": true,
                                                        "leadingTrivia": [
                                                            {
                                                                "kind": "WhitespaceTrivia",
                                                                "text": "            "
                                                            }
                                                        ]
                                                    },
                                                    "dotToken": {
                                                        "kind": "DotToken",
                                                        "fullStart": 1141,
                                                        "fullEnd": 1142,
                                                        "start": 1141,
                                                        "end": 1142,
                                                        "fullWidth": 1,
                                                        "width": 1,
                                                        "text": ".",
                                                        "value": ".",
                                                        "valueText": "."
                                                    },
                                                    "name": {
                                                        "kind": "IdentifierName",
                                                        "fullStart": 1142,
                                                        "fullEnd": 1156,
                                                        "start": 1142,
                                                        "end": 1156,
                                                        "fullWidth": 14,
                                                        "width": 14,
                                                        "text": "hasOwnProperty",
                                                        "value": "hasOwnProperty",
                                                        "valueText": "hasOwnProperty"
                                                    }
                                                },
                                                "argumentList": {
                                                    "kind": "ArgumentList",
                                                    "fullStart": 1156,
                                                    "fullEnd": 1171,
                                                    "start": 1156,
                                                    "end": 1170,
                                                    "fullWidth": 15,
                                                    "width": 14,
                                                    "openParenToken": {
                                                        "kind": "OpenParenToken",
                                                        "fullStart": 1156,
                                                        "fullEnd": 1157,
                                                        "start": 1156,
                                                        "end": 1157,
                                                        "fullWidth": 1,
                                                        "width": 1,
                                                        "text": "(",
                                                        "value": "(",
                                                        "valueText": "("
                                                    },
                                                    "arguments": [
                                                        {
                                                            "kind": "StringLiteral",
                                                            "fullStart": 1157,
                                                            "fullEnd": 1169,
                                                            "start": 1157,
                                                            "end": 1169,
                                                            "fullWidth": 12,
                                                            "width": 12,
                                                            "text": "\"enumerable\"",
                                                            "value": "enumerable",
                                                            "valueText": "enumerable"
                                                        }
                                                    ],
                                                    "closeParenToken": {
                                                        "kind": "CloseParenToken",
                                                        "fullStart": 1169,
                                                        "fullEnd": 1171,
                                                        "start": 1169,
                                                        "end": 1170,
                                                        "fullWidth": 2,
                                                        "width": 1,
                                                        "text": ")",
                                                        "value": ")",
                                                        "valueText": ")",
                                                        "hasTrailingTrivia": true,
                                                        "trailingTrivia": [
                                                            {
                                                                "kind": "WhitespaceTrivia",
                                                                "text": " "
                                                            }
                                                        ]
                                                    }
                                                }
                                            }
                                        },
                                        "operatorToken": {
                                            "kind": "AmpersandAmpersandToken",
                                            "fullStart": 1171,
                                            "fullEnd": 1174,
                                            "start": 1171,
                                            "end": 1173,
                                            "fullWidth": 3,
                                            "width": 2,
                                            "text": "&&",
                                            "value": "&&",
                                            "valueText": "&&",
                                            "hasTrailingTrivia": true,
                                            "trailingTrivia": [
                                                {
                                                    "kind": "WhitespaceTrivia",
                                                    "text": " "
                                                }
                                            ]
                                        },
                                        "right": {
                                            "kind": "EqualsExpression",
                                            "fullStart": 1174,
                                            "fullEnd": 1199,
                                            "start": 1174,
                                            "end": 1198,
                                            "fullWidth": 25,
                                            "width": 24,
                                            "left": {
                                                "kind": "MemberAccessExpression",
                                                "fullStart": 1174,
                                                "fullEnd": 1190,
                                                "start": 1174,
                                                "end": 1189,
                                                "fullWidth": 16,
                                                "width": 15,
                                                "expression": {
                                                    "kind": "IdentifierName",
                                                    "fullStart": 1174,
                                                    "fullEnd": 1178,
                                                    "start": 1174,
                                                    "end": 1178,
                                                    "fullWidth": 4,
                                                    "width": 4,
                                                    "text": "desc",
                                                    "value": "desc",
                                                    "valueText": "desc"
                                                },
                                                "dotToken": {
                                                    "kind": "DotToken",
                                                    "fullStart": 1178,
                                                    "fullEnd": 1179,
                                                    "start": 1178,
                                                    "end": 1179,
                                                    "fullWidth": 1,
                                                    "width": 1,
                                                    "text": ".",
                                                    "value": ".",
                                                    "valueText": "."
                                                },
                                                "name": {
                                                    "kind": "IdentifierName",
                                                    "fullStart": 1179,
                                                    "fullEnd": 1190,
                                                    "start": 1179,
                                                    "end": 1189,
                                                    "fullWidth": 11,
                                                    "width": 10,
                                                    "text": "enumerable",
                                                    "value": "enumerable",
                                                    "valueText": "enumerable",
                                                    "hasTrailingTrivia": true,
                                                    "trailingTrivia": [
                                                        {
                                                            "kind": "WhitespaceTrivia",
                                                            "text": " "
                                                        }
                                                    ]
                                                }
                                            },
                                            "operatorToken": {
                                                "kind": "EqualsEqualsEqualsToken",
                                                "fullStart": 1190,
                                                "fullEnd": 1194,
                                                "start": 1190,
                                                "end": 1193,
                                                "fullWidth": 4,
                                                "width": 3,
                                                "text": "===",
                                                "value": "===",
                                                "valueText": "===",
                                                "hasTrailingTrivia": true,
                                                "trailingTrivia": [
                                                    {
                                                        "kind": "WhitespaceTrivia",
                                                        "text": " "
                                                    }
                                                ]
                                            },
                                            "right": {
                                                "kind": "TrueKeyword",
                                                "fullStart": 1194,
                                                "fullEnd": 1199,
                                                "start": 1194,
                                                "end": 1198,
                                                "fullWidth": 5,
                                                "width": 4,
                                                "text": "true",
                                                "value": true,
                                                "valueText": "true",
                                                "hasTrailingTrivia": true,
                                                "trailingTrivia": [
                                                    {
                                                        "kind": "WhitespaceTrivia",
                                                        "text": " "
                                                    }
                                                ]
                                            }
                                        }
                                    },
                                    "operatorToken": {
                                        "kind": "AmpersandAmpersandToken",
                                        "fullStart": 1199,
                                        "fullEnd": 1203,
                                        "start": 1199,
                                        "end": 1201,
                                        "fullWidth": 4,
                                        "width": 2,
                                        "text": "&&",
                                        "value": "&&",
                                        "valueText": "&&",
                                        "hasTrailingTrivia": true,
                                        "hasTrailingNewLine": true,
                                        "trailingTrivia": [
                                            {
                                                "kind": "NewLineTrivia",
                                                "text": "\r\n"
                                            }
                                        ]
                                    },
                                    "right": {
                                        "kind": "LogicalNotExpression",
                                        "fullStart": 1203,
                                        "fullEnd": 1243,
                                        "start": 1215,
                                        "end": 1242,
                                        "fullWidth": 40,
                                        "width": 27,
                                        "operatorToken": {
                                            "kind": "ExclamationToken",
                                            "fullStart": 1203,
                                            "fullEnd": 1216,
                                            "start": 1215,
                                            "end": 1216,
                                            "fullWidth": 13,
                                            "width": 1,
                                            "text": "!",
                                            "value": "!",
                                            "valueText": "!",
                                            "hasLeadingTrivia": true,
                                            "leadingTrivia": [
                                                {
                                                    "kind": "WhitespaceTrivia",
                                                    "text": "            "
                                                }
                                            ]
                                        },
                                        "operand": {
                                            "kind": "InvocationExpression",
                                            "fullStart": 1216,
                                            "fullEnd": 1243,
                                            "start": 1216,
                                            "end": 1242,
                                            "fullWidth": 27,
                                            "width": 26,
                                            "expression": {
                                                "kind": "MemberAccessExpression",
                                                "fullStart": 1216,
                                                "fullEnd": 1235,
                                                "start": 1216,
                                                "end": 1235,
                                                "fullWidth": 19,
                                                "width": 19,
                                                "expression": {
                                                    "kind": "IdentifierName",
                                                    "fullStart": 1216,
                                                    "fullEnd": 1220,
                                                    "start": 1216,
                                                    "end": 1220,
                                                    "fullWidth": 4,
                                                    "width": 4,
                                                    "text": "desc",
                                                    "value": "desc",
                                                    "valueText": "desc"
                                                },
                                                "dotToken": {
                                                    "kind": "DotToken",
                                                    "fullStart": 1220,
                                                    "fullEnd": 1221,
                                                    "start": 1220,
                                                    "end": 1221,
                                                    "fullWidth": 1,
                                                    "width": 1,
                                                    "text": ".",
                                                    "value": ".",
                                                    "valueText": "."
                                                },
                                                "name": {
                                                    "kind": "IdentifierName",
                                                    "fullStart": 1221,
                                                    "fullEnd": 1235,
                                                    "start": 1221,
                                                    "end": 1235,
                                                    "fullWidth": 14,
                                                    "width": 14,
                                                    "text": "hasOwnProperty",
                                                    "value": "hasOwnProperty",
                                                    "valueText": "hasOwnProperty"
                                                }
                                            },
                                            "argumentList": {
                                                "kind": "ArgumentList",
                                                "fullStart": 1235,
                                                "fullEnd": 1243,
                                                "start": 1235,
                                                "end": 1242,
                                                "fullWidth": 8,
                                                "width": 7,
                                                "openParenToken": {
                                                    "kind": "OpenParenToken",
                                                    "fullStart": 1235,
                                                    "fullEnd": 1236,
                                                    "start": 1235,
                                                    "end": 1236,
                                                    "fullWidth": 1,
                                                    "width": 1,
                                                    "text": "(",
                                                    "value": "(",
                                                    "valueText": "("
                                                },
                                                "arguments": [
                                                    {
                                                        "kind": "StringLiteral",
                                                        "fullStart": 1236,
                                                        "fullEnd": 1241,
                                                        "start": 1236,
                                                        "end": 1241,
                                                        "fullWidth": 5,
                                                        "width": 5,
                                                        "text": "\"get\"",
                                                        "value": "get",
                                                        "valueText": "get"
                                                    }
                                                ],
                                                "closeParenToken": {
                                                    "kind": "CloseParenToken",
                                                    "fullStart": 1241,
                                                    "fullEnd": 1243,
                                                    "start": 1241,
                                                    "end": 1242,
                                                    "fullWidth": 2,
                                                    "width": 1,
                                                    "text": ")",
                                                    "value": ")",
                                                    "valueText": ")",
                                                    "hasTrailingTrivia": true,
                                                    "trailingTrivia": [
                                                        {
                                                            "kind": "WhitespaceTrivia",
                                                            "text": " "
                                                        }
                                                    ]
                                                }
                                            }
                                        }
                                    }
                                },
                                "operatorToken": {
                                    "kind": "AmpersandAmpersandToken",
                                    "fullStart": 1243,
                                    "fullEnd": 1246,
                                    "start": 1243,
                                    "end": 1245,
                                    "fullWidth": 3,
                                    "width": 2,
                                    "text": "&&",
                                    "value": "&&",
                                    "valueText": "&&",
                                    "hasTrailingTrivia": true,
                                    "trailingTrivia": [
                                        {
                                            "kind": "WhitespaceTrivia",
                                            "text": " "
                                        }
                                    ]
                                },
                                "right": {
                                    "kind": "LogicalNotExpression",
                                    "fullStart": 1246,
                                    "fullEnd": 1273,
                                    "start": 1246,
                                    "end": 1273,
                                    "fullWidth": 27,
                                    "width": 27,
                                    "operatorToken": {
                                        "kind": "ExclamationToken",
                                        "fullStart": 1246,
                                        "fullEnd": 1247,
                                        "start": 1246,
                                        "end": 1247,
                                        "fullWidth": 1,
                                        "width": 1,
                                        "text": "!",
                                        "value": "!",
                                        "valueText": "!"
                                    },
                                    "operand": {
                                        "kind": "InvocationExpression",
                                        "fullStart": 1247,
                                        "fullEnd": 1273,
                                        "start": 1247,
                                        "end": 1273,
                                        "fullWidth": 26,
                                        "width": 26,
                                        "expression": {
                                            "kind": "MemberAccessExpression",
                                            "fullStart": 1247,
                                            "fullEnd": 1266,
                                            "start": 1247,
                                            "end": 1266,
                                            "fullWidth": 19,
                                            "width": 19,
                                            "expression": {
                                                "kind": "IdentifierName",
                                                "fullStart": 1247,
                                                "fullEnd": 1251,
                                                "start": 1247,
                                                "end": 1251,
                                                "fullWidth": 4,
                                                "width": 4,
                                                "text": "desc",
                                                "value": "desc",
                                                "valueText": "desc"
                                            },
                                            "dotToken": {
                                                "kind": "DotToken",
                                                "fullStart": 1251,
                                                "fullEnd": 1252,
                                                "start": 1251,
                                                "end": 1252,
                                                "fullWidth": 1,
                                                "width": 1,
                                                "text": ".",
                                                "value": ".",
                                                "valueText": "."
                                            },
                                            "name": {
                                                "kind": "IdentifierName",
                                                "fullStart": 1252,
                                                "fullEnd": 1266,
                                                "start": 1252,
                                                "end": 1266,
                                                "fullWidth": 14,
                                                "width": 14,
                                                "text": "hasOwnProperty",
                                                "value": "hasOwnProperty",
                                                "valueText": "hasOwnProperty"
                                            }
                                        },
                                        "argumentList": {
                                            "kind": "ArgumentList",
                                            "fullStart": 1266,
                                            "fullEnd": 1273,
                                            "start": 1266,
                                            "end": 1273,
                                            "fullWidth": 7,
                                            "width": 7,
                                            "openParenToken": {
                                                "kind": "OpenParenToken",
                                                "fullStart": 1266,
                                                "fullEnd": 1267,
                                                "start": 1266,
                                                "end": 1267,
                                                "fullWidth": 1,
                                                "width": 1,
                                                "text": "(",
                                                "value": "(",
                                                "valueText": "("
                                            },
                                            "arguments": [
                                                {
                                                    "kind": "StringLiteral",
                                                    "fullStart": 1267,
                                                    "fullEnd": 1272,
                                                    "start": 1267,
                                                    "end": 1272,
                                                    "fullWidth": 5,
                                                    "width": 5,
                                                    "text": "\"set\"",
                                                    "value": "set",
                                                    "valueText": "set"
                                                }
                                            ],
                                            "closeParenToken": {
                                                "kind": "CloseParenToken",
                                                "fullStart": 1272,
                                                "fullEnd": 1273,
                                                "start": 1272,
                                                "end": 1273,
                                                "fullWidth": 1,
                                                "width": 1,
                                                "text": ")",
                                                "value": ")",
                                                "valueText": ")"
                                            }
                                        }
                                    }
                                }
                            },
                            "semicolonToken": {
                                "kind": "SemicolonToken",
                                "fullStart": 1273,
                                "fullEnd": 1276,
                                "start": 1273,
                                "end": 1274,
                                "fullWidth": 3,
                                "width": 1,
                                "text": ";",
                                "value": ";",
                                "valueText": ";",
                                "hasTrailingTrivia": true,
                                "hasTrailingNewLine": true,
                                "trailingTrivia": [
                                    {
                                        "kind": "NewLineTrivia",
                                        "text": "\r\n"
                                    }
                                ]
                            }
                        }
                    ],
                    "closeBraceToken": {
                        "kind": "CloseBraceToken",
                        "fullStart": 1276,
                        "fullEnd": 1283,
                        "start": 1280,
                        "end": 1281,
                        "fullWidth": 7,
                        "width": 1,
                        "text": "}",
                        "value": "}",
                        "valueText": "}",
                        "hasLeadingTrivia": true,
                        "hasTrailingTrivia": true,
                        "hasTrailingNewLine": true,
                        "leadingTrivia": [
                            {
                                "kind": "WhitespaceTrivia",
                                "text": "    "
                            }
                        ],
                        "trailingTrivia": [
                            {
                                "kind": "NewLineTrivia",
                                "text": "\r\n"
                            }
                        ]
                    }
                }
            },
            {
                "kind": "ExpressionStatement",
                "fullStart": 1283,
                "fullEnd": 1307,
                "start": 1283,
                "end": 1305,
                "fullWidth": 24,
                "width": 22,
                "expression": {
                    "kind": "InvocationExpression",
                    "fullStart": 1283,
                    "fullEnd": 1304,
                    "start": 1283,
                    "end": 1304,
                    "fullWidth": 21,
                    "width": 21,
                    "expression": {
                        "kind": "IdentifierName",
                        "fullStart": 1283,
                        "fullEnd": 1294,
                        "start": 1283,
                        "end": 1294,
                        "fullWidth": 11,
                        "width": 11,
                        "text": "runTestCase",
                        "value": "runTestCase",
                        "valueText": "runTestCase"
                    },
                    "argumentList": {
                        "kind": "ArgumentList",
                        "fullStart": 1294,
                        "fullEnd": 1304,
                        "start": 1294,
                        "end": 1304,
                        "fullWidth": 10,
                        "width": 10,
                        "openParenToken": {
                            "kind": "OpenParenToken",
                            "fullStart": 1294,
                            "fullEnd": 1295,
                            "start": 1294,
                            "end": 1295,
                            "fullWidth": 1,
                            "width": 1,
                            "text": "(",
                            "value": "(",
                            "valueText": "("
                        },
                        "arguments": [
                            {
                                "kind": "IdentifierName",
                                "fullStart": 1295,
                                "fullEnd": 1303,
                                "start": 1295,
                                "end": 1303,
                                "fullWidth": 8,
                                "width": 8,
                                "text": "testcase",
                                "value": "testcase",
                                "valueText": "testcase"
                            }
                        ],
                        "closeParenToken": {
                            "kind": "CloseParenToken",
                            "fullStart": 1303,
                            "fullEnd": 1304,
                            "start": 1303,
                            "end": 1304,
                            "fullWidth": 1,
                            "width": 1,
                            "text": ")",
                            "value": ")",
                            "valueText": ")"
                        }
                    }
                },
                "semicolonToken": {
                    "kind": "SemicolonToken",
                    "fullStart": 1304,
                    "fullEnd": 1307,
                    "start": 1304,
                    "end": 1305,
                    "fullWidth": 3,
                    "width": 1,
                    "text": ";",
                    "value": ";",
                    "valueText": ";",
                    "hasTrailingTrivia": true,
                    "hasTrailingNewLine": true,
                    "trailingTrivia": [
                        {
                            "kind": "NewLineTrivia",
                            "text": "\r\n"
                        }
                    ]
                }
            }
        ],
        "endOfFileToken": {
            "kind": "EndOfFileToken",
            "fullStart": 1307,
            "fullEnd": 1307,
            "start": 1307,
            "end": 1307,
            "fullWidth": 0,
            "width": 0,
            "text": ""
        }
    },
    "lineMap": {
        "lineStarts": [
            0,
            67,
            152,
            232,
            308,
            380,
            385,
            440,
            598,
            603,
            605,
            607,
            630,
            653,
            655,
            695,
            716,
            753,
            787,
            802,
            815,
            881,
            883,
            968,
            1043,
            1125,
            1203,
            1276,
            1283,
            1307
        ],
        "length": 1307
    }
}<|MERGE_RESOLUTION|>--- conflicted
+++ resolved
@@ -245,12 +245,8 @@
                                         "start": 642,
                                         "end": 650,
                                         "fullWidth": 8,
-<<<<<<< HEAD
                                         "width": 8,
-                                        "identifier": {
-=======
                                         "propertyName": {
->>>>>>> 85e84683
                                             "kind": "IdentifierName",
                                             "fullStart": 642,
                                             "fullEnd": 646,
@@ -868,12 +864,8 @@
                                         "start": 827,
                                         "end": 878,
                                         "fullWidth": 51,
-<<<<<<< HEAD
                                         "width": 51,
-                                        "identifier": {
-=======
                                         "propertyName": {
->>>>>>> 85e84683
                                             "kind": "IdentifierName",
                                             "fullStart": 827,
                                             "fullEnd": 832,
