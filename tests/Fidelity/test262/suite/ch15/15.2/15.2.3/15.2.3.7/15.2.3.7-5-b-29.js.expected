{
    "isDeclaration": false,
    "languageVersion": "EcmaScript5",
    "parseOptions": {
        "allowAutomaticSemicolonInsertion": true
    },
    "sourceUnit": {
        "kind": "SourceUnit",
        "fullStart": 0,
        "fullEnd": 1090,
        "start": 613,
        "end": 1090,
        "fullWidth": 1090,
        "width": 477,
        "isIncrementallyUnusable": true,
        "moduleElements": [
            {
                "kind": "FunctionDeclaration",
                "fullStart": 0,
                "fullEnd": 1066,
                "start": 613,
                "end": 1064,
                "fullWidth": 1066,
                "width": 451,
                "modifiers": [],
                "functionKeyword": {
                    "kind": "FunctionKeyword",
                    "fullStart": 0,
                    "fullEnd": 622,
                    "start": 613,
                    "end": 621,
                    "fullWidth": 622,
                    "width": 8,
                    "text": "function",
                    "value": "function",
                    "valueText": "function",
                    "hasLeadingTrivia": true,
                    "hasLeadingComment": true,
                    "hasLeadingNewLine": true,
                    "hasTrailingTrivia": true,
                    "leadingTrivia": [
                        {
                            "kind": "SingleLineCommentTrivia",
                            "text": "/// Copyright (c) 2012 Ecma International.  All rights reserved. "
                        },
                        {
                            "kind": "NewLineTrivia",
                            "text": "\r\n"
                        },
                        {
                            "kind": "SingleLineCommentTrivia",
                            "text": "/// Ecma International makes this code available under the terms and conditions set"
                        },
                        {
                            "kind": "NewLineTrivia",
                            "text": "\r\n"
                        },
                        {
                            "kind": "SingleLineCommentTrivia",
                            "text": "/// forth on http://hg.ecmascript.org/tests/test262/raw-file/tip/LICENSE (the "
                        },
                        {
                            "kind": "NewLineTrivia",
                            "text": "\r\n"
                        },
                        {
                            "kind": "SingleLineCommentTrivia",
                            "text": "/// \"Use Terms\").   Any redistribution of this code must retain the above "
                        },
                        {
                            "kind": "NewLineTrivia",
                            "text": "\r\n"
                        },
                        {
                            "kind": "SingleLineCommentTrivia",
                            "text": "/// copyright and this notice and otherwise comply with the Use Terms."
                        },
                        {
                            "kind": "NewLineTrivia",
                            "text": "\r\n"
                        },
                        {
                            "kind": "MultiLineCommentTrivia",
                            "text": "/**\r\n * @path ch15/15.2/15.2.3/15.2.3.7/15.2.3.7-5-b-29.js\r\n * @description Object.defineProperties - 'descObj' is the Arguments object which implements its own [[Get]] method to get 'enumerable' property (8.10.5 step 3.a)\r\n */"
                        },
                        {
                            "kind": "NewLineTrivia",
                            "text": "\r\n"
                        },
                        {
                            "kind": "NewLineTrivia",
                            "text": "\r\n"
                        },
                        {
                            "kind": "NewLineTrivia",
                            "text": "\r\n"
                        }
                    ],
                    "trailingTrivia": [
                        {
                            "kind": "WhitespaceTrivia",
                            "text": " "
                        }
                    ]
                },
                "identifier": {
                    "kind": "IdentifierName",
                    "fullStart": 622,
                    "fullEnd": 630,
                    "start": 622,
                    "end": 630,
                    "fullWidth": 8,
                    "width": 8,
                    "text": "testcase",
                    "value": "testcase",
                    "valueText": "testcase"
                },
                "callSignature": {
                    "kind": "CallSignature",
                    "fullStart": 630,
                    "fullEnd": 633,
                    "start": 630,
                    "end": 632,
                    "fullWidth": 3,
                    "width": 2,
                    "parameterList": {
                        "kind": "ParameterList",
                        "fullStart": 630,
                        "fullEnd": 633,
                        "start": 630,
                        "end": 632,
                        "fullWidth": 3,
                        "width": 2,
                        "openParenToken": {
                            "kind": "OpenParenToken",
                            "fullStart": 630,
                            "fullEnd": 631,
                            "start": 630,
                            "end": 631,
                            "fullWidth": 1,
                            "width": 1,
                            "text": "(",
                            "value": "(",
                            "valueText": "("
                        },
                        "parameters": [],
                        "closeParenToken": {
                            "kind": "CloseParenToken",
                            "fullStart": 631,
                            "fullEnd": 633,
                            "start": 631,
                            "end": 632,
                            "fullWidth": 2,
                            "width": 1,
                            "text": ")",
                            "value": ")",
                            "valueText": ")",
                            "hasTrailingTrivia": true,
                            "trailingTrivia": [
                                {
                                    "kind": "WhitespaceTrivia",
                                    "text": " "
                                }
                            ]
                        }
                    }
                },
                "block": {
                    "kind": "Block",
                    "fullStart": 633,
                    "fullEnd": 1066,
                    "start": 633,
                    "end": 1064,
                    "fullWidth": 433,
                    "width": 431,
                    "openBraceToken": {
                        "kind": "OpenBraceToken",
                        "fullStart": 633,
                        "fullEnd": 636,
                        "start": 633,
                        "end": 634,
                        "fullWidth": 3,
                        "width": 1,
                        "text": "{",
                        "value": "{",
                        "valueText": "{",
                        "hasTrailingTrivia": true,
                        "hasTrailingNewLine": true,
                        "trailingTrivia": [
                            {
                                "kind": "NewLineTrivia",
                                "text": "\r\n"
                            }
                        ]
                    },
                    "statements": [
                        {
                            "kind": "VariableStatement",
                            "fullStart": 636,
                            "fullEnd": 661,
                            "start": 646,
                            "end": 659,
                            "fullWidth": 25,
                            "width": 13,
                            "modifiers": [],
                            "variableDeclaration": {
                                "kind": "VariableDeclaration",
                                "fullStart": 636,
                                "fullEnd": 658,
                                "start": 646,
                                "end": 658,
                                "fullWidth": 22,
                                "width": 12,
                                "varKeyword": {
                                    "kind": "VarKeyword",
                                    "fullStart": 636,
                                    "fullEnd": 650,
                                    "start": 646,
                                    "end": 649,
                                    "fullWidth": 14,
                                    "width": 3,
                                    "text": "var",
                                    "value": "var",
                                    "valueText": "var",
                                    "hasLeadingTrivia": true,
                                    "hasLeadingNewLine": true,
                                    "hasTrailingTrivia": true,
                                    "leadingTrivia": [
                                        {
                                            "kind": "NewLineTrivia",
                                            "text": "\r\n"
                                        },
                                        {
                                            "kind": "WhitespaceTrivia",
                                            "text": "        "
                                        }
                                    ],
                                    "trailingTrivia": [
                                        {
                                            "kind": "WhitespaceTrivia",
                                            "text": " "
                                        }
                                    ]
                                },
                                "variableDeclarators": [
                                    {
                                        "kind": "VariableDeclarator",
                                        "fullStart": 650,
                                        "fullEnd": 658,
                                        "start": 650,
                                        "end": 658,
                                        "fullWidth": 8,
<<<<<<< HEAD
                                        "width": 8,
                                        "identifier": {
=======
                                        "propertyName": {
>>>>>>> 85e84683
                                            "kind": "IdentifierName",
                                            "fullStart": 650,
                                            "fullEnd": 654,
                                            "start": 650,
                                            "end": 653,
                                            "fullWidth": 4,
                                            "width": 3,
                                            "text": "obj",
                                            "value": "obj",
                                            "valueText": "obj",
                                            "hasTrailingTrivia": true,
                                            "trailingTrivia": [
                                                {
                                                    "kind": "WhitespaceTrivia",
                                                    "text": " "
                                                }
                                            ]
                                        },
                                        "equalsValueClause": {
                                            "kind": "EqualsValueClause",
                                            "fullStart": 654,
                                            "fullEnd": 658,
                                            "start": 654,
                                            "end": 658,
                                            "fullWidth": 4,
                                            "width": 4,
                                            "equalsToken": {
                                                "kind": "EqualsToken",
                                                "fullStart": 654,
                                                "fullEnd": 656,
                                                "start": 654,
                                                "end": 655,
                                                "fullWidth": 2,
                                                "width": 1,
                                                "text": "=",
                                                "value": "=",
                                                "valueText": "=",
                                                "hasTrailingTrivia": true,
                                                "trailingTrivia": [
                                                    {
                                                        "kind": "WhitespaceTrivia",
                                                        "text": " "
                                                    }
                                                ]
                                            },
                                            "value": {
                                                "kind": "ObjectLiteralExpression",
                                                "fullStart": 656,
                                                "fullEnd": 658,
                                                "start": 656,
                                                "end": 658,
                                                "fullWidth": 2,
                                                "width": 2,
                                                "openBraceToken": {
                                                    "kind": "OpenBraceToken",
                                                    "fullStart": 656,
                                                    "fullEnd": 657,
                                                    "start": 656,
                                                    "end": 657,
                                                    "fullWidth": 1,
                                                    "width": 1,
                                                    "text": "{",
                                                    "value": "{",
                                                    "valueText": "{"
                                                },
                                                "propertyAssignments": [],
                                                "closeBraceToken": {
                                                    "kind": "CloseBraceToken",
                                                    "fullStart": 657,
                                                    "fullEnd": 658,
                                                    "start": 657,
                                                    "end": 658,
                                                    "fullWidth": 1,
                                                    "width": 1,
                                                    "text": "}",
                                                    "value": "}",
                                                    "valueText": "}"
                                                }
                                            }
                                        }
                                    }
                                ]
                            },
                            "semicolonToken": {
                                "kind": "SemicolonToken",
                                "fullStart": 658,
                                "fullEnd": 661,
                                "start": 658,
                                "end": 659,
                                "fullWidth": 3,
                                "width": 1,
                                "text": ";",
                                "value": ";",
                                "valueText": ";",
                                "hasTrailingTrivia": true,
                                "hasTrailingNewLine": true,
                                "trailingTrivia": [
                                    {
                                        "kind": "NewLineTrivia",
                                        "text": "\r\n"
                                    }
                                ]
                            }
                        },
                        {
                            "kind": "VariableStatement",
                            "fullStart": 661,
                            "fullEnd": 679,
                            "start": 669,
                            "end": 677,
                            "fullWidth": 18,
                            "width": 8,
                            "modifiers": [],
                            "variableDeclaration": {
                                "kind": "VariableDeclaration",
                                "fullStart": 661,
                                "fullEnd": 676,
                                "start": 669,
                                "end": 676,
                                "fullWidth": 15,
                                "width": 7,
                                "varKeyword": {
                                    "kind": "VarKeyword",
                                    "fullStart": 661,
                                    "fullEnd": 673,
                                    "start": 669,
                                    "end": 672,
                                    "fullWidth": 12,
                                    "width": 3,
                                    "text": "var",
                                    "value": "var",
                                    "valueText": "var",
                                    "hasLeadingTrivia": true,
                                    "hasTrailingTrivia": true,
                                    "leadingTrivia": [
                                        {
                                            "kind": "WhitespaceTrivia",
                                            "text": "        "
                                        }
                                    ],
                                    "trailingTrivia": [
                                        {
                                            "kind": "WhitespaceTrivia",
                                            "text": " "
                                        }
                                    ]
                                },
                                "variableDeclarators": [
                                    {
                                        "kind": "VariableDeclarator",
                                        "fullStart": 673,
                                        "fullEnd": 676,
                                        "start": 673,
                                        "end": 676,
                                        "fullWidth": 3,
<<<<<<< HEAD
                                        "width": 3,
                                        "identifier": {
=======
                                        "propertyName": {
>>>>>>> 85e84683
                                            "kind": "IdentifierName",
                                            "fullStart": 673,
                                            "fullEnd": 676,
                                            "start": 673,
                                            "end": 676,
                                            "fullWidth": 3,
                                            "width": 3,
                                            "text": "arg",
                                            "value": "arg",
                                            "valueText": "arg"
                                        }
                                    }
                                ]
                            },
                            "semicolonToken": {
                                "kind": "SemicolonToken",
                                "fullStart": 676,
                                "fullEnd": 679,
                                "start": 676,
                                "end": 677,
                                "fullWidth": 3,
                                "width": 1,
                                "text": ";",
                                "value": ";",
                                "valueText": ";",
                                "hasTrailingTrivia": true,
                                "hasTrailingNewLine": true,
                                "trailingTrivia": [
                                    {
                                        "kind": "NewLineTrivia",
                                        "text": "\r\n"
                                    }
                                ]
                            }
                        },
                        {
                            "kind": "VariableStatement",
                            "fullStart": 679,
                            "fullEnd": 710,
                            "start": 687,
                            "end": 708,
                            "fullWidth": 31,
                            "width": 21,
                            "modifiers": [],
                            "variableDeclaration": {
                                "kind": "VariableDeclaration",
                                "fullStart": 679,
                                "fullEnd": 707,
                                "start": 687,
                                "end": 707,
                                "fullWidth": 28,
                                "width": 20,
                                "varKeyword": {
                                    "kind": "VarKeyword",
                                    "fullStart": 679,
                                    "fullEnd": 691,
                                    "start": 687,
                                    "end": 690,
                                    "fullWidth": 12,
                                    "width": 3,
                                    "text": "var",
                                    "value": "var",
                                    "valueText": "var",
                                    "hasLeadingTrivia": true,
                                    "hasTrailingTrivia": true,
                                    "leadingTrivia": [
                                        {
                                            "kind": "WhitespaceTrivia",
                                            "text": "        "
                                        }
                                    ],
                                    "trailingTrivia": [
                                        {
                                            "kind": "WhitespaceTrivia",
                                            "text": " "
                                        }
                                    ]
                                },
                                "variableDeclarators": [
                                    {
                                        "kind": "VariableDeclarator",
                                        "fullStart": 691,
                                        "fullEnd": 707,
                                        "start": 691,
                                        "end": 707,
                                        "fullWidth": 16,
<<<<<<< HEAD
                                        "width": 16,
                                        "identifier": {
=======
                                        "propertyName": {
>>>>>>> 85e84683
                                            "kind": "IdentifierName",
                                            "fullStart": 691,
                                            "fullEnd": 700,
                                            "start": 691,
                                            "end": 699,
                                            "fullWidth": 9,
                                            "width": 8,
                                            "text": "accessed",
                                            "value": "accessed",
                                            "valueText": "accessed",
                                            "hasTrailingTrivia": true,
                                            "trailingTrivia": [
                                                {
                                                    "kind": "WhitespaceTrivia",
                                                    "text": " "
                                                }
                                            ]
                                        },
                                        "equalsValueClause": {
                                            "kind": "EqualsValueClause",
                                            "fullStart": 700,
                                            "fullEnd": 707,
                                            "start": 700,
                                            "end": 707,
                                            "fullWidth": 7,
                                            "width": 7,
                                            "equalsToken": {
                                                "kind": "EqualsToken",
                                                "fullStart": 700,
                                                "fullEnd": 702,
                                                "start": 700,
                                                "end": 701,
                                                "fullWidth": 2,
                                                "width": 1,
                                                "text": "=",
                                                "value": "=",
                                                "valueText": "=",
                                                "hasTrailingTrivia": true,
                                                "trailingTrivia": [
                                                    {
                                                        "kind": "WhitespaceTrivia",
                                                        "text": " "
                                                    }
                                                ]
                                            },
                                            "value": {
                                                "kind": "FalseKeyword",
                                                "fullStart": 702,
                                                "fullEnd": 707,
                                                "start": 702,
                                                "end": 707,
                                                "fullWidth": 5,
                                                "width": 5,
                                                "text": "false",
                                                "value": false,
                                                "valueText": "false"
                                            }
                                        }
                                    }
                                ]
                            },
                            "semicolonToken": {
                                "kind": "SemicolonToken",
                                "fullStart": 707,
                                "fullEnd": 710,
                                "start": 707,
                                "end": 708,
                                "fullWidth": 3,
                                "width": 1,
                                "text": ";",
                                "value": ";",
                                "valueText": ";",
                                "hasTrailingTrivia": true,
                                "hasTrailingNewLine": true,
                                "trailingTrivia": [
                                    {
                                        "kind": "NewLineTrivia",
                                        "text": "\r\n"
                                    }
                                ]
                            }
                        },
                        {
                            "kind": "ExpressionStatement",
                            "fullStart": 710,
                            "fullEnd": 784,
                            "start": 720,
                            "end": 782,
                            "fullWidth": 74,
                            "width": 62,
                            "expression": {
                                "kind": "ParenthesizedExpression",
                                "fullStart": 710,
                                "fullEnd": 781,
                                "start": 720,
                                "end": 781,
                                "fullWidth": 71,
                                "width": 61,
                                "openParenToken": {
                                    "kind": "OpenParenToken",
                                    "fullStart": 710,
                                    "fullEnd": 721,
                                    "start": 720,
                                    "end": 721,
                                    "fullWidth": 11,
                                    "width": 1,
                                    "text": "(",
                                    "value": "(",
                                    "valueText": "(",
                                    "hasLeadingTrivia": true,
                                    "hasLeadingNewLine": true,
                                    "leadingTrivia": [
                                        {
                                            "kind": "NewLineTrivia",
                                            "text": "\r\n"
                                        },
                                        {
                                            "kind": "WhitespaceTrivia",
                                            "text": "        "
                                        }
                                    ]
                                },
                                "expression": {
                                    "kind": "InvocationExpression",
                                    "fullStart": 721,
                                    "fullEnd": 780,
                                    "start": 721,
                                    "end": 780,
                                    "fullWidth": 59,
                                    "width": 59,
                                    "expression": {
                                        "kind": "FunctionExpression",
                                        "fullStart": 721,
                                        "fullEnd": 778,
                                        "start": 721,
                                        "end": 778,
                                        "fullWidth": 57,
                                        "width": 57,
                                        "functionKeyword": {
                                            "kind": "FunctionKeyword",
                                            "fullStart": 721,
                                            "fullEnd": 730,
                                            "start": 721,
                                            "end": 729,
                                            "fullWidth": 9,
                                            "width": 8,
                                            "text": "function",
                                            "value": "function",
                                            "valueText": "function",
                                            "hasTrailingTrivia": true,
                                            "trailingTrivia": [
                                                {
                                                    "kind": "WhitespaceTrivia",
                                                    "text": " "
                                                }
                                            ]
                                        },
                                        "identifier": {
                                            "kind": "IdentifierName",
                                            "fullStart": 730,
                                            "fullEnd": 733,
                                            "start": 730,
                                            "end": 733,
                                            "fullWidth": 3,
                                            "width": 3,
                                            "text": "fun",
                                            "value": "fun",
                                            "valueText": "fun"
                                        },
                                        "callSignature": {
                                            "kind": "CallSignature",
                                            "fullStart": 733,
                                            "fullEnd": 736,
                                            "start": 733,
                                            "end": 735,
                                            "fullWidth": 3,
                                            "width": 2,
                                            "parameterList": {
                                                "kind": "ParameterList",
                                                "fullStart": 733,
                                                "fullEnd": 736,
                                                "start": 733,
                                                "end": 735,
                                                "fullWidth": 3,
                                                "width": 2,
                                                "openParenToken": {
                                                    "kind": "OpenParenToken",
                                                    "fullStart": 733,
                                                    "fullEnd": 734,
                                                    "start": 733,
                                                    "end": 734,
                                                    "fullWidth": 1,
                                                    "width": 1,
                                                    "text": "(",
                                                    "value": "(",
                                                    "valueText": "("
                                                },
                                                "parameters": [],
                                                "closeParenToken": {
                                                    "kind": "CloseParenToken",
                                                    "fullStart": 734,
                                                    "fullEnd": 736,
                                                    "start": 734,
                                                    "end": 735,
                                                    "fullWidth": 2,
                                                    "width": 1,
                                                    "text": ")",
                                                    "value": ")",
                                                    "valueText": ")",
                                                    "hasTrailingTrivia": true,
                                                    "trailingTrivia": [
                                                        {
                                                            "kind": "WhitespaceTrivia",
                                                            "text": " "
                                                        }
                                                    ]
                                                }
                                            }
                                        },
                                        "block": {
                                            "kind": "Block",
                                            "fullStart": 736,
                                            "fullEnd": 778,
                                            "start": 736,
                                            "end": 778,
                                            "fullWidth": 42,
                                            "width": 42,
                                            "openBraceToken": {
                                                "kind": "OpenBraceToken",
                                                "fullStart": 736,
                                                "fullEnd": 739,
                                                "start": 736,
                                                "end": 737,
                                                "fullWidth": 3,
                                                "width": 1,
                                                "text": "{",
                                                "value": "{",
                                                "valueText": "{",
                                                "hasTrailingTrivia": true,
                                                "hasTrailingNewLine": true,
                                                "trailingTrivia": [
                                                    {
                                                        "kind": "NewLineTrivia",
                                                        "text": "\r\n"
                                                    }
                                                ]
                                            },
                                            "statements": [
                                                {
                                                    "kind": "ExpressionStatement",
                                                    "fullStart": 739,
                                                    "fullEnd": 769,
                                                    "start": 751,
                                                    "end": 767,
                                                    "fullWidth": 30,
                                                    "width": 16,
                                                    "expression": {
                                                        "kind": "AssignmentExpression",
                                                        "fullStart": 739,
                                                        "fullEnd": 766,
                                                        "start": 751,
                                                        "end": 766,
                                                        "fullWidth": 27,
                                                        "width": 15,
                                                        "left": {
                                                            "kind": "IdentifierName",
                                                            "fullStart": 739,
                                                            "fullEnd": 755,
                                                            "start": 751,
                                                            "end": 754,
                                                            "fullWidth": 16,
                                                            "width": 3,
                                                            "text": "arg",
                                                            "value": "arg",
                                                            "valueText": "arg",
                                                            "hasLeadingTrivia": true,
                                                            "hasTrailingTrivia": true,
                                                            "leadingTrivia": [
                                                                {
                                                                    "kind": "WhitespaceTrivia",
                                                                    "text": "            "
                                                                }
                                                            ],
                                                            "trailingTrivia": [
                                                                {
                                                                    "kind": "WhitespaceTrivia",
                                                                    "text": " "
                                                                }
                                                            ]
                                                        },
                                                        "operatorToken": {
                                                            "kind": "EqualsToken",
                                                            "fullStart": 755,
                                                            "fullEnd": 757,
                                                            "start": 755,
                                                            "end": 756,
                                                            "fullWidth": 2,
                                                            "width": 1,
                                                            "text": "=",
                                                            "value": "=",
                                                            "valueText": "=",
                                                            "hasTrailingTrivia": true,
                                                            "trailingTrivia": [
                                                                {
                                                                    "kind": "WhitespaceTrivia",
                                                                    "text": " "
                                                                }
                                                            ]
                                                        },
                                                        "right": {
                                                            "kind": "IdentifierName",
                                                            "fullStart": 757,
                                                            "fullEnd": 766,
                                                            "start": 757,
                                                            "end": 766,
                                                            "fullWidth": 9,
                                                            "width": 9,
                                                            "text": "arguments",
                                                            "value": "arguments",
                                                            "valueText": "arguments"
                                                        }
                                                    },
                                                    "semicolonToken": {
                                                        "kind": "SemicolonToken",
                                                        "fullStart": 766,
                                                        "fullEnd": 769,
                                                        "start": 766,
                                                        "end": 767,
                                                        "fullWidth": 3,
                                                        "width": 1,
                                                        "text": ";",
                                                        "value": ";",
                                                        "valueText": ";",
                                                        "hasTrailingTrivia": true,
                                                        "hasTrailingNewLine": true,
                                                        "trailingTrivia": [
                                                            {
                                                                "kind": "NewLineTrivia",
                                                                "text": "\r\n"
                                                            }
                                                        ]
                                                    }
                                                }
                                            ],
                                            "closeBraceToken": {
                                                "kind": "CloseBraceToken",
                                                "fullStart": 769,
                                                "fullEnd": 778,
                                                "start": 777,
                                                "end": 778,
                                                "fullWidth": 9,
                                                "width": 1,
                                                "text": "}",
                                                "value": "}",
                                                "valueText": "}",
                                                "hasLeadingTrivia": true,
                                                "leadingTrivia": [
                                                    {
                                                        "kind": "WhitespaceTrivia",
                                                        "text": "        "
                                                    }
                                                ]
                                            }
                                        }
                                    },
                                    "argumentList": {
                                        "kind": "ArgumentList",
                                        "fullStart": 778,
                                        "fullEnd": 780,
                                        "start": 778,
                                        "end": 780,
                                        "fullWidth": 2,
                                        "width": 2,
                                        "openParenToken": {
                                            "kind": "OpenParenToken",
                                            "fullStart": 778,
                                            "fullEnd": 779,
                                            "start": 778,
                                            "end": 779,
                                            "fullWidth": 1,
                                            "width": 1,
                                            "text": "(",
                                            "value": "(",
                                            "valueText": "("
                                        },
                                        "arguments": [],
                                        "closeParenToken": {
                                            "kind": "CloseParenToken",
                                            "fullStart": 779,
                                            "fullEnd": 780,
                                            "start": 779,
                                            "end": 780,
                                            "fullWidth": 1,
                                            "width": 1,
                                            "text": ")",
                                            "value": ")",
                                            "valueText": ")"
                                        }
                                    }
                                },
                                "closeParenToken": {
                                    "kind": "CloseParenToken",
                                    "fullStart": 780,
                                    "fullEnd": 781,
                                    "start": 780,
                                    "end": 781,
                                    "fullWidth": 1,
                                    "width": 1,
                                    "text": ")",
                                    "value": ")",
                                    "valueText": ")"
                                }
                            },
                            "semicolonToken": {
                                "kind": "SemicolonToken",
                                "fullStart": 781,
                                "fullEnd": 784,
                                "start": 781,
                                "end": 782,
                                "fullWidth": 3,
                                "width": 1,
                                "text": ";",
                                "value": ";",
                                "valueText": ";",
                                "hasTrailingTrivia": true,
                                "hasTrailingNewLine": true,
                                "trailingTrivia": [
                                    {
                                        "kind": "NewLineTrivia",
                                        "text": "\r\n"
                                    }
                                ]
                            }
                        },
                        {
                            "kind": "ExpressionStatement",
                            "fullStart": 784,
                            "fullEnd": 818,
                            "start": 794,
                            "end": 816,
                            "fullWidth": 34,
                            "width": 22,
                            "expression": {
                                "kind": "AssignmentExpression",
                                "fullStart": 784,
                                "fullEnd": 815,
                                "start": 794,
                                "end": 815,
                                "fullWidth": 31,
                                "width": 21,
                                "left": {
                                    "kind": "MemberAccessExpression",
                                    "fullStart": 784,
                                    "fullEnd": 809,
                                    "start": 794,
                                    "end": 808,
                                    "fullWidth": 25,
                                    "width": 14,
                                    "expression": {
                                        "kind": "IdentifierName",
                                        "fullStart": 784,
                                        "fullEnd": 797,
                                        "start": 794,
                                        "end": 797,
                                        "fullWidth": 13,
                                        "width": 3,
                                        "text": "arg",
                                        "value": "arg",
                                        "valueText": "arg",
                                        "hasLeadingTrivia": true,
                                        "hasLeadingNewLine": true,
                                        "leadingTrivia": [
                                            {
                                                "kind": "NewLineTrivia",
                                                "text": "\r\n"
                                            },
                                            {
                                                "kind": "WhitespaceTrivia",
                                                "text": "        "
                                            }
                                        ]
                                    },
                                    "dotToken": {
                                        "kind": "DotToken",
                                        "fullStart": 797,
                                        "fullEnd": 798,
                                        "start": 797,
                                        "end": 798,
                                        "fullWidth": 1,
                                        "width": 1,
                                        "text": ".",
                                        "value": ".",
                                        "valueText": "."
                                    },
                                    "name": {
                                        "kind": "IdentifierName",
                                        "fullStart": 798,
                                        "fullEnd": 809,
                                        "start": 798,
                                        "end": 808,
                                        "fullWidth": 11,
                                        "width": 10,
                                        "text": "enumerable",
                                        "value": "enumerable",
                                        "valueText": "enumerable",
                                        "hasTrailingTrivia": true,
                                        "trailingTrivia": [
                                            {
                                                "kind": "WhitespaceTrivia",
                                                "text": " "
                                            }
                                        ]
                                    }
                                },
                                "operatorToken": {
                                    "kind": "EqualsToken",
                                    "fullStart": 809,
                                    "fullEnd": 811,
                                    "start": 809,
                                    "end": 810,
                                    "fullWidth": 2,
                                    "width": 1,
                                    "text": "=",
                                    "value": "=",
                                    "valueText": "=",
                                    "hasTrailingTrivia": true,
                                    "trailingTrivia": [
                                        {
                                            "kind": "WhitespaceTrivia",
                                            "text": " "
                                        }
                                    ]
                                },
                                "right": {
                                    "kind": "TrueKeyword",
                                    "fullStart": 811,
                                    "fullEnd": 815,
                                    "start": 811,
                                    "end": 815,
                                    "fullWidth": 4,
                                    "width": 4,
                                    "text": "true",
                                    "value": true,
                                    "valueText": "true"
                                }
                            },
                            "semicolonToken": {
                                "kind": "SemicolonToken",
                                "fullStart": 815,
                                "fullEnd": 818,
                                "start": 815,
                                "end": 816,
                                "fullWidth": 3,
                                "width": 1,
                                "text": ";",
                                "value": ";",
                                "valueText": ";",
                                "hasTrailingTrivia": true,
                                "hasTrailingNewLine": true,
                                "trailingTrivia": [
                                    {
                                        "kind": "NewLineTrivia",
                                        "text": "\r\n"
                                    }
                                ]
                            }
                        },
                        {
                            "kind": "ExpressionStatement",
                            "fullStart": 818,
                            "fullEnd": 896,
                            "start": 828,
                            "end": 894,
                            "fullWidth": 78,
                            "width": 66,
                            "expression": {
                                "kind": "InvocationExpression",
                                "fullStart": 818,
                                "fullEnd": 893,
                                "start": 828,
                                "end": 893,
                                "fullWidth": 75,
                                "width": 65,
                                "expression": {
                                    "kind": "MemberAccessExpression",
                                    "fullStart": 818,
                                    "fullEnd": 851,
                                    "start": 828,
                                    "end": 851,
                                    "fullWidth": 33,
                                    "width": 23,
                                    "expression": {
                                        "kind": "IdentifierName",
                                        "fullStart": 818,
                                        "fullEnd": 834,
                                        "start": 828,
                                        "end": 834,
                                        "fullWidth": 16,
                                        "width": 6,
                                        "text": "Object",
                                        "value": "Object",
                                        "valueText": "Object",
                                        "hasLeadingTrivia": true,
                                        "hasLeadingNewLine": true,
                                        "leadingTrivia": [
                                            {
                                                "kind": "NewLineTrivia",
                                                "text": "\r\n"
                                            },
                                            {
                                                "kind": "WhitespaceTrivia",
                                                "text": "        "
                                            }
                                        ]
                                    },
                                    "dotToken": {
                                        "kind": "DotToken",
                                        "fullStart": 834,
                                        "fullEnd": 835,
                                        "start": 834,
                                        "end": 835,
                                        "fullWidth": 1,
                                        "width": 1,
                                        "text": ".",
                                        "value": ".",
                                        "valueText": "."
                                    },
                                    "name": {
                                        "kind": "IdentifierName",
                                        "fullStart": 835,
                                        "fullEnd": 851,
                                        "start": 835,
                                        "end": 851,
                                        "fullWidth": 16,
                                        "width": 16,
                                        "text": "defineProperties",
                                        "value": "defineProperties",
                                        "valueText": "defineProperties"
                                    }
                                },
                                "argumentList": {
                                    "kind": "ArgumentList",
                                    "fullStart": 851,
                                    "fullEnd": 893,
                                    "start": 851,
                                    "end": 893,
                                    "fullWidth": 42,
                                    "width": 42,
                                    "openParenToken": {
                                        "kind": "OpenParenToken",
                                        "fullStart": 851,
                                        "fullEnd": 852,
                                        "start": 851,
                                        "end": 852,
                                        "fullWidth": 1,
                                        "width": 1,
                                        "text": "(",
                                        "value": "(",
                                        "valueText": "("
                                    },
                                    "arguments": [
                                        {
                                            "kind": "IdentifierName",
                                            "fullStart": 852,
                                            "fullEnd": 855,
                                            "start": 852,
                                            "end": 855,
                                            "fullWidth": 3,
                                            "width": 3,
                                            "text": "obj",
                                            "value": "obj",
                                            "valueText": "obj"
                                        },
                                        {
                                            "kind": "CommaToken",
                                            "fullStart": 855,
                                            "fullEnd": 857,
                                            "start": 855,
                                            "end": 856,
                                            "fullWidth": 2,
                                            "width": 1,
                                            "text": ",",
                                            "value": ",",
                                            "valueText": ",",
                                            "hasTrailingTrivia": true,
                                            "trailingTrivia": [
                                                {
                                                    "kind": "WhitespaceTrivia",
                                                    "text": " "
                                                }
                                            ]
                                        },
                                        {
                                            "kind": "ObjectLiteralExpression",
                                            "fullStart": 857,
                                            "fullEnd": 892,
                                            "start": 857,
                                            "end": 892,
                                            "fullWidth": 35,
                                            "width": 35,
                                            "openBraceToken": {
                                                "kind": "OpenBraceToken",
                                                "fullStart": 857,
                                                "fullEnd": 860,
                                                "start": 857,
                                                "end": 858,
                                                "fullWidth": 3,
                                                "width": 1,
                                                "text": "{",
                                                "value": "{",
                                                "valueText": "{",
                                                "hasTrailingTrivia": true,
                                                "hasTrailingNewLine": true,
                                                "trailingTrivia": [
                                                    {
                                                        "kind": "NewLineTrivia",
                                                        "text": "\r\n"
                                                    }
                                                ]
                                            },
                                            "propertyAssignments": [
                                                {
                                                    "kind": "SimplePropertyAssignment",
                                                    "fullStart": 860,
                                                    "fullEnd": 883,
                                                    "start": 872,
                                                    "end": 881,
                                                    "fullWidth": 23,
                                                    "width": 9,
                                                    "propertyName": {
                                                        "kind": "IdentifierName",
                                                        "fullStart": 860,
                                                        "fullEnd": 876,
                                                        "start": 872,
                                                        "end": 876,
                                                        "fullWidth": 16,
                                                        "width": 4,
                                                        "text": "prop",
                                                        "value": "prop",
                                                        "valueText": "prop",
                                                        "hasLeadingTrivia": true,
                                                        "leadingTrivia": [
                                                            {
                                                                "kind": "WhitespaceTrivia",
                                                                "text": "            "
                                                            }
                                                        ]
                                                    },
                                                    "colonToken": {
                                                        "kind": "ColonToken",
                                                        "fullStart": 876,
                                                        "fullEnd": 878,
                                                        "start": 876,
                                                        "end": 877,
                                                        "fullWidth": 2,
                                                        "width": 1,
                                                        "text": ":",
                                                        "value": ":",
                                                        "valueText": ":",
                                                        "hasTrailingTrivia": true,
                                                        "trailingTrivia": [
                                                            {
                                                                "kind": "WhitespaceTrivia",
                                                                "text": " "
                                                            }
                                                        ]
                                                    },
                                                    "expression": {
                                                        "kind": "IdentifierName",
                                                        "fullStart": 878,
                                                        "fullEnd": 883,
                                                        "start": 878,
                                                        "end": 881,
                                                        "fullWidth": 5,
                                                        "width": 3,
                                                        "text": "arg",
                                                        "value": "arg",
                                                        "valueText": "arg",
                                                        "hasTrailingTrivia": true,
                                                        "hasTrailingNewLine": true,
                                                        "trailingTrivia": [
                                                            {
                                                                "kind": "NewLineTrivia",
                                                                "text": "\r\n"
                                                            }
                                                        ]
                                                    }
                                                }
                                            ],
                                            "closeBraceToken": {
                                                "kind": "CloseBraceToken",
                                                "fullStart": 883,
                                                "fullEnd": 892,
                                                "start": 891,
                                                "end": 892,
                                                "fullWidth": 9,
                                                "width": 1,
                                                "text": "}",
                                                "value": "}",
                                                "valueText": "}",
                                                "hasLeadingTrivia": true,
                                                "leadingTrivia": [
                                                    {
                                                        "kind": "WhitespaceTrivia",
                                                        "text": "        "
                                                    }
                                                ]
                                            }
                                        }
                                    ],
                                    "closeParenToken": {
                                        "kind": "CloseParenToken",
                                        "fullStart": 892,
                                        "fullEnd": 893,
                                        "start": 892,
                                        "end": 893,
                                        "fullWidth": 1,
                                        "width": 1,
                                        "text": ")",
                                        "value": ")",
                                        "valueText": ")"
                                    }
                                }
                            },
                            "semicolonToken": {
                                "kind": "SemicolonToken",
                                "fullStart": 893,
                                "fullEnd": 896,
                                "start": 893,
                                "end": 894,
                                "fullWidth": 3,
                                "width": 1,
                                "text": ";",
                                "value": ";",
                                "valueText": ";",
                                "hasTrailingTrivia": true,
                                "hasTrailingNewLine": true,
                                "trailingTrivia": [
                                    {
                                        "kind": "NewLineTrivia",
                                        "text": "\r\n"
                                    }
                                ]
                            }
                        },
                        {
                            "kind": "ForInStatement",
                            "fullStart": 896,
                            "fullEnd": 1033,
                            "start": 904,
                            "end": 1031,
                            "fullWidth": 137,
                            "width": 127,
                            "forKeyword": {
                                "kind": "ForKeyword",
                                "fullStart": 896,
                                "fullEnd": 908,
                                "start": 904,
                                "end": 907,
                                "fullWidth": 12,
                                "width": 3,
                                "text": "for",
                                "value": "for",
                                "valueText": "for",
                                "hasLeadingTrivia": true,
                                "hasTrailingTrivia": true,
                                "leadingTrivia": [
                                    {
                                        "kind": "WhitespaceTrivia",
                                        "text": "        "
                                    }
                                ],
                                "trailingTrivia": [
                                    {
                                        "kind": "WhitespaceTrivia",
                                        "text": " "
                                    }
                                ]
                            },
                            "openParenToken": {
                                "kind": "OpenParenToken",
                                "fullStart": 908,
                                "fullEnd": 909,
                                "start": 908,
                                "end": 909,
                                "fullWidth": 1,
                                "width": 1,
                                "text": "(",
                                "value": "(",
                                "valueText": "("
                            },
                            "variableDeclaration": {
                                "kind": "VariableDeclaration",
                                "fullStart": 909,
                                "fullEnd": 922,
                                "start": 909,
                                "end": 921,
                                "fullWidth": 13,
                                "width": 12,
                                "varKeyword": {
                                    "kind": "VarKeyword",
                                    "fullStart": 909,
                                    "fullEnd": 913,
                                    "start": 909,
                                    "end": 912,
                                    "fullWidth": 4,
                                    "width": 3,
                                    "text": "var",
                                    "value": "var",
                                    "valueText": "var",
                                    "hasTrailingTrivia": true,
                                    "trailingTrivia": [
                                        {
                                            "kind": "WhitespaceTrivia",
                                            "text": " "
                                        }
                                    ]
                                },
                                "variableDeclarators": [
                                    {
                                        "kind": "VariableDeclarator",
                                        "fullStart": 913,
                                        "fullEnd": 922,
                                        "start": 913,
                                        "end": 921,
                                        "fullWidth": 9,
<<<<<<< HEAD
                                        "width": 8,
                                        "identifier": {
=======
                                        "propertyName": {
>>>>>>> 85e84683
                                            "kind": "IdentifierName",
                                            "fullStart": 913,
                                            "fullEnd": 922,
                                            "start": 913,
                                            "end": 921,
                                            "fullWidth": 9,
                                            "width": 8,
                                            "text": "property",
                                            "value": "property",
                                            "valueText": "property",
                                            "hasTrailingTrivia": true,
                                            "trailingTrivia": [
                                                {
                                                    "kind": "WhitespaceTrivia",
                                                    "text": " "
                                                }
                                            ]
                                        }
                                    }
                                ]
                            },
                            "inKeyword": {
                                "kind": "InKeyword",
                                "fullStart": 922,
                                "fullEnd": 925,
                                "start": 922,
                                "end": 924,
                                "fullWidth": 3,
                                "width": 2,
                                "text": "in",
                                "value": "in",
                                "valueText": "in",
                                "hasTrailingTrivia": true,
                                "trailingTrivia": [
                                    {
                                        "kind": "WhitespaceTrivia",
                                        "text": " "
                                    }
                                ]
                            },
                            "expression": {
                                "kind": "IdentifierName",
                                "fullStart": 925,
                                "fullEnd": 928,
                                "start": 925,
                                "end": 928,
                                "fullWidth": 3,
                                "width": 3,
                                "text": "obj",
                                "value": "obj",
                                "valueText": "obj"
                            },
                            "closeParenToken": {
                                "kind": "CloseParenToken",
                                "fullStart": 928,
                                "fullEnd": 930,
                                "start": 928,
                                "end": 929,
                                "fullWidth": 2,
                                "width": 1,
                                "text": ")",
                                "value": ")",
                                "valueText": ")",
                                "hasTrailingTrivia": true,
                                "trailingTrivia": [
                                    {
                                        "kind": "WhitespaceTrivia",
                                        "text": " "
                                    }
                                ]
                            },
                            "statement": {
                                "kind": "Block",
                                "fullStart": 930,
                                "fullEnd": 1033,
                                "start": 930,
                                "end": 1031,
                                "fullWidth": 103,
                                "width": 101,
                                "openBraceToken": {
                                    "kind": "OpenBraceToken",
                                    "fullStart": 930,
                                    "fullEnd": 933,
                                    "start": 930,
                                    "end": 931,
                                    "fullWidth": 3,
                                    "width": 1,
                                    "text": "{",
                                    "value": "{",
                                    "valueText": "{",
                                    "hasTrailingTrivia": true,
                                    "hasTrailingNewLine": true,
                                    "trailingTrivia": [
                                        {
                                            "kind": "NewLineTrivia",
                                            "text": "\r\n"
                                        }
                                    ]
                                },
                                "statements": [
                                    {
                                        "kind": "IfStatement",
                                        "fullStart": 933,
                                        "fullEnd": 1022,
                                        "start": 945,
                                        "end": 1020,
                                        "fullWidth": 89,
                                        "width": 75,
                                        "ifKeyword": {
                                            "kind": "IfKeyword",
                                            "fullStart": 933,
                                            "fullEnd": 948,
                                            "start": 945,
                                            "end": 947,
                                            "fullWidth": 15,
                                            "width": 2,
                                            "text": "if",
                                            "value": "if",
                                            "valueText": "if",
                                            "hasLeadingTrivia": true,
                                            "hasTrailingTrivia": true,
                                            "leadingTrivia": [
                                                {
                                                    "kind": "WhitespaceTrivia",
                                                    "text": "            "
                                                }
                                            ],
                                            "trailingTrivia": [
                                                {
                                                    "kind": "WhitespaceTrivia",
                                                    "text": " "
                                                }
                                            ]
                                        },
                                        "openParenToken": {
                                            "kind": "OpenParenToken",
                                            "fullStart": 948,
                                            "fullEnd": 949,
                                            "start": 948,
                                            "end": 949,
                                            "fullWidth": 1,
                                            "width": 1,
                                            "text": "(",
                                            "value": "(",
                                            "valueText": "("
                                        },
                                        "condition": {
                                            "kind": "EqualsExpression",
                                            "fullStart": 949,
                                            "fullEnd": 968,
                                            "start": 949,
                                            "end": 968,
                                            "fullWidth": 19,
                                            "width": 19,
                                            "left": {
                                                "kind": "IdentifierName",
                                                "fullStart": 949,
                                                "fullEnd": 958,
                                                "start": 949,
                                                "end": 957,
                                                "fullWidth": 9,
                                                "width": 8,
                                                "text": "property",
                                                "value": "property",
                                                "valueText": "property",
                                                "hasTrailingTrivia": true,
                                                "trailingTrivia": [
                                                    {
                                                        "kind": "WhitespaceTrivia",
                                                        "text": " "
                                                    }
                                                ]
                                            },
                                            "operatorToken": {
                                                "kind": "EqualsEqualsEqualsToken",
                                                "fullStart": 958,
                                                "fullEnd": 962,
                                                "start": 958,
                                                "end": 961,
                                                "fullWidth": 4,
                                                "width": 3,
                                                "text": "===",
                                                "value": "===",
                                                "valueText": "===",
                                                "hasTrailingTrivia": true,
                                                "trailingTrivia": [
                                                    {
                                                        "kind": "WhitespaceTrivia",
                                                        "text": " "
                                                    }
                                                ]
                                            },
                                            "right": {
                                                "kind": "StringLiteral",
                                                "fullStart": 962,
                                                "fullEnd": 968,
                                                "start": 962,
                                                "end": 968,
                                                "fullWidth": 6,
                                                "width": 6,
                                                "text": "\"prop\"",
                                                "value": "prop",
                                                "valueText": "prop"
                                            }
                                        },
                                        "closeParenToken": {
                                            "kind": "CloseParenToken",
                                            "fullStart": 968,
                                            "fullEnd": 970,
                                            "start": 968,
                                            "end": 969,
                                            "fullWidth": 2,
                                            "width": 1,
                                            "text": ")",
                                            "value": ")",
                                            "valueText": ")",
                                            "hasTrailingTrivia": true,
                                            "trailingTrivia": [
                                                {
                                                    "kind": "WhitespaceTrivia",
                                                    "text": " "
                                                }
                                            ]
                                        },
                                        "statement": {
                                            "kind": "Block",
                                            "fullStart": 970,
                                            "fullEnd": 1022,
                                            "start": 970,
                                            "end": 1020,
                                            "fullWidth": 52,
                                            "width": 50,
                                            "openBraceToken": {
                                                "kind": "OpenBraceToken",
                                                "fullStart": 970,
                                                "fullEnd": 973,
                                                "start": 970,
                                                "end": 971,
                                                "fullWidth": 3,
                                                "width": 1,
                                                "text": "{",
                                                "value": "{",
                                                "valueText": "{",
                                                "hasTrailingTrivia": true,
                                                "hasTrailingNewLine": true,
                                                "trailingTrivia": [
                                                    {
                                                        "kind": "NewLineTrivia",
                                                        "text": "\r\n"
                                                    }
                                                ]
                                            },
                                            "statements": [
                                                {
                                                    "kind": "ExpressionStatement",
                                                    "fullStart": 973,
                                                    "fullEnd": 1007,
                                                    "start": 989,
                                                    "end": 1005,
                                                    "fullWidth": 34,
                                                    "width": 16,
                                                    "expression": {
                                                        "kind": "AssignmentExpression",
                                                        "fullStart": 973,
                                                        "fullEnd": 1004,
                                                        "start": 989,
                                                        "end": 1004,
                                                        "fullWidth": 31,
                                                        "width": 15,
                                                        "left": {
                                                            "kind": "IdentifierName",
                                                            "fullStart": 973,
                                                            "fullEnd": 998,
                                                            "start": 989,
                                                            "end": 997,
                                                            "fullWidth": 25,
                                                            "width": 8,
                                                            "text": "accessed",
                                                            "value": "accessed",
                                                            "valueText": "accessed",
                                                            "hasLeadingTrivia": true,
                                                            "hasTrailingTrivia": true,
                                                            "leadingTrivia": [
                                                                {
                                                                    "kind": "WhitespaceTrivia",
                                                                    "text": "                "
                                                                }
                                                            ],
                                                            "trailingTrivia": [
                                                                {
                                                                    "kind": "WhitespaceTrivia",
                                                                    "text": " "
                                                                }
                                                            ]
                                                        },
                                                        "operatorToken": {
                                                            "kind": "EqualsToken",
                                                            "fullStart": 998,
                                                            "fullEnd": 1000,
                                                            "start": 998,
                                                            "end": 999,
                                                            "fullWidth": 2,
                                                            "width": 1,
                                                            "text": "=",
                                                            "value": "=",
                                                            "valueText": "=",
                                                            "hasTrailingTrivia": true,
                                                            "trailingTrivia": [
                                                                {
                                                                    "kind": "WhitespaceTrivia",
                                                                    "text": " "
                                                                }
                                                            ]
                                                        },
                                                        "right": {
                                                            "kind": "TrueKeyword",
                                                            "fullStart": 1000,
                                                            "fullEnd": 1004,
                                                            "start": 1000,
                                                            "end": 1004,
                                                            "fullWidth": 4,
                                                            "width": 4,
                                                            "text": "true",
                                                            "value": true,
                                                            "valueText": "true"
                                                        }
                                                    },
                                                    "semicolonToken": {
                                                        "kind": "SemicolonToken",
                                                        "fullStart": 1004,
                                                        "fullEnd": 1007,
                                                        "start": 1004,
                                                        "end": 1005,
                                                        "fullWidth": 3,
                                                        "width": 1,
                                                        "text": ";",
                                                        "value": ";",
                                                        "valueText": ";",
                                                        "hasTrailingTrivia": true,
                                                        "hasTrailingNewLine": true,
                                                        "trailingTrivia": [
                                                            {
                                                                "kind": "NewLineTrivia",
                                                                "text": "\r\n"
                                                            }
                                                        ]
                                                    }
                                                }
                                            ],
                                            "closeBraceToken": {
                                                "kind": "CloseBraceToken",
                                                "fullStart": 1007,
                                                "fullEnd": 1022,
                                                "start": 1019,
                                                "end": 1020,
                                                "fullWidth": 15,
                                                "width": 1,
                                                "text": "}",
                                                "value": "}",
                                                "valueText": "}",
                                                "hasLeadingTrivia": true,
                                                "hasTrailingTrivia": true,
                                                "hasTrailingNewLine": true,
                                                "leadingTrivia": [
                                                    {
                                                        "kind": "WhitespaceTrivia",
                                                        "text": "            "
                                                    }
                                                ],
                                                "trailingTrivia": [
                                                    {
                                                        "kind": "NewLineTrivia",
                                                        "text": "\r\n"
                                                    }
                                                ]
                                            }
                                        }
                                    }
                                ],
                                "closeBraceToken": {
                                    "kind": "CloseBraceToken",
                                    "fullStart": 1022,
                                    "fullEnd": 1033,
                                    "start": 1030,
                                    "end": 1031,
                                    "fullWidth": 11,
                                    "width": 1,
                                    "text": "}",
                                    "value": "}",
                                    "valueText": "}",
                                    "hasLeadingTrivia": true,
                                    "hasTrailingTrivia": true,
                                    "hasTrailingNewLine": true,
                                    "leadingTrivia": [
                                        {
                                            "kind": "WhitespaceTrivia",
                                            "text": "        "
                                        }
                                    ],
                                    "trailingTrivia": [
                                        {
                                            "kind": "NewLineTrivia",
                                            "text": "\r\n"
                                        }
                                    ]
                                }
                            }
                        },
                        {
                            "kind": "ReturnStatement",
                            "fullStart": 1033,
                            "fullEnd": 1059,
                            "start": 1041,
                            "end": 1057,
                            "fullWidth": 26,
                            "width": 16,
                            "returnKeyword": {
                                "kind": "ReturnKeyword",
                                "fullStart": 1033,
                                "fullEnd": 1048,
                                "start": 1041,
                                "end": 1047,
                                "fullWidth": 15,
                                "width": 6,
                                "text": "return",
                                "value": "return",
                                "valueText": "return",
                                "hasLeadingTrivia": true,
                                "hasTrailingTrivia": true,
                                "leadingTrivia": [
                                    {
                                        "kind": "WhitespaceTrivia",
                                        "text": "        "
                                    }
                                ],
                                "trailingTrivia": [
                                    {
                                        "kind": "WhitespaceTrivia",
                                        "text": " "
                                    }
                                ]
                            },
                            "expression": {
                                "kind": "IdentifierName",
                                "fullStart": 1048,
                                "fullEnd": 1056,
                                "start": 1048,
                                "end": 1056,
                                "fullWidth": 8,
                                "width": 8,
                                "text": "accessed",
                                "value": "accessed",
                                "valueText": "accessed"
                            },
                            "semicolonToken": {
                                "kind": "SemicolonToken",
                                "fullStart": 1056,
                                "fullEnd": 1059,
                                "start": 1056,
                                "end": 1057,
                                "fullWidth": 3,
                                "width": 1,
                                "text": ";",
                                "value": ";",
                                "valueText": ";",
                                "hasTrailingTrivia": true,
                                "hasTrailingNewLine": true,
                                "trailingTrivia": [
                                    {
                                        "kind": "NewLineTrivia",
                                        "text": "\r\n"
                                    }
                                ]
                            }
                        }
                    ],
                    "closeBraceToken": {
                        "kind": "CloseBraceToken",
                        "fullStart": 1059,
                        "fullEnd": 1066,
                        "start": 1063,
                        "end": 1064,
                        "fullWidth": 7,
                        "width": 1,
                        "text": "}",
                        "value": "}",
                        "valueText": "}",
                        "hasLeadingTrivia": true,
                        "hasTrailingTrivia": true,
                        "hasTrailingNewLine": true,
                        "leadingTrivia": [
                            {
                                "kind": "WhitespaceTrivia",
                                "text": "    "
                            }
                        ],
                        "trailingTrivia": [
                            {
                                "kind": "NewLineTrivia",
                                "text": "\r\n"
                            }
                        ]
                    }
                }
            },
            {
                "kind": "ExpressionStatement",
                "fullStart": 1066,
                "fullEnd": 1090,
                "start": 1066,
                "end": 1088,
                "fullWidth": 24,
                "width": 22,
                "expression": {
                    "kind": "InvocationExpression",
                    "fullStart": 1066,
                    "fullEnd": 1087,
                    "start": 1066,
                    "end": 1087,
                    "fullWidth": 21,
                    "width": 21,
                    "expression": {
                        "kind": "IdentifierName",
                        "fullStart": 1066,
                        "fullEnd": 1077,
                        "start": 1066,
                        "end": 1077,
                        "fullWidth": 11,
                        "width": 11,
                        "text": "runTestCase",
                        "value": "runTestCase",
                        "valueText": "runTestCase"
                    },
                    "argumentList": {
                        "kind": "ArgumentList",
                        "fullStart": 1077,
                        "fullEnd": 1087,
                        "start": 1077,
                        "end": 1087,
                        "fullWidth": 10,
                        "width": 10,
                        "openParenToken": {
                            "kind": "OpenParenToken",
                            "fullStart": 1077,
                            "fullEnd": 1078,
                            "start": 1077,
                            "end": 1078,
                            "fullWidth": 1,
                            "width": 1,
                            "text": "(",
                            "value": "(",
                            "valueText": "("
                        },
                        "arguments": [
                            {
                                "kind": "IdentifierName",
                                "fullStart": 1078,
                                "fullEnd": 1086,
                                "start": 1078,
                                "end": 1086,
                                "fullWidth": 8,
                                "width": 8,
                                "text": "testcase",
                                "value": "testcase",
                                "valueText": "testcase"
                            }
                        ],
                        "closeParenToken": {
                            "kind": "CloseParenToken",
                            "fullStart": 1086,
                            "fullEnd": 1087,
                            "start": 1086,
                            "end": 1087,
                            "fullWidth": 1,
                            "width": 1,
                            "text": ")",
                            "value": ")",
                            "valueText": ")"
                        }
                    }
                },
                "semicolonToken": {
                    "kind": "SemicolonToken",
                    "fullStart": 1087,
                    "fullEnd": 1090,
                    "start": 1087,
                    "end": 1088,
                    "fullWidth": 3,
                    "width": 1,
                    "text": ";",
                    "value": ";",
                    "valueText": ";",
                    "hasTrailingTrivia": true,
                    "hasTrailingNewLine": true,
                    "trailingTrivia": [
                        {
                            "kind": "NewLineTrivia",
                            "text": "\r\n"
                        }
                    ]
                }
            }
        ],
        "endOfFileToken": {
            "kind": "EndOfFileToken",
            "fullStart": 1090,
            "fullEnd": 1090,
            "start": 1090,
            "end": 1090,
            "fullWidth": 0,
            "width": 0,
            "text": ""
        }
    },
    "lineMap": {
        "lineStarts": [
            0,
            67,
            152,
            232,
            308,
            380,
            385,
            440,
            604,
            609,
            611,
            613,
            636,
            638,
            661,
            679,
            710,
            712,
            739,
            769,
            784,
            786,
            818,
            820,
            860,
            883,
            896,
            933,
            973,
            1007,
            1022,
            1033,
            1059,
            1066,
            1090
        ],
        "length": 1090
    }
}<|MERGE_RESOLUTION|>--- conflicted
+++ resolved
@@ -250,12 +250,8 @@
                                         "start": 650,
                                         "end": 658,
                                         "fullWidth": 8,
-<<<<<<< HEAD
                                         "width": 8,
-                                        "identifier": {
-=======
                                         "propertyName": {
->>>>>>> 85e84683
                                             "kind": "IdentifierName",
                                             "fullStart": 650,
                                             "fullEnd": 654,
@@ -411,12 +407,8 @@
                                         "start": 673,
                                         "end": 676,
                                         "fullWidth": 3,
-<<<<<<< HEAD
                                         "width": 3,
-                                        "identifier": {
-=======
                                         "propertyName": {
->>>>>>> 85e84683
                                             "kind": "IdentifierName",
                                             "fullStart": 673,
                                             "fullEnd": 676,
@@ -503,12 +495,8 @@
                                         "start": 691,
                                         "end": 707,
                                         "fullWidth": 16,
-<<<<<<< HEAD
                                         "width": 16,
-                                        "identifier": {
-=======
                                         "propertyName": {
->>>>>>> 85e84683
                                             "kind": "IdentifierName",
                                             "fullStart": 691,
                                             "fullEnd": 700,
@@ -1435,12 +1423,8 @@
                                         "start": 913,
                                         "end": 921,
                                         "fullWidth": 9,
-<<<<<<< HEAD
                                         "width": 8,
-                                        "identifier": {
-=======
                                         "propertyName": {
->>>>>>> 85e84683
                                             "kind": "IdentifierName",
                                             "fullStart": 913,
                                             "fullEnd": 922,
