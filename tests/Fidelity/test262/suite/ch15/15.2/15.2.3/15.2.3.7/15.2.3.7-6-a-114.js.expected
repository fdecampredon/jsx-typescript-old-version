{
    "isDeclaration": false,
    "languageVersion": "EcmaScript5",
    "parseOptions": {
        "allowAutomaticSemicolonInsertion": true
    },
    "sourceUnit": {
        "kind": "SourceUnit",
        "fullStart": 0,
        "fullEnd": 1365,
        "start": 645,
        "end": 1365,
        "fullWidth": 1365,
        "width": 720,
        "isIncrementallyUnusable": true,
        "moduleElements": [
            {
                "kind": "FunctionDeclaration",
                "fullStart": 0,
                "fullEnd": 1341,
                "start": 645,
                "end": 1339,
                "fullWidth": 1341,
                "width": 694,
                "modifiers": [],
                "functionKeyword": {
                    "kind": "FunctionKeyword",
                    "fullStart": 0,
                    "fullEnd": 654,
                    "start": 645,
                    "end": 653,
                    "fullWidth": 654,
                    "width": 8,
                    "text": "function",
                    "value": "function",
                    "valueText": "function",
                    "hasLeadingTrivia": true,
                    "hasLeadingComment": true,
                    "hasLeadingNewLine": true,
                    "hasTrailingTrivia": true,
                    "leadingTrivia": [
                        {
                            "kind": "SingleLineCommentTrivia",
                            "text": "/// Copyright (c) 2012 Ecma International.  All rights reserved. "
                        },
                        {
                            "kind": "NewLineTrivia",
                            "text": "\r\n"
                        },
                        {
                            "kind": "SingleLineCommentTrivia",
                            "text": "/// Ecma International makes this code available under the terms and conditions set"
                        },
                        {
                            "kind": "NewLineTrivia",
                            "text": "\r\n"
                        },
                        {
                            "kind": "SingleLineCommentTrivia",
                            "text": "/// forth on http://hg.ecmascript.org/tests/test262/raw-file/tip/LICENSE (the "
                        },
                        {
                            "kind": "NewLineTrivia",
                            "text": "\r\n"
                        },
                        {
                            "kind": "SingleLineCommentTrivia",
                            "text": "/// \"Use Terms\").   Any redistribution of this code must retain the above "
                        },
                        {
                            "kind": "NewLineTrivia",
                            "text": "\r\n"
                        },
                        {
                            "kind": "SingleLineCommentTrivia",
                            "text": "/// copyright and this notice and otherwise comply with the Use Terms."
                        },
                        {
                            "kind": "NewLineTrivia",
                            "text": "\r\n"
                        },
                        {
                            "kind": "MultiLineCommentTrivia",
                            "text": "/**\r\n * @path ch15/15.2/15.2.3/15.2.3.7/15.2.3.7-6-a-114.js\r\n * @description Object.defineProperties - 'O' is an Array, 'P' is the length property of 'O', the [[Value]] field of 'desc' is absent, test every field in 'desc' is absent (15.4.5.1 step 3.a.i)\r\n */"
                        },
                        {
                            "kind": "NewLineTrivia",
                            "text": "\r\n"
                        },
                        {
                            "kind": "NewLineTrivia",
                            "text": "\r\n"
                        },
                        {
                            "kind": "NewLineTrivia",
                            "text": "\r\n"
                        }
                    ],
                    "trailingTrivia": [
                        {
                            "kind": "WhitespaceTrivia",
                            "text": " "
                        }
                    ]
                },
                "identifier": {
                    "kind": "IdentifierName",
                    "fullStart": 654,
                    "fullEnd": 662,
                    "start": 654,
                    "end": 662,
                    "fullWidth": 8,
                    "width": 8,
                    "text": "testcase",
                    "value": "testcase",
                    "valueText": "testcase"
                },
                "callSignature": {
                    "kind": "CallSignature",
                    "fullStart": 662,
                    "fullEnd": 665,
                    "start": 662,
                    "end": 664,
                    "fullWidth": 3,
                    "width": 2,
                    "parameterList": {
                        "kind": "ParameterList",
                        "fullStart": 662,
                        "fullEnd": 665,
                        "start": 662,
                        "end": 664,
                        "fullWidth": 3,
                        "width": 2,
                        "openParenToken": {
                            "kind": "OpenParenToken",
                            "fullStart": 662,
                            "fullEnd": 663,
                            "start": 662,
                            "end": 663,
                            "fullWidth": 1,
                            "width": 1,
                            "text": "(",
                            "value": "(",
                            "valueText": "("
                        },
                        "parameters": [],
                        "closeParenToken": {
                            "kind": "CloseParenToken",
                            "fullStart": 663,
                            "fullEnd": 665,
                            "start": 663,
                            "end": 664,
                            "fullWidth": 2,
                            "width": 1,
                            "text": ")",
                            "value": ")",
                            "valueText": ")",
                            "hasTrailingTrivia": true,
                            "trailingTrivia": [
                                {
                                    "kind": "WhitespaceTrivia",
                                    "text": " "
                                }
                            ]
                        }
                    }
                },
                "block": {
                    "kind": "Block",
                    "fullStart": 665,
                    "fullEnd": 1341,
                    "start": 665,
                    "end": 1339,
                    "fullWidth": 676,
                    "width": 674,
                    "openBraceToken": {
                        "kind": "OpenBraceToken",
                        "fullStart": 665,
                        "fullEnd": 668,
                        "start": 665,
                        "end": 666,
                        "fullWidth": 3,
                        "width": 1,
                        "text": "{",
                        "value": "{",
                        "valueText": "{",
                        "hasTrailingTrivia": true,
                        "hasTrailingNewLine": true,
                        "trailingTrivia": [
                            {
                                "kind": "NewLineTrivia",
                                "text": "\r\n"
                            }
                        ]
                    },
                    "statements": [
                        {
                            "kind": "VariableStatement",
                            "fullStart": 668,
                            "fullEnd": 691,
                            "start": 676,
                            "end": 689,
                            "fullWidth": 23,
                            "width": 13,
                            "modifiers": [],
                            "variableDeclaration": {
                                "kind": "VariableDeclaration",
                                "fullStart": 668,
                                "fullEnd": 688,
                                "start": 676,
                                "end": 688,
                                "fullWidth": 20,
                                "width": 12,
                                "varKeyword": {
                                    "kind": "VarKeyword",
                                    "fullStart": 668,
                                    "fullEnd": 680,
                                    "start": 676,
                                    "end": 679,
                                    "fullWidth": 12,
                                    "width": 3,
                                    "text": "var",
                                    "value": "var",
                                    "valueText": "var",
                                    "hasLeadingTrivia": true,
                                    "hasTrailingTrivia": true,
                                    "leadingTrivia": [
                                        {
                                            "kind": "WhitespaceTrivia",
                                            "text": "        "
                                        }
                                    ],
                                    "trailingTrivia": [
                                        {
                                            "kind": "WhitespaceTrivia",
                                            "text": " "
                                        }
                                    ]
                                },
                                "variableDeclarators": [
                                    {
                                        "kind": "VariableDeclarator",
                                        "fullStart": 680,
                                        "fullEnd": 688,
                                        "start": 680,
                                        "end": 688,
                                        "fullWidth": 8,
<<<<<<< HEAD
                                        "width": 8,
                                        "identifier": {
=======
                                        "propertyName": {
>>>>>>> 85e84683
                                            "kind": "IdentifierName",
                                            "fullStart": 680,
                                            "fullEnd": 684,
                                            "start": 680,
                                            "end": 683,
                                            "fullWidth": 4,
                                            "width": 3,
                                            "text": "arr",
                                            "value": "arr",
                                            "valueText": "arr",
                                            "hasTrailingTrivia": true,
                                            "trailingTrivia": [
                                                {
                                                    "kind": "WhitespaceTrivia",
                                                    "text": " "
                                                }
                                            ]
                                        },
                                        "equalsValueClause": {
                                            "kind": "EqualsValueClause",
                                            "fullStart": 684,
                                            "fullEnd": 688,
                                            "start": 684,
                                            "end": 688,
                                            "fullWidth": 4,
                                            "width": 4,
                                            "equalsToken": {
                                                "kind": "EqualsToken",
                                                "fullStart": 684,
                                                "fullEnd": 686,
                                                "start": 684,
                                                "end": 685,
                                                "fullWidth": 2,
                                                "width": 1,
                                                "text": "=",
                                                "value": "=",
                                                "valueText": "=",
                                                "hasTrailingTrivia": true,
                                                "trailingTrivia": [
                                                    {
                                                        "kind": "WhitespaceTrivia",
                                                        "text": " "
                                                    }
                                                ]
                                            },
                                            "value": {
                                                "kind": "ArrayLiteralExpression",
                                                "fullStart": 686,
                                                "fullEnd": 688,
                                                "start": 686,
                                                "end": 688,
                                                "fullWidth": 2,
                                                "width": 2,
                                                "openBracketToken": {
                                                    "kind": "OpenBracketToken",
                                                    "fullStart": 686,
                                                    "fullEnd": 687,
                                                    "start": 686,
                                                    "end": 687,
                                                    "fullWidth": 1,
                                                    "width": 1,
                                                    "text": "[",
                                                    "value": "[",
                                                    "valueText": "["
                                                },
                                                "expressions": [],
                                                "closeBracketToken": {
                                                    "kind": "CloseBracketToken",
                                                    "fullStart": 687,
                                                    "fullEnd": 688,
                                                    "start": 687,
                                                    "end": 688,
                                                    "fullWidth": 1,
                                                    "width": 1,
                                                    "text": "]",
                                                    "value": "]",
                                                    "valueText": "]"
                                                }
                                            }
                                        }
                                    }
                                ]
                            },
                            "semicolonToken": {
                                "kind": "SemicolonToken",
                                "fullStart": 688,
                                "fullEnd": 691,
                                "start": 688,
                                "end": 689,
                                "fullWidth": 3,
                                "width": 1,
                                "text": ";",
                                "value": ";",
                                "valueText": ";",
                                "hasTrailingTrivia": true,
                                "hasTrailingNewLine": true,
                                "trailingTrivia": [
                                    {
                                        "kind": "NewLineTrivia",
                                        "text": "\r\n"
                                    }
                                ]
                            }
                        },
                        {
                            "kind": "ExpressionStatement",
                            "fullStart": 691,
                            "fullEnd": 748,
                            "start": 701,
                            "end": 746,
                            "fullWidth": 57,
                            "width": 45,
                            "expression": {
                                "kind": "InvocationExpression",
                                "fullStart": 691,
                                "fullEnd": 745,
                                "start": 701,
                                "end": 745,
                                "fullWidth": 54,
                                "width": 44,
                                "expression": {
                                    "kind": "MemberAccessExpression",
                                    "fullStart": 691,
                                    "fullEnd": 724,
                                    "start": 701,
                                    "end": 724,
                                    "fullWidth": 33,
                                    "width": 23,
                                    "expression": {
                                        "kind": "IdentifierName",
                                        "fullStart": 691,
                                        "fullEnd": 707,
                                        "start": 701,
                                        "end": 707,
                                        "fullWidth": 16,
                                        "width": 6,
                                        "text": "Object",
                                        "value": "Object",
                                        "valueText": "Object",
                                        "hasLeadingTrivia": true,
                                        "hasLeadingNewLine": true,
                                        "leadingTrivia": [
                                            {
                                                "kind": "NewLineTrivia",
                                                "text": "\r\n"
                                            },
                                            {
                                                "kind": "WhitespaceTrivia",
                                                "text": "        "
                                            }
                                        ]
                                    },
                                    "dotToken": {
                                        "kind": "DotToken",
                                        "fullStart": 707,
                                        "fullEnd": 708,
                                        "start": 707,
                                        "end": 708,
                                        "fullWidth": 1,
                                        "width": 1,
                                        "text": ".",
                                        "value": ".",
                                        "valueText": "."
                                    },
                                    "name": {
                                        "kind": "IdentifierName",
                                        "fullStart": 708,
                                        "fullEnd": 724,
                                        "start": 708,
                                        "end": 724,
                                        "fullWidth": 16,
                                        "width": 16,
                                        "text": "defineProperties",
                                        "value": "defineProperties",
                                        "valueText": "defineProperties"
                                    }
                                },
                                "argumentList": {
                                    "kind": "ArgumentList",
                                    "fullStart": 724,
                                    "fullEnd": 745,
                                    "start": 724,
                                    "end": 745,
                                    "fullWidth": 21,
                                    "width": 21,
                                    "openParenToken": {
                                        "kind": "OpenParenToken",
                                        "fullStart": 724,
                                        "fullEnd": 725,
                                        "start": 724,
                                        "end": 725,
                                        "fullWidth": 1,
                                        "width": 1,
                                        "text": "(",
                                        "value": "(",
                                        "valueText": "("
                                    },
                                    "arguments": [
                                        {
                                            "kind": "IdentifierName",
                                            "fullStart": 725,
                                            "fullEnd": 728,
                                            "start": 725,
                                            "end": 728,
                                            "fullWidth": 3,
                                            "width": 3,
                                            "text": "arr",
                                            "value": "arr",
                                            "valueText": "arr"
                                        },
                                        {
                                            "kind": "CommaToken",
                                            "fullStart": 728,
                                            "fullEnd": 730,
                                            "start": 728,
                                            "end": 729,
                                            "fullWidth": 2,
                                            "width": 1,
                                            "text": ",",
                                            "value": ",",
                                            "valueText": ",",
                                            "hasTrailingTrivia": true,
                                            "trailingTrivia": [
                                                {
                                                    "kind": "WhitespaceTrivia",
                                                    "text": " "
                                                }
                                            ]
                                        },
                                        {
                                            "kind": "ObjectLiteralExpression",
                                            "fullStart": 730,
                                            "fullEnd": 744,
                                            "start": 730,
                                            "end": 744,
                                            "fullWidth": 14,
                                            "width": 14,
                                            "openBraceToken": {
                                                "kind": "OpenBraceToken",
                                                "fullStart": 730,
                                                "fullEnd": 732,
                                                "start": 730,
                                                "end": 731,
                                                "fullWidth": 2,
                                                "width": 1,
                                                "text": "{",
                                                "value": "{",
                                                "valueText": "{",
                                                "hasTrailingTrivia": true,
                                                "trailingTrivia": [
                                                    {
                                                        "kind": "WhitespaceTrivia",
                                                        "text": " "
                                                    }
                                                ]
                                            },
                                            "propertyAssignments": [
                                                {
                                                    "kind": "SimplePropertyAssignment",
                                                    "fullStart": 732,
                                                    "fullEnd": 743,
                                                    "start": 732,
                                                    "end": 742,
                                                    "fullWidth": 11,
                                                    "width": 10,
                                                    "propertyName": {
                                                        "kind": "IdentifierName",
                                                        "fullStart": 732,
                                                        "fullEnd": 738,
                                                        "start": 732,
                                                        "end": 738,
                                                        "fullWidth": 6,
                                                        "width": 6,
                                                        "text": "length",
                                                        "value": "length",
                                                        "valueText": "length"
                                                    },
                                                    "colonToken": {
                                                        "kind": "ColonToken",
                                                        "fullStart": 738,
                                                        "fullEnd": 740,
                                                        "start": 738,
                                                        "end": 739,
                                                        "fullWidth": 2,
                                                        "width": 1,
                                                        "text": ":",
                                                        "value": ":",
                                                        "valueText": ":",
                                                        "hasTrailingTrivia": true,
                                                        "trailingTrivia": [
                                                            {
                                                                "kind": "WhitespaceTrivia",
                                                                "text": " "
                                                            }
                                                        ]
                                                    },
                                                    "expression": {
                                                        "kind": "ObjectLiteralExpression",
                                                        "fullStart": 740,
                                                        "fullEnd": 743,
                                                        "start": 740,
                                                        "end": 742,
                                                        "fullWidth": 3,
                                                        "width": 2,
                                                        "openBraceToken": {
                                                            "kind": "OpenBraceToken",
                                                            "fullStart": 740,
                                                            "fullEnd": 741,
                                                            "start": 740,
                                                            "end": 741,
                                                            "fullWidth": 1,
                                                            "width": 1,
                                                            "text": "{",
                                                            "value": "{",
                                                            "valueText": "{"
                                                        },
                                                        "propertyAssignments": [],
                                                        "closeBraceToken": {
                                                            "kind": "CloseBraceToken",
                                                            "fullStart": 741,
                                                            "fullEnd": 743,
                                                            "start": 741,
                                                            "end": 742,
                                                            "fullWidth": 2,
                                                            "width": 1,
                                                            "text": "}",
                                                            "value": "}",
                                                            "valueText": "}",
                                                            "hasTrailingTrivia": true,
                                                            "trailingTrivia": [
                                                                {
                                                                    "kind": "WhitespaceTrivia",
                                                                    "text": " "
                                                                }
                                                            ]
                                                        }
                                                    }
                                                }
                                            ],
                                            "closeBraceToken": {
                                                "kind": "CloseBraceToken",
                                                "fullStart": 743,
                                                "fullEnd": 744,
                                                "start": 743,
                                                "end": 744,
                                                "fullWidth": 1,
                                                "width": 1,
                                                "text": "}",
                                                "value": "}",
                                                "valueText": "}"
                                            }
                                        }
                                    ],
                                    "closeParenToken": {
                                        "kind": "CloseParenToken",
                                        "fullStart": 744,
                                        "fullEnd": 745,
                                        "start": 744,
                                        "end": 745,
                                        "fullWidth": 1,
                                        "width": 1,
                                        "text": ")",
                                        "value": ")",
                                        "valueText": ")"
                                    }
                                }
                            },
                            "semicolonToken": {
                                "kind": "SemicolonToken",
                                "fullStart": 745,
                                "fullEnd": 748,
                                "start": 745,
                                "end": 746,
                                "fullWidth": 3,
                                "width": 1,
                                "text": ";",
                                "value": ";",
                                "valueText": ";",
                                "hasTrailingTrivia": true,
                                "hasTrailingNewLine": true,
                                "trailingTrivia": [
                                    {
                                        "kind": "NewLineTrivia",
                                        "text": "\r\n"
                                    }
                                ]
                            }
                        },
                        {
                            "kind": "VariableStatement",
                            "fullStart": 748,
                            "fullEnd": 784,
                            "start": 758,
                            "end": 782,
                            "fullWidth": 36,
                            "width": 24,
                            "modifiers": [],
                            "variableDeclaration": {
                                "kind": "VariableDeclaration",
                                "fullStart": 748,
                                "fullEnd": 781,
                                "start": 758,
                                "end": 781,
                                "fullWidth": 33,
                                "width": 23,
                                "varKeyword": {
                                    "kind": "VarKeyword",
                                    "fullStart": 748,
                                    "fullEnd": 762,
                                    "start": 758,
                                    "end": 761,
                                    "fullWidth": 14,
                                    "width": 3,
                                    "text": "var",
                                    "value": "var",
                                    "valueText": "var",
                                    "hasLeadingTrivia": true,
                                    "hasLeadingNewLine": true,
                                    "hasTrailingTrivia": true,
                                    "leadingTrivia": [
                                        {
                                            "kind": "NewLineTrivia",
                                            "text": "\r\n"
                                        },
                                        {
                                            "kind": "WhitespaceTrivia",
                                            "text": "        "
                                        }
                                    ],
                                    "trailingTrivia": [
                                        {
                                            "kind": "WhitespaceTrivia",
                                            "text": " "
                                        }
                                    ]
                                },
                                "variableDeclarators": [
                                    {
                                        "kind": "VariableDeclarator",
                                        "fullStart": 762,
                                        "fullEnd": 781,
                                        "start": 762,
                                        "end": 781,
                                        "fullWidth": 19,
<<<<<<< HEAD
                                        "width": 19,
                                        "identifier": {
=======
                                        "propertyName": {
>>>>>>> 85e84683
                                            "kind": "IdentifierName",
                                            "fullStart": 762,
                                            "fullEnd": 774,
                                            "start": 762,
                                            "end": 773,
                                            "fullWidth": 12,
                                            "width": 11,
                                            "text": "verifyValue",
                                            "value": "verifyValue",
                                            "valueText": "verifyValue",
                                            "hasTrailingTrivia": true,
                                            "trailingTrivia": [
                                                {
                                                    "kind": "WhitespaceTrivia",
                                                    "text": " "
                                                }
                                            ]
                                        },
                                        "equalsValueClause": {
                                            "kind": "EqualsValueClause",
                                            "fullStart": 774,
                                            "fullEnd": 781,
                                            "start": 774,
                                            "end": 781,
                                            "fullWidth": 7,
                                            "width": 7,
                                            "equalsToken": {
                                                "kind": "EqualsToken",
                                                "fullStart": 774,
                                                "fullEnd": 776,
                                                "start": 774,
                                                "end": 775,
                                                "fullWidth": 2,
                                                "width": 1,
                                                "text": "=",
                                                "value": "=",
                                                "valueText": "=",
                                                "hasTrailingTrivia": true,
                                                "trailingTrivia": [
                                                    {
                                                        "kind": "WhitespaceTrivia",
                                                        "text": " "
                                                    }
                                                ]
                                            },
                                            "value": {
                                                "kind": "FalseKeyword",
                                                "fullStart": 776,
                                                "fullEnd": 781,
                                                "start": 776,
                                                "end": 781,
                                                "fullWidth": 5,
                                                "width": 5,
                                                "text": "false",
                                                "value": false,
                                                "valueText": "false"
                                            }
                                        }
                                    }
                                ]
                            },
                            "semicolonToken": {
                                "kind": "SemicolonToken",
                                "fullStart": 781,
                                "fullEnd": 784,
                                "start": 781,
                                "end": 782,
                                "fullWidth": 3,
                                "width": 1,
                                "text": ";",
                                "value": ";",
                                "valueText": ";",
                                "hasTrailingTrivia": true,
                                "hasTrailingNewLine": true,
                                "trailingTrivia": [
                                    {
                                        "kind": "NewLineTrivia",
                                        "text": "\r\n"
                                    }
                                ]
                            }
                        },
                        {
                            "kind": "ExpressionStatement",
                            "fullStart": 784,
                            "fullEnd": 827,
                            "start": 792,
                            "end": 825,
                            "fullWidth": 43,
                            "width": 33,
                            "expression": {
                                "kind": "AssignmentExpression",
                                "fullStart": 784,
                                "fullEnd": 824,
                                "start": 792,
                                "end": 824,
                                "fullWidth": 40,
                                "width": 32,
                                "left": {
                                    "kind": "IdentifierName",
                                    "fullStart": 784,
                                    "fullEnd": 804,
                                    "start": 792,
                                    "end": 803,
                                    "fullWidth": 20,
                                    "width": 11,
                                    "text": "verifyValue",
                                    "value": "verifyValue",
                                    "valueText": "verifyValue",
                                    "hasLeadingTrivia": true,
                                    "hasTrailingTrivia": true,
                                    "leadingTrivia": [
                                        {
                                            "kind": "WhitespaceTrivia",
                                            "text": "        "
                                        }
                                    ],
                                    "trailingTrivia": [
                                        {
                                            "kind": "WhitespaceTrivia",
                                            "text": " "
                                        }
                                    ]
                                },
                                "operatorToken": {
                                    "kind": "EqualsToken",
                                    "fullStart": 804,
                                    "fullEnd": 806,
                                    "start": 804,
                                    "end": 805,
                                    "fullWidth": 2,
                                    "width": 1,
                                    "text": "=",
                                    "value": "=",
                                    "valueText": "=",
                                    "hasTrailingTrivia": true,
                                    "trailingTrivia": [
                                        {
                                            "kind": "WhitespaceTrivia",
                                            "text": " "
                                        }
                                    ]
                                },
                                "right": {
                                    "kind": "ParenthesizedExpression",
                                    "fullStart": 806,
                                    "fullEnd": 824,
                                    "start": 806,
                                    "end": 824,
                                    "fullWidth": 18,
                                    "width": 18,
                                    "openParenToken": {
                                        "kind": "OpenParenToken",
                                        "fullStart": 806,
                                        "fullEnd": 807,
                                        "start": 806,
                                        "end": 807,
                                        "fullWidth": 1,
                                        "width": 1,
                                        "text": "(",
                                        "value": "(",
                                        "valueText": "("
                                    },
                                    "expression": {
                                        "kind": "EqualsExpression",
                                        "fullStart": 807,
                                        "fullEnd": 823,
                                        "start": 807,
                                        "end": 823,
                                        "fullWidth": 16,
                                        "width": 16,
                                        "left": {
                                            "kind": "MemberAccessExpression",
                                            "fullStart": 807,
                                            "fullEnd": 818,
                                            "start": 807,
                                            "end": 817,
                                            "fullWidth": 11,
                                            "width": 10,
                                            "expression": {
                                                "kind": "IdentifierName",
                                                "fullStart": 807,
                                                "fullEnd": 810,
                                                "start": 807,
                                                "end": 810,
                                                "fullWidth": 3,
                                                "width": 3,
                                                "text": "arr",
                                                "value": "arr",
                                                "valueText": "arr"
                                            },
                                            "dotToken": {
                                                "kind": "DotToken",
                                                "fullStart": 810,
                                                "fullEnd": 811,
                                                "start": 810,
                                                "end": 811,
                                                "fullWidth": 1,
                                                "width": 1,
                                                "text": ".",
                                                "value": ".",
                                                "valueText": "."
                                            },
                                            "name": {
                                                "kind": "IdentifierName",
                                                "fullStart": 811,
                                                "fullEnd": 818,
                                                "start": 811,
                                                "end": 817,
                                                "fullWidth": 7,
                                                "width": 6,
                                                "text": "length",
                                                "value": "length",
                                                "valueText": "length",
                                                "hasTrailingTrivia": true,
                                                "trailingTrivia": [
                                                    {
                                                        "kind": "WhitespaceTrivia",
                                                        "text": " "
                                                    }
                                                ]
                                            }
                                        },
                                        "operatorToken": {
                                            "kind": "EqualsEqualsEqualsToken",
                                            "fullStart": 818,
                                            "fullEnd": 822,
                                            "start": 818,
                                            "end": 821,
                                            "fullWidth": 4,
                                            "width": 3,
                                            "text": "===",
                                            "value": "===",
                                            "valueText": "===",
                                            "hasTrailingTrivia": true,
                                            "trailingTrivia": [
                                                {
                                                    "kind": "WhitespaceTrivia",
                                                    "text": " "
                                                }
                                            ]
                                        },
                                        "right": {
                                            "kind": "NumericLiteral",
                                            "fullStart": 822,
                                            "fullEnd": 823,
                                            "start": 822,
                                            "end": 823,
                                            "fullWidth": 1,
                                            "width": 1,
                                            "text": "0",
                                            "value": 0,
                                            "valueText": "0"
                                        }
                                    },
                                    "closeParenToken": {
                                        "kind": "CloseParenToken",
                                        "fullStart": 823,
                                        "fullEnd": 824,
                                        "start": 823,
                                        "end": 824,
                                        "fullWidth": 1,
                                        "width": 1,
                                        "text": ")",
                                        "value": ")",
                                        "valueText": ")"
                                    }
                                }
                            },
                            "semicolonToken": {
                                "kind": "SemicolonToken",
                                "fullStart": 824,
                                "fullEnd": 827,
                                "start": 824,
                                "end": 825,
                                "fullWidth": 3,
                                "width": 1,
                                "text": ";",
                                "value": ";",
                                "valueText": ";",
                                "hasTrailingTrivia": true,
                                "hasTrailingNewLine": true,
                                "trailingTrivia": [
                                    {
                                        "kind": "NewLineTrivia",
                                        "text": "\r\n"
                                    }
                                ]
                            }
                        },
                        {
                            "kind": "VariableStatement",
                            "fullStart": 827,
                            "fullEnd": 866,
                            "start": 837,
                            "end": 864,
                            "fullWidth": 39,
                            "width": 27,
                            "modifiers": [],
                            "variableDeclaration": {
                                "kind": "VariableDeclaration",
                                "fullStart": 827,
                                "fullEnd": 863,
                                "start": 837,
                                "end": 863,
                                "fullWidth": 36,
                                "width": 26,
                                "varKeyword": {
                                    "kind": "VarKeyword",
                                    "fullStart": 827,
                                    "fullEnd": 841,
                                    "start": 837,
                                    "end": 840,
                                    "fullWidth": 14,
                                    "width": 3,
                                    "text": "var",
                                    "value": "var",
                                    "valueText": "var",
                                    "hasLeadingTrivia": true,
                                    "hasLeadingNewLine": true,
                                    "hasTrailingTrivia": true,
                                    "leadingTrivia": [
                                        {
                                            "kind": "NewLineTrivia",
                                            "text": "\r\n"
                                        },
                                        {
                                            "kind": "WhitespaceTrivia",
                                            "text": "        "
                                        }
                                    ],
                                    "trailingTrivia": [
                                        {
                                            "kind": "WhitespaceTrivia",
                                            "text": " "
                                        }
                                    ]
                                },
                                "variableDeclarators": [
                                    {
                                        "kind": "VariableDeclarator",
                                        "fullStart": 841,
                                        "fullEnd": 863,
                                        "start": 841,
                                        "end": 863,
                                        "fullWidth": 22,
<<<<<<< HEAD
                                        "width": 22,
                                        "identifier": {
=======
                                        "propertyName": {
>>>>>>> 85e84683
                                            "kind": "IdentifierName",
                                            "fullStart": 841,
                                            "fullEnd": 856,
                                            "start": 841,
                                            "end": 855,
                                            "fullWidth": 15,
                                            "width": 14,
                                            "text": "verifyWritable",
                                            "value": "verifyWritable",
                                            "valueText": "verifyWritable",
                                            "hasTrailingTrivia": true,
                                            "trailingTrivia": [
                                                {
                                                    "kind": "WhitespaceTrivia",
                                                    "text": " "
                                                }
                                            ]
                                        },
                                        "equalsValueClause": {
                                            "kind": "EqualsValueClause",
                                            "fullStart": 856,
                                            "fullEnd": 863,
                                            "start": 856,
                                            "end": 863,
                                            "fullWidth": 7,
                                            "width": 7,
                                            "equalsToken": {
                                                "kind": "EqualsToken",
                                                "fullStart": 856,
                                                "fullEnd": 858,
                                                "start": 856,
                                                "end": 857,
                                                "fullWidth": 2,
                                                "width": 1,
                                                "text": "=",
                                                "value": "=",
                                                "valueText": "=",
                                                "hasTrailingTrivia": true,
                                                "trailingTrivia": [
                                                    {
                                                        "kind": "WhitespaceTrivia",
                                                        "text": " "
                                                    }
                                                ]
                                            },
                                            "value": {
                                                "kind": "FalseKeyword",
                                                "fullStart": 858,
                                                "fullEnd": 863,
                                                "start": 858,
                                                "end": 863,
                                                "fullWidth": 5,
                                                "width": 5,
                                                "text": "false",
                                                "value": false,
                                                "valueText": "false"
                                            }
                                        }
                                    }
                                ]
                            },
                            "semicolonToken": {
                                "kind": "SemicolonToken",
                                "fullStart": 863,
                                "fullEnd": 866,
                                "start": 863,
                                "end": 864,
                                "fullWidth": 3,
                                "width": 1,
                                "text": ";",
                                "value": ";",
                                "valueText": ";",
                                "hasTrailingTrivia": true,
                                "hasTrailingNewLine": true,
                                "trailingTrivia": [
                                    {
                                        "kind": "NewLineTrivia",
                                        "text": "\r\n"
                                    }
                                ]
                            }
                        },
                        {
                            "kind": "ExpressionStatement",
                            "fullStart": 866,
                            "fullEnd": 891,
                            "start": 874,
                            "end": 889,
                            "fullWidth": 25,
                            "width": 15,
                            "expression": {
                                "kind": "AssignmentExpression",
                                "fullStart": 866,
                                "fullEnd": 888,
                                "start": 874,
                                "end": 888,
                                "fullWidth": 22,
                                "width": 14,
                                "left": {
                                    "kind": "MemberAccessExpression",
                                    "fullStart": 866,
                                    "fullEnd": 885,
                                    "start": 874,
                                    "end": 884,
                                    "fullWidth": 19,
                                    "width": 10,
                                    "expression": {
                                        "kind": "IdentifierName",
                                        "fullStart": 866,
                                        "fullEnd": 877,
                                        "start": 874,
                                        "end": 877,
                                        "fullWidth": 11,
                                        "width": 3,
                                        "text": "arr",
                                        "value": "arr",
                                        "valueText": "arr",
                                        "hasLeadingTrivia": true,
                                        "leadingTrivia": [
                                            {
                                                "kind": "WhitespaceTrivia",
                                                "text": "        "
                                            }
                                        ]
                                    },
                                    "dotToken": {
                                        "kind": "DotToken",
                                        "fullStart": 877,
                                        "fullEnd": 878,
                                        "start": 877,
                                        "end": 878,
                                        "fullWidth": 1,
                                        "width": 1,
                                        "text": ".",
                                        "value": ".",
                                        "valueText": "."
                                    },
                                    "name": {
                                        "kind": "IdentifierName",
                                        "fullStart": 878,
                                        "fullEnd": 885,
                                        "start": 878,
                                        "end": 884,
                                        "fullWidth": 7,
                                        "width": 6,
                                        "text": "length",
                                        "value": "length",
                                        "valueText": "length",
                                        "hasTrailingTrivia": true,
                                        "trailingTrivia": [
                                            {
                                                "kind": "WhitespaceTrivia",
                                                "text": " "
                                            }
                                        ]
                                    }
                                },
                                "operatorToken": {
                                    "kind": "EqualsToken",
                                    "fullStart": 885,
                                    "fullEnd": 887,
                                    "start": 885,
                                    "end": 886,
                                    "fullWidth": 2,
                                    "width": 1,
                                    "text": "=",
                                    "value": "=",
                                    "valueText": "=",
                                    "hasTrailingTrivia": true,
                                    "trailingTrivia": [
                                        {
                                            "kind": "WhitespaceTrivia",
                                            "text": " "
                                        }
                                    ]
                                },
                                "right": {
                                    "kind": "NumericLiteral",
                                    "fullStart": 887,
                                    "fullEnd": 888,
                                    "start": 887,
                                    "end": 888,
                                    "fullWidth": 1,
                                    "width": 1,
                                    "text": "2",
                                    "value": 2,
                                    "valueText": "2"
                                }
                            },
                            "semicolonToken": {
                                "kind": "SemicolonToken",
                                "fullStart": 888,
                                "fullEnd": 891,
                                "start": 888,
                                "end": 889,
                                "fullWidth": 3,
                                "width": 1,
                                "text": ";",
                                "value": ";",
                                "valueText": ";",
                                "hasTrailingTrivia": true,
                                "hasTrailingNewLine": true,
                                "trailingTrivia": [
                                    {
                                        "kind": "NewLineTrivia",
                                        "text": "\r\n"
                                    }
                                ]
                            }
                        },
                        {
                            "kind": "ExpressionStatement",
                            "fullStart": 891,
                            "fullEnd": 937,
                            "start": 899,
                            "end": 935,
                            "fullWidth": 46,
                            "width": 36,
                            "expression": {
                                "kind": "AssignmentExpression",
                                "fullStart": 891,
                                "fullEnd": 934,
                                "start": 899,
                                "end": 934,
                                "fullWidth": 43,
                                "width": 35,
                                "left": {
                                    "kind": "IdentifierName",
                                    "fullStart": 891,
                                    "fullEnd": 914,
                                    "start": 899,
                                    "end": 913,
                                    "fullWidth": 23,
                                    "width": 14,
                                    "text": "verifyWritable",
                                    "value": "verifyWritable",
                                    "valueText": "verifyWritable",
                                    "hasLeadingTrivia": true,
                                    "hasTrailingTrivia": true,
                                    "leadingTrivia": [
                                        {
                                            "kind": "WhitespaceTrivia",
                                            "text": "        "
                                        }
                                    ],
                                    "trailingTrivia": [
                                        {
                                            "kind": "WhitespaceTrivia",
                                            "text": " "
                                        }
                                    ]
                                },
                                "operatorToken": {
                                    "kind": "EqualsToken",
                                    "fullStart": 914,
                                    "fullEnd": 916,
                                    "start": 914,
                                    "end": 915,
                                    "fullWidth": 2,
                                    "width": 1,
                                    "text": "=",
                                    "value": "=",
                                    "valueText": "=",
                                    "hasTrailingTrivia": true,
                                    "trailingTrivia": [
                                        {
                                            "kind": "WhitespaceTrivia",
                                            "text": " "
                                        }
                                    ]
                                },
                                "right": {
                                    "kind": "ParenthesizedExpression",
                                    "fullStart": 916,
                                    "fullEnd": 934,
                                    "start": 916,
                                    "end": 934,
                                    "fullWidth": 18,
                                    "width": 18,
                                    "openParenToken": {
                                        "kind": "OpenParenToken",
                                        "fullStart": 916,
                                        "fullEnd": 917,
                                        "start": 916,
                                        "end": 917,
                                        "fullWidth": 1,
                                        "width": 1,
                                        "text": "(",
                                        "value": "(",
                                        "valueText": "("
                                    },
                                    "expression": {
                                        "kind": "EqualsExpression",
                                        "fullStart": 917,
                                        "fullEnd": 933,
                                        "start": 917,
                                        "end": 933,
                                        "fullWidth": 16,
                                        "width": 16,
                                        "left": {
                                            "kind": "MemberAccessExpression",
                                            "fullStart": 917,
                                            "fullEnd": 928,
                                            "start": 917,
                                            "end": 927,
                                            "fullWidth": 11,
                                            "width": 10,
                                            "expression": {
                                                "kind": "IdentifierName",
                                                "fullStart": 917,
                                                "fullEnd": 920,
                                                "start": 917,
                                                "end": 920,
                                                "fullWidth": 3,
                                                "width": 3,
                                                "text": "arr",
                                                "value": "arr",
                                                "valueText": "arr"
                                            },
                                            "dotToken": {
                                                "kind": "DotToken",
                                                "fullStart": 920,
                                                "fullEnd": 921,
                                                "start": 920,
                                                "end": 921,
                                                "fullWidth": 1,
                                                "width": 1,
                                                "text": ".",
                                                "value": ".",
                                                "valueText": "."
                                            },
                                            "name": {
                                                "kind": "IdentifierName",
                                                "fullStart": 921,
                                                "fullEnd": 928,
                                                "start": 921,
                                                "end": 927,
                                                "fullWidth": 7,
                                                "width": 6,
                                                "text": "length",
                                                "value": "length",
                                                "valueText": "length",
                                                "hasTrailingTrivia": true,
                                                "trailingTrivia": [
                                                    {
                                                        "kind": "WhitespaceTrivia",
                                                        "text": " "
                                                    }
                                                ]
                                            }
                                        },
                                        "operatorToken": {
                                            "kind": "EqualsEqualsEqualsToken",
                                            "fullStart": 928,
                                            "fullEnd": 932,
                                            "start": 928,
                                            "end": 931,
                                            "fullWidth": 4,
                                            "width": 3,
                                            "text": "===",
                                            "value": "===",
                                            "valueText": "===",
                                            "hasTrailingTrivia": true,
                                            "trailingTrivia": [
                                                {
                                                    "kind": "WhitespaceTrivia",
                                                    "text": " "
                                                }
                                            ]
                                        },
                                        "right": {
                                            "kind": "NumericLiteral",
                                            "fullStart": 932,
                                            "fullEnd": 933,
                                            "start": 932,
                                            "end": 933,
                                            "fullWidth": 1,
                                            "width": 1,
                                            "text": "2",
                                            "value": 2,
                                            "valueText": "2"
                                        }
                                    },
                                    "closeParenToken": {
                                        "kind": "CloseParenToken",
                                        "fullStart": 933,
                                        "fullEnd": 934,
                                        "start": 933,
                                        "end": 934,
                                        "fullWidth": 1,
                                        "width": 1,
                                        "text": ")",
                                        "value": ")",
                                        "valueText": ")"
                                    }
                                }
                            },
                            "semicolonToken": {
                                "kind": "SemicolonToken",
                                "fullStart": 934,
                                "fullEnd": 937,
                                "start": 934,
                                "end": 935,
                                "fullWidth": 3,
                                "width": 1,
                                "text": ";",
                                "value": ";",
                                "valueText": ";",
                                "hasTrailingTrivia": true,
                                "hasTrailingNewLine": true,
                                "trailingTrivia": [
                                    {
                                        "kind": "NewLineTrivia",
                                        "text": "\r\n"
                                    }
                                ]
                            }
                        },
                        {
                            "kind": "VariableStatement",
                            "fullStart": 937,
                            "fullEnd": 978,
                            "start": 947,
                            "end": 976,
                            "fullWidth": 41,
                            "width": 29,
                            "modifiers": [],
                            "variableDeclaration": {
                                "kind": "VariableDeclaration",
                                "fullStart": 937,
                                "fullEnd": 975,
                                "start": 947,
                                "end": 975,
                                "fullWidth": 38,
                                "width": 28,
                                "varKeyword": {
                                    "kind": "VarKeyword",
                                    "fullStart": 937,
                                    "fullEnd": 951,
                                    "start": 947,
                                    "end": 950,
                                    "fullWidth": 14,
                                    "width": 3,
                                    "text": "var",
                                    "value": "var",
                                    "valueText": "var",
                                    "hasLeadingTrivia": true,
                                    "hasLeadingNewLine": true,
                                    "hasTrailingTrivia": true,
                                    "leadingTrivia": [
                                        {
                                            "kind": "NewLineTrivia",
                                            "text": "\r\n"
                                        },
                                        {
                                            "kind": "WhitespaceTrivia",
                                            "text": "        "
                                        }
                                    ],
                                    "trailingTrivia": [
                                        {
                                            "kind": "WhitespaceTrivia",
                                            "text": " "
                                        }
                                    ]
                                },
                                "variableDeclarators": [
                                    {
                                        "kind": "VariableDeclarator",
                                        "fullStart": 951,
                                        "fullEnd": 975,
                                        "start": 951,
                                        "end": 975,
                                        "fullWidth": 24,
<<<<<<< HEAD
                                        "width": 24,
                                        "identifier": {
=======
                                        "propertyName": {
>>>>>>> 85e84683
                                            "kind": "IdentifierName",
                                            "fullStart": 951,
                                            "fullEnd": 968,
                                            "start": 951,
                                            "end": 967,
                                            "fullWidth": 17,
                                            "width": 16,
                                            "text": "verifyEnumerable",
                                            "value": "verifyEnumerable",
                                            "valueText": "verifyEnumerable",
                                            "hasTrailingTrivia": true,
                                            "trailingTrivia": [
                                                {
                                                    "kind": "WhitespaceTrivia",
                                                    "text": " "
                                                }
                                            ]
                                        },
                                        "equalsValueClause": {
                                            "kind": "EqualsValueClause",
                                            "fullStart": 968,
                                            "fullEnd": 975,
                                            "start": 968,
                                            "end": 975,
                                            "fullWidth": 7,
                                            "width": 7,
                                            "equalsToken": {
                                                "kind": "EqualsToken",
                                                "fullStart": 968,
                                                "fullEnd": 970,
                                                "start": 968,
                                                "end": 969,
                                                "fullWidth": 2,
                                                "width": 1,
                                                "text": "=",
                                                "value": "=",
                                                "valueText": "=",
                                                "hasTrailingTrivia": true,
                                                "trailingTrivia": [
                                                    {
                                                        "kind": "WhitespaceTrivia",
                                                        "text": " "
                                                    }
                                                ]
                                            },
                                            "value": {
                                                "kind": "FalseKeyword",
                                                "fullStart": 970,
                                                "fullEnd": 975,
                                                "start": 970,
                                                "end": 975,
                                                "fullWidth": 5,
                                                "width": 5,
                                                "text": "false",
                                                "value": false,
                                                "valueText": "false"
                                            }
                                        }
                                    }
                                ]
                            },
                            "semicolonToken": {
                                "kind": "SemicolonToken",
                                "fullStart": 975,
                                "fullEnd": 978,
                                "start": 975,
                                "end": 976,
                                "fullWidth": 3,
                                "width": 1,
                                "text": ";",
                                "value": ";",
                                "valueText": ";",
                                "hasTrailingTrivia": true,
                                "hasTrailingNewLine": true,
                                "trailingTrivia": [
                                    {
                                        "kind": "NewLineTrivia",
                                        "text": "\r\n"
                                    }
                                ]
                            }
                        },
                        {
                            "kind": "ForInStatement",
                            "fullStart": 978,
                            "fullEnd": 1111,
                            "start": 986,
                            "end": 1109,
                            "fullWidth": 133,
                            "width": 123,
                            "forKeyword": {
                                "kind": "ForKeyword",
                                "fullStart": 978,
                                "fullEnd": 990,
                                "start": 986,
                                "end": 989,
                                "fullWidth": 12,
                                "width": 3,
                                "text": "for",
                                "value": "for",
                                "valueText": "for",
                                "hasLeadingTrivia": true,
                                "hasTrailingTrivia": true,
                                "leadingTrivia": [
                                    {
                                        "kind": "WhitespaceTrivia",
                                        "text": "        "
                                    }
                                ],
                                "trailingTrivia": [
                                    {
                                        "kind": "WhitespaceTrivia",
                                        "text": " "
                                    }
                                ]
                            },
                            "openParenToken": {
                                "kind": "OpenParenToken",
                                "fullStart": 990,
                                "fullEnd": 991,
                                "start": 990,
                                "end": 991,
                                "fullWidth": 1,
                                "width": 1,
                                "text": "(",
                                "value": "(",
                                "valueText": "("
                            },
                            "variableDeclaration": {
                                "kind": "VariableDeclaration",
                                "fullStart": 991,
                                "fullEnd": 997,
                                "start": 991,
                                "end": 996,
                                "fullWidth": 6,
                                "width": 5,
                                "varKeyword": {
                                    "kind": "VarKeyword",
                                    "fullStart": 991,
                                    "fullEnd": 995,
                                    "start": 991,
                                    "end": 994,
                                    "fullWidth": 4,
                                    "width": 3,
                                    "text": "var",
                                    "value": "var",
                                    "valueText": "var",
                                    "hasTrailingTrivia": true,
                                    "trailingTrivia": [
                                        {
                                            "kind": "WhitespaceTrivia",
                                            "text": " "
                                        }
                                    ]
                                },
                                "variableDeclarators": [
                                    {
                                        "kind": "VariableDeclarator",
                                        "fullStart": 995,
                                        "fullEnd": 997,
                                        "start": 995,
                                        "end": 996,
                                        "fullWidth": 2,
<<<<<<< HEAD
                                        "width": 1,
                                        "identifier": {
=======
                                        "propertyName": {
>>>>>>> 85e84683
                                            "kind": "IdentifierName",
                                            "fullStart": 995,
                                            "fullEnd": 997,
                                            "start": 995,
                                            "end": 996,
                                            "fullWidth": 2,
                                            "width": 1,
                                            "text": "p",
                                            "value": "p",
                                            "valueText": "p",
                                            "hasTrailingTrivia": true,
                                            "trailingTrivia": [
                                                {
                                                    "kind": "WhitespaceTrivia",
                                                    "text": " "
                                                }
                                            ]
                                        }
                                    }
                                ]
                            },
                            "inKeyword": {
                                "kind": "InKeyword",
                                "fullStart": 997,
                                "fullEnd": 1000,
                                "start": 997,
                                "end": 999,
                                "fullWidth": 3,
                                "width": 2,
                                "text": "in",
                                "value": "in",
                                "valueText": "in",
                                "hasTrailingTrivia": true,
                                "trailingTrivia": [
                                    {
                                        "kind": "WhitespaceTrivia",
                                        "text": " "
                                    }
                                ]
                            },
                            "expression": {
                                "kind": "IdentifierName",
                                "fullStart": 1000,
                                "fullEnd": 1003,
                                "start": 1000,
                                "end": 1003,
                                "fullWidth": 3,
                                "width": 3,
                                "text": "arr",
                                "value": "arr",
                                "valueText": "arr"
                            },
                            "closeParenToken": {
                                "kind": "CloseParenToken",
                                "fullStart": 1003,
                                "fullEnd": 1005,
                                "start": 1003,
                                "end": 1004,
                                "fullWidth": 2,
                                "width": 1,
                                "text": ")",
                                "value": ")",
                                "valueText": ")",
                                "hasTrailingTrivia": true,
                                "trailingTrivia": [
                                    {
                                        "kind": "WhitespaceTrivia",
                                        "text": " "
                                    }
                                ]
                            },
                            "statement": {
                                "kind": "Block",
                                "fullStart": 1005,
                                "fullEnd": 1111,
                                "start": 1005,
                                "end": 1109,
                                "fullWidth": 106,
                                "width": 104,
                                "openBraceToken": {
                                    "kind": "OpenBraceToken",
                                    "fullStart": 1005,
                                    "fullEnd": 1008,
                                    "start": 1005,
                                    "end": 1006,
                                    "fullWidth": 3,
                                    "width": 1,
                                    "text": "{",
                                    "value": "{",
                                    "valueText": "{",
                                    "hasTrailingTrivia": true,
                                    "hasTrailingNewLine": true,
                                    "trailingTrivia": [
                                        {
                                            "kind": "NewLineTrivia",
                                            "text": "\r\n"
                                        }
                                    ]
                                },
                                "statements": [
                                    {
                                        "kind": "IfStatement",
                                        "fullStart": 1008,
                                        "fullEnd": 1100,
                                        "start": 1020,
                                        "end": 1098,
                                        "fullWidth": 92,
                                        "width": 78,
                                        "ifKeyword": {
                                            "kind": "IfKeyword",
                                            "fullStart": 1008,
                                            "fullEnd": 1023,
                                            "start": 1020,
                                            "end": 1022,
                                            "fullWidth": 15,
                                            "width": 2,
                                            "text": "if",
                                            "value": "if",
                                            "valueText": "if",
                                            "hasLeadingTrivia": true,
                                            "hasTrailingTrivia": true,
                                            "leadingTrivia": [
                                                {
                                                    "kind": "WhitespaceTrivia",
                                                    "text": "            "
                                                }
                                            ],
                                            "trailingTrivia": [
                                                {
                                                    "kind": "WhitespaceTrivia",
                                                    "text": " "
                                                }
                                            ]
                                        },
                                        "openParenToken": {
                                            "kind": "OpenParenToken",
                                            "fullStart": 1023,
                                            "fullEnd": 1024,
                                            "start": 1023,
                                            "end": 1024,
                                            "fullWidth": 1,
                                            "width": 1,
                                            "text": "(",
                                            "value": "(",
                                            "valueText": "("
                                        },
                                        "condition": {
                                            "kind": "EqualsExpression",
                                            "fullStart": 1024,
                                            "fullEnd": 1038,
                                            "start": 1024,
                                            "end": 1038,
                                            "fullWidth": 14,
                                            "width": 14,
                                            "left": {
                                                "kind": "IdentifierName",
                                                "fullStart": 1024,
                                                "fullEnd": 1026,
                                                "start": 1024,
                                                "end": 1025,
                                                "fullWidth": 2,
                                                "width": 1,
                                                "text": "p",
                                                "value": "p",
                                                "valueText": "p",
                                                "hasTrailingTrivia": true,
                                                "trailingTrivia": [
                                                    {
                                                        "kind": "WhitespaceTrivia",
                                                        "text": " "
                                                    }
                                                ]
                                            },
                                            "operatorToken": {
                                                "kind": "EqualsEqualsEqualsToken",
                                                "fullStart": 1026,
                                                "fullEnd": 1030,
                                                "start": 1026,
                                                "end": 1029,
                                                "fullWidth": 4,
                                                "width": 3,
                                                "text": "===",
                                                "value": "===",
                                                "valueText": "===",
                                                "hasTrailingTrivia": true,
                                                "trailingTrivia": [
                                                    {
                                                        "kind": "WhitespaceTrivia",
                                                        "text": " "
                                                    }
                                                ]
                                            },
                                            "right": {
                                                "kind": "StringLiteral",
                                                "fullStart": 1030,
                                                "fullEnd": 1038,
                                                "start": 1030,
                                                "end": 1038,
                                                "fullWidth": 8,
                                                "width": 8,
                                                "text": "\"length\"",
                                                "value": "length",
                                                "valueText": "length"
                                            }
                                        },
                                        "closeParenToken": {
                                            "kind": "CloseParenToken",
                                            "fullStart": 1038,
                                            "fullEnd": 1040,
                                            "start": 1038,
                                            "end": 1039,
                                            "fullWidth": 2,
                                            "width": 1,
                                            "text": ")",
                                            "value": ")",
                                            "valueText": ")",
                                            "hasTrailingTrivia": true,
                                            "trailingTrivia": [
                                                {
                                                    "kind": "WhitespaceTrivia",
                                                    "text": " "
                                                }
                                            ]
                                        },
                                        "statement": {
                                            "kind": "Block",
                                            "fullStart": 1040,
                                            "fullEnd": 1100,
                                            "start": 1040,
                                            "end": 1098,
                                            "fullWidth": 60,
                                            "width": 58,
                                            "openBraceToken": {
                                                "kind": "OpenBraceToken",
                                                "fullStart": 1040,
                                                "fullEnd": 1043,
                                                "start": 1040,
                                                "end": 1041,
                                                "fullWidth": 3,
                                                "width": 1,
                                                "text": "{",
                                                "value": "{",
                                                "valueText": "{",
                                                "hasTrailingTrivia": true,
                                                "hasTrailingNewLine": true,
                                                "trailingTrivia": [
                                                    {
                                                        "kind": "NewLineTrivia",
                                                        "text": "\r\n"
                                                    }
                                                ]
                                            },
                                            "statements": [
                                                {
                                                    "kind": "ExpressionStatement",
                                                    "fullStart": 1043,
                                                    "fullEnd": 1085,
                                                    "start": 1059,
                                                    "end": 1083,
                                                    "fullWidth": 42,
                                                    "width": 24,
                                                    "expression": {
                                                        "kind": "AssignmentExpression",
                                                        "fullStart": 1043,
                                                        "fullEnd": 1082,
                                                        "start": 1059,
                                                        "end": 1082,
                                                        "fullWidth": 39,
                                                        "width": 23,
                                                        "left": {
                                                            "kind": "IdentifierName",
                                                            "fullStart": 1043,
                                                            "fullEnd": 1076,
                                                            "start": 1059,
                                                            "end": 1075,
                                                            "fullWidth": 33,
                                                            "width": 16,
                                                            "text": "verifyEnumerable",
                                                            "value": "verifyEnumerable",
                                                            "valueText": "verifyEnumerable",
                                                            "hasLeadingTrivia": true,
                                                            "hasTrailingTrivia": true,
                                                            "leadingTrivia": [
                                                                {
                                                                    "kind": "WhitespaceTrivia",
                                                                    "text": "                "
                                                                }
                                                            ],
                                                            "trailingTrivia": [
                                                                {
                                                                    "kind": "WhitespaceTrivia",
                                                                    "text": " "
                                                                }
                                                            ]
                                                        },
                                                        "operatorToken": {
                                                            "kind": "EqualsToken",
                                                            "fullStart": 1076,
                                                            "fullEnd": 1078,
                                                            "start": 1076,
                                                            "end": 1077,
                                                            "fullWidth": 2,
                                                            "width": 1,
                                                            "text": "=",
                                                            "value": "=",
                                                            "valueText": "=",
                                                            "hasTrailingTrivia": true,
                                                            "trailingTrivia": [
                                                                {
                                                                    "kind": "WhitespaceTrivia",
                                                                    "text": " "
                                                                }
                                                            ]
                                                        },
                                                        "right": {
                                                            "kind": "TrueKeyword",
                                                            "fullStart": 1078,
                                                            "fullEnd": 1082,
                                                            "start": 1078,
                                                            "end": 1082,
                                                            "fullWidth": 4,
                                                            "width": 4,
                                                            "text": "true",
                                                            "value": true,
                                                            "valueText": "true"
                                                        }
                                                    },
                                                    "semicolonToken": {
                                                        "kind": "SemicolonToken",
                                                        "fullStart": 1082,
                                                        "fullEnd": 1085,
                                                        "start": 1082,
                                                        "end": 1083,
                                                        "fullWidth": 3,
                                                        "width": 1,
                                                        "text": ";",
                                                        "value": ";",
                                                        "valueText": ";",
                                                        "hasTrailingTrivia": true,
                                                        "hasTrailingNewLine": true,
                                                        "trailingTrivia": [
                                                            {
                                                                "kind": "NewLineTrivia",
                                                                "text": "\r\n"
                                                            }
                                                        ]
                                                    }
                                                }
                                            ],
                                            "closeBraceToken": {
                                                "kind": "CloseBraceToken",
                                                "fullStart": 1085,
                                                "fullEnd": 1100,
                                                "start": 1097,
                                                "end": 1098,
                                                "fullWidth": 15,
                                                "width": 1,
                                                "text": "}",
                                                "value": "}",
                                                "valueText": "}",
                                                "hasLeadingTrivia": true,
                                                "hasTrailingTrivia": true,
                                                "hasTrailingNewLine": true,
                                                "leadingTrivia": [
                                                    {
                                                        "kind": "WhitespaceTrivia",
                                                        "text": "            "
                                                    }
                                                ],
                                                "trailingTrivia": [
                                                    {
                                                        "kind": "NewLineTrivia",
                                                        "text": "\r\n"
                                                    }
                                                ]
                                            }
                                        }
                                    }
                                ],
                                "closeBraceToken": {
                                    "kind": "CloseBraceToken",
                                    "fullStart": 1100,
                                    "fullEnd": 1111,
                                    "start": 1108,
                                    "end": 1109,
                                    "fullWidth": 11,
                                    "width": 1,
                                    "text": "}",
                                    "value": "}",
                                    "valueText": "}",
                                    "hasLeadingTrivia": true,
                                    "hasTrailingTrivia": true,
                                    "hasTrailingNewLine": true,
                                    "leadingTrivia": [
                                        {
                                            "kind": "WhitespaceTrivia",
                                            "text": "        "
                                        }
                                    ],
                                    "trailingTrivia": [
                                        {
                                            "kind": "NewLineTrivia",
                                            "text": "\r\n"
                                        }
                                    ]
                                }
                            }
                        },
                        {
                            "kind": "VariableStatement",
                            "fullStart": 1111,
                            "fullEnd": 1154,
                            "start": 1121,
                            "end": 1152,
                            "fullWidth": 43,
                            "width": 31,
                            "modifiers": [],
                            "variableDeclaration": {
                                "kind": "VariableDeclaration",
                                "fullStart": 1111,
                                "fullEnd": 1151,
                                "start": 1121,
                                "end": 1151,
                                "fullWidth": 40,
                                "width": 30,
                                "varKeyword": {
                                    "kind": "VarKeyword",
                                    "fullStart": 1111,
                                    "fullEnd": 1125,
                                    "start": 1121,
                                    "end": 1124,
                                    "fullWidth": 14,
                                    "width": 3,
                                    "text": "var",
                                    "value": "var",
                                    "valueText": "var",
                                    "hasLeadingTrivia": true,
                                    "hasLeadingNewLine": true,
                                    "hasTrailingTrivia": true,
                                    "leadingTrivia": [
                                        {
                                            "kind": "NewLineTrivia",
                                            "text": "\r\n"
                                        },
                                        {
                                            "kind": "WhitespaceTrivia",
                                            "text": "        "
                                        }
                                    ],
                                    "trailingTrivia": [
                                        {
                                            "kind": "WhitespaceTrivia",
                                            "text": " "
                                        }
                                    ]
                                },
                                "variableDeclarators": [
                                    {
                                        "kind": "VariableDeclarator",
                                        "fullStart": 1125,
                                        "fullEnd": 1151,
                                        "start": 1125,
                                        "end": 1151,
                                        "fullWidth": 26,
<<<<<<< HEAD
                                        "width": 26,
                                        "identifier": {
=======
                                        "propertyName": {
>>>>>>> 85e84683
                                            "kind": "IdentifierName",
                                            "fullStart": 1125,
                                            "fullEnd": 1144,
                                            "start": 1125,
                                            "end": 1143,
                                            "fullWidth": 19,
                                            "width": 18,
                                            "text": "verifyConfigurable",
                                            "value": "verifyConfigurable",
                                            "valueText": "verifyConfigurable",
                                            "hasTrailingTrivia": true,
                                            "trailingTrivia": [
                                                {
                                                    "kind": "WhitespaceTrivia",
                                                    "text": " "
                                                }
                                            ]
                                        },
                                        "equalsValueClause": {
                                            "kind": "EqualsValueClause",
                                            "fullStart": 1144,
                                            "fullEnd": 1151,
                                            "start": 1144,
                                            "end": 1151,
                                            "fullWidth": 7,
                                            "width": 7,
                                            "equalsToken": {
                                                "kind": "EqualsToken",
                                                "fullStart": 1144,
                                                "fullEnd": 1146,
                                                "start": 1144,
                                                "end": 1145,
                                                "fullWidth": 2,
                                                "width": 1,
                                                "text": "=",
                                                "value": "=",
                                                "valueText": "=",
                                                "hasTrailingTrivia": true,
                                                "trailingTrivia": [
                                                    {
                                                        "kind": "WhitespaceTrivia",
                                                        "text": " "
                                                    }
                                                ]
                                            },
                                            "value": {
                                                "kind": "FalseKeyword",
                                                "fullStart": 1146,
                                                "fullEnd": 1151,
                                                "start": 1146,
                                                "end": 1151,
                                                "fullWidth": 5,
                                                "width": 5,
                                                "text": "false",
                                                "value": false,
                                                "valueText": "false"
                                            }
                                        }
                                    }
                                ]
                            },
                            "semicolonToken": {
                                "kind": "SemicolonToken",
                                "fullStart": 1151,
                                "fullEnd": 1154,
                                "start": 1151,
                                "end": 1152,
                                "fullWidth": 3,
                                "width": 1,
                                "text": ";",
                                "value": ";",
                                "valueText": ";",
                                "hasTrailingTrivia": true,
                                "hasTrailingNewLine": true,
                                "trailingTrivia": [
                                    {
                                        "kind": "NewLineTrivia",
                                        "text": "\r\n"
                                    }
                                ]
                            }
                        },
                        {
                            "kind": "ExpressionStatement",
                            "fullStart": 1154,
                            "fullEnd": 1182,
                            "start": 1162,
                            "end": 1180,
                            "fullWidth": 28,
                            "width": 18,
                            "expression": {
                                "kind": "DeleteExpression",
                                "fullStart": 1154,
                                "fullEnd": 1179,
                                "start": 1162,
                                "end": 1179,
                                "fullWidth": 25,
                                "width": 17,
                                "deleteKeyword": {
                                    "kind": "DeleteKeyword",
                                    "fullStart": 1154,
                                    "fullEnd": 1169,
                                    "start": 1162,
                                    "end": 1168,
                                    "fullWidth": 15,
                                    "width": 6,
                                    "text": "delete",
                                    "value": "delete",
                                    "valueText": "delete",
                                    "hasLeadingTrivia": true,
                                    "hasTrailingTrivia": true,
                                    "leadingTrivia": [
                                        {
                                            "kind": "WhitespaceTrivia",
                                            "text": "        "
                                        }
                                    ],
                                    "trailingTrivia": [
                                        {
                                            "kind": "WhitespaceTrivia",
                                            "text": " "
                                        }
                                    ]
                                },
                                "expression": {
                                    "kind": "MemberAccessExpression",
                                    "fullStart": 1169,
                                    "fullEnd": 1179,
                                    "start": 1169,
                                    "end": 1179,
                                    "fullWidth": 10,
                                    "width": 10,
                                    "expression": {
                                        "kind": "IdentifierName",
                                        "fullStart": 1169,
                                        "fullEnd": 1172,
                                        "start": 1169,
                                        "end": 1172,
                                        "fullWidth": 3,
                                        "width": 3,
                                        "text": "arr",
                                        "value": "arr",
                                        "valueText": "arr"
                                    },
                                    "dotToken": {
                                        "kind": "DotToken",
                                        "fullStart": 1172,
                                        "fullEnd": 1173,
                                        "start": 1172,
                                        "end": 1173,
                                        "fullWidth": 1,
                                        "width": 1,
                                        "text": ".",
                                        "value": ".",
                                        "valueText": "."
                                    },
                                    "name": {
                                        "kind": "IdentifierName",
                                        "fullStart": 1173,
                                        "fullEnd": 1179,
                                        "start": 1173,
                                        "end": 1179,
                                        "fullWidth": 6,
                                        "width": 6,
                                        "text": "length",
                                        "value": "length",
                                        "valueText": "length"
                                    }
                                }
                            },
                            "semicolonToken": {
                                "kind": "SemicolonToken",
                                "fullStart": 1179,
                                "fullEnd": 1182,
                                "start": 1179,
                                "end": 1180,
                                "fullWidth": 3,
                                "width": 1,
                                "text": ";",
                                "value": ";",
                                "valueText": ";",
                                "hasTrailingTrivia": true,
                                "hasTrailingNewLine": true,
                                "trailingTrivia": [
                                    {
                                        "kind": "NewLineTrivia",
                                        "text": "\r\n"
                                    }
                                ]
                            }
                        },
                        {
                            "kind": "ExpressionStatement",
                            "fullStart": 1182,
                            "fullEnd": 1242,
                            "start": 1190,
                            "end": 1240,
                            "fullWidth": 60,
                            "width": 50,
                            "expression": {
                                "kind": "AssignmentExpression",
                                "fullStart": 1182,
                                "fullEnd": 1239,
                                "start": 1190,
                                "end": 1239,
                                "fullWidth": 57,
                                "width": 49,
                                "left": {
                                    "kind": "IdentifierName",
                                    "fullStart": 1182,
                                    "fullEnd": 1209,
                                    "start": 1190,
                                    "end": 1208,
                                    "fullWidth": 27,
                                    "width": 18,
                                    "text": "verifyConfigurable",
                                    "value": "verifyConfigurable",
                                    "valueText": "verifyConfigurable",
                                    "hasLeadingTrivia": true,
                                    "hasTrailingTrivia": true,
                                    "leadingTrivia": [
                                        {
                                            "kind": "WhitespaceTrivia",
                                            "text": "        "
                                        }
                                    ],
                                    "trailingTrivia": [
                                        {
                                            "kind": "WhitespaceTrivia",
                                            "text": " "
                                        }
                                    ]
                                },
                                "operatorToken": {
                                    "kind": "EqualsToken",
                                    "fullStart": 1209,
                                    "fullEnd": 1211,
                                    "start": 1209,
                                    "end": 1210,
                                    "fullWidth": 2,
                                    "width": 1,
                                    "text": "=",
                                    "value": "=",
                                    "valueText": "=",
                                    "hasTrailingTrivia": true,
                                    "trailingTrivia": [
                                        {
                                            "kind": "WhitespaceTrivia",
                                            "text": " "
                                        }
                                    ]
                                },
                                "right": {
                                    "kind": "InvocationExpression",
                                    "fullStart": 1211,
                                    "fullEnd": 1239,
                                    "start": 1211,
                                    "end": 1239,
                                    "fullWidth": 28,
                                    "width": 28,
                                    "expression": {
                                        "kind": "MemberAccessExpression",
                                        "fullStart": 1211,
                                        "fullEnd": 1229,
                                        "start": 1211,
                                        "end": 1229,
                                        "fullWidth": 18,
                                        "width": 18,
                                        "expression": {
                                            "kind": "IdentifierName",
                                            "fullStart": 1211,
                                            "fullEnd": 1214,
                                            "start": 1211,
                                            "end": 1214,
                                            "fullWidth": 3,
                                            "width": 3,
                                            "text": "arr",
                                            "value": "arr",
                                            "valueText": "arr"
                                        },
                                        "dotToken": {
                                            "kind": "DotToken",
                                            "fullStart": 1214,
                                            "fullEnd": 1215,
                                            "start": 1214,
                                            "end": 1215,
                                            "fullWidth": 1,
                                            "width": 1,
                                            "text": ".",
                                            "value": ".",
                                            "valueText": "."
                                        },
                                        "name": {
                                            "kind": "IdentifierName",
                                            "fullStart": 1215,
                                            "fullEnd": 1229,
                                            "start": 1215,
                                            "end": 1229,
                                            "fullWidth": 14,
                                            "width": 14,
                                            "text": "hasOwnProperty",
                                            "value": "hasOwnProperty",
                                            "valueText": "hasOwnProperty"
                                        }
                                    },
                                    "argumentList": {
                                        "kind": "ArgumentList",
                                        "fullStart": 1229,
                                        "fullEnd": 1239,
                                        "start": 1229,
                                        "end": 1239,
                                        "fullWidth": 10,
                                        "width": 10,
                                        "openParenToken": {
                                            "kind": "OpenParenToken",
                                            "fullStart": 1229,
                                            "fullEnd": 1230,
                                            "start": 1229,
                                            "end": 1230,
                                            "fullWidth": 1,
                                            "width": 1,
                                            "text": "(",
                                            "value": "(",
                                            "valueText": "("
                                        },
                                        "arguments": [
                                            {
                                                "kind": "StringLiteral",
                                                "fullStart": 1230,
                                                "fullEnd": 1238,
                                                "start": 1230,
                                                "end": 1238,
                                                "fullWidth": 8,
                                                "width": 8,
                                                "text": "\"length\"",
                                                "value": "length",
                                                "valueText": "length"
                                            }
                                        ],
                                        "closeParenToken": {
                                            "kind": "CloseParenToken",
                                            "fullStart": 1238,
                                            "fullEnd": 1239,
                                            "start": 1238,
                                            "end": 1239,
                                            "fullWidth": 1,
                                            "width": 1,
                                            "text": ")",
                                            "value": ")",
                                            "valueText": ")"
                                        }
                                    }
                                }
                            },
                            "semicolonToken": {
                                "kind": "SemicolonToken",
                                "fullStart": 1239,
                                "fullEnd": 1242,
                                "start": 1239,
                                "end": 1240,
                                "fullWidth": 3,
                                "width": 1,
                                "text": ";",
                                "value": ";",
                                "valueText": ";",
                                "hasTrailingTrivia": true,
                                "hasTrailingNewLine": true,
                                "trailingTrivia": [
                                    {
                                        "kind": "NewLineTrivia",
                                        "text": "\r\n"
                                    }
                                ]
                            }
                        },
                        {
                            "kind": "ReturnStatement",
                            "fullStart": 1242,
                            "fullEnd": 1334,
                            "start": 1252,
                            "end": 1332,
                            "fullWidth": 92,
                            "width": 80,
                            "returnKeyword": {
                                "kind": "ReturnKeyword",
                                "fullStart": 1242,
                                "fullEnd": 1259,
                                "start": 1252,
                                "end": 1258,
                                "fullWidth": 17,
                                "width": 6,
                                "text": "return",
                                "value": "return",
                                "valueText": "return",
                                "hasLeadingTrivia": true,
                                "hasLeadingNewLine": true,
                                "hasTrailingTrivia": true,
                                "leadingTrivia": [
                                    {
                                        "kind": "NewLineTrivia",
                                        "text": "\r\n"
                                    },
                                    {
                                        "kind": "WhitespaceTrivia",
                                        "text": "        "
                                    }
                                ],
                                "trailingTrivia": [
                                    {
                                        "kind": "WhitespaceTrivia",
                                        "text": " "
                                    }
                                ]
                            },
                            "expression": {
                                "kind": "LogicalAndExpression",
                                "fullStart": 1259,
                                "fullEnd": 1331,
                                "start": 1259,
                                "end": 1331,
                                "fullWidth": 72,
                                "width": 72,
                                "left": {
                                    "kind": "LogicalAndExpression",
                                    "fullStart": 1259,
                                    "fullEnd": 1310,
                                    "start": 1259,
                                    "end": 1309,
                                    "fullWidth": 51,
                                    "width": 50,
                                    "left": {
                                        "kind": "LogicalAndExpression",
                                        "fullStart": 1259,
                                        "fullEnd": 1289,
                                        "start": 1259,
                                        "end": 1288,
                                        "fullWidth": 30,
                                        "width": 29,
                                        "left": {
                                            "kind": "IdentifierName",
                                            "fullStart": 1259,
                                            "fullEnd": 1271,
                                            "start": 1259,
                                            "end": 1270,
                                            "fullWidth": 12,
                                            "width": 11,
                                            "text": "verifyValue",
                                            "value": "verifyValue",
                                            "valueText": "verifyValue",
                                            "hasTrailingTrivia": true,
                                            "trailingTrivia": [
                                                {
                                                    "kind": "WhitespaceTrivia",
                                                    "text": " "
                                                }
                                            ]
                                        },
                                        "operatorToken": {
                                            "kind": "AmpersandAmpersandToken",
                                            "fullStart": 1271,
                                            "fullEnd": 1274,
                                            "start": 1271,
                                            "end": 1273,
                                            "fullWidth": 3,
                                            "width": 2,
                                            "text": "&&",
                                            "value": "&&",
                                            "valueText": "&&",
                                            "hasTrailingTrivia": true,
                                            "trailingTrivia": [
                                                {
                                                    "kind": "WhitespaceTrivia",
                                                    "text": " "
                                                }
                                            ]
                                        },
                                        "right": {
                                            "kind": "IdentifierName",
                                            "fullStart": 1274,
                                            "fullEnd": 1289,
                                            "start": 1274,
                                            "end": 1288,
                                            "fullWidth": 15,
                                            "width": 14,
                                            "text": "verifyWritable",
                                            "value": "verifyWritable",
                                            "valueText": "verifyWritable",
                                            "hasTrailingTrivia": true,
                                            "trailingTrivia": [
                                                {
                                                    "kind": "WhitespaceTrivia",
                                                    "text": " "
                                                }
                                            ]
                                        }
                                    },
                                    "operatorToken": {
                                        "kind": "AmpersandAmpersandToken",
                                        "fullStart": 1289,
                                        "fullEnd": 1292,
                                        "start": 1289,
                                        "end": 1291,
                                        "fullWidth": 3,
                                        "width": 2,
                                        "text": "&&",
                                        "value": "&&",
                                        "valueText": "&&",
                                        "hasTrailingTrivia": true,
                                        "trailingTrivia": [
                                            {
                                                "kind": "WhitespaceTrivia",
                                                "text": " "
                                            }
                                        ]
                                    },
                                    "right": {
                                        "kind": "LogicalNotExpression",
                                        "fullStart": 1292,
                                        "fullEnd": 1310,
                                        "start": 1292,
                                        "end": 1309,
                                        "fullWidth": 18,
                                        "width": 17,
                                        "operatorToken": {
                                            "kind": "ExclamationToken",
                                            "fullStart": 1292,
                                            "fullEnd": 1293,
                                            "start": 1292,
                                            "end": 1293,
                                            "fullWidth": 1,
                                            "width": 1,
                                            "text": "!",
                                            "value": "!",
                                            "valueText": "!"
                                        },
                                        "operand": {
                                            "kind": "IdentifierName",
                                            "fullStart": 1293,
                                            "fullEnd": 1310,
                                            "start": 1293,
                                            "end": 1309,
                                            "fullWidth": 17,
                                            "width": 16,
                                            "text": "verifyEnumerable",
                                            "value": "verifyEnumerable",
                                            "valueText": "verifyEnumerable",
                                            "hasTrailingTrivia": true,
                                            "trailingTrivia": [
                                                {
                                                    "kind": "WhitespaceTrivia",
                                                    "text": " "
                                                }
                                            ]
                                        }
                                    }
                                },
                                "operatorToken": {
                                    "kind": "AmpersandAmpersandToken",
                                    "fullStart": 1310,
                                    "fullEnd": 1313,
                                    "start": 1310,
                                    "end": 1312,
                                    "fullWidth": 3,
                                    "width": 2,
                                    "text": "&&",
                                    "value": "&&",
                                    "valueText": "&&",
                                    "hasTrailingTrivia": true,
                                    "trailingTrivia": [
                                        {
                                            "kind": "WhitespaceTrivia",
                                            "text": " "
                                        }
                                    ]
                                },
                                "right": {
                                    "kind": "IdentifierName",
                                    "fullStart": 1313,
                                    "fullEnd": 1331,
                                    "start": 1313,
                                    "end": 1331,
                                    "fullWidth": 18,
                                    "width": 18,
                                    "text": "verifyConfigurable",
                                    "value": "verifyConfigurable",
                                    "valueText": "verifyConfigurable"
                                }
                            },
                            "semicolonToken": {
                                "kind": "SemicolonToken",
                                "fullStart": 1331,
                                "fullEnd": 1334,
                                "start": 1331,
                                "end": 1332,
                                "fullWidth": 3,
                                "width": 1,
                                "text": ";",
                                "value": ";",
                                "valueText": ";",
                                "hasTrailingTrivia": true,
                                "hasTrailingNewLine": true,
                                "trailingTrivia": [
                                    {
                                        "kind": "NewLineTrivia",
                                        "text": "\r\n"
                                    }
                                ]
                            }
                        }
                    ],
                    "closeBraceToken": {
                        "kind": "CloseBraceToken",
                        "fullStart": 1334,
                        "fullEnd": 1341,
                        "start": 1338,
                        "end": 1339,
                        "fullWidth": 7,
                        "width": 1,
                        "text": "}",
                        "value": "}",
                        "valueText": "}",
                        "hasLeadingTrivia": true,
                        "hasTrailingTrivia": true,
                        "hasTrailingNewLine": true,
                        "leadingTrivia": [
                            {
                                "kind": "WhitespaceTrivia",
                                "text": "    "
                            }
                        ],
                        "trailingTrivia": [
                            {
                                "kind": "NewLineTrivia",
                                "text": "\r\n"
                            }
                        ]
                    }
                }
            },
            {
                "kind": "ExpressionStatement",
                "fullStart": 1341,
                "fullEnd": 1365,
                "start": 1341,
                "end": 1363,
                "fullWidth": 24,
                "width": 22,
                "expression": {
                    "kind": "InvocationExpression",
                    "fullStart": 1341,
                    "fullEnd": 1362,
                    "start": 1341,
                    "end": 1362,
                    "fullWidth": 21,
                    "width": 21,
                    "expression": {
                        "kind": "IdentifierName",
                        "fullStart": 1341,
                        "fullEnd": 1352,
                        "start": 1341,
                        "end": 1352,
                        "fullWidth": 11,
                        "width": 11,
                        "text": "runTestCase",
                        "value": "runTestCase",
                        "valueText": "runTestCase"
                    },
                    "argumentList": {
                        "kind": "ArgumentList",
                        "fullStart": 1352,
                        "fullEnd": 1362,
                        "start": 1352,
                        "end": 1362,
                        "fullWidth": 10,
                        "width": 10,
                        "openParenToken": {
                            "kind": "OpenParenToken",
                            "fullStart": 1352,
                            "fullEnd": 1353,
                            "start": 1352,
                            "end": 1353,
                            "fullWidth": 1,
                            "width": 1,
                            "text": "(",
                            "value": "(",
                            "valueText": "("
                        },
                        "arguments": [
                            {
                                "kind": "IdentifierName",
                                "fullStart": 1353,
                                "fullEnd": 1361,
                                "start": 1353,
                                "end": 1361,
                                "fullWidth": 8,
                                "width": 8,
                                "text": "testcase",
                                "value": "testcase",
                                "valueText": "testcase"
                            }
                        ],
                        "closeParenToken": {
                            "kind": "CloseParenToken",
                            "fullStart": 1361,
                            "fullEnd": 1362,
                            "start": 1361,
                            "end": 1362,
                            "fullWidth": 1,
                            "width": 1,
                            "text": ")",
                            "value": ")",
                            "valueText": ")"
                        }
                    }
                },
                "semicolonToken": {
                    "kind": "SemicolonToken",
                    "fullStart": 1362,
                    "fullEnd": 1365,
                    "start": 1362,
                    "end": 1363,
                    "fullWidth": 3,
                    "width": 1,
                    "text": ";",
                    "value": ";",
                    "valueText": ";",
                    "hasTrailingTrivia": true,
                    "hasTrailingNewLine": true,
                    "trailingTrivia": [
                        {
                            "kind": "NewLineTrivia",
                            "text": "\r\n"
                        }
                    ]
                }
            }
        ],
        "endOfFileToken": {
            "kind": "EndOfFileToken",
            "fullStart": 1365,
            "fullEnd": 1365,
            "start": 1365,
            "end": 1365,
            "fullWidth": 0,
            "width": 0,
            "text": ""
        }
    },
    "lineMap": {
        "lineStarts": [
            0,
            67,
            152,
            232,
            308,
            380,
            385,
            441,
            636,
            641,
            643,
            645,
            668,
            691,
            693,
            748,
            750,
            784,
            827,
            829,
            866,
            891,
            937,
            939,
            978,
            1008,
            1043,
            1085,
            1100,
            1111,
            1113,
            1154,
            1182,
            1242,
            1244,
            1334,
            1341,
            1365
        ],
        "length": 1365
    }
}<|MERGE_RESOLUTION|>--- conflicted
+++ resolved
@@ -245,12 +245,8 @@
                                         "start": 680,
                                         "end": 688,
                                         "fullWidth": 8,
-<<<<<<< HEAD
                                         "width": 8,
-                                        "identifier": {
-=======
                                         "propertyName": {
->>>>>>> 85e84683
                                             "kind": "IdentifierName",
                                             "fullStart": 680,
                                             "fullEnd": 684,
@@ -695,12 +691,8 @@
                                         "start": 762,
                                         "end": 781,
                                         "fullWidth": 19,
-<<<<<<< HEAD
                                         "width": 19,
-                                        "identifier": {
-=======
                                         "propertyName": {
->>>>>>> 85e84683
                                             "kind": "IdentifierName",
                                             "fullStart": 762,
                                             "fullEnd": 774,
@@ -1047,12 +1039,8 @@
                                         "start": 841,
                                         "end": 863,
                                         "fullWidth": 22,
-<<<<<<< HEAD
                                         "width": 22,
-                                        "identifier": {
-=======
                                         "propertyName": {
->>>>>>> 85e84683
                                             "kind": "IdentifierName",
                                             "fullStart": 841,
                                             "fullEnd": 856,
@@ -1527,12 +1515,8 @@
                                         "start": 951,
                                         "end": 975,
                                         "fullWidth": 24,
-<<<<<<< HEAD
                                         "width": 24,
-                                        "identifier": {
-=======
                                         "propertyName": {
->>>>>>> 85e84683
                                             "kind": "IdentifierName",
                                             "fullStart": 951,
                                             "fullEnd": 968,
@@ -1696,12 +1680,8 @@
                                         "start": 995,
                                         "end": 996,
                                         "fullWidth": 2,
-<<<<<<< HEAD
                                         "width": 1,
-                                        "identifier": {
-=======
                                         "propertyName": {
->>>>>>> 85e84683
                                             "kind": "IdentifierName",
                                             "fullStart": 995,
                                             "fullEnd": 997,
@@ -2166,12 +2146,8 @@
                                         "start": 1125,
                                         "end": 1151,
                                         "fullWidth": 26,
-<<<<<<< HEAD
                                         "width": 26,
-                                        "identifier": {
-=======
                                         "propertyName": {
->>>>>>> 85e84683
                                             "kind": "IdentifierName",
                                             "fullStart": 1125,
                                             "fullEnd": 1144,
