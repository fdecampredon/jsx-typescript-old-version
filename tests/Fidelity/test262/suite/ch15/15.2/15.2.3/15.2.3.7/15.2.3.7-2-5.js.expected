{
    "isDeclaration": false,
    "languageVersion": "EcmaScript5",
    "parseOptions": {
        "allowAutomaticSemicolonInsertion": true
    },
    "sourceUnit": {
        "kind": "SourceUnit",
        "fullStart": 0,
        "fullEnd": 715,
        "start": 537,
        "end": 715,
        "fullWidth": 715,
        "width": 178,
        "isIncrementallyUnusable": true,
        "moduleElements": [
            {
                "kind": "FunctionDeclaration",
                "fullStart": 0,
                "fullEnd": 691,
                "start": 537,
                "end": 689,
                "fullWidth": 691,
                "width": 152,
                "modifiers": [],
                "functionKeyword": {
                    "kind": "FunctionKeyword",
                    "fullStart": 0,
                    "fullEnd": 546,
                    "start": 537,
                    "end": 545,
                    "fullWidth": 546,
                    "width": 8,
                    "text": "function",
                    "value": "function",
                    "valueText": "function",
                    "hasLeadingTrivia": true,
                    "hasLeadingComment": true,
                    "hasLeadingNewLine": true,
                    "hasTrailingTrivia": true,
                    "leadingTrivia": [
                        {
                            "kind": "SingleLineCommentTrivia",
                            "text": "/// Copyright (c) 2012 Ecma International.  All rights reserved. "
                        },
                        {
                            "kind": "NewLineTrivia",
                            "text": "\r\n"
                        },
                        {
                            "kind": "SingleLineCommentTrivia",
                            "text": "/// Ecma International makes this code available under the terms and conditions set"
                        },
                        {
                            "kind": "NewLineTrivia",
                            "text": "\r\n"
                        },
                        {
                            "kind": "SingleLineCommentTrivia",
                            "text": "/// forth on http://hg.ecmascript.org/tests/test262/raw-file/tip/LICENSE (the "
                        },
                        {
                            "kind": "NewLineTrivia",
                            "text": "\r\n"
                        },
                        {
                            "kind": "SingleLineCommentTrivia",
                            "text": "/// \"Use Terms\").   Any redistribution of this code must retain the above "
                        },
                        {
                            "kind": "NewLineTrivia",
                            "text": "\r\n"
                        },
                        {
                            "kind": "SingleLineCommentTrivia",
                            "text": "/// copyright and this notice and otherwise comply with the Use Terms."
                        },
                        {
                            "kind": "NewLineTrivia",
                            "text": "\r\n"
                        },
                        {
                            "kind": "MultiLineCommentTrivia",
                            "text": "/**\r\n * @path ch15/15.2/15.2.3/15.2.3.7/15.2.3.7-2-5.js\r\n * @description Object.defineProperties - argument 'Properties' is any interesting number\r\n */"
                        },
                        {
                            "kind": "NewLineTrivia",
                            "text": "\r\n"
                        },
                        {
                            "kind": "NewLineTrivia",
                            "text": "\r\n"
                        },
                        {
                            "kind": "NewLineTrivia",
                            "text": "\r\n"
                        }
                    ],
                    "trailingTrivia": [
                        {
                            "kind": "WhitespaceTrivia",
                            "text": " "
                        }
                    ]
                },
                "identifier": {
                    "kind": "IdentifierName",
                    "fullStart": 546,
                    "fullEnd": 554,
                    "start": 546,
                    "end": 554,
                    "fullWidth": 8,
                    "width": 8,
                    "text": "testcase",
                    "value": "testcase",
                    "valueText": "testcase"
                },
                "callSignature": {
                    "kind": "CallSignature",
                    "fullStart": 554,
                    "fullEnd": 557,
                    "start": 554,
                    "end": 556,
                    "fullWidth": 3,
                    "width": 2,
                    "parameterList": {
                        "kind": "ParameterList",
                        "fullStart": 554,
                        "fullEnd": 557,
                        "start": 554,
                        "end": 556,
                        "fullWidth": 3,
                        "width": 2,
                        "openParenToken": {
                            "kind": "OpenParenToken",
                            "fullStart": 554,
                            "fullEnd": 555,
                            "start": 554,
                            "end": 555,
                            "fullWidth": 1,
                            "width": 1,
                            "text": "(",
                            "value": "(",
                            "valueText": "("
                        },
                        "parameters": [],
                        "closeParenToken": {
                            "kind": "CloseParenToken",
                            "fullStart": 555,
                            "fullEnd": 557,
                            "start": 555,
                            "end": 556,
                            "fullWidth": 2,
                            "width": 1,
                            "text": ")",
                            "value": ")",
                            "valueText": ")",
                            "hasTrailingTrivia": true,
                            "trailingTrivia": [
                                {
                                    "kind": "WhitespaceTrivia",
                                    "text": " "
                                }
                            ]
                        }
                    }
                },
                "block": {
                    "kind": "Block",
                    "fullStart": 557,
                    "fullEnd": 691,
                    "start": 557,
                    "end": 689,
                    "fullWidth": 134,
                    "width": 132,
                    "openBraceToken": {
                        "kind": "OpenBraceToken",
                        "fullStart": 557,
                        "fullEnd": 560,
                        "start": 557,
                        "end": 558,
                        "fullWidth": 3,
                        "width": 1,
                        "text": "{",
                        "value": "{",
                        "valueText": "{",
                        "hasTrailingTrivia": true,
                        "hasTrailingNewLine": true,
                        "trailingTrivia": [
                            {
                                "kind": "NewLineTrivia",
                                "text": "\r\n"
                            }
                        ]
                    },
                    "statements": [
                        {
                            "kind": "VariableStatement",
                            "fullStart": 560,
                            "fullEnd": 597,
                            "start": 570,
                            "end": 595,
                            "fullWidth": 37,
                            "width": 25,
                            "modifiers": [],
                            "variableDeclaration": {
                                "kind": "VariableDeclaration",
                                "fullStart": 560,
                                "fullEnd": 594,
                                "start": 570,
                                "end": 594,
                                "fullWidth": 34,
                                "width": 24,
                                "varKeyword": {
                                    "kind": "VarKeyword",
                                    "fullStart": 560,
                                    "fullEnd": 574,
                                    "start": 570,
                                    "end": 573,
                                    "fullWidth": 14,
                                    "width": 3,
                                    "text": "var",
                                    "value": "var",
                                    "valueText": "var",
                                    "hasLeadingTrivia": true,
                                    "hasLeadingNewLine": true,
                                    "hasTrailingTrivia": true,
                                    "leadingTrivia": [
                                        {
                                            "kind": "NewLineTrivia",
                                            "text": "\r\n"
                                        },
                                        {
                                            "kind": "WhitespaceTrivia",
                                            "text": "        "
                                        }
                                    ],
                                    "trailingTrivia": [
                                        {
                                            "kind": "WhitespaceTrivia",
                                            "text": " "
                                        }
                                    ]
                                },
                                "variableDeclarators": [
                                    {
                                        "kind": "VariableDeclarator",
                                        "fullStart": 574,
                                        "fullEnd": 594,
                                        "start": 574,
                                        "end": 594,
                                        "fullWidth": 20,
<<<<<<< HEAD
                                        "width": 20,
                                        "identifier": {
=======
                                        "propertyName": {
>>>>>>> 85e84683
                                            "kind": "IdentifierName",
                                            "fullStart": 574,
                                            "fullEnd": 578,
                                            "start": 574,
                                            "end": 577,
                                            "fullWidth": 4,
                                            "width": 3,
                                            "text": "obj",
                                            "value": "obj",
                                            "valueText": "obj",
                                            "hasTrailingTrivia": true,
                                            "trailingTrivia": [
                                                {
                                                    "kind": "WhitespaceTrivia",
                                                    "text": " "
                                                }
                                            ]
                                        },
                                        "equalsValueClause": {
                                            "kind": "EqualsValueClause",
                                            "fullStart": 578,
                                            "fullEnd": 594,
                                            "start": 578,
                                            "end": 594,
                                            "fullWidth": 16,
                                            "width": 16,
                                            "equalsToken": {
                                                "kind": "EqualsToken",
                                                "fullStart": 578,
                                                "fullEnd": 580,
                                                "start": 578,
                                                "end": 579,
                                                "fullWidth": 2,
                                                "width": 1,
                                                "text": "=",
                                                "value": "=",
                                                "valueText": "=",
                                                "hasTrailingTrivia": true,
                                                "trailingTrivia": [
                                                    {
                                                        "kind": "WhitespaceTrivia",
                                                        "text": " "
                                                    }
                                                ]
                                            },
                                            "value": {
                                                "kind": "ObjectLiteralExpression",
                                                "fullStart": 580,
                                                "fullEnd": 594,
                                                "start": 580,
                                                "end": 594,
                                                "fullWidth": 14,
                                                "width": 14,
                                                "openBraceToken": {
                                                    "kind": "OpenBraceToken",
                                                    "fullStart": 580,
                                                    "fullEnd": 582,
                                                    "start": 580,
                                                    "end": 581,
                                                    "fullWidth": 2,
                                                    "width": 1,
                                                    "text": "{",
                                                    "value": "{",
                                                    "valueText": "{",
                                                    "hasTrailingTrivia": true,
                                                    "trailingTrivia": [
                                                        {
                                                            "kind": "WhitespaceTrivia",
                                                            "text": " "
                                                        }
                                                    ]
                                                },
                                                "propertyAssignments": [
                                                    {
                                                        "kind": "SimplePropertyAssignment",
                                                        "fullStart": 582,
                                                        "fullEnd": 593,
                                                        "start": 582,
                                                        "end": 592,
                                                        "fullWidth": 11,
                                                        "width": 10,
                                                        "propertyName": {
                                                            "kind": "StringLiteral",
                                                            "fullStart": 582,
                                                            "fullEnd": 587,
                                                            "start": 582,
                                                            "end": 587,
                                                            "fullWidth": 5,
                                                            "width": 5,
                                                            "text": "\"123\"",
                                                            "value": "123",
                                                            "valueText": "123"
                                                        },
                                                        "colonToken": {
                                                            "kind": "ColonToken",
                                                            "fullStart": 587,
                                                            "fullEnd": 589,
                                                            "start": 587,
                                                            "end": 588,
                                                            "fullWidth": 2,
                                                            "width": 1,
                                                            "text": ":",
                                                            "value": ":",
                                                            "valueText": ":",
                                                            "hasTrailingTrivia": true,
                                                            "trailingTrivia": [
                                                                {
                                                                    "kind": "WhitespaceTrivia",
                                                                    "text": " "
                                                                }
                                                            ]
                                                        },
                                                        "expression": {
                                                            "kind": "NumericLiteral",
                                                            "fullStart": 589,
                                                            "fullEnd": 593,
                                                            "start": 589,
                                                            "end": 592,
                                                            "fullWidth": 4,
                                                            "width": 3,
                                                            "text": "100",
                                                            "value": 100,
                                                            "valueText": "100",
                                                            "hasTrailingTrivia": true,
                                                            "trailingTrivia": [
                                                                {
                                                                    "kind": "WhitespaceTrivia",
                                                                    "text": " "
                                                                }
                                                            ]
                                                        }
                                                    }
                                                ],
                                                "closeBraceToken": {
                                                    "kind": "CloseBraceToken",
                                                    "fullStart": 593,
                                                    "fullEnd": 594,
                                                    "start": 593,
                                                    "end": 594,
                                                    "fullWidth": 1,
                                                    "width": 1,
                                                    "text": "}",
                                                    "value": "}",
                                                    "valueText": "}"
                                                }
                                            }
                                        }
                                    }
                                ]
                            },
                            "semicolonToken": {
                                "kind": "SemicolonToken",
                                "fullStart": 594,
                                "fullEnd": 597,
                                "start": 594,
                                "end": 595,
                                "fullWidth": 3,
                                "width": 1,
                                "text": ";",
                                "value": ";",
                                "valueText": ";",
                                "hasTrailingTrivia": true,
                                "hasTrailingNewLine": true,
                                "trailingTrivia": [
                                    {
                                        "kind": "NewLineTrivia",
                                        "text": "\r\n"
                                    }
                                ]
                            }
                        },
                        {
                            "kind": "VariableStatement",
                            "fullStart": 597,
                            "fullEnd": 652,
                            "start": 605,
                            "end": 650,
                            "fullWidth": 55,
                            "width": 45,
                            "modifiers": [],
                            "variableDeclaration": {
                                "kind": "VariableDeclaration",
                                "fullStart": 597,
                                "fullEnd": 649,
                                "start": 605,
                                "end": 649,
                                "fullWidth": 52,
                                "width": 44,
                                "varKeyword": {
                                    "kind": "VarKeyword",
                                    "fullStart": 597,
                                    "fullEnd": 609,
                                    "start": 605,
                                    "end": 608,
                                    "fullWidth": 12,
                                    "width": 3,
                                    "text": "var",
                                    "value": "var",
                                    "valueText": "var",
                                    "hasLeadingTrivia": true,
                                    "hasTrailingTrivia": true,
                                    "leadingTrivia": [
                                        {
                                            "kind": "WhitespaceTrivia",
                                            "text": "        "
                                        }
                                    ],
                                    "trailingTrivia": [
                                        {
                                            "kind": "WhitespaceTrivia",
                                            "text": " "
                                        }
                                    ]
                                },
                                "variableDeclarators": [
                                    {
                                        "kind": "VariableDeclarator",
                                        "fullStart": 609,
                                        "fullEnd": 649,
                                        "start": 609,
                                        "end": 649,
                                        "fullWidth": 40,
<<<<<<< HEAD
                                        "width": 40,
                                        "identifier": {
=======
                                        "propertyName": {
>>>>>>> 85e84683
                                            "kind": "IdentifierName",
                                            "fullStart": 609,
                                            "fullEnd": 614,
                                            "start": 609,
                                            "end": 613,
                                            "fullWidth": 5,
                                            "width": 4,
                                            "text": "obj1",
                                            "value": "obj1",
                                            "valueText": "obj1",
                                            "hasTrailingTrivia": true,
                                            "trailingTrivia": [
                                                {
                                                    "kind": "WhitespaceTrivia",
                                                    "text": " "
                                                }
                                            ]
                                        },
                                        "equalsValueClause": {
                                            "kind": "EqualsValueClause",
                                            "fullStart": 614,
                                            "fullEnd": 649,
                                            "start": 614,
                                            "end": 649,
                                            "fullWidth": 35,
                                            "width": 35,
                                            "equalsToken": {
                                                "kind": "EqualsToken",
                                                "fullStart": 614,
                                                "fullEnd": 616,
                                                "start": 614,
                                                "end": 615,
                                                "fullWidth": 2,
                                                "width": 1,
                                                "text": "=",
                                                "value": "=",
                                                "valueText": "=",
                                                "hasTrailingTrivia": true,
                                                "trailingTrivia": [
                                                    {
                                                        "kind": "WhitespaceTrivia",
                                                        "text": " "
                                                    }
                                                ]
                                            },
                                            "value": {
                                                "kind": "InvocationExpression",
                                                "fullStart": 616,
                                                "fullEnd": 649,
                                                "start": 616,
                                                "end": 649,
                                                "fullWidth": 33,
                                                "width": 33,
                                                "expression": {
                                                    "kind": "MemberAccessExpression",
                                                    "fullStart": 616,
                                                    "fullEnd": 639,
                                                    "start": 616,
                                                    "end": 639,
                                                    "fullWidth": 23,
                                                    "width": 23,
                                                    "expression": {
                                                        "kind": "IdentifierName",
                                                        "fullStart": 616,
                                                        "fullEnd": 622,
                                                        "start": 616,
                                                        "end": 622,
                                                        "fullWidth": 6,
                                                        "width": 6,
                                                        "text": "Object",
                                                        "value": "Object",
                                                        "valueText": "Object"
                                                    },
                                                    "dotToken": {
                                                        "kind": "DotToken",
                                                        "fullStart": 622,
                                                        "fullEnd": 623,
                                                        "start": 622,
                                                        "end": 623,
                                                        "fullWidth": 1,
                                                        "width": 1,
                                                        "text": ".",
                                                        "value": ".",
                                                        "valueText": "."
                                                    },
                                                    "name": {
                                                        "kind": "IdentifierName",
                                                        "fullStart": 623,
                                                        "fullEnd": 639,
                                                        "start": 623,
                                                        "end": 639,
                                                        "fullWidth": 16,
                                                        "width": 16,
                                                        "text": "defineProperties",
                                                        "value": "defineProperties",
                                                        "valueText": "defineProperties"
                                                    }
                                                },
                                                "argumentList": {
                                                    "kind": "ArgumentList",
                                                    "fullStart": 639,
                                                    "fullEnd": 649,
                                                    "start": 639,
                                                    "end": 649,
                                                    "fullWidth": 10,
                                                    "width": 10,
                                                    "openParenToken": {
                                                        "kind": "OpenParenToken",
                                                        "fullStart": 639,
                                                        "fullEnd": 640,
                                                        "start": 639,
                                                        "end": 640,
                                                        "fullWidth": 1,
                                                        "width": 1,
                                                        "text": "(",
                                                        "value": "(",
                                                        "valueText": "("
                                                    },
                                                    "arguments": [
                                                        {
                                                            "kind": "IdentifierName",
                                                            "fullStart": 640,
                                                            "fullEnd": 643,
                                                            "start": 640,
                                                            "end": 643,
                                                            "fullWidth": 3,
                                                            "width": 3,
                                                            "text": "obj",
                                                            "value": "obj",
                                                            "valueText": "obj"
                                                        },
                                                        {
                                                            "kind": "CommaToken",
                                                            "fullStart": 643,
                                                            "fullEnd": 645,
                                                            "start": 643,
                                                            "end": 644,
                                                            "fullWidth": 2,
                                                            "width": 1,
                                                            "text": ",",
                                                            "value": ",",
                                                            "valueText": ",",
                                                            "hasTrailingTrivia": true,
                                                            "trailingTrivia": [
                                                                {
                                                                    "kind": "WhitespaceTrivia",
                                                                    "text": " "
                                                                }
                                                            ]
                                                        },
                                                        {
                                                            "kind": "NegateExpression",
                                                            "fullStart": 645,
                                                            "fullEnd": 648,
                                                            "start": 645,
                                                            "end": 648,
                                                            "fullWidth": 3,
                                                            "width": 3,
                                                            "operatorToken": {
                                                                "kind": "MinusToken",
                                                                "fullStart": 645,
                                                                "fullEnd": 646,
                                                                "start": 645,
                                                                "end": 646,
                                                                "fullWidth": 1,
                                                                "width": 1,
                                                                "text": "-",
                                                                "value": "-",
                                                                "valueText": "-"
                                                            },
                                                            "operand": {
                                                                "kind": "NumericLiteral",
                                                                "fullStart": 646,
                                                                "fullEnd": 648,
                                                                "start": 646,
                                                                "end": 648,
                                                                "fullWidth": 2,
                                                                "width": 2,
                                                                "text": "12",
                                                                "value": 12,
                                                                "valueText": "12"
                                                            }
                                                        }
                                                    ],
                                                    "closeParenToken": {
                                                        "kind": "CloseParenToken",
                                                        "fullStart": 648,
                                                        "fullEnd": 649,
                                                        "start": 648,
                                                        "end": 649,
                                                        "fullWidth": 1,
                                                        "width": 1,
                                                        "text": ")",
                                                        "value": ")",
                                                        "valueText": ")"
                                                    }
                                                }
                                            }
                                        }
                                    }
                                ]
                            },
                            "semicolonToken": {
                                "kind": "SemicolonToken",
                                "fullStart": 649,
                                "fullEnd": 652,
                                "start": 649,
                                "end": 650,
                                "fullWidth": 3,
                                "width": 1,
                                "text": ";",
                                "value": ";",
                                "valueText": ";",
                                "hasTrailingTrivia": true,
                                "hasTrailingNewLine": true,
                                "trailingTrivia": [
                                    {
                                        "kind": "NewLineTrivia",
                                        "text": "\r\n"
                                    }
                                ]
                            }
                        },
                        {
                            "kind": "ReturnStatement",
                            "fullStart": 652,
                            "fullEnd": 682,
                            "start": 660,
                            "end": 680,
                            "fullWidth": 30,
                            "width": 20,
                            "returnKeyword": {
                                "kind": "ReturnKeyword",
                                "fullStart": 652,
                                "fullEnd": 667,
                                "start": 660,
                                "end": 666,
                                "fullWidth": 15,
                                "width": 6,
                                "text": "return",
                                "value": "return",
                                "valueText": "return",
                                "hasLeadingTrivia": true,
                                "hasTrailingTrivia": true,
                                "leadingTrivia": [
                                    {
                                        "kind": "WhitespaceTrivia",
                                        "text": "        "
                                    }
                                ],
                                "trailingTrivia": [
                                    {
                                        "kind": "WhitespaceTrivia",
                                        "text": " "
                                    }
                                ]
                            },
                            "expression": {
                                "kind": "EqualsExpression",
                                "fullStart": 667,
                                "fullEnd": 679,
                                "start": 667,
                                "end": 679,
                                "fullWidth": 12,
                                "width": 12,
                                "left": {
                                    "kind": "IdentifierName",
                                    "fullStart": 667,
                                    "fullEnd": 671,
                                    "start": 667,
                                    "end": 670,
                                    "fullWidth": 4,
                                    "width": 3,
                                    "text": "obj",
                                    "value": "obj",
                                    "valueText": "obj",
                                    "hasTrailingTrivia": true,
                                    "trailingTrivia": [
                                        {
                                            "kind": "WhitespaceTrivia",
                                            "text": " "
                                        }
                                    ]
                                },
                                "operatorToken": {
                                    "kind": "EqualsEqualsEqualsToken",
                                    "fullStart": 671,
                                    "fullEnd": 675,
                                    "start": 671,
                                    "end": 674,
                                    "fullWidth": 4,
                                    "width": 3,
                                    "text": "===",
                                    "value": "===",
                                    "valueText": "===",
                                    "hasTrailingTrivia": true,
                                    "trailingTrivia": [
                                        {
                                            "kind": "WhitespaceTrivia",
                                            "text": " "
                                        }
                                    ]
                                },
                                "right": {
                                    "kind": "IdentifierName",
                                    "fullStart": 675,
                                    "fullEnd": 679,
                                    "start": 675,
                                    "end": 679,
                                    "fullWidth": 4,
                                    "width": 4,
                                    "text": "obj1",
                                    "value": "obj1",
                                    "valueText": "obj1"
                                }
                            },
                            "semicolonToken": {
                                "kind": "SemicolonToken",
                                "fullStart": 679,
                                "fullEnd": 682,
                                "start": 679,
                                "end": 680,
                                "fullWidth": 3,
                                "width": 1,
                                "text": ";",
                                "value": ";",
                                "valueText": ";",
                                "hasTrailingTrivia": true,
                                "hasTrailingNewLine": true,
                                "trailingTrivia": [
                                    {
                                        "kind": "NewLineTrivia",
                                        "text": "\r\n"
                                    }
                                ]
                            }
                        }
                    ],
                    "closeBraceToken": {
                        "kind": "CloseBraceToken",
                        "fullStart": 682,
                        "fullEnd": 691,
                        "start": 688,
                        "end": 689,
                        "fullWidth": 9,
                        "width": 1,
                        "text": "}",
                        "value": "}",
                        "valueText": "}",
                        "hasLeadingTrivia": true,
                        "hasLeadingNewLine": true,
                        "hasTrailingTrivia": true,
                        "hasTrailingNewLine": true,
                        "leadingTrivia": [
                            {
                                "kind": "NewLineTrivia",
                                "text": "\r\n"
                            },
                            {
                                "kind": "WhitespaceTrivia",
                                "text": "    "
                            }
                        ],
                        "trailingTrivia": [
                            {
                                "kind": "NewLineTrivia",
                                "text": "\r\n"
                            }
                        ]
                    }
                }
            },
            {
                "kind": "ExpressionStatement",
                "fullStart": 691,
                "fullEnd": 715,
                "start": 691,
                "end": 713,
                "fullWidth": 24,
                "width": 22,
                "expression": {
                    "kind": "InvocationExpression",
                    "fullStart": 691,
                    "fullEnd": 712,
                    "start": 691,
                    "end": 712,
                    "fullWidth": 21,
                    "width": 21,
                    "expression": {
                        "kind": "IdentifierName",
                        "fullStart": 691,
                        "fullEnd": 702,
                        "start": 691,
                        "end": 702,
                        "fullWidth": 11,
                        "width": 11,
                        "text": "runTestCase",
                        "value": "runTestCase",
                        "valueText": "runTestCase"
                    },
                    "argumentList": {
                        "kind": "ArgumentList",
                        "fullStart": 702,
                        "fullEnd": 712,
                        "start": 702,
                        "end": 712,
                        "fullWidth": 10,
                        "width": 10,
                        "openParenToken": {
                            "kind": "OpenParenToken",
                            "fullStart": 702,
                            "fullEnd": 703,
                            "start": 702,
                            "end": 703,
                            "fullWidth": 1,
                            "width": 1,
                            "text": "(",
                            "value": "(",
                            "valueText": "("
                        },
                        "arguments": [
                            {
                                "kind": "IdentifierName",
                                "fullStart": 703,
                                "fullEnd": 711,
                                "start": 703,
                                "end": 711,
                                "fullWidth": 8,
                                "width": 8,
                                "text": "testcase",
                                "value": "testcase",
                                "valueText": "testcase"
                            }
                        ],
                        "closeParenToken": {
                            "kind": "CloseParenToken",
                            "fullStart": 711,
                            "fullEnd": 712,
                            "start": 711,
                            "end": 712,
                            "fullWidth": 1,
                            "width": 1,
                            "text": ")",
                            "value": ")",
                            "valueText": ")"
                        }
                    }
                },
                "semicolonToken": {
                    "kind": "SemicolonToken",
                    "fullStart": 712,
                    "fullEnd": 715,
                    "start": 712,
                    "end": 713,
                    "fullWidth": 3,
                    "width": 1,
                    "text": ";",
                    "value": ";",
                    "valueText": ";",
                    "hasTrailingTrivia": true,
                    "hasTrailingNewLine": true,
                    "trailingTrivia": [
                        {
                            "kind": "NewLineTrivia",
                            "text": "\r\n"
                        }
                    ]
                }
            }
        ],
        "endOfFileToken": {
            "kind": "EndOfFileToken",
            "fullStart": 715,
            "fullEnd": 715,
            "start": 715,
            "end": 715,
            "fullWidth": 0,
            "width": 0,
            "text": ""
        }
    },
    "lineMap": {
        "lineStarts": [
            0,
            67,
            152,
            232,
            308,
            380,
            385,
            437,
            528,
            533,
            535,
            537,
            560,
            562,
            597,
            652,
            682,
            684,
            691,
            715
        ],
        "length": 715
    }
}<|MERGE_RESOLUTION|>--- conflicted
+++ resolved
@@ -250,12 +250,8 @@
                                         "start": 574,
                                         "end": 594,
                                         "fullWidth": 20,
-<<<<<<< HEAD
                                         "width": 20,
-                                        "identifier": {
-=======
                                         "propertyName": {
->>>>>>> 85e84683
                                             "kind": "IdentifierName",
                                             "fullStart": 574,
                                             "fullEnd": 578,
@@ -478,12 +474,8 @@
                                         "start": 609,
                                         "end": 649,
                                         "fullWidth": 40,
-<<<<<<< HEAD
                                         "width": 40,
-                                        "identifier": {
-=======
                                         "propertyName": {
->>>>>>> 85e84683
                                             "kind": "IdentifierName",
                                             "fullStart": 609,
                                             "fullEnd": 614,
