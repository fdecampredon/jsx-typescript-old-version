{
    "isDeclaration": false,
    "languageVersion": "EcmaScript5",
    "parseOptions": {
        "allowAutomaticSemicolonInsertion": true
    },
    "sourceUnit": {
        "kind": "SourceUnit",
        "fullStart": 0,
        "fullEnd": 1500,
        "start": 740,
        "end": 1500,
        "fullWidth": 1500,
        "width": 760,
        "isIncrementallyUnusable": true,
        "moduleElements": [
            {
                "kind": "FunctionDeclaration",
                "fullStart": 0,
                "fullEnd": 1476,
                "start": 740,
                "end": 1474,
                "fullWidth": 1476,
                "width": 734,
                "isIncrementallyUnusable": true,
                "modifiers": [],
                "functionKeyword": {
                    "kind": "FunctionKeyword",
                    "fullStart": 0,
                    "fullEnd": 749,
                    "start": 740,
                    "end": 748,
                    "fullWidth": 749,
                    "width": 8,
                    "text": "function",
                    "value": "function",
                    "valueText": "function",
                    "hasLeadingTrivia": true,
                    "hasLeadingComment": true,
                    "hasLeadingNewLine": true,
                    "hasTrailingTrivia": true,
                    "leadingTrivia": [
                        {
                            "kind": "SingleLineCommentTrivia",
                            "text": "/// Copyright (c) 2012 Ecma International.  All rights reserved. "
                        },
                        {
                            "kind": "NewLineTrivia",
                            "text": "\r\n"
                        },
                        {
                            "kind": "SingleLineCommentTrivia",
                            "text": "/// Ecma International makes this code available under the terms and conditions set"
                        },
                        {
                            "kind": "NewLineTrivia",
                            "text": "\r\n"
                        },
                        {
                            "kind": "SingleLineCommentTrivia",
                            "text": "/// forth on http://hg.ecmascript.org/tests/test262/raw-file/tip/LICENSE (the "
                        },
                        {
                            "kind": "NewLineTrivia",
                            "text": "\r\n"
                        },
                        {
                            "kind": "SingleLineCommentTrivia",
                            "text": "/// \"Use Terms\").   Any redistribution of this code must retain the above "
                        },
                        {
                            "kind": "NewLineTrivia",
                            "text": "\r\n"
                        },
                        {
                            "kind": "SingleLineCommentTrivia",
                            "text": "/// copyright and this notice and otherwise comply with the Use Terms."
                        },
                        {
                            "kind": "NewLineTrivia",
                            "text": "\r\n"
                        },
                        {
                            "kind": "MultiLineCommentTrivia",
                            "text": "/**\r\n * @path ch15/15.2/15.2.3/15.2.3.7/15.2.3.7-6-a-204.js\r\n * @description Object.defineProperties - 'O' is an Array, 'P' is an array index named property, 'P' property doesn't exist in 'O', test [[Configurable]] of 'P' property in 'Attributes' is set as false value if [[Configurable]] is absent in accessor descriptor 'desc'  (15.4.5.1 step 4.c)\r\n */"
                        },
                        {
                            "kind": "NewLineTrivia",
                            "text": "\r\n"
                        },
                        {
                            "kind": "NewLineTrivia",
                            "text": "\r\n"
                        },
                        {
                            "kind": "NewLineTrivia",
                            "text": "\r\n"
                        }
                    ],
                    "trailingTrivia": [
                        {
                            "kind": "WhitespaceTrivia",
                            "text": " "
                        }
                    ]
                },
                "identifier": {
                    "kind": "IdentifierName",
                    "fullStart": 749,
                    "fullEnd": 757,
                    "start": 749,
                    "end": 757,
                    "fullWidth": 8,
                    "width": 8,
                    "text": "testcase",
                    "value": "testcase",
                    "valueText": "testcase"
                },
                "callSignature": {
                    "kind": "CallSignature",
                    "fullStart": 757,
                    "fullEnd": 760,
                    "start": 757,
                    "end": 759,
                    "fullWidth": 3,
                    "width": 2,
                    "parameterList": {
                        "kind": "ParameterList",
                        "fullStart": 757,
                        "fullEnd": 760,
                        "start": 757,
                        "end": 759,
                        "fullWidth": 3,
                        "width": 2,
                        "openParenToken": {
                            "kind": "OpenParenToken",
                            "fullStart": 757,
                            "fullEnd": 758,
                            "start": 757,
                            "end": 758,
                            "fullWidth": 1,
                            "width": 1,
                            "text": "(",
                            "value": "(",
                            "valueText": "("
                        },
                        "parameters": [],
                        "closeParenToken": {
                            "kind": "CloseParenToken",
                            "fullStart": 758,
                            "fullEnd": 760,
                            "start": 758,
                            "end": 759,
                            "fullWidth": 2,
                            "width": 1,
                            "text": ")",
                            "value": ")",
                            "valueText": ")",
                            "hasTrailingTrivia": true,
                            "trailingTrivia": [
                                {
                                    "kind": "WhitespaceTrivia",
                                    "text": " "
                                }
                            ]
                        }
                    }
                },
                "block": {
                    "kind": "Block",
                    "fullStart": 760,
                    "fullEnd": 1476,
                    "start": 760,
                    "end": 1474,
                    "fullWidth": 716,
                    "width": 714,
                    "isIncrementallyUnusable": true,
                    "openBraceToken": {
                        "kind": "OpenBraceToken",
                        "fullStart": 760,
                        "fullEnd": 763,
                        "start": 760,
                        "end": 761,
                        "fullWidth": 3,
                        "width": 1,
                        "text": "{",
                        "value": "{",
                        "valueText": "{",
                        "hasTrailingTrivia": true,
                        "hasTrailingNewLine": true,
                        "trailingTrivia": [
                            {
                                "kind": "NewLineTrivia",
                                "text": "\r\n"
                            }
                        ]
                    },
                    "statements": [
                        {
                            "kind": "VariableStatement",
                            "fullStart": 763,
                            "fullEnd": 786,
                            "start": 771,
                            "end": 784,
                            "fullWidth": 23,
                            "width": 13,
                            "modifiers": [],
                            "variableDeclaration": {
                                "kind": "VariableDeclaration",
                                "fullStart": 763,
                                "fullEnd": 783,
                                "start": 771,
                                "end": 783,
                                "fullWidth": 20,
                                "width": 12,
                                "varKeyword": {
                                    "kind": "VarKeyword",
                                    "fullStart": 763,
                                    "fullEnd": 775,
                                    "start": 771,
                                    "end": 774,
                                    "fullWidth": 12,
                                    "width": 3,
                                    "text": "var",
                                    "value": "var",
                                    "valueText": "var",
                                    "hasLeadingTrivia": true,
                                    "hasTrailingTrivia": true,
                                    "leadingTrivia": [
                                        {
                                            "kind": "WhitespaceTrivia",
                                            "text": "        "
                                        }
                                    ],
                                    "trailingTrivia": [
                                        {
                                            "kind": "WhitespaceTrivia",
                                            "text": " "
                                        }
                                    ]
                                },
                                "variableDeclarators": [
                                    {
                                        "kind": "VariableDeclarator",
                                        "fullStart": 775,
                                        "fullEnd": 783,
                                        "start": 775,
                                        "end": 783,
                                        "fullWidth": 8,
<<<<<<< HEAD
                                        "width": 8,
                                        "identifier": {
=======
                                        "propertyName": {
>>>>>>> 85e84683
                                            "kind": "IdentifierName",
                                            "fullStart": 775,
                                            "fullEnd": 779,
                                            "start": 775,
                                            "end": 778,
                                            "fullWidth": 4,
                                            "width": 3,
                                            "text": "arr",
                                            "value": "arr",
                                            "valueText": "arr",
                                            "hasTrailingTrivia": true,
                                            "trailingTrivia": [
                                                {
                                                    "kind": "WhitespaceTrivia",
                                                    "text": " "
                                                }
                                            ]
                                        },
                                        "equalsValueClause": {
                                            "kind": "EqualsValueClause",
                                            "fullStart": 779,
                                            "fullEnd": 783,
                                            "start": 779,
                                            "end": 783,
                                            "fullWidth": 4,
                                            "width": 4,
                                            "equalsToken": {
                                                "kind": "EqualsToken",
                                                "fullStart": 779,
                                                "fullEnd": 781,
                                                "start": 779,
                                                "end": 780,
                                                "fullWidth": 2,
                                                "width": 1,
                                                "text": "=",
                                                "value": "=",
                                                "valueText": "=",
                                                "hasTrailingTrivia": true,
                                                "trailingTrivia": [
                                                    {
                                                        "kind": "WhitespaceTrivia",
                                                        "text": " "
                                                    }
                                                ]
                                            },
                                            "value": {
                                                "kind": "ArrayLiteralExpression",
                                                "fullStart": 781,
                                                "fullEnd": 783,
                                                "start": 781,
                                                "end": 783,
                                                "fullWidth": 2,
                                                "width": 2,
                                                "openBracketToken": {
                                                    "kind": "OpenBracketToken",
                                                    "fullStart": 781,
                                                    "fullEnd": 782,
                                                    "start": 781,
                                                    "end": 782,
                                                    "fullWidth": 1,
                                                    "width": 1,
                                                    "text": "[",
                                                    "value": "[",
                                                    "valueText": "["
                                                },
                                                "expressions": [],
                                                "closeBracketToken": {
                                                    "kind": "CloseBracketToken",
                                                    "fullStart": 782,
                                                    "fullEnd": 783,
                                                    "start": 782,
                                                    "end": 783,
                                                    "fullWidth": 1,
                                                    "width": 1,
                                                    "text": "]",
                                                    "value": "]",
                                                    "valueText": "]"
                                                }
                                            }
                                        }
                                    }
                                ]
                            },
                            "semicolonToken": {
                                "kind": "SemicolonToken",
                                "fullStart": 783,
                                "fullEnd": 786,
                                "start": 783,
                                "end": 784,
                                "fullWidth": 3,
                                "width": 1,
                                "text": ";",
                                "value": ";",
                                "valueText": ";",
                                "hasTrailingTrivia": true,
                                "hasTrailingNewLine": true,
                                "trailingTrivia": [
                                    {
                                        "kind": "NewLineTrivia",
                                        "text": "\r\n"
                                    }
                                ]
                            }
                        },
                        {
                            "kind": "VariableStatement",
                            "fullStart": 786,
                            "fullEnd": 822,
                            "start": 794,
                            "end": 820,
                            "fullWidth": 36,
                            "width": 26,
                            "modifiers": [],
                            "variableDeclaration": {
                                "kind": "VariableDeclaration",
                                "fullStart": 786,
                                "fullEnd": 819,
                                "start": 794,
                                "end": 819,
                                "fullWidth": 33,
                                "width": 25,
                                "varKeyword": {
                                    "kind": "VarKeyword",
                                    "fullStart": 786,
                                    "fullEnd": 798,
                                    "start": 794,
                                    "end": 797,
                                    "fullWidth": 12,
                                    "width": 3,
                                    "text": "var",
                                    "value": "var",
                                    "valueText": "var",
                                    "hasLeadingTrivia": true,
                                    "hasTrailingTrivia": true,
                                    "leadingTrivia": [
                                        {
                                            "kind": "WhitespaceTrivia",
                                            "text": "        "
                                        }
                                    ],
                                    "trailingTrivia": [
                                        {
                                            "kind": "WhitespaceTrivia",
                                            "text": " "
                                        }
                                    ]
                                },
                                "variableDeclarators": [
                                    {
                                        "kind": "VariableDeclarator",
                                        "fullStart": 798,
                                        "fullEnd": 819,
                                        "start": 798,
                                        "end": 819,
                                        "fullWidth": 21,
<<<<<<< HEAD
                                        "width": 21,
                                        "identifier": {
=======
                                        "propertyName": {
>>>>>>> 85e84683
                                            "kind": "IdentifierName",
                                            "fullStart": 798,
                                            "fullEnd": 812,
                                            "start": 798,
                                            "end": 811,
                                            "fullWidth": 14,
                                            "width": 13,
                                            "text": "beforeDeleted",
                                            "value": "beforeDeleted",
                                            "valueText": "beforeDeleted",
                                            "hasTrailingTrivia": true,
                                            "trailingTrivia": [
                                                {
                                                    "kind": "WhitespaceTrivia",
                                                    "text": " "
                                                }
                                            ]
                                        },
                                        "equalsValueClause": {
                                            "kind": "EqualsValueClause",
                                            "fullStart": 812,
                                            "fullEnd": 819,
                                            "start": 812,
                                            "end": 819,
                                            "fullWidth": 7,
                                            "width": 7,
                                            "equalsToken": {
                                                "kind": "EqualsToken",
                                                "fullStart": 812,
                                                "fullEnd": 814,
                                                "start": 812,
                                                "end": 813,
                                                "fullWidth": 2,
                                                "width": 1,
                                                "text": "=",
                                                "value": "=",
                                                "valueText": "=",
                                                "hasTrailingTrivia": true,
                                                "trailingTrivia": [
                                                    {
                                                        "kind": "WhitespaceTrivia",
                                                        "text": " "
                                                    }
                                                ]
                                            },
                                            "value": {
                                                "kind": "FalseKeyword",
                                                "fullStart": 814,
                                                "fullEnd": 819,
                                                "start": 814,
                                                "end": 819,
                                                "fullWidth": 5,
                                                "width": 5,
                                                "text": "false",
                                                "value": false,
                                                "valueText": "false"
                                            }
                                        }
                                    }
                                ]
                            },
                            "semicolonToken": {
                                "kind": "SemicolonToken",
                                "fullStart": 819,
                                "fullEnd": 822,
                                "start": 819,
                                "end": 820,
                                "fullWidth": 3,
                                "width": 1,
                                "text": ";",
                                "value": ";",
                                "valueText": ";",
                                "hasTrailingTrivia": true,
                                "hasTrailingNewLine": true,
                                "trailingTrivia": [
                                    {
                                        "kind": "NewLineTrivia",
                                        "text": "\r\n"
                                    }
                                ]
                            }
                        },
                        {
                            "kind": "VariableStatement",
                            "fullStart": 822,
                            "fullEnd": 857,
                            "start": 830,
                            "end": 855,
                            "fullWidth": 35,
                            "width": 25,
                            "modifiers": [],
                            "variableDeclaration": {
                                "kind": "VariableDeclaration",
                                "fullStart": 822,
                                "fullEnd": 854,
                                "start": 830,
                                "end": 854,
                                "fullWidth": 32,
                                "width": 24,
                                "varKeyword": {
                                    "kind": "VarKeyword",
                                    "fullStart": 822,
                                    "fullEnd": 834,
                                    "start": 830,
                                    "end": 833,
                                    "fullWidth": 12,
                                    "width": 3,
                                    "text": "var",
                                    "value": "var",
                                    "valueText": "var",
                                    "hasLeadingTrivia": true,
                                    "hasTrailingTrivia": true,
                                    "leadingTrivia": [
                                        {
                                            "kind": "WhitespaceTrivia",
                                            "text": "        "
                                        }
                                    ],
                                    "trailingTrivia": [
                                        {
                                            "kind": "WhitespaceTrivia",
                                            "text": " "
                                        }
                                    ]
                                },
                                "variableDeclarators": [
                                    {
                                        "kind": "VariableDeclarator",
                                        "fullStart": 834,
                                        "fullEnd": 854,
                                        "start": 834,
                                        "end": 854,
                                        "fullWidth": 20,
<<<<<<< HEAD
                                        "width": 20,
                                        "identifier": {
=======
                                        "propertyName": {
>>>>>>> 85e84683
                                            "kind": "IdentifierName",
                                            "fullStart": 834,
                                            "fullEnd": 847,
                                            "start": 834,
                                            "end": 846,
                                            "fullWidth": 13,
                                            "width": 12,
                                            "text": "afterDeleted",
                                            "value": "afterDeleted",
                                            "valueText": "afterDeleted",
                                            "hasTrailingTrivia": true,
                                            "trailingTrivia": [
                                                {
                                                    "kind": "WhitespaceTrivia",
                                                    "text": " "
                                                }
                                            ]
                                        },
                                        "equalsValueClause": {
                                            "kind": "EqualsValueClause",
                                            "fullStart": 847,
                                            "fullEnd": 854,
                                            "start": 847,
                                            "end": 854,
                                            "fullWidth": 7,
                                            "width": 7,
                                            "equalsToken": {
                                                "kind": "EqualsToken",
                                                "fullStart": 847,
                                                "fullEnd": 849,
                                                "start": 847,
                                                "end": 848,
                                                "fullWidth": 2,
                                                "width": 1,
                                                "text": "=",
                                                "value": "=",
                                                "valueText": "=",
                                                "hasTrailingTrivia": true,
                                                "trailingTrivia": [
                                                    {
                                                        "kind": "WhitespaceTrivia",
                                                        "text": " "
                                                    }
                                                ]
                                            },
                                            "value": {
                                                "kind": "FalseKeyword",
                                                "fullStart": 849,
                                                "fullEnd": 854,
                                                "start": 849,
                                                "end": 854,
                                                "fullWidth": 5,
                                                "width": 5,
                                                "text": "false",
                                                "value": false,
                                                "valueText": "false"
                                            }
                                        }
                                    }
                                ]
                            },
                            "semicolonToken": {
                                "kind": "SemicolonToken",
                                "fullStart": 854,
                                "fullEnd": 857,
                                "start": 854,
                                "end": 855,
                                "fullWidth": 3,
                                "width": 1,
                                "text": ";",
                                "value": ";",
                                "valueText": ";",
                                "hasTrailingTrivia": true,
                                "hasTrailingNewLine": true,
                                "trailingTrivia": [
                                    {
                                        "kind": "NewLineTrivia",
                                        "text": "\r\n"
                                    }
                                ]
                            }
                        },
                        {
                            "kind": "ExpressionStatement",
                            "fullStart": 857,
                            "fullEnd": 890,
                            "start": 865,
                            "end": 888,
                            "fullWidth": 33,
                            "width": 23,
                            "expression": {
                                "kind": "AssignmentExpression",
                                "fullStart": 857,
                                "fullEnd": 887,
                                "start": 865,
                                "end": 887,
                                "fullWidth": 30,
                                "width": 22,
                                "left": {
                                    "kind": "MemberAccessExpression",
                                    "fullStart": 857,
                                    "fullEnd": 882,
                                    "start": 865,
                                    "end": 881,
                                    "fullWidth": 25,
                                    "width": 16,
                                    "expression": {
                                        "kind": "IdentifierName",
                                        "fullStart": 857,
                                        "fullEnd": 868,
                                        "start": 865,
                                        "end": 868,
                                        "fullWidth": 11,
                                        "width": 3,
                                        "text": "arr",
                                        "value": "arr",
                                        "valueText": "arr",
                                        "hasLeadingTrivia": true,
                                        "leadingTrivia": [
                                            {
                                                "kind": "WhitespaceTrivia",
                                                "text": "        "
                                            }
                                        ]
                                    },
                                    "dotToken": {
                                        "kind": "DotToken",
                                        "fullStart": 868,
                                        "fullEnd": 869,
                                        "start": 868,
                                        "end": 869,
                                        "fullWidth": 1,
                                        "width": 1,
                                        "text": ".",
                                        "value": ".",
                                        "valueText": "."
                                    },
                                    "name": {
                                        "kind": "IdentifierName",
                                        "fullStart": 869,
                                        "fullEnd": 882,
                                        "start": 869,
                                        "end": 881,
                                        "fullWidth": 13,
                                        "width": 12,
                                        "text": "verifySetter",
                                        "value": "verifySetter",
                                        "valueText": "verifySetter",
                                        "hasTrailingTrivia": true,
                                        "trailingTrivia": [
                                            {
                                                "kind": "WhitespaceTrivia",
                                                "text": " "
                                            }
                                        ]
                                    }
                                },
                                "operatorToken": {
                                    "kind": "EqualsToken",
                                    "fullStart": 882,
                                    "fullEnd": 884,
                                    "start": 882,
                                    "end": 883,
                                    "fullWidth": 2,
                                    "width": 1,
                                    "text": "=",
                                    "value": "=",
                                    "valueText": "=",
                                    "hasTrailingTrivia": true,
                                    "trailingTrivia": [
                                        {
                                            "kind": "WhitespaceTrivia",
                                            "text": " "
                                        }
                                    ]
                                },
                                "right": {
                                    "kind": "NumericLiteral",
                                    "fullStart": 884,
                                    "fullEnd": 887,
                                    "start": 884,
                                    "end": 887,
                                    "fullWidth": 3,
                                    "width": 3,
                                    "text": "100",
                                    "value": 100,
                                    "valueText": "100"
                                }
                            },
                            "semicolonToken": {
                                "kind": "SemicolonToken",
                                "fullStart": 887,
                                "fullEnd": 890,
                                "start": 887,
                                "end": 888,
                                "fullWidth": 3,
                                "width": 1,
                                "text": ";",
                                "value": ";",
                                "valueText": ";",
                                "hasTrailingTrivia": true,
                                "hasTrailingNewLine": true,
                                "trailingTrivia": [
                                    {
                                        "kind": "NewLineTrivia",
                                        "text": "\r\n"
                                    }
                                ]
                            }
                        },
                        {
                            "kind": "ExpressionStatement",
                            "fullStart": 890,
                            "fullEnd": 1224,
                            "start": 900,
                            "end": 1222,
                            "fullWidth": 334,
                            "width": 322,
                            "isIncrementallyUnusable": true,
                            "expression": {
                                "kind": "InvocationExpression",
                                "fullStart": 890,
                                "fullEnd": 1221,
                                "start": 900,
                                "end": 1221,
                                "fullWidth": 331,
                                "width": 321,
                                "isIncrementallyUnusable": true,
                                "expression": {
                                    "kind": "MemberAccessExpression",
                                    "fullStart": 890,
                                    "fullEnd": 923,
                                    "start": 900,
                                    "end": 923,
                                    "fullWidth": 33,
                                    "width": 23,
                                    "expression": {
                                        "kind": "IdentifierName",
                                        "fullStart": 890,
                                        "fullEnd": 906,
                                        "start": 900,
                                        "end": 906,
                                        "fullWidth": 16,
                                        "width": 6,
                                        "text": "Object",
                                        "value": "Object",
                                        "valueText": "Object",
                                        "hasLeadingTrivia": true,
                                        "hasLeadingNewLine": true,
                                        "leadingTrivia": [
                                            {
                                                "kind": "NewLineTrivia",
                                                "text": "\r\n"
                                            },
                                            {
                                                "kind": "WhitespaceTrivia",
                                                "text": "        "
                                            }
                                        ]
                                    },
                                    "dotToken": {
                                        "kind": "DotToken",
                                        "fullStart": 906,
                                        "fullEnd": 907,
                                        "start": 906,
                                        "end": 907,
                                        "fullWidth": 1,
                                        "width": 1,
                                        "text": ".",
                                        "value": ".",
                                        "valueText": "."
                                    },
                                    "name": {
                                        "kind": "IdentifierName",
                                        "fullStart": 907,
                                        "fullEnd": 923,
                                        "start": 907,
                                        "end": 923,
                                        "fullWidth": 16,
                                        "width": 16,
                                        "text": "defineProperties",
                                        "value": "defineProperties",
                                        "valueText": "defineProperties"
                                    }
                                },
                                "argumentList": {
                                    "kind": "ArgumentList",
                                    "fullStart": 923,
                                    "fullEnd": 1221,
                                    "start": 923,
                                    "end": 1221,
                                    "fullWidth": 298,
                                    "width": 298,
                                    "isIncrementallyUnusable": true,
                                    "openParenToken": {
                                        "kind": "OpenParenToken",
                                        "fullStart": 923,
                                        "fullEnd": 924,
                                        "start": 923,
                                        "end": 924,
                                        "fullWidth": 1,
                                        "width": 1,
                                        "text": "(",
                                        "value": "(",
                                        "valueText": "("
                                    },
                                    "arguments": [
                                        {
                                            "kind": "IdentifierName",
                                            "fullStart": 924,
                                            "fullEnd": 927,
                                            "start": 924,
                                            "end": 927,
                                            "fullWidth": 3,
                                            "width": 3,
                                            "text": "arr",
                                            "value": "arr",
                                            "valueText": "arr"
                                        },
                                        {
                                            "kind": "CommaToken",
                                            "fullStart": 927,
                                            "fullEnd": 929,
                                            "start": 927,
                                            "end": 928,
                                            "fullWidth": 2,
                                            "width": 1,
                                            "text": ",",
                                            "value": ",",
                                            "valueText": ",",
                                            "hasTrailingTrivia": true,
                                            "trailingTrivia": [
                                                {
                                                    "kind": "WhitespaceTrivia",
                                                    "text": " "
                                                }
                                            ]
                                        },
                                        {
                                            "kind": "ObjectLiteralExpression",
                                            "fullStart": 929,
                                            "fullEnd": 1220,
                                            "start": 929,
                                            "end": 1220,
                                            "fullWidth": 291,
                                            "width": 291,
                                            "isIncrementallyUnusable": true,
                                            "openBraceToken": {
                                                "kind": "OpenBraceToken",
                                                "fullStart": 929,
                                                "fullEnd": 932,
                                                "start": 929,
                                                "end": 930,
                                                "fullWidth": 3,
                                                "width": 1,
                                                "text": "{",
                                                "value": "{",
                                                "valueText": "{",
                                                "hasTrailingTrivia": true,
                                                "hasTrailingNewLine": true,
                                                "trailingTrivia": [
                                                    {
                                                        "kind": "NewLineTrivia",
                                                        "text": "\r\n"
                                                    }
                                                ]
                                            },
                                            "propertyAssignments": [
                                                {
                                                    "kind": "SimplePropertyAssignment",
                                                    "fullStart": 932,
                                                    "fullEnd": 1211,
                                                    "start": 944,
                                                    "end": 1209,
                                                    "fullWidth": 279,
                                                    "width": 265,
                                                    "isIncrementallyUnusable": true,
                                                    "propertyName": {
                                                        "kind": "StringLiteral",
                                                        "fullStart": 932,
                                                        "fullEnd": 947,
                                                        "start": 944,
                                                        "end": 947,
                                                        "fullWidth": 15,
                                                        "width": 3,
                                                        "text": "\"0\"",
                                                        "value": "0",
                                                        "valueText": "0",
                                                        "hasLeadingTrivia": true,
                                                        "leadingTrivia": [
                                                            {
                                                                "kind": "WhitespaceTrivia",
                                                                "text": "            "
                                                            }
                                                        ]
                                                    },
                                                    "colonToken": {
                                                        "kind": "ColonToken",
                                                        "fullStart": 947,
                                                        "fullEnd": 949,
                                                        "start": 947,
                                                        "end": 948,
                                                        "fullWidth": 2,
                                                        "width": 1,
                                                        "text": ":",
                                                        "value": ":",
                                                        "valueText": ":",
                                                        "hasTrailingTrivia": true,
                                                        "trailingTrivia": [
                                                            {
                                                                "kind": "WhitespaceTrivia",
                                                                "text": " "
                                                            }
                                                        ]
                                                    },
                                                    "expression": {
                                                        "kind": "ObjectLiteralExpression",
                                                        "fullStart": 949,
                                                        "fullEnd": 1211,
                                                        "start": 949,
                                                        "end": 1209,
                                                        "fullWidth": 262,
                                                        "width": 260,
                                                        "isIncrementallyUnusable": true,
                                                        "openBraceToken": {
                                                            "kind": "OpenBraceToken",
                                                            "fullStart": 949,
                                                            "fullEnd": 952,
                                                            "start": 949,
                                                            "end": 950,
                                                            "fullWidth": 3,
                                                            "width": 1,
                                                            "text": "{",
                                                            "value": "{",
                                                            "valueText": "{",
                                                            "hasTrailingTrivia": true,
                                                            "hasTrailingNewLine": true,
                                                            "trailingTrivia": [
                                                                {
                                                                    "kind": "NewLineTrivia",
                                                                    "text": "\r\n"
                                                                }
                                                            ]
                                                        },
                                                        "propertyAssignments": [
                                                            {
                                                                "kind": "SimplePropertyAssignment",
                                                                "fullStart": 952,
                                                                "fullEnd": 1057,
                                                                "start": 968,
                                                                "end": 1057,
                                                                "fullWidth": 105,
                                                                "width": 89,
                                                                "isIncrementallyUnusable": true,
                                                                "propertyName": {
                                                                    "kind": "IdentifierName",
                                                                    "fullStart": 952,
                                                                    "fullEnd": 971,
                                                                    "start": 968,
                                                                    "end": 971,
                                                                    "fullWidth": 19,
                                                                    "width": 3,
                                                                    "text": "set",
                                                                    "value": "set",
                                                                    "valueText": "set",
                                                                    "hasLeadingTrivia": true,
                                                                    "leadingTrivia": [
                                                                        {
                                                                            "kind": "WhitespaceTrivia",
                                                                            "text": "                "
                                                                        }
                                                                    ]
                                                                },
                                                                "colonToken": {
                                                                    "kind": "ColonToken",
                                                                    "fullStart": 971,
                                                                    "fullEnd": 973,
                                                                    "start": 971,
                                                                    "end": 972,
                                                                    "fullWidth": 2,
                                                                    "width": 1,
                                                                    "text": ":",
                                                                    "value": ":",
                                                                    "valueText": ":",
                                                                    "hasTrailingTrivia": true,
                                                                    "trailingTrivia": [
                                                                        {
                                                                            "kind": "WhitespaceTrivia",
                                                                            "text": " "
                                                                        }
                                                                    ]
                                                                },
                                                                "expression": {
                                                                    "kind": "FunctionExpression",
                                                                    "fullStart": 973,
                                                                    "fullEnd": 1057,
                                                                    "start": 973,
                                                                    "end": 1057,
                                                                    "fullWidth": 84,
                                                                    "width": 84,
                                                                    "functionKeyword": {
                                                                        "kind": "FunctionKeyword",
                                                                        "fullStart": 973,
                                                                        "fullEnd": 982,
                                                                        "start": 973,
                                                                        "end": 981,
                                                                        "fullWidth": 9,
                                                                        "width": 8,
                                                                        "text": "function",
                                                                        "value": "function",
                                                                        "valueText": "function",
                                                                        "hasTrailingTrivia": true,
                                                                        "trailingTrivia": [
                                                                            {
                                                                                "kind": "WhitespaceTrivia",
                                                                                "text": " "
                                                                            }
                                                                        ]
                                                                    },
                                                                    "callSignature": {
                                                                        "kind": "CallSignature",
                                                                        "fullStart": 982,
                                                                        "fullEnd": 990,
                                                                        "start": 982,
                                                                        "end": 989,
                                                                        "fullWidth": 8,
                                                                        "width": 7,
                                                                        "parameterList": {
                                                                            "kind": "ParameterList",
                                                                            "fullStart": 982,
                                                                            "fullEnd": 990,
                                                                            "start": 982,
                                                                            "end": 989,
                                                                            "fullWidth": 8,
                                                                            "width": 7,
                                                                            "openParenToken": {
                                                                                "kind": "OpenParenToken",
                                                                                "fullStart": 982,
                                                                                "fullEnd": 983,
                                                                                "start": 982,
                                                                                "end": 983,
                                                                                "fullWidth": 1,
                                                                                "width": 1,
                                                                                "text": "(",
                                                                                "value": "(",
                                                                                "valueText": "("
                                                                            },
                                                                            "parameters": [
                                                                                {
                                                                                    "kind": "Parameter",
                                                                                    "fullStart": 983,
                                                                                    "fullEnd": 988,
                                                                                    "start": 983,
                                                                                    "end": 988,
                                                                                    "fullWidth": 5,
                                                                                    "width": 5,
                                                                                    "modifiers": [],
                                                                                    "identifier": {
                                                                                        "kind": "IdentifierName",
                                                                                        "fullStart": 983,
                                                                                        "fullEnd": 988,
                                                                                        "start": 983,
                                                                                        "end": 988,
                                                                                        "fullWidth": 5,
                                                                                        "width": 5,
                                                                                        "text": "value",
                                                                                        "value": "value",
                                                                                        "valueText": "value"
                                                                                    }
                                                                                }
                                                                            ],
                                                                            "closeParenToken": {
                                                                                "kind": "CloseParenToken",
                                                                                "fullStart": 988,
                                                                                "fullEnd": 990,
                                                                                "start": 988,
                                                                                "end": 989,
                                                                                "fullWidth": 2,
                                                                                "width": 1,
                                                                                "text": ")",
                                                                                "value": ")",
                                                                                "valueText": ")",
                                                                                "hasTrailingTrivia": true,
                                                                                "trailingTrivia": [
                                                                                    {
                                                                                        "kind": "WhitespaceTrivia",
                                                                                        "text": " "
                                                                                    }
                                                                                ]
                                                                            }
                                                                        }
                                                                    },
                                                                    "block": {
                                                                        "kind": "Block",
                                                                        "fullStart": 990,
                                                                        "fullEnd": 1057,
                                                                        "start": 990,
                                                                        "end": 1057,
                                                                        "fullWidth": 67,
                                                                        "width": 67,
                                                                        "openBraceToken": {
                                                                            "kind": "OpenBraceToken",
                                                                            "fullStart": 990,
                                                                            "fullEnd": 993,
                                                                            "start": 990,
                                                                            "end": 991,
                                                                            "fullWidth": 3,
                                                                            "width": 1,
                                                                            "text": "{",
                                                                            "value": "{",
                                                                            "valueText": "{",
                                                                            "hasTrailingTrivia": true,
                                                                            "hasTrailingNewLine": true,
                                                                            "trailingTrivia": [
                                                                                {
                                                                                    "kind": "NewLineTrivia",
                                                                                    "text": "\r\n"
                                                                                }
                                                                            ]
                                                                        },
                                                                        "statements": [
                                                                            {
                                                                                "kind": "ExpressionStatement",
                                                                                "fullStart": 993,
                                                                                "fullEnd": 1040,
                                                                                "start": 1013,
                                                                                "end": 1038,
                                                                                "fullWidth": 47,
                                                                                "width": 25,
                                                                                "expression": {
                                                                                    "kind": "AssignmentExpression",
                                                                                    "fullStart": 993,
                                                                                    "fullEnd": 1037,
                                                                                    "start": 1013,
                                                                                    "end": 1037,
                                                                                    "fullWidth": 44,
                                                                                    "width": 24,
                                                                                    "left": {
                                                                                        "kind": "MemberAccessExpression",
                                                                                        "fullStart": 993,
                                                                                        "fullEnd": 1030,
                                                                                        "start": 1013,
                                                                                        "end": 1029,
                                                                                        "fullWidth": 37,
                                                                                        "width": 16,
                                                                                        "expression": {
                                                                                            "kind": "IdentifierName",
                                                                                            "fullStart": 993,
                                                                                            "fullEnd": 1016,
                                                                                            "start": 1013,
                                                                                            "end": 1016,
                                                                                            "fullWidth": 23,
                                                                                            "width": 3,
                                                                                            "text": "arr",
                                                                                            "value": "arr",
                                                                                            "valueText": "arr",
                                                                                            "hasLeadingTrivia": true,
                                                                                            "leadingTrivia": [
                                                                                                {
                                                                                                    "kind": "WhitespaceTrivia",
                                                                                                    "text": "                    "
                                                                                                }
                                                                                            ]
                                                                                        },
                                                                                        "dotToken": {
                                                                                            "kind": "DotToken",
                                                                                            "fullStart": 1016,
                                                                                            "fullEnd": 1017,
                                                                                            "start": 1016,
                                                                                            "end": 1017,
                                                                                            "fullWidth": 1,
                                                                                            "width": 1,
                                                                                            "text": ".",
                                                                                            "value": ".",
                                                                                            "valueText": "."
                                                                                        },
                                                                                        "name": {
                                                                                            "kind": "IdentifierName",
                                                                                            "fullStart": 1017,
                                                                                            "fullEnd": 1030,
                                                                                            "start": 1017,
                                                                                            "end": 1029,
                                                                                            "fullWidth": 13,
                                                                                            "width": 12,
                                                                                            "text": "verifySetter",
                                                                                            "value": "verifySetter",
                                                                                            "valueText": "verifySetter",
                                                                                            "hasTrailingTrivia": true,
                                                                                            "trailingTrivia": [
                                                                                                {
                                                                                                    "kind": "WhitespaceTrivia",
                                                                                                    "text": " "
                                                                                                }
                                                                                            ]
                                                                                        }
                                                                                    },
                                                                                    "operatorToken": {
                                                                                        "kind": "EqualsToken",
                                                                                        "fullStart": 1030,
                                                                                        "fullEnd": 1032,
                                                                                        "start": 1030,
                                                                                        "end": 1031,
                                                                                        "fullWidth": 2,
                                                                                        "width": 1,
                                                                                        "text": "=",
                                                                                        "value": "=",
                                                                                        "valueText": "=",
                                                                                        "hasTrailingTrivia": true,
                                                                                        "trailingTrivia": [
                                                                                            {
                                                                                                "kind": "WhitespaceTrivia",
                                                                                                "text": " "
                                                                                            }
                                                                                        ]
                                                                                    },
                                                                                    "right": {
                                                                                        "kind": "IdentifierName",
                                                                                        "fullStart": 1032,
                                                                                        "fullEnd": 1037,
                                                                                        "start": 1032,
                                                                                        "end": 1037,
                                                                                        "fullWidth": 5,
                                                                                        "width": 5,
                                                                                        "text": "value",
                                                                                        "value": "value",
                                                                                        "valueText": "value"
                                                                                    }
                                                                                },
                                                                                "semicolonToken": {
                                                                                    "kind": "SemicolonToken",
                                                                                    "fullStart": 1037,
                                                                                    "fullEnd": 1040,
                                                                                    "start": 1037,
                                                                                    "end": 1038,
                                                                                    "fullWidth": 3,
                                                                                    "width": 1,
                                                                                    "text": ";",
                                                                                    "value": ";",
                                                                                    "valueText": ";",
                                                                                    "hasTrailingTrivia": true,
                                                                                    "hasTrailingNewLine": true,
                                                                                    "trailingTrivia": [
                                                                                        {
                                                                                            "kind": "NewLineTrivia",
                                                                                            "text": "\r\n"
                                                                                        }
                                                                                    ]
                                                                                }
                                                                            }
                                                                        ],
                                                                        "closeBraceToken": {
                                                                            "kind": "CloseBraceToken",
                                                                            "fullStart": 1040,
                                                                            "fullEnd": 1057,
                                                                            "start": 1056,
                                                                            "end": 1057,
                                                                            "fullWidth": 17,
                                                                            "width": 1,
                                                                            "text": "}",
                                                                            "value": "}",
                                                                            "valueText": "}",
                                                                            "hasLeadingTrivia": true,
                                                                            "leadingTrivia": [
                                                                                {
                                                                                    "kind": "WhitespaceTrivia",
                                                                                    "text": "                "
                                                                                }
                                                                            ]
                                                                        }
                                                                    }
                                                                }
                                                            },
                                                            {
                                                                "kind": "CommaToken",
                                                                "fullStart": 1057,
                                                                "fullEnd": 1060,
                                                                "start": 1057,
                                                                "end": 1058,
                                                                "fullWidth": 3,
                                                                "width": 1,
                                                                "text": ",",
                                                                "value": ",",
                                                                "valueText": ",",
                                                                "hasTrailingTrivia": true,
                                                                "hasTrailingNewLine": true,
                                                                "trailingTrivia": [
                                                                    {
                                                                        "kind": "NewLineTrivia",
                                                                        "text": "\r\n"
                                                                    }
                                                                ]
                                                            },
                                                            {
                                                                "kind": "SimplePropertyAssignment",
                                                                "fullStart": 1060,
                                                                "fullEnd": 1159,
                                                                "start": 1076,
                                                                "end": 1159,
                                                                "fullWidth": 99,
                                                                "width": 83,
                                                                "isIncrementallyUnusable": true,
                                                                "propertyName": {
                                                                    "kind": "IdentifierName",
                                                                    "fullStart": 1060,
                                                                    "fullEnd": 1079,
                                                                    "start": 1076,
                                                                    "end": 1079,
                                                                    "fullWidth": 19,
                                                                    "width": 3,
                                                                    "text": "get",
                                                                    "value": "get",
                                                                    "valueText": "get",
                                                                    "hasLeadingTrivia": true,
                                                                    "leadingTrivia": [
                                                                        {
                                                                            "kind": "WhitespaceTrivia",
                                                                            "text": "                "
                                                                        }
                                                                    ]
                                                                },
                                                                "colonToken": {
                                                                    "kind": "ColonToken",
                                                                    "fullStart": 1079,
                                                                    "fullEnd": 1081,
                                                                    "start": 1079,
                                                                    "end": 1080,
                                                                    "fullWidth": 2,
                                                                    "width": 1,
                                                                    "text": ":",
                                                                    "value": ":",
                                                                    "valueText": ":",
                                                                    "hasTrailingTrivia": true,
                                                                    "trailingTrivia": [
                                                                        {
                                                                            "kind": "WhitespaceTrivia",
                                                                            "text": " "
                                                                        }
                                                                    ]
                                                                },
                                                                "expression": {
                                                                    "kind": "FunctionExpression",
                                                                    "fullStart": 1081,
                                                                    "fullEnd": 1159,
                                                                    "start": 1081,
                                                                    "end": 1159,
                                                                    "fullWidth": 78,
                                                                    "width": 78,
                                                                    "functionKeyword": {
                                                                        "kind": "FunctionKeyword",
                                                                        "fullStart": 1081,
                                                                        "fullEnd": 1090,
                                                                        "start": 1081,
                                                                        "end": 1089,
                                                                        "fullWidth": 9,
                                                                        "width": 8,
                                                                        "text": "function",
                                                                        "value": "function",
                                                                        "valueText": "function",
                                                                        "hasTrailingTrivia": true,
                                                                        "trailingTrivia": [
                                                                            {
                                                                                "kind": "WhitespaceTrivia",
                                                                                "text": " "
                                                                            }
                                                                        ]
                                                                    },
                                                                    "callSignature": {
                                                                        "kind": "CallSignature",
                                                                        "fullStart": 1090,
                                                                        "fullEnd": 1093,
                                                                        "start": 1090,
                                                                        "end": 1092,
                                                                        "fullWidth": 3,
                                                                        "width": 2,
                                                                        "parameterList": {
                                                                            "kind": "ParameterList",
                                                                            "fullStart": 1090,
                                                                            "fullEnd": 1093,
                                                                            "start": 1090,
                                                                            "end": 1092,
                                                                            "fullWidth": 3,
                                                                            "width": 2,
                                                                            "openParenToken": {
                                                                                "kind": "OpenParenToken",
                                                                                "fullStart": 1090,
                                                                                "fullEnd": 1091,
                                                                                "start": 1090,
                                                                                "end": 1091,
                                                                                "fullWidth": 1,
                                                                                "width": 1,
                                                                                "text": "(",
                                                                                "value": "(",
                                                                                "valueText": "("
                                                                            },
                                                                            "parameters": [],
                                                                            "closeParenToken": {
                                                                                "kind": "CloseParenToken",
                                                                                "fullStart": 1091,
                                                                                "fullEnd": 1093,
                                                                                "start": 1091,
                                                                                "end": 1092,
                                                                                "fullWidth": 2,
                                                                                "width": 1,
                                                                                "text": ")",
                                                                                "value": ")",
                                                                                "valueText": ")",
                                                                                "hasTrailingTrivia": true,
                                                                                "trailingTrivia": [
                                                                                    {
                                                                                        "kind": "WhitespaceTrivia",
                                                                                        "text": " "
                                                                                    }
                                                                                ]
                                                                            }
                                                                        }
                                                                    },
                                                                    "block": {
                                                                        "kind": "Block",
                                                                        "fullStart": 1093,
                                                                        "fullEnd": 1159,
                                                                        "start": 1093,
                                                                        "end": 1159,
                                                                        "fullWidth": 66,
                                                                        "width": 66,
                                                                        "openBraceToken": {
                                                                            "kind": "OpenBraceToken",
                                                                            "fullStart": 1093,
                                                                            "fullEnd": 1096,
                                                                            "start": 1093,
                                                                            "end": 1094,
                                                                            "fullWidth": 3,
                                                                            "width": 1,
                                                                            "text": "{",
                                                                            "value": "{",
                                                                            "valueText": "{",
                                                                            "hasTrailingTrivia": true,
                                                                            "hasTrailingNewLine": true,
                                                                            "trailingTrivia": [
                                                                                {
                                                                                    "kind": "NewLineTrivia",
                                                                                    "text": "\r\n"
                                                                                }
                                                                            ]
                                                                        },
                                                                        "statements": [
                                                                            {
                                                                                "kind": "ReturnStatement",
                                                                                "fullStart": 1096,
                                                                                "fullEnd": 1142,
                                                                                "start": 1116,
                                                                                "end": 1140,
                                                                                "fullWidth": 46,
                                                                                "width": 24,
                                                                                "returnKeyword": {
                                                                                    "kind": "ReturnKeyword",
                                                                                    "fullStart": 1096,
                                                                                    "fullEnd": 1123,
                                                                                    "start": 1116,
                                                                                    "end": 1122,
                                                                                    "fullWidth": 27,
                                                                                    "width": 6,
                                                                                    "text": "return",
                                                                                    "value": "return",
                                                                                    "valueText": "return",
                                                                                    "hasLeadingTrivia": true,
                                                                                    "hasTrailingTrivia": true,
                                                                                    "leadingTrivia": [
                                                                                        {
                                                                                            "kind": "WhitespaceTrivia",
                                                                                            "text": "                    "
                                                                                        }
                                                                                    ],
                                                                                    "trailingTrivia": [
                                                                                        {
                                                                                            "kind": "WhitespaceTrivia",
                                                                                            "text": " "
                                                                                        }
                                                                                    ]
                                                                                },
                                                                                "expression": {
                                                                                    "kind": "MemberAccessExpression",
                                                                                    "fullStart": 1123,
                                                                                    "fullEnd": 1139,
                                                                                    "start": 1123,
                                                                                    "end": 1139,
                                                                                    "fullWidth": 16,
                                                                                    "width": 16,
                                                                                    "expression": {
                                                                                        "kind": "IdentifierName",
                                                                                        "fullStart": 1123,
                                                                                        "fullEnd": 1126,
                                                                                        "start": 1123,
                                                                                        "end": 1126,
                                                                                        "fullWidth": 3,
                                                                                        "width": 3,
                                                                                        "text": "arr",
                                                                                        "value": "arr",
                                                                                        "valueText": "arr"
                                                                                    },
                                                                                    "dotToken": {
                                                                                        "kind": "DotToken",
                                                                                        "fullStart": 1126,
                                                                                        "fullEnd": 1127,
                                                                                        "start": 1126,
                                                                                        "end": 1127,
                                                                                        "fullWidth": 1,
                                                                                        "width": 1,
                                                                                        "text": ".",
                                                                                        "value": ".",
                                                                                        "valueText": "."
                                                                                    },
                                                                                    "name": {
                                                                                        "kind": "IdentifierName",
                                                                                        "fullStart": 1127,
                                                                                        "fullEnd": 1139,
                                                                                        "start": 1127,
                                                                                        "end": 1139,
                                                                                        "fullWidth": 12,
                                                                                        "width": 12,
                                                                                        "text": "verifySetter",
                                                                                        "value": "verifySetter",
                                                                                        "valueText": "verifySetter"
                                                                                    }
                                                                                },
                                                                                "semicolonToken": {
                                                                                    "kind": "SemicolonToken",
                                                                                    "fullStart": 1139,
                                                                                    "fullEnd": 1142,
                                                                                    "start": 1139,
                                                                                    "end": 1140,
                                                                                    "fullWidth": 3,
                                                                                    "width": 1,
                                                                                    "text": ";",
                                                                                    "value": ";",
                                                                                    "valueText": ";",
                                                                                    "hasTrailingTrivia": true,
                                                                                    "hasTrailingNewLine": true,
                                                                                    "trailingTrivia": [
                                                                                        {
                                                                                            "kind": "NewLineTrivia",
                                                                                            "text": "\r\n"
                                                                                        }
                                                                                    ]
                                                                                }
                                                                            }
                                                                        ],
                                                                        "closeBraceToken": {
                                                                            "kind": "CloseBraceToken",
                                                                            "fullStart": 1142,
                                                                            "fullEnd": 1159,
                                                                            "start": 1158,
                                                                            "end": 1159,
                                                                            "fullWidth": 17,
                                                                            "width": 1,
                                                                            "text": "}",
                                                                            "value": "}",
                                                                            "valueText": "}",
                                                                            "hasLeadingTrivia": true,
                                                                            "leadingTrivia": [
                                                                                {
                                                                                    "kind": "WhitespaceTrivia",
                                                                                    "text": "                "
                                                                                }
                                                                            ]
                                                                        }
                                                                    }
                                                                }
                                                            },
                                                            {
                                                                "kind": "CommaToken",
                                                                "fullStart": 1159,
                                                                "fullEnd": 1162,
                                                                "start": 1159,
                                                                "end": 1160,
                                                                "fullWidth": 3,
                                                                "width": 1,
                                                                "text": ",",
                                                                "value": ",",
                                                                "valueText": ",",
                                                                "hasTrailingTrivia": true,
                                                                "hasTrailingNewLine": true,
                                                                "trailingTrivia": [
                                                                    {
                                                                        "kind": "NewLineTrivia",
                                                                        "text": "\r\n"
                                                                    }
                                                                ]
                                                            },
                                                            {
                                                                "kind": "SimplePropertyAssignment",
                                                                "fullStart": 1162,
                                                                "fullEnd": 1196,
                                                                "start": 1178,
                                                                "end": 1194,
                                                                "fullWidth": 34,
                                                                "width": 16,
                                                                "propertyName": {
                                                                    "kind": "IdentifierName",
                                                                    "fullStart": 1162,
                                                                    "fullEnd": 1188,
                                                                    "start": 1178,
                                                                    "end": 1188,
                                                                    "fullWidth": 26,
                                                                    "width": 10,
                                                                    "text": "enumerable",
                                                                    "value": "enumerable",
                                                                    "valueText": "enumerable",
                                                                    "hasLeadingTrivia": true,
                                                                    "leadingTrivia": [
                                                                        {
                                                                            "kind": "WhitespaceTrivia",
                                                                            "text": "                "
                                                                        }
                                                                    ]
                                                                },
                                                                "colonToken": {
                                                                    "kind": "ColonToken",
                                                                    "fullStart": 1188,
                                                                    "fullEnd": 1190,
                                                                    "start": 1188,
                                                                    "end": 1189,
                                                                    "fullWidth": 2,
                                                                    "width": 1,
                                                                    "text": ":",
                                                                    "value": ":",
                                                                    "valueText": ":",
                                                                    "hasTrailingTrivia": true,
                                                                    "trailingTrivia": [
                                                                        {
                                                                            "kind": "WhitespaceTrivia",
                                                                            "text": " "
                                                                        }
                                                                    ]
                                                                },
                                                                "expression": {
                                                                    "kind": "TrueKeyword",
                                                                    "fullStart": 1190,
                                                                    "fullEnd": 1196,
                                                                    "start": 1190,
                                                                    "end": 1194,
                                                                    "fullWidth": 6,
                                                                    "width": 4,
                                                                    "text": "true",
                                                                    "value": true,
                                                                    "valueText": "true",
                                                                    "hasTrailingTrivia": true,
                                                                    "hasTrailingNewLine": true,
                                                                    "trailingTrivia": [
                                                                        {
                                                                            "kind": "NewLineTrivia",
                                                                            "text": "\r\n"
                                                                        }
                                                                    ]
                                                                }
                                                            }
                                                        ],
                                                        "closeBraceToken": {
                                                            "kind": "CloseBraceToken",
                                                            "fullStart": 1196,
                                                            "fullEnd": 1211,
                                                            "start": 1208,
                                                            "end": 1209,
                                                            "fullWidth": 15,
                                                            "width": 1,
                                                            "text": "}",
                                                            "value": "}",
                                                            "valueText": "}",
                                                            "hasLeadingTrivia": true,
                                                            "hasTrailingTrivia": true,
                                                            "hasTrailingNewLine": true,
                                                            "leadingTrivia": [
                                                                {
                                                                    "kind": "WhitespaceTrivia",
                                                                    "text": "            "
                                                                }
                                                            ],
                                                            "trailingTrivia": [
                                                                {
                                                                    "kind": "NewLineTrivia",
                                                                    "text": "\r\n"
                                                                }
                                                            ]
                                                        }
                                                    }
                                                }
                                            ],
                                            "closeBraceToken": {
                                                "kind": "CloseBraceToken",
                                                "fullStart": 1211,
                                                "fullEnd": 1220,
                                                "start": 1219,
                                                "end": 1220,
                                                "fullWidth": 9,
                                                "width": 1,
                                                "text": "}",
                                                "value": "}",
                                                "valueText": "}",
                                                "hasLeadingTrivia": true,
                                                "leadingTrivia": [
                                                    {
                                                        "kind": "WhitespaceTrivia",
                                                        "text": "        "
                                                    }
                                                ]
                                            }
                                        }
                                    ],
                                    "closeParenToken": {
                                        "kind": "CloseParenToken",
                                        "fullStart": 1220,
                                        "fullEnd": 1221,
                                        "start": 1220,
                                        "end": 1221,
                                        "fullWidth": 1,
                                        "width": 1,
                                        "text": ")",
                                        "value": ")",
                                        "valueText": ")"
                                    }
                                }
                            },
                            "semicolonToken": {
                                "kind": "SemicolonToken",
                                "fullStart": 1221,
                                "fullEnd": 1224,
                                "start": 1221,
                                "end": 1222,
                                "fullWidth": 3,
                                "width": 1,
                                "text": ";",
                                "value": ";",
                                "valueText": ";",
                                "hasTrailingTrivia": true,
                                "hasTrailingNewLine": true,
                                "trailingTrivia": [
                                    {
                                        "kind": "NewLineTrivia",
                                        "text": "\r\n"
                                    }
                                ]
                            }
                        },
                        {
                            "kind": "ExpressionStatement",
                            "fullStart": 1224,
                            "fullEnd": 1276,
                            "start": 1234,
                            "end": 1274,
                            "fullWidth": 52,
                            "width": 40,
                            "expression": {
                                "kind": "AssignmentExpression",
                                "fullStart": 1224,
                                "fullEnd": 1273,
                                "start": 1234,
                                "end": 1273,
                                "fullWidth": 49,
                                "width": 39,
                                "left": {
                                    "kind": "IdentifierName",
                                    "fullStart": 1224,
                                    "fullEnd": 1248,
                                    "start": 1234,
                                    "end": 1247,
                                    "fullWidth": 24,
                                    "width": 13,
                                    "text": "beforeDeleted",
                                    "value": "beforeDeleted",
                                    "valueText": "beforeDeleted",
                                    "hasLeadingTrivia": true,
                                    "hasLeadingNewLine": true,
                                    "hasTrailingTrivia": true,
                                    "leadingTrivia": [
                                        {
                                            "kind": "NewLineTrivia",
                                            "text": "\r\n"
                                        },
                                        {
                                            "kind": "WhitespaceTrivia",
                                            "text": "        "
                                        }
                                    ],
                                    "trailingTrivia": [
                                        {
                                            "kind": "WhitespaceTrivia",
                                            "text": " "
                                        }
                                    ]
                                },
                                "operatorToken": {
                                    "kind": "EqualsToken",
                                    "fullStart": 1248,
                                    "fullEnd": 1250,
                                    "start": 1248,
                                    "end": 1249,
                                    "fullWidth": 2,
                                    "width": 1,
                                    "text": "=",
                                    "value": "=",
                                    "valueText": "=",
                                    "hasTrailingTrivia": true,
                                    "trailingTrivia": [
                                        {
                                            "kind": "WhitespaceTrivia",
                                            "text": " "
                                        }
                                    ]
                                },
                                "right": {
                                    "kind": "InvocationExpression",
                                    "fullStart": 1250,
                                    "fullEnd": 1273,
                                    "start": 1250,
                                    "end": 1273,
                                    "fullWidth": 23,
                                    "width": 23,
                                    "expression": {
                                        "kind": "MemberAccessExpression",
                                        "fullStart": 1250,
                                        "fullEnd": 1268,
                                        "start": 1250,
                                        "end": 1268,
                                        "fullWidth": 18,
                                        "width": 18,
                                        "expression": {
                                            "kind": "IdentifierName",
                                            "fullStart": 1250,
                                            "fullEnd": 1253,
                                            "start": 1250,
                                            "end": 1253,
                                            "fullWidth": 3,
                                            "width": 3,
                                            "text": "arr",
                                            "value": "arr",
                                            "valueText": "arr"
                                        },
                                        "dotToken": {
                                            "kind": "DotToken",
                                            "fullStart": 1253,
                                            "fullEnd": 1254,
                                            "start": 1253,
                                            "end": 1254,
                                            "fullWidth": 1,
                                            "width": 1,
                                            "text": ".",
                                            "value": ".",
                                            "valueText": "."
                                        },
                                        "name": {
                                            "kind": "IdentifierName",
                                            "fullStart": 1254,
                                            "fullEnd": 1268,
                                            "start": 1254,
                                            "end": 1268,
                                            "fullWidth": 14,
                                            "width": 14,
                                            "text": "hasOwnProperty",
                                            "value": "hasOwnProperty",
                                            "valueText": "hasOwnProperty"
                                        }
                                    },
                                    "argumentList": {
                                        "kind": "ArgumentList",
                                        "fullStart": 1268,
                                        "fullEnd": 1273,
                                        "start": 1268,
                                        "end": 1273,
                                        "fullWidth": 5,
                                        "width": 5,
                                        "openParenToken": {
                                            "kind": "OpenParenToken",
                                            "fullStart": 1268,
                                            "fullEnd": 1269,
                                            "start": 1268,
                                            "end": 1269,
                                            "fullWidth": 1,
                                            "width": 1,
                                            "text": "(",
                                            "value": "(",
                                            "valueText": "("
                                        },
                                        "arguments": [
                                            {
                                                "kind": "StringLiteral",
                                                "fullStart": 1269,
                                                "fullEnd": 1272,
                                                "start": 1269,
                                                "end": 1272,
                                                "fullWidth": 3,
                                                "width": 3,
                                                "text": "\"0\"",
                                                "value": "0",
                                                "valueText": "0"
                                            }
                                        ],
                                        "closeParenToken": {
                                            "kind": "CloseParenToken",
                                            "fullStart": 1272,
                                            "fullEnd": 1273,
                                            "start": 1272,
                                            "end": 1273,
                                            "fullWidth": 1,
                                            "width": 1,
                                            "text": ")",
                                            "value": ")",
                                            "valueText": ")"
                                        }
                                    }
                                }
                            },
                            "semicolonToken": {
                                "kind": "SemicolonToken",
                                "fullStart": 1273,
                                "fullEnd": 1276,
                                "start": 1273,
                                "end": 1274,
                                "fullWidth": 3,
                                "width": 1,
                                "text": ";",
                                "value": ";",
                                "valueText": ";",
                                "hasTrailingTrivia": true,
                                "hasTrailingNewLine": true,
                                "trailingTrivia": [
                                    {
                                        "kind": "NewLineTrivia",
                                        "text": "\r\n"
                                    }
                                ]
                            }
                        },
                        {
                            "kind": "ExpressionStatement",
                            "fullStart": 1276,
                            "fullEnd": 1300,
                            "start": 1284,
                            "end": 1298,
                            "fullWidth": 24,
                            "width": 14,
                            "expression": {
                                "kind": "DeleteExpression",
                                "fullStart": 1276,
                                "fullEnd": 1297,
                                "start": 1284,
                                "end": 1297,
                                "fullWidth": 21,
                                "width": 13,
                                "deleteKeyword": {
                                    "kind": "DeleteKeyword",
                                    "fullStart": 1276,
                                    "fullEnd": 1291,
                                    "start": 1284,
                                    "end": 1290,
                                    "fullWidth": 15,
                                    "width": 6,
                                    "text": "delete",
                                    "value": "delete",
                                    "valueText": "delete",
                                    "hasLeadingTrivia": true,
                                    "hasTrailingTrivia": true,
                                    "leadingTrivia": [
                                        {
                                            "kind": "WhitespaceTrivia",
                                            "text": "        "
                                        }
                                    ],
                                    "trailingTrivia": [
                                        {
                                            "kind": "WhitespaceTrivia",
                                            "text": " "
                                        }
                                    ]
                                },
                                "expression": {
                                    "kind": "ElementAccessExpression",
                                    "fullStart": 1291,
                                    "fullEnd": 1297,
                                    "start": 1291,
                                    "end": 1297,
                                    "fullWidth": 6,
                                    "width": 6,
                                    "expression": {
                                        "kind": "IdentifierName",
                                        "fullStart": 1291,
                                        "fullEnd": 1294,
                                        "start": 1291,
                                        "end": 1294,
                                        "fullWidth": 3,
                                        "width": 3,
                                        "text": "arr",
                                        "value": "arr",
                                        "valueText": "arr"
                                    },
                                    "openBracketToken": {
                                        "kind": "OpenBracketToken",
                                        "fullStart": 1294,
                                        "fullEnd": 1295,
                                        "start": 1294,
                                        "end": 1295,
                                        "fullWidth": 1,
                                        "width": 1,
                                        "text": "[",
                                        "value": "[",
                                        "valueText": "["
                                    },
                                    "argumentExpression": {
                                        "kind": "NumericLiteral",
                                        "fullStart": 1295,
                                        "fullEnd": 1296,
                                        "start": 1295,
                                        "end": 1296,
                                        "fullWidth": 1,
                                        "width": 1,
                                        "text": "0",
                                        "value": 0,
                                        "valueText": "0"
                                    },
                                    "closeBracketToken": {
                                        "kind": "CloseBracketToken",
                                        "fullStart": 1296,
                                        "fullEnd": 1297,
                                        "start": 1296,
                                        "end": 1297,
                                        "fullWidth": 1,
                                        "width": 1,
                                        "text": "]",
                                        "value": "]",
                                        "valueText": "]"
                                    }
                                }
                            },
                            "semicolonToken": {
                                "kind": "SemicolonToken",
                                "fullStart": 1297,
                                "fullEnd": 1300,
                                "start": 1297,
                                "end": 1298,
                                "fullWidth": 3,
                                "width": 1,
                                "text": ";",
                                "value": ";",
                                "valueText": ";",
                                "hasTrailingTrivia": true,
                                "hasTrailingNewLine": true,
                                "trailingTrivia": [
                                    {
                                        "kind": "NewLineTrivia",
                                        "text": "\r\n"
                                    }
                                ]
                            }
                        },
                        {
                            "kind": "ExpressionStatement",
                            "fullStart": 1300,
                            "fullEnd": 1349,
                            "start": 1308,
                            "end": 1347,
                            "fullWidth": 49,
                            "width": 39,
                            "expression": {
                                "kind": "AssignmentExpression",
                                "fullStart": 1300,
                                "fullEnd": 1346,
                                "start": 1308,
                                "end": 1346,
                                "fullWidth": 46,
                                "width": 38,
                                "left": {
                                    "kind": "IdentifierName",
                                    "fullStart": 1300,
                                    "fullEnd": 1321,
                                    "start": 1308,
                                    "end": 1320,
                                    "fullWidth": 21,
                                    "width": 12,
                                    "text": "afterDeleted",
                                    "value": "afterDeleted",
                                    "valueText": "afterDeleted",
                                    "hasLeadingTrivia": true,
                                    "hasTrailingTrivia": true,
                                    "leadingTrivia": [
                                        {
                                            "kind": "WhitespaceTrivia",
                                            "text": "        "
                                        }
                                    ],
                                    "trailingTrivia": [
                                        {
                                            "kind": "WhitespaceTrivia",
                                            "text": " "
                                        }
                                    ]
                                },
                                "operatorToken": {
                                    "kind": "EqualsToken",
                                    "fullStart": 1321,
                                    "fullEnd": 1323,
                                    "start": 1321,
                                    "end": 1322,
                                    "fullWidth": 2,
                                    "width": 1,
                                    "text": "=",
                                    "value": "=",
                                    "valueText": "=",
                                    "hasTrailingTrivia": true,
                                    "trailingTrivia": [
                                        {
                                            "kind": "WhitespaceTrivia",
                                            "text": " "
                                        }
                                    ]
                                },
                                "right": {
                                    "kind": "InvocationExpression",
                                    "fullStart": 1323,
                                    "fullEnd": 1346,
                                    "start": 1323,
                                    "end": 1346,
                                    "fullWidth": 23,
                                    "width": 23,
                                    "expression": {
                                        "kind": "MemberAccessExpression",
                                        "fullStart": 1323,
                                        "fullEnd": 1341,
                                        "start": 1323,
                                        "end": 1341,
                                        "fullWidth": 18,
                                        "width": 18,
                                        "expression": {
                                            "kind": "IdentifierName",
                                            "fullStart": 1323,
                                            "fullEnd": 1326,
                                            "start": 1323,
                                            "end": 1326,
                                            "fullWidth": 3,
                                            "width": 3,
                                            "text": "arr",
                                            "value": "arr",
                                            "valueText": "arr"
                                        },
                                        "dotToken": {
                                            "kind": "DotToken",
                                            "fullStart": 1326,
                                            "fullEnd": 1327,
                                            "start": 1326,
                                            "end": 1327,
                                            "fullWidth": 1,
                                            "width": 1,
                                            "text": ".",
                                            "value": ".",
                                            "valueText": "."
                                        },
                                        "name": {
                                            "kind": "IdentifierName",
                                            "fullStart": 1327,
                                            "fullEnd": 1341,
                                            "start": 1327,
                                            "end": 1341,
                                            "fullWidth": 14,
                                            "width": 14,
                                            "text": "hasOwnProperty",
                                            "value": "hasOwnProperty",
                                            "valueText": "hasOwnProperty"
                                        }
                                    },
                                    "argumentList": {
                                        "kind": "ArgumentList",
                                        "fullStart": 1341,
                                        "fullEnd": 1346,
                                        "start": 1341,
                                        "end": 1346,
                                        "fullWidth": 5,
                                        "width": 5,
                                        "openParenToken": {
                                            "kind": "OpenParenToken",
                                            "fullStart": 1341,
                                            "fullEnd": 1342,
                                            "start": 1341,
                                            "end": 1342,
                                            "fullWidth": 1,
                                            "width": 1,
                                            "text": "(",
                                            "value": "(",
                                            "valueText": "("
                                        },
                                        "arguments": [
                                            {
                                                "kind": "StringLiteral",
                                                "fullStart": 1342,
                                                "fullEnd": 1345,
                                                "start": 1342,
                                                "end": 1345,
                                                "fullWidth": 3,
                                                "width": 3,
                                                "text": "\"0\"",
                                                "value": "0",
                                                "valueText": "0"
                                            }
                                        ],
                                        "closeParenToken": {
                                            "kind": "CloseParenToken",
                                            "fullStart": 1345,
                                            "fullEnd": 1346,
                                            "start": 1345,
                                            "end": 1346,
                                            "fullWidth": 1,
                                            "width": 1,
                                            "text": ")",
                                            "value": ")",
                                            "valueText": ")"
                                        }
                                    }
                                }
                            },
                            "semicolonToken": {
                                "kind": "SemicolonToken",
                                "fullStart": 1346,
                                "fullEnd": 1349,
                                "start": 1346,
                                "end": 1347,
                                "fullWidth": 3,
                                "width": 1,
                                "text": ";",
                                "value": ";",
                                "valueText": ";",
                                "hasTrailingTrivia": true,
                                "hasTrailingNewLine": true,
                                "trailingTrivia": [
                                    {
                                        "kind": "NewLineTrivia",
                                        "text": "\r\n"
                                    }
                                ]
                            }
                        },
                        {
                            "kind": "ExpressionStatement",
                            "fullStart": 1349,
                            "fullEnd": 1374,
                            "start": 1359,
                            "end": 1372,
                            "fullWidth": 25,
                            "width": 13,
                            "expression": {
                                "kind": "AssignmentExpression",
                                "fullStart": 1349,
                                "fullEnd": 1371,
                                "start": 1359,
                                "end": 1371,
                                "fullWidth": 22,
                                "width": 12,
                                "left": {
                                    "kind": "ElementAccessExpression",
                                    "fullStart": 1349,
                                    "fullEnd": 1366,
                                    "start": 1359,
                                    "end": 1365,
                                    "fullWidth": 17,
                                    "width": 6,
                                    "expression": {
                                        "kind": "IdentifierName",
                                        "fullStart": 1349,
                                        "fullEnd": 1362,
                                        "start": 1359,
                                        "end": 1362,
                                        "fullWidth": 13,
                                        "width": 3,
                                        "text": "arr",
                                        "value": "arr",
                                        "valueText": "arr",
                                        "hasLeadingTrivia": true,
                                        "hasLeadingNewLine": true,
                                        "leadingTrivia": [
                                            {
                                                "kind": "NewLineTrivia",
                                                "text": "\r\n"
                                            },
                                            {
                                                "kind": "WhitespaceTrivia",
                                                "text": "        "
                                            }
                                        ]
                                    },
                                    "openBracketToken": {
                                        "kind": "OpenBracketToken",
                                        "fullStart": 1362,
                                        "fullEnd": 1363,
                                        "start": 1362,
                                        "end": 1363,
                                        "fullWidth": 1,
                                        "width": 1,
                                        "text": "[",
                                        "value": "[",
                                        "valueText": "["
                                    },
                                    "argumentExpression": {
                                        "kind": "NumericLiteral",
                                        "fullStart": 1363,
                                        "fullEnd": 1364,
                                        "start": 1363,
                                        "end": 1364,
                                        "fullWidth": 1,
                                        "width": 1,
                                        "text": "0",
                                        "value": 0,
                                        "valueText": "0"
                                    },
                                    "closeBracketToken": {
                                        "kind": "CloseBracketToken",
                                        "fullStart": 1364,
                                        "fullEnd": 1366,
                                        "start": 1364,
                                        "end": 1365,
                                        "fullWidth": 2,
                                        "width": 1,
                                        "text": "]",
                                        "value": "]",
                                        "valueText": "]",
                                        "hasTrailingTrivia": true,
                                        "trailingTrivia": [
                                            {
                                                "kind": "WhitespaceTrivia",
                                                "text": " "
                                            }
                                        ]
                                    }
                                },
                                "operatorToken": {
                                    "kind": "EqualsToken",
                                    "fullStart": 1366,
                                    "fullEnd": 1368,
                                    "start": 1366,
                                    "end": 1367,
                                    "fullWidth": 2,
                                    "width": 1,
                                    "text": "=",
                                    "value": "=",
                                    "valueText": "=",
                                    "hasTrailingTrivia": true,
                                    "trailingTrivia": [
                                        {
                                            "kind": "WhitespaceTrivia",
                                            "text": " "
                                        }
                                    ]
                                },
                                "right": {
                                    "kind": "NumericLiteral",
                                    "fullStart": 1368,
                                    "fullEnd": 1371,
                                    "start": 1368,
                                    "end": 1371,
                                    "fullWidth": 3,
                                    "width": 3,
                                    "text": "101",
                                    "value": 101,
                                    "valueText": "101"
                                }
                            },
                            "semicolonToken": {
                                "kind": "SemicolonToken",
                                "fullStart": 1371,
                                "fullEnd": 1374,
                                "start": 1371,
                                "end": 1372,
                                "fullWidth": 3,
                                "width": 1,
                                "text": ";",
                                "value": ";",
                                "valueText": ";",
                                "hasTrailingTrivia": true,
                                "hasTrailingNewLine": true,
                                "trailingTrivia": [
                                    {
                                        "kind": "NewLineTrivia",
                                        "text": "\r\n"
                                    }
                                ]
                            }
                        },
                        {
                            "kind": "ReturnStatement",
                            "fullStart": 1374,
                            "fullEnd": 1469,
                            "start": 1384,
                            "end": 1467,
                            "fullWidth": 95,
                            "width": 83,
                            "returnKeyword": {
                                "kind": "ReturnKeyword",
                                "fullStart": 1374,
                                "fullEnd": 1391,
                                "start": 1384,
                                "end": 1390,
                                "fullWidth": 17,
                                "width": 6,
                                "text": "return",
                                "value": "return",
                                "valueText": "return",
                                "hasLeadingTrivia": true,
                                "hasLeadingNewLine": true,
                                "hasTrailingTrivia": true,
                                "leadingTrivia": [
                                    {
                                        "kind": "NewLineTrivia",
                                        "text": "\r\n"
                                    },
                                    {
                                        "kind": "WhitespaceTrivia",
                                        "text": "        "
                                    }
                                ],
                                "trailingTrivia": [
                                    {
                                        "kind": "WhitespaceTrivia",
                                        "text": " "
                                    }
                                ]
                            },
                            "expression": {
                                "kind": "LogicalAndExpression",
                                "fullStart": 1391,
                                "fullEnd": 1466,
                                "start": 1391,
                                "end": 1466,
                                "fullWidth": 75,
                                "width": 75,
                                "left": {
                                    "kind": "LogicalAndExpression",
                                    "fullStart": 1391,
                                    "fullEnd": 1439,
                                    "start": 1391,
                                    "end": 1438,
                                    "fullWidth": 48,
                                    "width": 47,
                                    "left": {
                                        "kind": "LogicalAndExpression",
                                        "fullStart": 1391,
                                        "fullEnd": 1421,
                                        "start": 1391,
                                        "end": 1420,
                                        "fullWidth": 30,
                                        "width": 29,
                                        "left": {
                                            "kind": "IdentifierName",
                                            "fullStart": 1391,
                                            "fullEnd": 1405,
                                            "start": 1391,
                                            "end": 1404,
                                            "fullWidth": 14,
                                            "width": 13,
                                            "text": "beforeDeleted",
                                            "value": "beforeDeleted",
                                            "valueText": "beforeDeleted",
                                            "hasTrailingTrivia": true,
                                            "trailingTrivia": [
                                                {
                                                    "kind": "WhitespaceTrivia",
                                                    "text": " "
                                                }
                                            ]
                                        },
                                        "operatorToken": {
                                            "kind": "AmpersandAmpersandToken",
                                            "fullStart": 1405,
                                            "fullEnd": 1408,
                                            "start": 1405,
                                            "end": 1407,
                                            "fullWidth": 3,
                                            "width": 2,
                                            "text": "&&",
                                            "value": "&&",
                                            "valueText": "&&",
                                            "hasTrailingTrivia": true,
                                            "trailingTrivia": [
                                                {
                                                    "kind": "WhitespaceTrivia",
                                                    "text": " "
                                                }
                                            ]
                                        },
                                        "right": {
                                            "kind": "IdentifierName",
                                            "fullStart": 1408,
                                            "fullEnd": 1421,
                                            "start": 1408,
                                            "end": 1420,
                                            "fullWidth": 13,
                                            "width": 12,
                                            "text": "afterDeleted",
                                            "value": "afterDeleted",
                                            "valueText": "afterDeleted",
                                            "hasTrailingTrivia": true,
                                            "trailingTrivia": [
                                                {
                                                    "kind": "WhitespaceTrivia",
                                                    "text": " "
                                                }
                                            ]
                                        }
                                    },
                                    "operatorToken": {
                                        "kind": "AmpersandAmpersandToken",
                                        "fullStart": 1421,
                                        "fullEnd": 1424,
                                        "start": 1421,
                                        "end": 1423,
                                        "fullWidth": 3,
                                        "width": 2,
                                        "text": "&&",
                                        "value": "&&",
                                        "valueText": "&&",
                                        "hasTrailingTrivia": true,
                                        "trailingTrivia": [
                                            {
                                                "kind": "WhitespaceTrivia",
                                                "text": " "
                                            }
                                        ]
                                    },
                                    "right": {
                                        "kind": "EqualsExpression",
                                        "fullStart": 1424,
                                        "fullEnd": 1439,
                                        "start": 1424,
                                        "end": 1438,
                                        "fullWidth": 15,
                                        "width": 14,
                                        "left": {
                                            "kind": "ElementAccessExpression",
                                            "fullStart": 1424,
                                            "fullEnd": 1431,
                                            "start": 1424,
                                            "end": 1430,
                                            "fullWidth": 7,
                                            "width": 6,
                                            "expression": {
                                                "kind": "IdentifierName",
                                                "fullStart": 1424,
                                                "fullEnd": 1427,
                                                "start": 1424,
                                                "end": 1427,
                                                "fullWidth": 3,
                                                "width": 3,
                                                "text": "arr",
                                                "value": "arr",
                                                "valueText": "arr"
                                            },
                                            "openBracketToken": {
                                                "kind": "OpenBracketToken",
                                                "fullStart": 1427,
                                                "fullEnd": 1428,
                                                "start": 1427,
                                                "end": 1428,
                                                "fullWidth": 1,
                                                "width": 1,
                                                "text": "[",
                                                "value": "[",
                                                "valueText": "["
                                            },
                                            "argumentExpression": {
                                                "kind": "NumericLiteral",
                                                "fullStart": 1428,
                                                "fullEnd": 1429,
                                                "start": 1428,
                                                "end": 1429,
                                                "fullWidth": 1,
                                                "width": 1,
                                                "text": "0",
                                                "value": 0,
                                                "valueText": "0"
                                            },
                                            "closeBracketToken": {
                                                "kind": "CloseBracketToken",
                                                "fullStart": 1429,
                                                "fullEnd": 1431,
                                                "start": 1429,
                                                "end": 1430,
                                                "fullWidth": 2,
                                                "width": 1,
                                                "text": "]",
                                                "value": "]",
                                                "valueText": "]",
                                                "hasTrailingTrivia": true,
                                                "trailingTrivia": [
                                                    {
                                                        "kind": "WhitespaceTrivia",
                                                        "text": " "
                                                    }
                                                ]
                                            }
                                        },
                                        "operatorToken": {
                                            "kind": "EqualsEqualsEqualsToken",
                                            "fullStart": 1431,
                                            "fullEnd": 1435,
                                            "start": 1431,
                                            "end": 1434,
                                            "fullWidth": 4,
                                            "width": 3,
                                            "text": "===",
                                            "value": "===",
                                            "valueText": "===",
                                            "hasTrailingTrivia": true,
                                            "trailingTrivia": [
                                                {
                                                    "kind": "WhitespaceTrivia",
                                                    "text": " "
                                                }
                                            ]
                                        },
                                        "right": {
                                            "kind": "NumericLiteral",
                                            "fullStart": 1435,
                                            "fullEnd": 1439,
                                            "start": 1435,
                                            "end": 1438,
                                            "fullWidth": 4,
                                            "width": 3,
                                            "text": "101",
                                            "value": 101,
                                            "valueText": "101",
                                            "hasTrailingTrivia": true,
                                            "trailingTrivia": [
                                                {
                                                    "kind": "WhitespaceTrivia",
                                                    "text": " "
                                                }
                                            ]
                                        }
                                    }
                                },
                                "operatorToken": {
                                    "kind": "AmpersandAmpersandToken",
                                    "fullStart": 1439,
                                    "fullEnd": 1442,
                                    "start": 1439,
                                    "end": 1441,
                                    "fullWidth": 3,
                                    "width": 2,
                                    "text": "&&",
                                    "value": "&&",
                                    "valueText": "&&",
                                    "hasTrailingTrivia": true,
                                    "trailingTrivia": [
                                        {
                                            "kind": "WhitespaceTrivia",
                                            "text": " "
                                        }
                                    ]
                                },
                                "right": {
                                    "kind": "EqualsExpression",
                                    "fullStart": 1442,
                                    "fullEnd": 1466,
                                    "start": 1442,
                                    "end": 1466,
                                    "fullWidth": 24,
                                    "width": 24,
                                    "left": {
                                        "kind": "MemberAccessExpression",
                                        "fullStart": 1442,
                                        "fullEnd": 1459,
                                        "start": 1442,
                                        "end": 1458,
                                        "fullWidth": 17,
                                        "width": 16,
                                        "expression": {
                                            "kind": "IdentifierName",
                                            "fullStart": 1442,
                                            "fullEnd": 1445,
                                            "start": 1442,
                                            "end": 1445,
                                            "fullWidth": 3,
                                            "width": 3,
                                            "text": "arr",
                                            "value": "arr",
                                            "valueText": "arr"
                                        },
                                        "dotToken": {
                                            "kind": "DotToken",
                                            "fullStart": 1445,
                                            "fullEnd": 1446,
                                            "start": 1445,
                                            "end": 1446,
                                            "fullWidth": 1,
                                            "width": 1,
                                            "text": ".",
                                            "value": ".",
                                            "valueText": "."
                                        },
                                        "name": {
                                            "kind": "IdentifierName",
                                            "fullStart": 1446,
                                            "fullEnd": 1459,
                                            "start": 1446,
                                            "end": 1458,
                                            "fullWidth": 13,
                                            "width": 12,
                                            "text": "verifySetter",
                                            "value": "verifySetter",
                                            "valueText": "verifySetter",
                                            "hasTrailingTrivia": true,
                                            "trailingTrivia": [
                                                {
                                                    "kind": "WhitespaceTrivia",
                                                    "text": " "
                                                }
                                            ]
                                        }
                                    },
                                    "operatorToken": {
                                        "kind": "EqualsEqualsEqualsToken",
                                        "fullStart": 1459,
                                        "fullEnd": 1463,
                                        "start": 1459,
                                        "end": 1462,
                                        "fullWidth": 4,
                                        "width": 3,
                                        "text": "===",
                                        "value": "===",
                                        "valueText": "===",
                                        "hasTrailingTrivia": true,
                                        "trailingTrivia": [
                                            {
                                                "kind": "WhitespaceTrivia",
                                                "text": " "
                                            }
                                        ]
                                    },
                                    "right": {
                                        "kind": "NumericLiteral",
                                        "fullStart": 1463,
                                        "fullEnd": 1466,
                                        "start": 1463,
                                        "end": 1466,
                                        "fullWidth": 3,
                                        "width": 3,
                                        "text": "101",
                                        "value": 101,
                                        "valueText": "101"
                                    }
                                }
                            },
                            "semicolonToken": {
                                "kind": "SemicolonToken",
                                "fullStart": 1466,
                                "fullEnd": 1469,
                                "start": 1466,
                                "end": 1467,
                                "fullWidth": 3,
                                "width": 1,
                                "text": ";",
                                "value": ";",
                                "valueText": ";",
                                "hasTrailingTrivia": true,
                                "hasTrailingNewLine": true,
                                "trailingTrivia": [
                                    {
                                        "kind": "NewLineTrivia",
                                        "text": "\r\n"
                                    }
                                ]
                            }
                        }
                    ],
                    "closeBraceToken": {
                        "kind": "CloseBraceToken",
                        "fullStart": 1469,
                        "fullEnd": 1476,
                        "start": 1473,
                        "end": 1474,
                        "fullWidth": 7,
                        "width": 1,
                        "text": "}",
                        "value": "}",
                        "valueText": "}",
                        "hasLeadingTrivia": true,
                        "hasTrailingTrivia": true,
                        "hasTrailingNewLine": true,
                        "leadingTrivia": [
                            {
                                "kind": "WhitespaceTrivia",
                                "text": "    "
                            }
                        ],
                        "trailingTrivia": [
                            {
                                "kind": "NewLineTrivia",
                                "text": "\r\n"
                            }
                        ]
                    }
                }
            },
            {
                "kind": "ExpressionStatement",
                "fullStart": 1476,
                "fullEnd": 1500,
                "start": 1476,
                "end": 1498,
                "fullWidth": 24,
                "width": 22,
                "expression": {
                    "kind": "InvocationExpression",
                    "fullStart": 1476,
                    "fullEnd": 1497,
                    "start": 1476,
                    "end": 1497,
                    "fullWidth": 21,
                    "width": 21,
                    "expression": {
                        "kind": "IdentifierName",
                        "fullStart": 1476,
                        "fullEnd": 1487,
                        "start": 1476,
                        "end": 1487,
                        "fullWidth": 11,
                        "width": 11,
                        "text": "runTestCase",
                        "value": "runTestCase",
                        "valueText": "runTestCase"
                    },
                    "argumentList": {
                        "kind": "ArgumentList",
                        "fullStart": 1487,
                        "fullEnd": 1497,
                        "start": 1487,
                        "end": 1497,
                        "fullWidth": 10,
                        "width": 10,
                        "openParenToken": {
                            "kind": "OpenParenToken",
                            "fullStart": 1487,
                            "fullEnd": 1488,
                            "start": 1487,
                            "end": 1488,
                            "fullWidth": 1,
                            "width": 1,
                            "text": "(",
                            "value": "(",
                            "valueText": "("
                        },
                        "arguments": [
                            {
                                "kind": "IdentifierName",
                                "fullStart": 1488,
                                "fullEnd": 1496,
                                "start": 1488,
                                "end": 1496,
                                "fullWidth": 8,
                                "width": 8,
                                "text": "testcase",
                                "value": "testcase",
                                "valueText": "testcase"
                            }
                        ],
                        "closeParenToken": {
                            "kind": "CloseParenToken",
                            "fullStart": 1496,
                            "fullEnd": 1497,
                            "start": 1496,
                            "end": 1497,
                            "fullWidth": 1,
                            "width": 1,
                            "text": ")",
                            "value": ")",
                            "valueText": ")"
                        }
                    }
                },
                "semicolonToken": {
                    "kind": "SemicolonToken",
                    "fullStart": 1497,
                    "fullEnd": 1500,
                    "start": 1497,
                    "end": 1498,
                    "fullWidth": 3,
                    "width": 1,
                    "text": ";",
                    "value": ";",
                    "valueText": ";",
                    "hasTrailingTrivia": true,
                    "hasTrailingNewLine": true,
                    "trailingTrivia": [
                        {
                            "kind": "NewLineTrivia",
                            "text": "\r\n"
                        }
                    ]
                }
            }
        ],
        "endOfFileToken": {
            "kind": "EndOfFileToken",
            "fullStart": 1500,
            "fullEnd": 1500,
            "start": 1500,
            "end": 1500,
            "fullWidth": 0,
            "width": 0,
            "text": ""
        }
    },
    "lineMap": {
        "lineStarts": [
            0,
            67,
            152,
            232,
            308,
            380,
            385,
            441,
            731,
            736,
            738,
            740,
            763,
            786,
            822,
            857,
            890,
            892,
            932,
            952,
            993,
            1040,
            1060,
            1096,
            1142,
            1162,
            1196,
            1211,
            1224,
            1226,
            1276,
            1300,
            1349,
            1351,
            1374,
            1376,
            1469,
            1476,
            1500
        ],
        "length": 1500
    }
}<|MERGE_RESOLUTION|>--- conflicted
+++ resolved
@@ -247,12 +247,8 @@
                                         "start": 775,
                                         "end": 783,
                                         "fullWidth": 8,
-<<<<<<< HEAD
                                         "width": 8,
-                                        "identifier": {
-=======
                                         "propertyName": {
->>>>>>> 85e84683
                                             "kind": "IdentifierName",
                                             "fullStart": 775,
                                             "fullEnd": 779,
@@ -408,12 +404,8 @@
                                         "start": 798,
                                         "end": 819,
                                         "fullWidth": 21,
-<<<<<<< HEAD
                                         "width": 21,
-                                        "identifier": {
-=======
                                         "propertyName": {
->>>>>>> 85e84683
                                             "kind": "IdentifierName",
                                             "fullStart": 798,
                                             "fullEnd": 812,
@@ -547,12 +539,8 @@
                                         "start": 834,
                                         "end": 854,
                                         "fullWidth": 20,
-<<<<<<< HEAD
                                         "width": 20,
-                                        "identifier": {
-=======
                                         "propertyName": {
->>>>>>> 85e84683
                                             "kind": "IdentifierName",
                                             "fullStart": 834,
                                             "fullEnd": 847,
