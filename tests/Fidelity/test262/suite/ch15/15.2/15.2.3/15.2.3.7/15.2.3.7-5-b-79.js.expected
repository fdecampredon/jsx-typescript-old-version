--- conflicted
+++ resolved
@@ -250,12 +250,8 @@
                                         "start": 647,
                                         "end": 655,
                                         "fullWidth": 8,
-<<<<<<< HEAD
                                         "width": 8,
-                                        "identifier": {
-=======
                                         "propertyName": {
->>>>>>> 85e84683
                                             "kind": "IdentifierName",
                                             "fullStart": 647,
                                             "fullEnd": 651,
@@ -416,12 +412,8 @@
                                         "start": 672,
                                         "end": 694,
                                         "fullWidth": 22,
-<<<<<<< HEAD
                                         "width": 22,
-                                        "identifier": {
-=======
                                         "propertyName": {
->>>>>>> 85e84683
                                             "kind": "IdentifierName",
                                             "fullStart": 672,
                                             "fullEnd": 680,
@@ -1028,12 +1020,8 @@
                                         "start": 831,
                                         "end": 867,
                                         "fullWidth": 36,
-<<<<<<< HEAD
                                         "width": 36,
-                                        "identifier": {
-=======
                                         "propertyName": {
->>>>>>> 85e84683
                                             "kind": "IdentifierName",
                                             "fullStart": 831,
                                             "fullEnd": 839,
@@ -1365,12 +1353,8 @@
                                         "start": 908,
                                         "end": 944,
                                         "fullWidth": 36,
-<<<<<<< HEAD
                                         "width": 36,
-                                        "identifier": {
-=======
                                         "propertyName": {
->>>>>>> 85e84683
                                             "kind": "IdentifierName",
                                             "fullStart": 908,
                                             "fullEnd": 916,
