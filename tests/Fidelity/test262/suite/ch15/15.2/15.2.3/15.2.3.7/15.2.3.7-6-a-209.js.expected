{
    "isDeclaration": false,
    "languageVersion": "EcmaScript5",
    "parseOptions": {
        "allowAutomaticSemicolonInsertion": true
    },
    "sourceUnit": {
        "kind": "SourceUnit",
        "fullStart": 0,
        "fullEnd": 1418,
        "start": 706,
        "end": 1418,
        "fullWidth": 1418,
        "width": 712,
        "isIncrementallyUnusable": true,
        "moduleElements": [
            {
                "kind": "FunctionDeclaration",
                "fullStart": 0,
                "fullEnd": 1394,
                "start": 706,
                "end": 1392,
                "fullWidth": 1394,
                "width": 686,
                "isIncrementallyUnusable": true,
                "modifiers": [],
                "functionKeyword": {
                    "kind": "FunctionKeyword",
                    "fullStart": 0,
                    "fullEnd": 715,
                    "start": 706,
                    "end": 714,
                    "fullWidth": 715,
                    "width": 8,
                    "text": "function",
                    "value": "function",
                    "valueText": "function",
                    "hasLeadingTrivia": true,
                    "hasLeadingComment": true,
                    "hasLeadingNewLine": true,
                    "hasTrailingTrivia": true,
                    "leadingTrivia": [
                        {
                            "kind": "SingleLineCommentTrivia",
                            "text": "/// Copyright (c) 2012 Ecma International.  All rights reserved. "
                        },
                        {
                            "kind": "NewLineTrivia",
                            "text": "\r\n"
                        },
                        {
                            "kind": "SingleLineCommentTrivia",
                            "text": "/// Ecma International makes this code available under the terms and conditions set"
                        },
                        {
                            "kind": "NewLineTrivia",
                            "text": "\r\n"
                        },
                        {
                            "kind": "SingleLineCommentTrivia",
                            "text": "/// forth on http://hg.ecmascript.org/tests/test262/raw-file/tip/LICENSE (the "
                        },
                        {
                            "kind": "NewLineTrivia",
                            "text": "\r\n"
                        },
                        {
                            "kind": "SingleLineCommentTrivia",
                            "text": "/// \"Use Terms\").   Any redistribution of this code must retain the above "
                        },
                        {
                            "kind": "NewLineTrivia",
                            "text": "\r\n"
                        },
                        {
                            "kind": "SingleLineCommentTrivia",
                            "text": "/// copyright and this notice and otherwise comply with the Use Terms."
                        },
                        {
                            "kind": "NewLineTrivia",
                            "text": "\r\n"
                        },
                        {
                            "kind": "MultiLineCommentTrivia",
                            "text": "/**\r\n * @path ch15/15.2/15.2.3/15.2.3.7/15.2.3.7-6-a-209.js\r\n * @description Object.defineProperties - 'O' is an Array, 'P' is an array index named property, 'P' makes no change if the value of every field in 'desc' is the same value as the corresponding field in 'P'(desc is accessor property)  (15.4.5.1 step 4.c)\r\n */"
                        },
                        {
                            "kind": "NewLineTrivia",
                            "text": "\r\n"
                        },
                        {
                            "kind": "NewLineTrivia",
                            "text": "\r\n"
                        },
                        {
                            "kind": "NewLineTrivia",
                            "text": "\r\n"
                        }
                    ],
                    "trailingTrivia": [
                        {
                            "kind": "WhitespaceTrivia",
                            "text": " "
                        }
                    ]
                },
                "identifier": {
                    "kind": "IdentifierName",
                    "fullStart": 715,
                    "fullEnd": 723,
                    "start": 715,
                    "end": 723,
                    "fullWidth": 8,
                    "width": 8,
                    "text": "testcase",
                    "value": "testcase",
                    "valueText": "testcase"
                },
                "callSignature": {
                    "kind": "CallSignature",
                    "fullStart": 723,
                    "fullEnd": 726,
                    "start": 723,
                    "end": 725,
                    "fullWidth": 3,
                    "width": 2,
                    "parameterList": {
                        "kind": "ParameterList",
                        "fullStart": 723,
                        "fullEnd": 726,
                        "start": 723,
                        "end": 725,
                        "fullWidth": 3,
                        "width": 2,
                        "openParenToken": {
                            "kind": "OpenParenToken",
                            "fullStart": 723,
                            "fullEnd": 724,
                            "start": 723,
                            "end": 724,
                            "fullWidth": 1,
                            "width": 1,
                            "text": "(",
                            "value": "(",
                            "valueText": "("
                        },
                        "parameters": [],
                        "closeParenToken": {
                            "kind": "CloseParenToken",
                            "fullStart": 724,
                            "fullEnd": 726,
                            "start": 724,
                            "end": 725,
                            "fullWidth": 2,
                            "width": 1,
                            "text": ")",
                            "value": ")",
                            "valueText": ")",
                            "hasTrailingTrivia": true,
                            "trailingTrivia": [
                                {
                                    "kind": "WhitespaceTrivia",
                                    "text": " "
                                }
                            ]
                        }
                    }
                },
                "block": {
                    "kind": "Block",
                    "fullStart": 726,
                    "fullEnd": 1394,
                    "start": 726,
                    "end": 1392,
                    "fullWidth": 668,
                    "width": 666,
                    "isIncrementallyUnusable": true,
                    "openBraceToken": {
                        "kind": "OpenBraceToken",
                        "fullStart": 726,
                        "fullEnd": 729,
                        "start": 726,
                        "end": 727,
                        "fullWidth": 3,
                        "width": 1,
                        "text": "{",
                        "value": "{",
                        "valueText": "{",
                        "hasTrailingTrivia": true,
                        "hasTrailingNewLine": true,
                        "trailingTrivia": [
                            {
                                "kind": "NewLineTrivia",
                                "text": "\r\n"
                            }
                        ]
                    },
                    "statements": [
                        {
                            "kind": "VariableStatement",
                            "fullStart": 729,
                            "fullEnd": 752,
                            "start": 737,
                            "end": 750,
                            "fullWidth": 23,
                            "width": 13,
                            "modifiers": [],
                            "variableDeclaration": {
                                "kind": "VariableDeclaration",
                                "fullStart": 729,
                                "fullEnd": 749,
                                "start": 737,
                                "end": 749,
                                "fullWidth": 20,
                                "width": 12,
                                "varKeyword": {
                                    "kind": "VarKeyword",
                                    "fullStart": 729,
                                    "fullEnd": 741,
                                    "start": 737,
                                    "end": 740,
                                    "fullWidth": 12,
                                    "width": 3,
                                    "text": "var",
                                    "value": "var",
                                    "valueText": "var",
                                    "hasLeadingTrivia": true,
                                    "hasTrailingTrivia": true,
                                    "leadingTrivia": [
                                        {
                                            "kind": "WhitespaceTrivia",
                                            "text": "        "
                                        }
                                    ],
                                    "trailingTrivia": [
                                        {
                                            "kind": "WhitespaceTrivia",
                                            "text": " "
                                        }
                                    ]
                                },
                                "variableDeclarators": [
                                    {
                                        "kind": "VariableDeclarator",
                                        "fullStart": 741,
                                        "fullEnd": 749,
                                        "start": 741,
                                        "end": 749,
                                        "fullWidth": 8,
<<<<<<< HEAD
                                        "width": 8,
                                        "identifier": {
=======
                                        "propertyName": {
>>>>>>> 85e84683
                                            "kind": "IdentifierName",
                                            "fullStart": 741,
                                            "fullEnd": 745,
                                            "start": 741,
                                            "end": 744,
                                            "fullWidth": 4,
                                            "width": 3,
                                            "text": "arr",
                                            "value": "arr",
                                            "valueText": "arr",
                                            "hasTrailingTrivia": true,
                                            "trailingTrivia": [
                                                {
                                                    "kind": "WhitespaceTrivia",
                                                    "text": " "
                                                }
                                            ]
                                        },
                                        "equalsValueClause": {
                                            "kind": "EqualsValueClause",
                                            "fullStart": 745,
                                            "fullEnd": 749,
                                            "start": 745,
                                            "end": 749,
                                            "fullWidth": 4,
                                            "width": 4,
                                            "equalsToken": {
                                                "kind": "EqualsToken",
                                                "fullStart": 745,
                                                "fullEnd": 747,
                                                "start": 745,
                                                "end": 746,
                                                "fullWidth": 2,
                                                "width": 1,
                                                "text": "=",
                                                "value": "=",
                                                "valueText": "=",
                                                "hasTrailingTrivia": true,
                                                "trailingTrivia": [
                                                    {
                                                        "kind": "WhitespaceTrivia",
                                                        "text": " "
                                                    }
                                                ]
                                            },
                                            "value": {
                                                "kind": "ArrayLiteralExpression",
                                                "fullStart": 747,
                                                "fullEnd": 749,
                                                "start": 747,
                                                "end": 749,
                                                "fullWidth": 2,
                                                "width": 2,
                                                "openBracketToken": {
                                                    "kind": "OpenBracketToken",
                                                    "fullStart": 747,
                                                    "fullEnd": 748,
                                                    "start": 747,
                                                    "end": 748,
                                                    "fullWidth": 1,
                                                    "width": 1,
                                                    "text": "[",
                                                    "value": "[",
                                                    "valueText": "["
                                                },
                                                "expressions": [],
                                                "closeBracketToken": {
                                                    "kind": "CloseBracketToken",
                                                    "fullStart": 748,
                                                    "fullEnd": 749,
                                                    "start": 748,
                                                    "end": 749,
                                                    "fullWidth": 1,
                                                    "width": 1,
                                                    "text": "]",
                                                    "value": "]",
                                                    "valueText": "]"
                                                }
                                            }
                                        }
                                    }
                                ]
                            },
                            "semicolonToken": {
                                "kind": "SemicolonToken",
                                "fullStart": 749,
                                "fullEnd": 752,
                                "start": 749,
                                "end": 750,
                                "fullWidth": 3,
                                "width": 1,
                                "text": ";",
                                "value": ";",
                                "valueText": ";",
                                "hasTrailingTrivia": true,
                                "hasTrailingNewLine": true,
                                "trailingTrivia": [
                                    {
                                        "kind": "NewLineTrivia",
                                        "text": "\r\n"
                                    }
                                ]
                            }
                        },
                        {
                            "kind": "VariableStatement",
                            "fullStart": 752,
                            "fullEnd": 829,
                            "start": 760,
                            "end": 827,
                            "fullWidth": 77,
                            "width": 67,
                            "modifiers": [],
                            "variableDeclaration": {
                                "kind": "VariableDeclaration",
                                "fullStart": 752,
                                "fullEnd": 826,
                                "start": 760,
                                "end": 826,
                                "fullWidth": 74,
                                "width": 66,
                                "varKeyword": {
                                    "kind": "VarKeyword",
                                    "fullStart": 752,
                                    "fullEnd": 764,
                                    "start": 760,
                                    "end": 763,
                                    "fullWidth": 12,
                                    "width": 3,
                                    "text": "var",
                                    "value": "var",
                                    "valueText": "var",
                                    "hasLeadingTrivia": true,
                                    "hasTrailingTrivia": true,
                                    "leadingTrivia": [
                                        {
                                            "kind": "WhitespaceTrivia",
                                            "text": "        "
                                        }
                                    ],
                                    "trailingTrivia": [
                                        {
                                            "kind": "WhitespaceTrivia",
                                            "text": " "
                                        }
                                    ]
                                },
                                "variableDeclarators": [
                                    {
                                        "kind": "VariableDeclarator",
                                        "fullStart": 764,
                                        "fullEnd": 826,
                                        "start": 764,
                                        "end": 826,
                                        "fullWidth": 62,
<<<<<<< HEAD
                                        "width": 62,
                                        "identifier": {
=======
                                        "propertyName": {
>>>>>>> 85e84683
                                            "kind": "IdentifierName",
                                            "fullStart": 764,
                                            "fullEnd": 773,
                                            "start": 764,
                                            "end": 772,
                                            "fullWidth": 9,
                                            "width": 8,
                                            "text": "get_func",
                                            "value": "get_func",
                                            "valueText": "get_func",
                                            "hasTrailingTrivia": true,
                                            "trailingTrivia": [
                                                {
                                                    "kind": "WhitespaceTrivia",
                                                    "text": " "
                                                }
                                            ]
                                        },
                                        "equalsValueClause": {
                                            "kind": "EqualsValueClause",
                                            "fullStart": 773,
                                            "fullEnd": 826,
                                            "start": 773,
                                            "end": 826,
                                            "fullWidth": 53,
                                            "width": 53,
                                            "equalsToken": {
                                                "kind": "EqualsToken",
                                                "fullStart": 773,
                                                "fullEnd": 775,
                                                "start": 773,
                                                "end": 774,
                                                "fullWidth": 2,
                                                "width": 1,
                                                "text": "=",
                                                "value": "=",
                                                "valueText": "=",
                                                "hasTrailingTrivia": true,
                                                "trailingTrivia": [
                                                    {
                                                        "kind": "WhitespaceTrivia",
                                                        "text": " "
                                                    }
                                                ]
                                            },
                                            "value": {
                                                "kind": "FunctionExpression",
                                                "fullStart": 775,
                                                "fullEnd": 826,
                                                "start": 775,
                                                "end": 826,
                                                "fullWidth": 51,
                                                "width": 51,
                                                "functionKeyword": {
                                                    "kind": "FunctionKeyword",
                                                    "fullStart": 775,
                                                    "fullEnd": 784,
                                                    "start": 775,
                                                    "end": 783,
                                                    "fullWidth": 9,
                                                    "width": 8,
                                                    "text": "function",
                                                    "value": "function",
                                                    "valueText": "function",
                                                    "hasTrailingTrivia": true,
                                                    "trailingTrivia": [
                                                        {
                                                            "kind": "WhitespaceTrivia",
                                                            "text": " "
                                                        }
                                                    ]
                                                },
                                                "callSignature": {
                                                    "kind": "CallSignature",
                                                    "fullStart": 784,
                                                    "fullEnd": 787,
                                                    "start": 784,
                                                    "end": 786,
                                                    "fullWidth": 3,
                                                    "width": 2,
                                                    "parameterList": {
                                                        "kind": "ParameterList",
                                                        "fullStart": 784,
                                                        "fullEnd": 787,
                                                        "start": 784,
                                                        "end": 786,
                                                        "fullWidth": 3,
                                                        "width": 2,
                                                        "openParenToken": {
                                                            "kind": "OpenParenToken",
                                                            "fullStart": 784,
                                                            "fullEnd": 785,
                                                            "start": 784,
                                                            "end": 785,
                                                            "fullWidth": 1,
                                                            "width": 1,
                                                            "text": "(",
                                                            "value": "(",
                                                            "valueText": "("
                                                        },
                                                        "parameters": [],
                                                        "closeParenToken": {
                                                            "kind": "CloseParenToken",
                                                            "fullStart": 785,
                                                            "fullEnd": 787,
                                                            "start": 785,
                                                            "end": 786,
                                                            "fullWidth": 2,
                                                            "width": 1,
                                                            "text": ")",
                                                            "value": ")",
                                                            "valueText": ")",
                                                            "hasTrailingTrivia": true,
                                                            "trailingTrivia": [
                                                                {
                                                                    "kind": "WhitespaceTrivia",
                                                                    "text": " "
                                                                }
                                                            ]
                                                        }
                                                    }
                                                },
                                                "block": {
                                                    "kind": "Block",
                                                    "fullStart": 787,
                                                    "fullEnd": 826,
                                                    "start": 787,
                                                    "end": 826,
                                                    "fullWidth": 39,
                                                    "width": 39,
                                                    "openBraceToken": {
                                                        "kind": "OpenBraceToken",
                                                        "fullStart": 787,
                                                        "fullEnd": 790,
                                                        "start": 787,
                                                        "end": 788,
                                                        "fullWidth": 3,
                                                        "width": 1,
                                                        "text": "{",
                                                        "value": "{",
                                                        "valueText": "{",
                                                        "hasTrailingTrivia": true,
                                                        "hasTrailingNewLine": true,
                                                        "trailingTrivia": [
                                                            {
                                                                "kind": "NewLineTrivia",
                                                                "text": "\r\n"
                                                            }
                                                        ]
                                                    },
                                                    "statements": [
                                                        {
                                                            "kind": "ReturnStatement",
                                                            "fullStart": 790,
                                                            "fullEnd": 817,
                                                            "start": 802,
                                                            "end": 815,
                                                            "fullWidth": 27,
                                                            "width": 13,
                                                            "returnKeyword": {
                                                                "kind": "ReturnKeyword",
                                                                "fullStart": 790,
                                                                "fullEnd": 809,
                                                                "start": 802,
                                                                "end": 808,
                                                                "fullWidth": 19,
                                                                "width": 6,
                                                                "text": "return",
                                                                "value": "return",
                                                                "valueText": "return",
                                                                "hasLeadingTrivia": true,
                                                                "hasTrailingTrivia": true,
                                                                "leadingTrivia": [
                                                                    {
                                                                        "kind": "WhitespaceTrivia",
                                                                        "text": "            "
                                                                    }
                                                                ],
                                                                "trailingTrivia": [
                                                                    {
                                                                        "kind": "WhitespaceTrivia",
                                                                        "text": " "
                                                                    }
                                                                ]
                                                            },
                                                            "expression": {
                                                                "kind": "StringLiteral",
                                                                "fullStart": 809,
                                                                "fullEnd": 814,
                                                                "start": 809,
                                                                "end": 814,
                                                                "fullWidth": 5,
                                                                "width": 5,
                                                                "text": "\"100\"",
                                                                "value": "100",
                                                                "valueText": "100"
                                                            },
                                                            "semicolonToken": {
                                                                "kind": "SemicolonToken",
                                                                "fullStart": 814,
                                                                "fullEnd": 817,
                                                                "start": 814,
                                                                "end": 815,
                                                                "fullWidth": 3,
                                                                "width": 1,
                                                                "text": ";",
                                                                "value": ";",
                                                                "valueText": ";",
                                                                "hasTrailingTrivia": true,
                                                                "hasTrailingNewLine": true,
                                                                "trailingTrivia": [
                                                                    {
                                                                        "kind": "NewLineTrivia",
                                                                        "text": "\r\n"
                                                                    }
                                                                ]
                                                            }
                                                        }
                                                    ],
                                                    "closeBraceToken": {
                                                        "kind": "CloseBraceToken",
                                                        "fullStart": 817,
                                                        "fullEnd": 826,
                                                        "start": 825,
                                                        "end": 826,
                                                        "fullWidth": 9,
                                                        "width": 1,
                                                        "text": "}",
                                                        "value": "}",
                                                        "valueText": "}",
                                                        "hasLeadingTrivia": true,
                                                        "leadingTrivia": [
                                                            {
                                                                "kind": "WhitespaceTrivia",
                                                                "text": "        "
                                                            }
                                                        ]
                                                    }
                                                }
                                            }
                                        }
                                    }
                                ]
                            },
                            "semicolonToken": {
                                "kind": "SemicolonToken",
                                "fullStart": 826,
                                "fullEnd": 829,
                                "start": 826,
                                "end": 827,
                                "fullWidth": 3,
                                "width": 1,
                                "text": ";",
                                "value": ";",
                                "valueText": ";",
                                "hasTrailingTrivia": true,
                                "hasTrailingNewLine": true,
                                "trailingTrivia": [
                                    {
                                        "kind": "NewLineTrivia",
                                        "text": "\r\n"
                                    }
                                ]
                            }
                        },
                        {
                            "kind": "VariableStatement",
                            "fullStart": 829,
                            "fullEnd": 928,
                            "start": 837,
                            "end": 926,
                            "fullWidth": 99,
                            "width": 89,
                            "modifiers": [],
                            "variableDeclaration": {
                                "kind": "VariableDeclaration",
                                "fullStart": 829,
                                "fullEnd": 925,
                                "start": 837,
                                "end": 925,
                                "fullWidth": 96,
                                "width": 88,
                                "varKeyword": {
                                    "kind": "VarKeyword",
                                    "fullStart": 829,
                                    "fullEnd": 841,
                                    "start": 837,
                                    "end": 840,
                                    "fullWidth": 12,
                                    "width": 3,
                                    "text": "var",
                                    "value": "var",
                                    "valueText": "var",
                                    "hasLeadingTrivia": true,
                                    "hasTrailingTrivia": true,
                                    "leadingTrivia": [
                                        {
                                            "kind": "WhitespaceTrivia",
                                            "text": "        "
                                        }
                                    ],
                                    "trailingTrivia": [
                                        {
                                            "kind": "WhitespaceTrivia",
                                            "text": " "
                                        }
                                    ]
                                },
                                "variableDeclarators": [
                                    {
                                        "kind": "VariableDeclarator",
                                        "fullStart": 841,
                                        "fullEnd": 925,
                                        "start": 841,
                                        "end": 925,
                                        "fullWidth": 84,
<<<<<<< HEAD
                                        "width": 84,
                                        "identifier": {
=======
                                        "propertyName": {
>>>>>>> 85e84683
                                            "kind": "IdentifierName",
                                            "fullStart": 841,
                                            "fullEnd": 850,
                                            "start": 841,
                                            "end": 849,
                                            "fullWidth": 9,
                                            "width": 8,
                                            "text": "set_func",
                                            "value": "set_func",
                                            "valueText": "set_func",
                                            "hasTrailingTrivia": true,
                                            "trailingTrivia": [
                                                {
                                                    "kind": "WhitespaceTrivia",
                                                    "text": " "
                                                }
                                            ]
                                        },
                                        "equalsValueClause": {
                                            "kind": "EqualsValueClause",
                                            "fullStart": 850,
                                            "fullEnd": 925,
                                            "start": 850,
                                            "end": 925,
                                            "fullWidth": 75,
                                            "width": 75,
                                            "equalsToken": {
                                                "kind": "EqualsToken",
                                                "fullStart": 850,
                                                "fullEnd": 852,
                                                "start": 850,
                                                "end": 851,
                                                "fullWidth": 2,
                                                "width": 1,
                                                "text": "=",
                                                "value": "=",
                                                "valueText": "=",
                                                "hasTrailingTrivia": true,
                                                "trailingTrivia": [
                                                    {
                                                        "kind": "WhitespaceTrivia",
                                                        "text": " "
                                                    }
                                                ]
                                            },
                                            "value": {
                                                "kind": "FunctionExpression",
                                                "fullStart": 852,
                                                "fullEnd": 925,
                                                "start": 852,
                                                "end": 925,
                                                "fullWidth": 73,
                                                "width": 73,
                                                "functionKeyword": {
                                                    "kind": "FunctionKeyword",
                                                    "fullStart": 852,
                                                    "fullEnd": 861,
                                                    "start": 852,
                                                    "end": 860,
                                                    "fullWidth": 9,
                                                    "width": 8,
                                                    "text": "function",
                                                    "value": "function",
                                                    "valueText": "function",
                                                    "hasTrailingTrivia": true,
                                                    "trailingTrivia": [
                                                        {
                                                            "kind": "WhitespaceTrivia",
                                                            "text": " "
                                                        }
                                                    ]
                                                },
                                                "callSignature": {
                                                    "kind": "CallSignature",
                                                    "fullStart": 861,
                                                    "fullEnd": 869,
                                                    "start": 861,
                                                    "end": 868,
                                                    "fullWidth": 8,
                                                    "width": 7,
                                                    "parameterList": {
                                                        "kind": "ParameterList",
                                                        "fullStart": 861,
                                                        "fullEnd": 869,
                                                        "start": 861,
                                                        "end": 868,
                                                        "fullWidth": 8,
                                                        "width": 7,
                                                        "openParenToken": {
                                                            "kind": "OpenParenToken",
                                                            "fullStart": 861,
                                                            "fullEnd": 862,
                                                            "start": 861,
                                                            "end": 862,
                                                            "fullWidth": 1,
                                                            "width": 1,
                                                            "text": "(",
                                                            "value": "(",
                                                            "valueText": "("
                                                        },
                                                        "parameters": [
                                                            {
                                                                "kind": "Parameter",
                                                                "fullStart": 862,
                                                                "fullEnd": 867,
                                                                "start": 862,
                                                                "end": 867,
                                                                "fullWidth": 5,
                                                                "width": 5,
                                                                "modifiers": [],
                                                                "identifier": {
                                                                    "kind": "IdentifierName",
                                                                    "fullStart": 862,
                                                                    "fullEnd": 867,
                                                                    "start": 862,
                                                                    "end": 867,
                                                                    "fullWidth": 5,
                                                                    "width": 5,
                                                                    "text": "value",
                                                                    "value": "value",
                                                                    "valueText": "value"
                                                                }
                                                            }
                                                        ],
                                                        "closeParenToken": {
                                                            "kind": "CloseParenToken",
                                                            "fullStart": 867,
                                                            "fullEnd": 869,
                                                            "start": 867,
                                                            "end": 868,
                                                            "fullWidth": 2,
                                                            "width": 1,
                                                            "text": ")",
                                                            "value": ")",
                                                            "valueText": ")",
                                                            "hasTrailingTrivia": true,
                                                            "trailingTrivia": [
                                                                {
                                                                    "kind": "WhitespaceTrivia",
                                                                    "text": " "
                                                                }
                                                            ]
                                                        }
                                                    }
                                                },
                                                "block": {
                                                    "kind": "Block",
                                                    "fullStart": 869,
                                                    "fullEnd": 925,
                                                    "start": 869,
                                                    "end": 925,
                                                    "fullWidth": 56,
                                                    "width": 56,
                                                    "openBraceToken": {
                                                        "kind": "OpenBraceToken",
                                                        "fullStart": 869,
                                                        "fullEnd": 872,
                                                        "start": 869,
                                                        "end": 870,
                                                        "fullWidth": 3,
                                                        "width": 1,
                                                        "text": "{",
                                                        "value": "{",
                                                        "valueText": "{",
                                                        "hasTrailingTrivia": true,
                                                        "hasTrailingNewLine": true,
                                                        "trailingTrivia": [
                                                            {
                                                                "kind": "NewLineTrivia",
                                                                "text": "\r\n"
                                                            }
                                                        ]
                                                    },
                                                    "statements": [
                                                        {
                                                            "kind": "ExpressionStatement",
                                                            "fullStart": 872,
                                                            "fullEnd": 916,
                                                            "start": 884,
                                                            "end": 914,
                                                            "fullWidth": 44,
                                                            "width": 30,
                                                            "expression": {
                                                                "kind": "AssignmentExpression",
                                                                "fullStart": 872,
                                                                "fullEnd": 913,
                                                                "start": 884,
                                                                "end": 913,
                                                                "fullWidth": 41,
                                                                "width": 29,
                                                                "left": {
                                                                    "kind": "MemberAccessExpression",
                                                                    "fullStart": 872,
                                                                    "fullEnd": 906,
                                                                    "start": 884,
                                                                    "end": 905,
                                                                    "fullWidth": 34,
                                                                    "width": 21,
                                                                    "expression": {
                                                                        "kind": "IdentifierName",
                                                                        "fullStart": 872,
                                                                        "fullEnd": 887,
                                                                        "start": 884,
                                                                        "end": 887,
                                                                        "fullWidth": 15,
                                                                        "width": 3,
                                                                        "text": "arr",
                                                                        "value": "arr",
                                                                        "valueText": "arr",
                                                                        "hasLeadingTrivia": true,
                                                                        "leadingTrivia": [
                                                                            {
                                                                                "kind": "WhitespaceTrivia",
                                                                                "text": "            "
                                                                            }
                                                                        ]
                                                                    },
                                                                    "dotToken": {
                                                                        "kind": "DotToken",
                                                                        "fullStart": 887,
                                                                        "fullEnd": 888,
                                                                        "start": 887,
                                                                        "end": 888,
                                                                        "fullWidth": 1,
                                                                        "width": 1,
                                                                        "text": ".",
                                                                        "value": ".",
                                                                        "valueText": "."
                                                                    },
                                                                    "name": {
                                                                        "kind": "IdentifierName",
                                                                        "fullStart": 888,
                                                                        "fullEnd": 906,
                                                                        "start": 888,
                                                                        "end": 905,
                                                                        "fullWidth": 18,
                                                                        "width": 17,
                                                                        "text": "setVerifyHelpProp",
                                                                        "value": "setVerifyHelpProp",
                                                                        "valueText": "setVerifyHelpProp",
                                                                        "hasTrailingTrivia": true,
                                                                        "trailingTrivia": [
                                                                            {
                                                                                "kind": "WhitespaceTrivia",
                                                                                "text": " "
                                                                            }
                                                                        ]
                                                                    }
                                                                },
                                                                "operatorToken": {
                                                                    "kind": "EqualsToken",
                                                                    "fullStart": 906,
                                                                    "fullEnd": 908,
                                                                    "start": 906,
                                                                    "end": 907,
                                                                    "fullWidth": 2,
                                                                    "width": 1,
                                                                    "text": "=",
                                                                    "value": "=",
                                                                    "valueText": "=",
                                                                    "hasTrailingTrivia": true,
                                                                    "trailingTrivia": [
                                                                        {
                                                                            "kind": "WhitespaceTrivia",
                                                                            "text": " "
                                                                        }
                                                                    ]
                                                                },
                                                                "right": {
                                                                    "kind": "IdentifierName",
                                                                    "fullStart": 908,
                                                                    "fullEnd": 913,
                                                                    "start": 908,
                                                                    "end": 913,
                                                                    "fullWidth": 5,
                                                                    "width": 5,
                                                                    "text": "value",
                                                                    "value": "value",
                                                                    "valueText": "value"
                                                                }
                                                            },
                                                            "semicolonToken": {
                                                                "kind": "SemicolonToken",
                                                                "fullStart": 913,
                                                                "fullEnd": 916,
                                                                "start": 913,
                                                                "end": 914,
                                                                "fullWidth": 3,
                                                                "width": 1,
                                                                "text": ";",
                                                                "value": ";",
                                                                "valueText": ";",
                                                                "hasTrailingTrivia": true,
                                                                "hasTrailingNewLine": true,
                                                                "trailingTrivia": [
                                                                    {
                                                                        "kind": "NewLineTrivia",
                                                                        "text": "\r\n"
                                                                    }
                                                                ]
                                                            }
                                                        }
                                                    ],
                                                    "closeBraceToken": {
                                                        "kind": "CloseBraceToken",
                                                        "fullStart": 916,
                                                        "fullEnd": 925,
                                                        "start": 924,
                                                        "end": 925,
                                                        "fullWidth": 9,
                                                        "width": 1,
                                                        "text": "}",
                                                        "value": "}",
                                                        "valueText": "}",
                                                        "hasLeadingTrivia": true,
                                                        "leadingTrivia": [
                                                            {
                                                                "kind": "WhitespaceTrivia",
                                                                "text": "        "
                                                            }
                                                        ]
                                                    }
                                                }
                                            }
                                        }
                                    }
                                ]
                            },
                            "semicolonToken": {
                                "kind": "SemicolonToken",
                                "fullStart": 925,
                                "fullEnd": 928,
                                "start": 925,
                                "end": 926,
                                "fullWidth": 3,
                                "width": 1,
                                "text": ";",
                                "value": ";",
                                "valueText": ";",
                                "hasTrailingTrivia": true,
                                "hasTrailingNewLine": true,
                                "trailingTrivia": [
                                    {
                                        "kind": "NewLineTrivia",
                                        "text": "\r\n"
                                    }
                                ]
                            }
                        },
                        {
                            "kind": "VariableStatement",
                            "fullStart": 928,
                            "fullEnd": 1086,
                            "start": 938,
                            "end": 1084,
                            "fullWidth": 158,
                            "width": 146,
                            "isIncrementallyUnusable": true,
                            "modifiers": [],
                            "variableDeclaration": {
                                "kind": "VariableDeclaration",
                                "fullStart": 928,
                                "fullEnd": 1083,
                                "start": 938,
                                "end": 1083,
                                "fullWidth": 155,
                                "width": 145,
                                "isIncrementallyUnusable": true,
                                "varKeyword": {
                                    "kind": "VarKeyword",
                                    "fullStart": 928,
                                    "fullEnd": 942,
                                    "start": 938,
                                    "end": 941,
                                    "fullWidth": 14,
                                    "width": 3,
                                    "text": "var",
                                    "value": "var",
                                    "valueText": "var",
                                    "hasLeadingTrivia": true,
                                    "hasLeadingNewLine": true,
                                    "hasTrailingTrivia": true,
                                    "leadingTrivia": [
                                        {
                                            "kind": "NewLineTrivia",
                                            "text": "\r\n"
                                        },
                                        {
                                            "kind": "WhitespaceTrivia",
                                            "text": "        "
                                        }
                                    ],
                                    "trailingTrivia": [
                                        {
                                            "kind": "WhitespaceTrivia",
                                            "text": " "
                                        }
                                    ]
                                },
                                "variableDeclarators": [
                                    {
                                        "kind": "VariableDeclarator",
                                        "fullStart": 942,
                                        "fullEnd": 1083,
                                        "start": 942,
                                        "end": 1083,
                                        "fullWidth": 141,
                                        "width": 141,
                                        "isIncrementallyUnusable": true,
                                        "propertyName": {
                                            "kind": "IdentifierName",
                                            "fullStart": 942,
                                            "fullEnd": 950,
                                            "start": 942,
                                            "end": 949,
                                            "fullWidth": 8,
                                            "width": 7,
                                            "text": "descObj",
                                            "value": "descObj",
                                            "valueText": "descObj",
                                            "hasTrailingTrivia": true,
                                            "trailingTrivia": [
                                                {
                                                    "kind": "WhitespaceTrivia",
                                                    "text": " "
                                                }
                                            ]
                                        },
                                        "equalsValueClause": {
                                            "kind": "EqualsValueClause",
                                            "fullStart": 950,
                                            "fullEnd": 1083,
                                            "start": 950,
                                            "end": 1083,
                                            "fullWidth": 133,
                                            "width": 133,
                                            "isIncrementallyUnusable": true,
                                            "equalsToken": {
                                                "kind": "EqualsToken",
                                                "fullStart": 950,
                                                "fullEnd": 952,
                                                "start": 950,
                                                "end": 951,
                                                "fullWidth": 2,
                                                "width": 1,
                                                "text": "=",
                                                "value": "=",
                                                "valueText": "=",
                                                "hasTrailingTrivia": true,
                                                "trailingTrivia": [
                                                    {
                                                        "kind": "WhitespaceTrivia",
                                                        "text": " "
                                                    }
                                                ]
                                            },
                                            "value": {
                                                "kind": "ObjectLiteralExpression",
                                                "fullStart": 952,
                                                "fullEnd": 1083,
                                                "start": 952,
                                                "end": 1083,
                                                "fullWidth": 131,
                                                "width": 131,
                                                "isIncrementallyUnusable": true,
                                                "openBraceToken": {
                                                    "kind": "OpenBraceToken",
                                                    "fullStart": 952,
                                                    "fullEnd": 955,
                                                    "start": 952,
                                                    "end": 953,
                                                    "fullWidth": 3,
                                                    "width": 1,
                                                    "text": "{",
                                                    "value": "{",
                                                    "valueText": "{",
                                                    "hasTrailingTrivia": true,
                                                    "hasTrailingNewLine": true,
                                                    "trailingTrivia": [
                                                        {
                                                            "kind": "NewLineTrivia",
                                                            "text": "\r\n"
                                                        }
                                                    ]
                                                },
                                                "propertyAssignments": [
                                                    {
                                                        "kind": "SimplePropertyAssignment",
                                                        "fullStart": 955,
                                                        "fullEnd": 980,
                                                        "start": 967,
                                                        "end": 980,
                                                        "fullWidth": 25,
                                                        "width": 13,
                                                        "isIncrementallyUnusable": true,
                                                        "propertyName": {
                                                            "kind": "IdentifierName",
                                                            "fullStart": 955,
                                                            "fullEnd": 970,
                                                            "start": 967,
                                                            "end": 970,
                                                            "fullWidth": 15,
                                                            "width": 3,
                                                            "text": "get",
                                                            "value": "get",
                                                            "valueText": "get",
                                                            "hasLeadingTrivia": true,
                                                            "leadingTrivia": [
                                                                {
                                                                    "kind": "WhitespaceTrivia",
                                                                    "text": "            "
                                                                }
                                                            ]
                                                        },
                                                        "colonToken": {
                                                            "kind": "ColonToken",
                                                            "fullStart": 970,
                                                            "fullEnd": 972,
                                                            "start": 970,
                                                            "end": 971,
                                                            "fullWidth": 2,
                                                            "width": 1,
                                                            "text": ":",
                                                            "value": ":",
                                                            "valueText": ":",
                                                            "hasTrailingTrivia": true,
                                                            "trailingTrivia": [
                                                                {
                                                                    "kind": "WhitespaceTrivia",
                                                                    "text": " "
                                                                }
                                                            ]
                                                        },
                                                        "expression": {
                                                            "kind": "IdentifierName",
                                                            "fullStart": 972,
                                                            "fullEnd": 980,
                                                            "start": 972,
                                                            "end": 980,
                                                            "fullWidth": 8,
                                                            "width": 8,
                                                            "text": "get_func",
                                                            "value": "get_func",
                                                            "valueText": "get_func"
                                                        }
                                                    },
                                                    {
                                                        "kind": "CommaToken",
                                                        "fullStart": 980,
                                                        "fullEnd": 983,
                                                        "start": 980,
                                                        "end": 981,
                                                        "fullWidth": 3,
                                                        "width": 1,
                                                        "text": ",",
                                                        "value": ",",
                                                        "valueText": ",",
                                                        "hasTrailingTrivia": true,
                                                        "hasTrailingNewLine": true,
                                                        "trailingTrivia": [
                                                            {
                                                                "kind": "NewLineTrivia",
                                                                "text": "\r\n"
                                                            }
                                                        ]
                                                    },
                                                    {
                                                        "kind": "SimplePropertyAssignment",
                                                        "fullStart": 983,
                                                        "fullEnd": 1008,
                                                        "start": 995,
                                                        "end": 1008,
                                                        "fullWidth": 25,
                                                        "width": 13,
                                                        "isIncrementallyUnusable": true,
                                                        "propertyName": {
                                                            "kind": "IdentifierName",
                                                            "fullStart": 983,
                                                            "fullEnd": 998,
                                                            "start": 995,
                                                            "end": 998,
                                                            "fullWidth": 15,
                                                            "width": 3,
                                                            "text": "set",
                                                            "value": "set",
                                                            "valueText": "set",
                                                            "hasLeadingTrivia": true,
                                                            "leadingTrivia": [
                                                                {
                                                                    "kind": "WhitespaceTrivia",
                                                                    "text": "            "
                                                                }
                                                            ]
                                                        },
                                                        "colonToken": {
                                                            "kind": "ColonToken",
                                                            "fullStart": 998,
                                                            "fullEnd": 1000,
                                                            "start": 998,
                                                            "end": 999,
                                                            "fullWidth": 2,
                                                            "width": 1,
                                                            "text": ":",
                                                            "value": ":",
                                                            "valueText": ":",
                                                            "hasTrailingTrivia": true,
                                                            "trailingTrivia": [
                                                                {
                                                                    "kind": "WhitespaceTrivia",
                                                                    "text": " "
                                                                }
                                                            ]
                                                        },
                                                        "expression": {
                                                            "kind": "IdentifierName",
                                                            "fullStart": 1000,
                                                            "fullEnd": 1008,
                                                            "start": 1000,
                                                            "end": 1008,
                                                            "fullWidth": 8,
                                                            "width": 8,
                                                            "text": "set_func",
                                                            "value": "set_func",
                                                            "valueText": "set_func"
                                                        }
                                                    },
                                                    {
                                                        "kind": "CommaToken",
                                                        "fullStart": 1008,
                                                        "fullEnd": 1011,
                                                        "start": 1008,
                                                        "end": 1009,
                                                        "fullWidth": 3,
                                                        "width": 1,
                                                        "text": ",",
                                                        "value": ",",
                                                        "valueText": ",",
                                                        "hasTrailingTrivia": true,
                                                        "hasTrailingNewLine": true,
                                                        "trailingTrivia": [
                                                            {
                                                                "kind": "NewLineTrivia",
                                                                "text": "\r\n"
                                                            }
                                                        ]
                                                    },
                                                    {
                                                        "kind": "SimplePropertyAssignment",
                                                        "fullStart": 1011,
                                                        "fullEnd": 1039,
                                                        "start": 1023,
                                                        "end": 1039,
                                                        "fullWidth": 28,
                                                        "width": 16,
                                                        "propertyName": {
                                                            "kind": "IdentifierName",
                                                            "fullStart": 1011,
                                                            "fullEnd": 1033,
                                                            "start": 1023,
                                                            "end": 1033,
                                                            "fullWidth": 22,
                                                            "width": 10,
                                                            "text": "enumerable",
                                                            "value": "enumerable",
                                                            "valueText": "enumerable",
                                                            "hasLeadingTrivia": true,
                                                            "leadingTrivia": [
                                                                {
                                                                    "kind": "WhitespaceTrivia",
                                                                    "text": "            "
                                                                }
                                                            ]
                                                        },
                                                        "colonToken": {
                                                            "kind": "ColonToken",
                                                            "fullStart": 1033,
                                                            "fullEnd": 1035,
                                                            "start": 1033,
                                                            "end": 1034,
                                                            "fullWidth": 2,
                                                            "width": 1,
                                                            "text": ":",
                                                            "value": ":",
                                                            "valueText": ":",
                                                            "hasTrailingTrivia": true,
                                                            "trailingTrivia": [
                                                                {
                                                                    "kind": "WhitespaceTrivia",
                                                                    "text": " "
                                                                }
                                                            ]
                                                        },
                                                        "expression": {
                                                            "kind": "TrueKeyword",
                                                            "fullStart": 1035,
                                                            "fullEnd": 1039,
                                                            "start": 1035,
                                                            "end": 1039,
                                                            "fullWidth": 4,
                                                            "width": 4,
                                                            "text": "true",
                                                            "value": true,
                                                            "valueText": "true"
                                                        }
                                                    },
                                                    {
                                                        "kind": "CommaToken",
                                                        "fullStart": 1039,
                                                        "fullEnd": 1042,
                                                        "start": 1039,
                                                        "end": 1040,
                                                        "fullWidth": 3,
                                                        "width": 1,
                                                        "text": ",",
                                                        "value": ",",
                                                        "valueText": ",",
                                                        "hasTrailingTrivia": true,
                                                        "hasTrailingNewLine": true,
                                                        "trailingTrivia": [
                                                            {
                                                                "kind": "NewLineTrivia",
                                                                "text": "\r\n"
                                                            }
                                                        ]
                                                    },
                                                    {
                                                        "kind": "SimplePropertyAssignment",
                                                        "fullStart": 1042,
                                                        "fullEnd": 1074,
                                                        "start": 1054,
                                                        "end": 1072,
                                                        "fullWidth": 32,
                                                        "width": 18,
                                                        "propertyName": {
                                                            "kind": "IdentifierName",
                                                            "fullStart": 1042,
                                                            "fullEnd": 1066,
                                                            "start": 1054,
                                                            "end": 1066,
                                                            "fullWidth": 24,
                                                            "width": 12,
                                                            "text": "configurable",
                                                            "value": "configurable",
                                                            "valueText": "configurable",
                                                            "hasLeadingTrivia": true,
                                                            "leadingTrivia": [
                                                                {
                                                                    "kind": "WhitespaceTrivia",
                                                                    "text": "            "
                                                                }
                                                            ]
                                                        },
                                                        "colonToken": {
                                                            "kind": "ColonToken",
                                                            "fullStart": 1066,
                                                            "fullEnd": 1068,
                                                            "start": 1066,
                                                            "end": 1067,
                                                            "fullWidth": 2,
                                                            "width": 1,
                                                            "text": ":",
                                                            "value": ":",
                                                            "valueText": ":",
                                                            "hasTrailingTrivia": true,
                                                            "trailingTrivia": [
                                                                {
                                                                    "kind": "WhitespaceTrivia",
                                                                    "text": " "
                                                                }
                                                            ]
                                                        },
                                                        "expression": {
                                                            "kind": "TrueKeyword",
                                                            "fullStart": 1068,
                                                            "fullEnd": 1074,
                                                            "start": 1068,
                                                            "end": 1072,
                                                            "fullWidth": 6,
                                                            "width": 4,
                                                            "text": "true",
                                                            "value": true,
                                                            "valueText": "true",
                                                            "hasTrailingTrivia": true,
                                                            "hasTrailingNewLine": true,
                                                            "trailingTrivia": [
                                                                {
                                                                    "kind": "NewLineTrivia",
                                                                    "text": "\r\n"
                                                                }
                                                            ]
                                                        }
                                                    }
                                                ],
                                                "closeBraceToken": {
                                                    "kind": "CloseBraceToken",
                                                    "fullStart": 1074,
                                                    "fullEnd": 1083,
                                                    "start": 1082,
                                                    "end": 1083,
                                                    "fullWidth": 9,
                                                    "width": 1,
                                                    "text": "}",
                                                    "value": "}",
                                                    "valueText": "}",
                                                    "hasLeadingTrivia": true,
                                                    "leadingTrivia": [
                                                        {
                                                            "kind": "WhitespaceTrivia",
                                                            "text": "        "
                                                        }
                                                    ]
                                                }
                                            }
                                        }
                                    }
                                ]
                            },
                            "semicolonToken": {
                                "kind": "SemicolonToken",
                                "fullStart": 1083,
                                "fullEnd": 1086,
                                "start": 1083,
                                "end": 1084,
                                "fullWidth": 3,
                                "width": 1,
                                "text": ";",
                                "value": ";",
                                "valueText": ";",
                                "hasTrailingTrivia": true,
                                "hasTrailingNewLine": true,
                                "trailingTrivia": [
                                    {
                                        "kind": "NewLineTrivia",
                                        "text": "\r\n"
                                    }
                                ]
                            }
                        },
                        {
                            "kind": "VariableStatement",
                            "fullStart": 1086,
                            "fullEnd": 1162,
                            "start": 1104,
                            "end": 1160,
                            "fullWidth": 76,
                            "width": 56,
                            "modifiers": [],
                            "variableDeclaration": {
                                "kind": "VariableDeclaration",
                                "fullStart": 1086,
                                "fullEnd": 1159,
                                "start": 1104,
                                "end": 1159,
                                "fullWidth": 73,
                                "width": 55,
                                "varKeyword": {
                                    "kind": "VarKeyword",
                                    "fullStart": 1086,
                                    "fullEnd": 1108,
                                    "start": 1104,
                                    "end": 1107,
                                    "fullWidth": 22,
                                    "width": 3,
                                    "text": "var",
                                    "value": "var",
                                    "valueText": "var",
                                    "hasLeadingTrivia": true,
                                    "hasLeadingNewLine": true,
                                    "hasTrailingTrivia": true,
                                    "leadingTrivia": [
                                        {
                                            "kind": "WhitespaceTrivia",
                                            "text": "        "
                                        },
                                        {
                                            "kind": "NewLineTrivia",
                                            "text": "\r\n"
                                        },
                                        {
                                            "kind": "WhitespaceTrivia",
                                            "text": "        "
                                        }
                                    ],
                                    "trailingTrivia": [
                                        {
                                            "kind": "WhitespaceTrivia",
                                            "text": " "
                                        }
                                    ]
                                },
                                "variableDeclarators": [
                                    {
                                        "kind": "VariableDeclarator",
                                        "fullStart": 1108,
                                        "fullEnd": 1159,
                                        "start": 1108,
                                        "end": 1159,
                                        "fullWidth": 51,
<<<<<<< HEAD
                                        "width": 51,
                                        "identifier": {
=======
                                        "propertyName": {
>>>>>>> 85e84683
                                            "kind": "IdentifierName",
                                            "fullStart": 1108,
                                            "fullEnd": 1119,
                                            "start": 1108,
                                            "end": 1118,
                                            "fullWidth": 11,
                                            "width": 10,
                                            "text": "properties",
                                            "value": "properties",
                                            "valueText": "properties",
                                            "hasTrailingTrivia": true,
                                            "trailingTrivia": [
                                                {
                                                    "kind": "WhitespaceTrivia",
                                                    "text": " "
                                                }
                                            ]
                                        },
                                        "equalsValueClause": {
                                            "kind": "EqualsValueClause",
                                            "fullStart": 1119,
                                            "fullEnd": 1159,
                                            "start": 1119,
                                            "end": 1159,
                                            "fullWidth": 40,
                                            "width": 40,
                                            "equalsToken": {
                                                "kind": "EqualsToken",
                                                "fullStart": 1119,
                                                "fullEnd": 1121,
                                                "start": 1119,
                                                "end": 1120,
                                                "fullWidth": 2,
                                                "width": 1,
                                                "text": "=",
                                                "value": "=",
                                                "valueText": "=",
                                                "hasTrailingTrivia": true,
                                                "trailingTrivia": [
                                                    {
                                                        "kind": "WhitespaceTrivia",
                                                        "text": " "
                                                    }
                                                ]
                                            },
                                            "value": {
                                                "kind": "ObjectLiteralExpression",
                                                "fullStart": 1121,
                                                "fullEnd": 1159,
                                                "start": 1121,
                                                "end": 1159,
                                                "fullWidth": 38,
                                                "width": 38,
                                                "openBraceToken": {
                                                    "kind": "OpenBraceToken",
                                                    "fullStart": 1121,
                                                    "fullEnd": 1124,
                                                    "start": 1121,
                                                    "end": 1122,
                                                    "fullWidth": 3,
                                                    "width": 1,
                                                    "text": "{",
                                                    "value": "{",
                                                    "valueText": "{",
                                                    "hasTrailingTrivia": true,
                                                    "hasTrailingNewLine": true,
                                                    "trailingTrivia": [
                                                        {
                                                            "kind": "NewLineTrivia",
                                                            "text": "\r\n"
                                                        }
                                                    ]
                                                },
                                                "propertyAssignments": [
                                                    {
                                                        "kind": "SimplePropertyAssignment",
                                                        "fullStart": 1124,
                                                        "fullEnd": 1150,
                                                        "start": 1136,
                                                        "end": 1148,
                                                        "fullWidth": 26,
                                                        "width": 12,
                                                        "propertyName": {
                                                            "kind": "StringLiteral",
                                                            "fullStart": 1124,
                                                            "fullEnd": 1139,
                                                            "start": 1136,
                                                            "end": 1139,
                                                            "fullWidth": 15,
                                                            "width": 3,
                                                            "text": "\"0\"",
                                                            "value": "0",
                                                            "valueText": "0",
                                                            "hasLeadingTrivia": true,
                                                            "leadingTrivia": [
                                                                {
                                                                    "kind": "WhitespaceTrivia",
                                                                    "text": "            "
                                                                }
                                                            ]
                                                        },
                                                        "colonToken": {
                                                            "kind": "ColonToken",
                                                            "fullStart": 1139,
                                                            "fullEnd": 1141,
                                                            "start": 1139,
                                                            "end": 1140,
                                                            "fullWidth": 2,
                                                            "width": 1,
                                                            "text": ":",
                                                            "value": ":",
                                                            "valueText": ":",
                                                            "hasTrailingTrivia": true,
                                                            "trailingTrivia": [
                                                                {
                                                                    "kind": "WhitespaceTrivia",
                                                                    "text": " "
                                                                }
                                                            ]
                                                        },
                                                        "expression": {
                                                            "kind": "IdentifierName",
                                                            "fullStart": 1141,
                                                            "fullEnd": 1150,
                                                            "start": 1141,
                                                            "end": 1148,
                                                            "fullWidth": 9,
                                                            "width": 7,
                                                            "text": "descObj",
                                                            "value": "descObj",
                                                            "valueText": "descObj",
                                                            "hasTrailingTrivia": true,
                                                            "hasTrailingNewLine": true,
                                                            "trailingTrivia": [
                                                                {
                                                                    "kind": "NewLineTrivia",
                                                                    "text": "\r\n"
                                                                }
                                                            ]
                                                        }
                                                    }
                                                ],
                                                "closeBraceToken": {
                                                    "kind": "CloseBraceToken",
                                                    "fullStart": 1150,
                                                    "fullEnd": 1159,
                                                    "start": 1158,
                                                    "end": 1159,
                                                    "fullWidth": 9,
                                                    "width": 1,
                                                    "text": "}",
                                                    "value": "}",
                                                    "valueText": "}",
                                                    "hasLeadingTrivia": true,
                                                    "leadingTrivia": [
                                                        {
                                                            "kind": "WhitespaceTrivia",
                                                            "text": "        "
                                                        }
                                                    ]
                                                }
                                            }
                                        }
                                    }
                                ]
                            },
                            "semicolonToken": {
                                "kind": "SemicolonToken",
                                "fullStart": 1159,
                                "fullEnd": 1162,
                                "start": 1159,
                                "end": 1160,
                                "fullWidth": 3,
                                "width": 1,
                                "text": ";",
                                "value": ";",
                                "valueText": ";",
                                "hasTrailingTrivia": true,
                                "hasTrailingNewLine": true,
                                "trailingTrivia": [
                                    {
                                        "kind": "NewLineTrivia",
                                        "text": "\r\n"
                                    }
                                ]
                            }
                        },
                        {
                            "kind": "ExpressionStatement",
                            "fullStart": 1162,
                            "fullEnd": 1215,
                            "start": 1172,
                            "end": 1213,
                            "fullWidth": 53,
                            "width": 41,
                            "expression": {
                                "kind": "InvocationExpression",
                                "fullStart": 1162,
                                "fullEnd": 1212,
                                "start": 1172,
                                "end": 1212,
                                "fullWidth": 50,
                                "width": 40,
                                "expression": {
                                    "kind": "MemberAccessExpression",
                                    "fullStart": 1162,
                                    "fullEnd": 1193,
                                    "start": 1172,
                                    "end": 1193,
                                    "fullWidth": 31,
                                    "width": 21,
                                    "expression": {
                                        "kind": "IdentifierName",
                                        "fullStart": 1162,
                                        "fullEnd": 1178,
                                        "start": 1172,
                                        "end": 1178,
                                        "fullWidth": 16,
                                        "width": 6,
                                        "text": "Object",
                                        "value": "Object",
                                        "valueText": "Object",
                                        "hasLeadingTrivia": true,
                                        "hasLeadingNewLine": true,
                                        "leadingTrivia": [
                                            {
                                                "kind": "NewLineTrivia",
                                                "text": "\r\n"
                                            },
                                            {
                                                "kind": "WhitespaceTrivia",
                                                "text": "        "
                                            }
                                        ]
                                    },
                                    "dotToken": {
                                        "kind": "DotToken",
                                        "fullStart": 1178,
                                        "fullEnd": 1179,
                                        "start": 1178,
                                        "end": 1179,
                                        "fullWidth": 1,
                                        "width": 1,
                                        "text": ".",
                                        "value": ".",
                                        "valueText": "."
                                    },
                                    "name": {
                                        "kind": "IdentifierName",
                                        "fullStart": 1179,
                                        "fullEnd": 1193,
                                        "start": 1179,
                                        "end": 1193,
                                        "fullWidth": 14,
                                        "width": 14,
                                        "text": "defineProperty",
                                        "value": "defineProperty",
                                        "valueText": "defineProperty"
                                    }
                                },
                                "argumentList": {
                                    "kind": "ArgumentList",
                                    "fullStart": 1193,
                                    "fullEnd": 1212,
                                    "start": 1193,
                                    "end": 1212,
                                    "fullWidth": 19,
                                    "width": 19,
                                    "openParenToken": {
                                        "kind": "OpenParenToken",
                                        "fullStart": 1193,
                                        "fullEnd": 1194,
                                        "start": 1193,
                                        "end": 1194,
                                        "fullWidth": 1,
                                        "width": 1,
                                        "text": "(",
                                        "value": "(",
                                        "valueText": "("
                                    },
                                    "arguments": [
                                        {
                                            "kind": "IdentifierName",
                                            "fullStart": 1194,
                                            "fullEnd": 1197,
                                            "start": 1194,
                                            "end": 1197,
                                            "fullWidth": 3,
                                            "width": 3,
                                            "text": "arr",
                                            "value": "arr",
                                            "valueText": "arr"
                                        },
                                        {
                                            "kind": "CommaToken",
                                            "fullStart": 1197,
                                            "fullEnd": 1199,
                                            "start": 1197,
                                            "end": 1198,
                                            "fullWidth": 2,
                                            "width": 1,
                                            "text": ",",
                                            "value": ",",
                                            "valueText": ",",
                                            "hasTrailingTrivia": true,
                                            "trailingTrivia": [
                                                {
                                                    "kind": "WhitespaceTrivia",
                                                    "text": " "
                                                }
                                            ]
                                        },
                                        {
                                            "kind": "StringLiteral",
                                            "fullStart": 1199,
                                            "fullEnd": 1202,
                                            "start": 1199,
                                            "end": 1202,
                                            "fullWidth": 3,
                                            "width": 3,
                                            "text": "\"0\"",
                                            "value": "0",
                                            "valueText": "0"
                                        },
                                        {
                                            "kind": "CommaToken",
                                            "fullStart": 1202,
                                            "fullEnd": 1204,
                                            "start": 1202,
                                            "end": 1203,
                                            "fullWidth": 2,
                                            "width": 1,
                                            "text": ",",
                                            "value": ",",
                                            "valueText": ",",
                                            "hasTrailingTrivia": true,
                                            "trailingTrivia": [
                                                {
                                                    "kind": "WhitespaceTrivia",
                                                    "text": " "
                                                }
                                            ]
                                        },
                                        {
                                            "kind": "IdentifierName",
                                            "fullStart": 1204,
                                            "fullEnd": 1211,
                                            "start": 1204,
                                            "end": 1211,
                                            "fullWidth": 7,
                                            "width": 7,
                                            "text": "descObj",
                                            "value": "descObj",
                                            "valueText": "descObj"
                                        }
                                    ],
                                    "closeParenToken": {
                                        "kind": "CloseParenToken",
                                        "fullStart": 1211,
                                        "fullEnd": 1212,
                                        "start": 1211,
                                        "end": 1212,
                                        "fullWidth": 1,
                                        "width": 1,
                                        "text": ")",
                                        "value": ")",
                                        "valueText": ")"
                                    }
                                }
                            },
                            "semicolonToken": {
                                "kind": "SemicolonToken",
                                "fullStart": 1212,
                                "fullEnd": 1215,
                                "start": 1212,
                                "end": 1213,
                                "fullWidth": 3,
                                "width": 1,
                                "text": ";",
                                "value": ";",
                                "valueText": ";",
                                "hasTrailingTrivia": true,
                                "hasTrailingNewLine": true,
                                "trailingTrivia": [
                                    {
                                        "kind": "NewLineTrivia",
                                        "text": "\r\n"
                                    }
                                ]
                            }
                        },
                        {
                            "kind": "ExpressionStatement",
                            "fullStart": 1215,
                            "fullEnd": 1268,
                            "start": 1225,
                            "end": 1266,
                            "fullWidth": 53,
                            "width": 41,
                            "expression": {
                                "kind": "InvocationExpression",
                                "fullStart": 1215,
                                "fullEnd": 1265,
                                "start": 1225,
                                "end": 1265,
                                "fullWidth": 50,
                                "width": 40,
                                "expression": {
                                    "kind": "MemberAccessExpression",
                                    "fullStart": 1215,
                                    "fullEnd": 1248,
                                    "start": 1225,
                                    "end": 1248,
                                    "fullWidth": 33,
                                    "width": 23,
                                    "expression": {
                                        "kind": "IdentifierName",
                                        "fullStart": 1215,
                                        "fullEnd": 1231,
                                        "start": 1225,
                                        "end": 1231,
                                        "fullWidth": 16,
                                        "width": 6,
                                        "text": "Object",
                                        "value": "Object",
                                        "valueText": "Object",
                                        "hasLeadingTrivia": true,
                                        "hasLeadingNewLine": true,
                                        "leadingTrivia": [
                                            {
                                                "kind": "NewLineTrivia",
                                                "text": "\r\n"
                                            },
                                            {
                                                "kind": "WhitespaceTrivia",
                                                "text": "        "
                                            }
                                        ]
                                    },
                                    "dotToken": {
                                        "kind": "DotToken",
                                        "fullStart": 1231,
                                        "fullEnd": 1232,
                                        "start": 1231,
                                        "end": 1232,
                                        "fullWidth": 1,
                                        "width": 1,
                                        "text": ".",
                                        "value": ".",
                                        "valueText": "."
                                    },
                                    "name": {
                                        "kind": "IdentifierName",
                                        "fullStart": 1232,
                                        "fullEnd": 1248,
                                        "start": 1232,
                                        "end": 1248,
                                        "fullWidth": 16,
                                        "width": 16,
                                        "text": "defineProperties",
                                        "value": "defineProperties",
                                        "valueText": "defineProperties"
                                    }
                                },
                                "argumentList": {
                                    "kind": "ArgumentList",
                                    "fullStart": 1248,
                                    "fullEnd": 1265,
                                    "start": 1248,
                                    "end": 1265,
                                    "fullWidth": 17,
                                    "width": 17,
                                    "openParenToken": {
                                        "kind": "OpenParenToken",
                                        "fullStart": 1248,
                                        "fullEnd": 1249,
                                        "start": 1248,
                                        "end": 1249,
                                        "fullWidth": 1,
                                        "width": 1,
                                        "text": "(",
                                        "value": "(",
                                        "valueText": "("
                                    },
                                    "arguments": [
                                        {
                                            "kind": "IdentifierName",
                                            "fullStart": 1249,
                                            "fullEnd": 1252,
                                            "start": 1249,
                                            "end": 1252,
                                            "fullWidth": 3,
                                            "width": 3,
                                            "text": "arr",
                                            "value": "arr",
                                            "valueText": "arr"
                                        },
                                        {
                                            "kind": "CommaToken",
                                            "fullStart": 1252,
                                            "fullEnd": 1254,
                                            "start": 1252,
                                            "end": 1253,
                                            "fullWidth": 2,
                                            "width": 1,
                                            "text": ",",
                                            "value": ",",
                                            "valueText": ",",
                                            "hasTrailingTrivia": true,
                                            "trailingTrivia": [
                                                {
                                                    "kind": "WhitespaceTrivia",
                                                    "text": " "
                                                }
                                            ]
                                        },
                                        {
                                            "kind": "IdentifierName",
                                            "fullStart": 1254,
                                            "fullEnd": 1264,
                                            "start": 1254,
                                            "end": 1264,
                                            "fullWidth": 10,
                                            "width": 10,
                                            "text": "properties",
                                            "value": "properties",
                                            "valueText": "properties"
                                        }
                                    ],
                                    "closeParenToken": {
                                        "kind": "CloseParenToken",
                                        "fullStart": 1264,
                                        "fullEnd": 1265,
                                        "start": 1264,
                                        "end": 1265,
                                        "fullWidth": 1,
                                        "width": 1,
                                        "text": ")",
                                        "value": ")",
                                        "valueText": ")"
                                    }
                                }
                            },
                            "semicolonToken": {
                                "kind": "SemicolonToken",
                                "fullStart": 1265,
                                "fullEnd": 1268,
                                "start": 1265,
                                "end": 1266,
                                "fullWidth": 3,
                                "width": 1,
                                "text": ";",
                                "value": ";",
                                "valueText": ";",
                                "hasTrailingTrivia": true,
                                "hasTrailingNewLine": true,
                                "trailingTrivia": [
                                    {
                                        "kind": "NewLineTrivia",
                                        "text": "\r\n"
                                    }
                                ]
                            }
                        },
                        {
                            "kind": "ReturnStatement",
                            "fullStart": 1268,
                            "fullEnd": 1387,
                            "start": 1278,
                            "end": 1385,
                            "fullWidth": 119,
                            "width": 107,
                            "returnKeyword": {
                                "kind": "ReturnKeyword",
                                "fullStart": 1268,
                                "fullEnd": 1285,
                                "start": 1278,
                                "end": 1284,
                                "fullWidth": 17,
                                "width": 6,
                                "text": "return",
                                "value": "return",
                                "valueText": "return",
                                "hasLeadingTrivia": true,
                                "hasLeadingNewLine": true,
                                "hasTrailingTrivia": true,
                                "leadingTrivia": [
                                    {
                                        "kind": "NewLineTrivia",
                                        "text": "\r\n"
                                    },
                                    {
                                        "kind": "WhitespaceTrivia",
                                        "text": "        "
                                    }
                                ],
                                "trailingTrivia": [
                                    {
                                        "kind": "WhitespaceTrivia",
                                        "text": " "
                                    }
                                ]
                            },
                            "expression": {
                                "kind": "InvocationExpression",
                                "fullStart": 1285,
                                "fullEnd": 1384,
                                "start": 1285,
                                "end": 1384,
                                "fullWidth": 99,
                                "width": 99,
                                "expression": {
                                    "kind": "IdentifierName",
                                    "fullStart": 1285,
                                    "fullEnd": 1321,
                                    "start": 1285,
                                    "end": 1321,
                                    "fullWidth": 36,
                                    "width": 36,
                                    "text": "accessorPropertyAttributesAreCorrect",
                                    "value": "accessorPropertyAttributesAreCorrect",
                                    "valueText": "accessorPropertyAttributesAreCorrect"
                                },
                                "argumentList": {
                                    "kind": "ArgumentList",
                                    "fullStart": 1321,
                                    "fullEnd": 1384,
                                    "start": 1321,
                                    "end": 1384,
                                    "fullWidth": 63,
                                    "width": 63,
                                    "openParenToken": {
                                        "kind": "OpenParenToken",
                                        "fullStart": 1321,
                                        "fullEnd": 1322,
                                        "start": 1321,
                                        "end": 1322,
                                        "fullWidth": 1,
                                        "width": 1,
                                        "text": "(",
                                        "value": "(",
                                        "valueText": "("
                                    },
                                    "arguments": [
                                        {
                                            "kind": "IdentifierName",
                                            "fullStart": 1322,
                                            "fullEnd": 1325,
                                            "start": 1322,
                                            "end": 1325,
                                            "fullWidth": 3,
                                            "width": 3,
                                            "text": "arr",
                                            "value": "arr",
                                            "valueText": "arr"
                                        },
                                        {
                                            "kind": "CommaToken",
                                            "fullStart": 1325,
                                            "fullEnd": 1327,
                                            "start": 1325,
                                            "end": 1326,
                                            "fullWidth": 2,
                                            "width": 1,
                                            "text": ",",
                                            "value": ",",
                                            "valueText": ",",
                                            "hasTrailingTrivia": true,
                                            "trailingTrivia": [
                                                {
                                                    "kind": "WhitespaceTrivia",
                                                    "text": " "
                                                }
                                            ]
                                        },
                                        {
                                            "kind": "StringLiteral",
                                            "fullStart": 1327,
                                            "fullEnd": 1330,
                                            "start": 1327,
                                            "end": 1330,
                                            "fullWidth": 3,
                                            "width": 3,
                                            "text": "\"0\"",
                                            "value": "0",
                                            "valueText": "0"
                                        },
                                        {
                                            "kind": "CommaToken",
                                            "fullStart": 1330,
                                            "fullEnd": 1332,
                                            "start": 1330,
                                            "end": 1331,
                                            "fullWidth": 2,
                                            "width": 1,
                                            "text": ",",
                                            "value": ",",
                                            "valueText": ",",
                                            "hasTrailingTrivia": true,
                                            "trailingTrivia": [
                                                {
                                                    "kind": "WhitespaceTrivia",
                                                    "text": " "
                                                }
                                            ]
                                        },
                                        {
                                            "kind": "IdentifierName",
                                            "fullStart": 1332,
                                            "fullEnd": 1340,
                                            "start": 1332,
                                            "end": 1340,
                                            "fullWidth": 8,
                                            "width": 8,
                                            "text": "get_func",
                                            "value": "get_func",
                                            "valueText": "get_func"
                                        },
                                        {
                                            "kind": "CommaToken",
                                            "fullStart": 1340,
                                            "fullEnd": 1342,
                                            "start": 1340,
                                            "end": 1341,
                                            "fullWidth": 2,
                                            "width": 1,
                                            "text": ",",
                                            "value": ",",
                                            "valueText": ",",
                                            "hasTrailingTrivia": true,
                                            "trailingTrivia": [
                                                {
                                                    "kind": "WhitespaceTrivia",
                                                    "text": " "
                                                }
                                            ]
                                        },
                                        {
                                            "kind": "IdentifierName",
                                            "fullStart": 1342,
                                            "fullEnd": 1350,
                                            "start": 1342,
                                            "end": 1350,
                                            "fullWidth": 8,
                                            "width": 8,
                                            "text": "set_func",
                                            "value": "set_func",
                                            "valueText": "set_func"
                                        },
                                        {
                                            "kind": "CommaToken",
                                            "fullStart": 1350,
                                            "fullEnd": 1352,
                                            "start": 1350,
                                            "end": 1351,
                                            "fullWidth": 2,
                                            "width": 1,
                                            "text": ",",
                                            "value": ",",
                                            "valueText": ",",
                                            "hasTrailingTrivia": true,
                                            "trailingTrivia": [
                                                {
                                                    "kind": "WhitespaceTrivia",
                                                    "text": " "
                                                }
                                            ]
                                        },
                                        {
                                            "kind": "StringLiteral",
                                            "fullStart": 1352,
                                            "fullEnd": 1371,
                                            "start": 1352,
                                            "end": 1371,
                                            "fullWidth": 19,
                                            "width": 19,
                                            "text": "\"setVerifyHelpProp\"",
                                            "value": "setVerifyHelpProp",
                                            "valueText": "setVerifyHelpProp"
                                        },
                                        {
                                            "kind": "CommaToken",
                                            "fullStart": 1371,
                                            "fullEnd": 1373,
                                            "start": 1371,
                                            "end": 1372,
                                            "fullWidth": 2,
                                            "width": 1,
                                            "text": ",",
                                            "value": ",",
                                            "valueText": ",",
                                            "hasTrailingTrivia": true,
                                            "trailingTrivia": [
                                                {
                                                    "kind": "WhitespaceTrivia",
                                                    "text": " "
                                                }
                                            ]
                                        },
                                        {
                                            "kind": "TrueKeyword",
                                            "fullStart": 1373,
                                            "fullEnd": 1377,
                                            "start": 1373,
                                            "end": 1377,
                                            "fullWidth": 4,
                                            "width": 4,
                                            "text": "true",
                                            "value": true,
                                            "valueText": "true"
                                        },
                                        {
                                            "kind": "CommaToken",
                                            "fullStart": 1377,
                                            "fullEnd": 1379,
                                            "start": 1377,
                                            "end": 1378,
                                            "fullWidth": 2,
                                            "width": 1,
                                            "text": ",",
                                            "value": ",",
                                            "valueText": ",",
                                            "hasTrailingTrivia": true,
                                            "trailingTrivia": [
                                                {
                                                    "kind": "WhitespaceTrivia",
                                                    "text": " "
                                                }
                                            ]
                                        },
                                        {
                                            "kind": "TrueKeyword",
                                            "fullStart": 1379,
                                            "fullEnd": 1383,
                                            "start": 1379,
                                            "end": 1383,
                                            "fullWidth": 4,
                                            "width": 4,
                                            "text": "true",
                                            "value": true,
                                            "valueText": "true"
                                        }
                                    ],
                                    "closeParenToken": {
                                        "kind": "CloseParenToken",
                                        "fullStart": 1383,
                                        "fullEnd": 1384,
                                        "start": 1383,
                                        "end": 1384,
                                        "fullWidth": 1,
                                        "width": 1,
                                        "text": ")",
                                        "value": ")",
                                        "valueText": ")"
                                    }
                                }
                            },
                            "semicolonToken": {
                                "kind": "SemicolonToken",
                                "fullStart": 1384,
                                "fullEnd": 1387,
                                "start": 1384,
                                "end": 1385,
                                "fullWidth": 3,
                                "width": 1,
                                "text": ";",
                                "value": ";",
                                "valueText": ";",
                                "hasTrailingTrivia": true,
                                "hasTrailingNewLine": true,
                                "trailingTrivia": [
                                    {
                                        "kind": "NewLineTrivia",
                                        "text": "\r\n"
                                    }
                                ]
                            }
                        }
                    ],
                    "closeBraceToken": {
                        "kind": "CloseBraceToken",
                        "fullStart": 1387,
                        "fullEnd": 1394,
                        "start": 1391,
                        "end": 1392,
                        "fullWidth": 7,
                        "width": 1,
                        "text": "}",
                        "value": "}",
                        "valueText": "}",
                        "hasLeadingTrivia": true,
                        "hasTrailingTrivia": true,
                        "hasTrailingNewLine": true,
                        "leadingTrivia": [
                            {
                                "kind": "WhitespaceTrivia",
                                "text": "    "
                            }
                        ],
                        "trailingTrivia": [
                            {
                                "kind": "NewLineTrivia",
                                "text": "\r\n"
                            }
                        ]
                    }
                }
            },
            {
                "kind": "ExpressionStatement",
                "fullStart": 1394,
                "fullEnd": 1418,
                "start": 1394,
                "end": 1416,
                "fullWidth": 24,
                "width": 22,
                "expression": {
                    "kind": "InvocationExpression",
                    "fullStart": 1394,
                    "fullEnd": 1415,
                    "start": 1394,
                    "end": 1415,
                    "fullWidth": 21,
                    "width": 21,
                    "expression": {
                        "kind": "IdentifierName",
                        "fullStart": 1394,
                        "fullEnd": 1405,
                        "start": 1394,
                        "end": 1405,
                        "fullWidth": 11,
                        "width": 11,
                        "text": "runTestCase",
                        "value": "runTestCase",
                        "valueText": "runTestCase"
                    },
                    "argumentList": {
                        "kind": "ArgumentList",
                        "fullStart": 1405,
                        "fullEnd": 1415,
                        "start": 1405,
                        "end": 1415,
                        "fullWidth": 10,
                        "width": 10,
                        "openParenToken": {
                            "kind": "OpenParenToken",
                            "fullStart": 1405,
                            "fullEnd": 1406,
                            "start": 1405,
                            "end": 1406,
                            "fullWidth": 1,
                            "width": 1,
                            "text": "(",
                            "value": "(",
                            "valueText": "("
                        },
                        "arguments": [
                            {
                                "kind": "IdentifierName",
                                "fullStart": 1406,
                                "fullEnd": 1414,
                                "start": 1406,
                                "end": 1414,
                                "fullWidth": 8,
                                "width": 8,
                                "text": "testcase",
                                "value": "testcase",
                                "valueText": "testcase"
                            }
                        ],
                        "closeParenToken": {
                            "kind": "CloseParenToken",
                            "fullStart": 1414,
                            "fullEnd": 1415,
                            "start": 1414,
                            "end": 1415,
                            "fullWidth": 1,
                            "width": 1,
                            "text": ")",
                            "value": ")",
                            "valueText": ")"
                        }
                    }
                },
                "semicolonToken": {
                    "kind": "SemicolonToken",
                    "fullStart": 1415,
                    "fullEnd": 1418,
                    "start": 1415,
                    "end": 1416,
                    "fullWidth": 3,
                    "width": 1,
                    "text": ";",
                    "value": ";",
                    "valueText": ";",
                    "hasTrailingTrivia": true,
                    "hasTrailingNewLine": true,
                    "trailingTrivia": [
                        {
                            "kind": "NewLineTrivia",
                            "text": "\r\n"
                        }
                    ]
                }
            }
        ],
        "endOfFileToken": {
            "kind": "EndOfFileToken",
            "fullStart": 1418,
            "fullEnd": 1418,
            "start": 1418,
            "end": 1418,
            "fullWidth": 0,
            "width": 0,
            "text": ""
        }
    },
    "lineMap": {
        "lineStarts": [
            0,
            67,
            152,
            232,
            308,
            380,
            385,
            441,
            697,
            702,
            704,
            706,
            729,
            752,
            790,
            817,
            829,
            872,
            916,
            928,
            930,
            955,
            983,
            1011,
            1042,
            1074,
            1086,
            1096,
            1124,
            1150,
            1162,
            1164,
            1215,
            1217,
            1268,
            1270,
            1387,
            1394,
            1418
        ],
        "length": 1418
    }
}<|MERGE_RESOLUTION|>--- conflicted
+++ resolved
@@ -247,12 +247,8 @@
                                         "start": 741,
                                         "end": 749,
                                         "fullWidth": 8,
-<<<<<<< HEAD
                                         "width": 8,
-                                        "identifier": {
-=======
                                         "propertyName": {
->>>>>>> 85e84683
                                             "kind": "IdentifierName",
                                             "fullStart": 741,
                                             "fullEnd": 745,
@@ -408,12 +404,8 @@
                                         "start": 764,
                                         "end": 826,
                                         "fullWidth": 62,
-<<<<<<< HEAD
                                         "width": 62,
-                                        "identifier": {
-=======
                                         "propertyName": {
->>>>>>> 85e84683
                                             "kind": "IdentifierName",
                                             "fullStart": 764,
                                             "fullEnd": 773,
@@ -730,12 +722,8 @@
                                         "start": 841,
                                         "end": 925,
                                         "fullWidth": 84,
-<<<<<<< HEAD
                                         "width": 84,
-                                        "identifier": {
-=======
                                         "propertyName": {
->>>>>>> 85e84683
                                             "kind": "IdentifierName",
                                             "fullStart": 841,
                                             "fullEnd": 850,
@@ -1634,12 +1622,8 @@
                                         "start": 1108,
                                         "end": 1159,
                                         "fullWidth": 51,
-<<<<<<< HEAD
                                         "width": 51,
-                                        "identifier": {
-=======
                                         "propertyName": {
->>>>>>> 85e84683
                                             "kind": "IdentifierName",
                                             "fullStart": 1108,
                                             "fullEnd": 1119,
