--- conflicted
+++ resolved
@@ -245,12 +245,8 @@
                                         "start": 610,
                                         "end": 618,
                                         "fullWidth": 8,
-<<<<<<< HEAD
                                         "width": 8,
-                                        "identifier": {
-=======
                                         "propertyName": {
->>>>>>> 85e84683
                                             "kind": "IdentifierName",
                                             "fullStart": 610,
                                             "fullEnd": 614,
@@ -815,12 +811,8 @@
                                         "start": 766,
                                         "end": 813,
                                         "fullWidth": 47,
-<<<<<<< HEAD
                                         "width": 47,
-                                        "identifier": {
-=======
                                         "propertyName": {
->>>>>>> 85e84683
                                             "kind": "IdentifierName",
                                             "fullStart": 766,
                                             "fullEnd": 781,
