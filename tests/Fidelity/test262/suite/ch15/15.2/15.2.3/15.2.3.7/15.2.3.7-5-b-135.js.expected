{
    "isDeclaration": false,
    "languageVersion": "EcmaScript5",
    "parseOptions": {
        "allowAutomaticSemicolonInsertion": true
    },
    "sourceUnit": {
        "kind": "SourceUnit",
        "fullStart": 0,
        "fullEnd": 960,
        "start": 609,
        "end": 960,
        "fullWidth": 960,
        "width": 351,
        "isIncrementallyUnusable": true,
        "moduleElements": [
            {
                "kind": "FunctionDeclaration",
                "fullStart": 0,
                "fullEnd": 936,
                "start": 609,
                "end": 934,
                "fullWidth": 936,
                "width": 325,
                "modifiers": [],
                "functionKeyword": {
                    "kind": "FunctionKeyword",
                    "fullStart": 0,
                    "fullEnd": 618,
                    "start": 609,
                    "end": 617,
                    "fullWidth": 618,
                    "width": 8,
                    "text": "function",
                    "value": "function",
                    "valueText": "function",
                    "hasLeadingTrivia": true,
                    "hasLeadingComment": true,
                    "hasLeadingNewLine": true,
                    "hasTrailingTrivia": true,
                    "leadingTrivia": [
                        {
                            "kind": "SingleLineCommentTrivia",
                            "text": "/// Copyright (c) 2012 Ecma International.  All rights reserved. "
                        },
                        {
                            "kind": "NewLineTrivia",
                            "text": "\r\n"
                        },
                        {
                            "kind": "SingleLineCommentTrivia",
                            "text": "/// Ecma International makes this code available under the terms and conditions set"
                        },
                        {
                            "kind": "NewLineTrivia",
                            "text": "\r\n"
                        },
                        {
                            "kind": "SingleLineCommentTrivia",
                            "text": "/// forth on http://hg.ecmascript.org/tests/test262/raw-file/tip/LICENSE (the "
                        },
                        {
                            "kind": "NewLineTrivia",
                            "text": "\r\n"
                        },
                        {
                            "kind": "SingleLineCommentTrivia",
                            "text": "/// \"Use Terms\").   Any redistribution of this code must retain the above "
                        },
                        {
                            "kind": "NewLineTrivia",
                            "text": "\r\n"
                        },
                        {
                            "kind": "SingleLineCommentTrivia",
                            "text": "/// copyright and this notice and otherwise comply with the Use Terms."
                        },
                        {
                            "kind": "NewLineTrivia",
                            "text": "\r\n"
                        },
                        {
                            "kind": "MultiLineCommentTrivia",
                            "text": "/**\r\n * @path ch15/15.2/15.2.3/15.2.3.7/15.2.3.7-5-b-135.js\r\n * @description Object.defineProperties - 'descObj' is the Arguments object which implements its own [[Get]] method to get 'value' property (8.10.5 step 5.a)\r\n */"
                        },
                        {
                            "kind": "NewLineTrivia",
                            "text": "\r\n"
                        },
                        {
                            "kind": "NewLineTrivia",
                            "text": "\r\n"
                        },
                        {
                            "kind": "NewLineTrivia",
                            "text": "\r\n"
                        }
                    ],
                    "trailingTrivia": [
                        {
                            "kind": "WhitespaceTrivia",
                            "text": " "
                        }
                    ]
                },
                "identifier": {
                    "kind": "IdentifierName",
                    "fullStart": 618,
                    "fullEnd": 626,
                    "start": 618,
                    "end": 626,
                    "fullWidth": 8,
                    "width": 8,
                    "text": "testcase",
                    "value": "testcase",
                    "valueText": "testcase"
                },
                "callSignature": {
                    "kind": "CallSignature",
                    "fullStart": 626,
                    "fullEnd": 629,
                    "start": 626,
                    "end": 628,
                    "fullWidth": 3,
                    "width": 2,
                    "parameterList": {
                        "kind": "ParameterList",
                        "fullStart": 626,
                        "fullEnd": 629,
                        "start": 626,
                        "end": 628,
                        "fullWidth": 3,
                        "width": 2,
                        "openParenToken": {
                            "kind": "OpenParenToken",
                            "fullStart": 626,
                            "fullEnd": 627,
                            "start": 626,
                            "end": 627,
                            "fullWidth": 1,
                            "width": 1,
                            "text": "(",
                            "value": "(",
                            "valueText": "("
                        },
                        "parameters": [],
                        "closeParenToken": {
                            "kind": "CloseParenToken",
                            "fullStart": 627,
                            "fullEnd": 629,
                            "start": 627,
                            "end": 628,
                            "fullWidth": 2,
                            "width": 1,
                            "text": ")",
                            "value": ")",
                            "valueText": ")",
                            "hasTrailingTrivia": true,
                            "trailingTrivia": [
                                {
                                    "kind": "WhitespaceTrivia",
                                    "text": " "
                                }
                            ]
                        }
                    }
                },
                "block": {
                    "kind": "Block",
                    "fullStart": 629,
                    "fullEnd": 936,
                    "start": 629,
                    "end": 934,
                    "fullWidth": 307,
                    "width": 305,
                    "openBraceToken": {
                        "kind": "OpenBraceToken",
                        "fullStart": 629,
                        "fullEnd": 632,
                        "start": 629,
                        "end": 630,
                        "fullWidth": 3,
                        "width": 1,
                        "text": "{",
                        "value": "{",
                        "valueText": "{",
                        "hasTrailingTrivia": true,
                        "hasTrailingNewLine": true,
                        "trailingTrivia": [
                            {
                                "kind": "NewLineTrivia",
                                "text": "\r\n"
                            }
                        ]
                    },
                    "statements": [
                        {
                            "kind": "VariableStatement",
                            "fullStart": 632,
                            "fullEnd": 655,
                            "start": 640,
                            "end": 653,
                            "fullWidth": 23,
                            "width": 13,
                            "modifiers": [],
                            "variableDeclaration": {
                                "kind": "VariableDeclaration",
                                "fullStart": 632,
                                "fullEnd": 652,
                                "start": 640,
                                "end": 652,
                                "fullWidth": 20,
                                "width": 12,
                                "varKeyword": {
                                    "kind": "VarKeyword",
                                    "fullStart": 632,
                                    "fullEnd": 644,
                                    "start": 640,
                                    "end": 643,
                                    "fullWidth": 12,
                                    "width": 3,
                                    "text": "var",
                                    "value": "var",
                                    "valueText": "var",
                                    "hasLeadingTrivia": true,
                                    "hasTrailingTrivia": true,
                                    "leadingTrivia": [
                                        {
                                            "kind": "WhitespaceTrivia",
                                            "text": "        "
                                        }
                                    ],
                                    "trailingTrivia": [
                                        {
                                            "kind": "WhitespaceTrivia",
                                            "text": " "
                                        }
                                    ]
                                },
                                "variableDeclarators": [
                                    {
                                        "kind": "VariableDeclarator",
                                        "fullStart": 644,
                                        "fullEnd": 652,
                                        "start": 644,
                                        "end": 652,
                                        "fullWidth": 8,
<<<<<<< HEAD
                                        "width": 8,
                                        "identifier": {
=======
                                        "propertyName": {
>>>>>>> 85e84683
                                            "kind": "IdentifierName",
                                            "fullStart": 644,
                                            "fullEnd": 648,
                                            "start": 644,
                                            "end": 647,
                                            "fullWidth": 4,
                                            "width": 3,
                                            "text": "obj",
                                            "value": "obj",
                                            "valueText": "obj",
                                            "hasTrailingTrivia": true,
                                            "trailingTrivia": [
                                                {
                                                    "kind": "WhitespaceTrivia",
                                                    "text": " "
                                                }
                                            ]
                                        },
                                        "equalsValueClause": {
                                            "kind": "EqualsValueClause",
                                            "fullStart": 648,
                                            "fullEnd": 652,
                                            "start": 648,
                                            "end": 652,
                                            "fullWidth": 4,
                                            "width": 4,
                                            "equalsToken": {
                                                "kind": "EqualsToken",
                                                "fullStart": 648,
                                                "fullEnd": 650,
                                                "start": 648,
                                                "end": 649,
                                                "fullWidth": 2,
                                                "width": 1,
                                                "text": "=",
                                                "value": "=",
                                                "valueText": "=",
                                                "hasTrailingTrivia": true,
                                                "trailingTrivia": [
                                                    {
                                                        "kind": "WhitespaceTrivia",
                                                        "text": " "
                                                    }
                                                ]
                                            },
                                            "value": {
                                                "kind": "ObjectLiteralExpression",
                                                "fullStart": 650,
                                                "fullEnd": 652,
                                                "start": 650,
                                                "end": 652,
                                                "fullWidth": 2,
                                                "width": 2,
                                                "openBraceToken": {
                                                    "kind": "OpenBraceToken",
                                                    "fullStart": 650,
                                                    "fullEnd": 651,
                                                    "start": 650,
                                                    "end": 651,
                                                    "fullWidth": 1,
                                                    "width": 1,
                                                    "text": "{",
                                                    "value": "{",
                                                    "valueText": "{"
                                                },
                                                "propertyAssignments": [],
                                                "closeBraceToken": {
                                                    "kind": "CloseBraceToken",
                                                    "fullStart": 651,
                                                    "fullEnd": 652,
                                                    "start": 651,
                                                    "end": 652,
                                                    "fullWidth": 1,
                                                    "width": 1,
                                                    "text": "}",
                                                    "value": "}",
                                                    "valueText": "}"
                                                }
                                            }
                                        }
                                    }
                                ]
                            },
                            "semicolonToken": {
                                "kind": "SemicolonToken",
                                "fullStart": 652,
                                "fullEnd": 655,
                                "start": 652,
                                "end": 653,
                                "fullWidth": 3,
                                "width": 1,
                                "text": ";",
                                "value": ";",
                                "valueText": ";",
                                "hasTrailingTrivia": true,
                                "hasTrailingNewLine": true,
                                "trailingTrivia": [
                                    {
                                        "kind": "NewLineTrivia",
                                        "text": "\r\n"
                                    }
                                ]
                            }
                        },
                        {
                            "kind": "VariableStatement",
                            "fullStart": 655,
                            "fullEnd": 903,
                            "start": 665,
                            "end": 901,
                            "fullWidth": 248,
                            "width": 236,
                            "modifiers": [],
                            "variableDeclaration": {
                                "kind": "VariableDeclaration",
                                "fullStart": 655,
                                "fullEnd": 900,
                                "start": 665,
                                "end": 900,
                                "fullWidth": 245,
                                "width": 235,
                                "varKeyword": {
                                    "kind": "VarKeyword",
                                    "fullStart": 655,
                                    "fullEnd": 669,
                                    "start": 665,
                                    "end": 668,
                                    "fullWidth": 14,
                                    "width": 3,
                                    "text": "var",
                                    "value": "var",
                                    "valueText": "var",
                                    "hasLeadingTrivia": true,
                                    "hasLeadingNewLine": true,
                                    "hasTrailingTrivia": true,
                                    "leadingTrivia": [
                                        {
                                            "kind": "NewLineTrivia",
                                            "text": "\r\n"
                                        },
                                        {
                                            "kind": "WhitespaceTrivia",
                                            "text": "        "
                                        }
                                    ],
                                    "trailingTrivia": [
                                        {
                                            "kind": "WhitespaceTrivia",
                                            "text": " "
                                        }
                                    ]
                                },
                                "variableDeclarators": [
                                    {
                                        "kind": "VariableDeclarator",
                                        "fullStart": 669,
                                        "fullEnd": 900,
                                        "start": 669,
                                        "end": 900,
                                        "fullWidth": 231,
<<<<<<< HEAD
                                        "width": 231,
                                        "identifier": {
=======
                                        "propertyName": {
>>>>>>> 85e84683
                                            "kind": "IdentifierName",
                                            "fullStart": 669,
                                            "fullEnd": 674,
                                            "start": 669,
                                            "end": 673,
                                            "fullWidth": 5,
                                            "width": 4,
                                            "text": "func",
                                            "value": "func",
                                            "valueText": "func",
                                            "hasTrailingTrivia": true,
                                            "trailingTrivia": [
                                                {
                                                    "kind": "WhitespaceTrivia",
                                                    "text": " "
                                                }
                                            ]
                                        },
                                        "equalsValueClause": {
                                            "kind": "EqualsValueClause",
                                            "fullStart": 674,
                                            "fullEnd": 900,
                                            "start": 674,
                                            "end": 900,
                                            "fullWidth": 226,
                                            "width": 226,
                                            "equalsToken": {
                                                "kind": "EqualsToken",
                                                "fullStart": 674,
                                                "fullEnd": 676,
                                                "start": 674,
                                                "end": 675,
                                                "fullWidth": 2,
                                                "width": 1,
                                                "text": "=",
                                                "value": "=",
                                                "valueText": "=",
                                                "hasTrailingTrivia": true,
                                                "trailingTrivia": [
                                                    {
                                                        "kind": "WhitespaceTrivia",
                                                        "text": " "
                                                    }
                                                ]
                                            },
                                            "value": {
                                                "kind": "FunctionExpression",
                                                "fullStart": 676,
                                                "fullEnd": 900,
                                                "start": 676,
                                                "end": 900,
                                                "fullWidth": 224,
                                                "width": 224,
                                                "functionKeyword": {
                                                    "kind": "FunctionKeyword",
                                                    "fullStart": 676,
                                                    "fullEnd": 685,
                                                    "start": 676,
                                                    "end": 684,
                                                    "fullWidth": 9,
                                                    "width": 8,
                                                    "text": "function",
                                                    "value": "function",
                                                    "valueText": "function",
                                                    "hasTrailingTrivia": true,
                                                    "trailingTrivia": [
                                                        {
                                                            "kind": "WhitespaceTrivia",
                                                            "text": " "
                                                        }
                                                    ]
                                                },
                                                "callSignature": {
                                                    "kind": "CallSignature",
                                                    "fullStart": 685,
                                                    "fullEnd": 692,
                                                    "start": 685,
                                                    "end": 691,
                                                    "fullWidth": 7,
                                                    "width": 6,
                                                    "parameterList": {
                                                        "kind": "ParameterList",
                                                        "fullStart": 685,
                                                        "fullEnd": 692,
                                                        "start": 685,
                                                        "end": 691,
                                                        "fullWidth": 7,
                                                        "width": 6,
                                                        "openParenToken": {
                                                            "kind": "OpenParenToken",
                                                            "fullStart": 685,
                                                            "fullEnd": 686,
                                                            "start": 685,
                                                            "end": 686,
                                                            "fullWidth": 1,
                                                            "width": 1,
                                                            "text": "(",
                                                            "value": "(",
                                                            "valueText": "("
                                                        },
                                                        "parameters": [
                                                            {
                                                                "kind": "Parameter",
                                                                "fullStart": 686,
                                                                "fullEnd": 687,
                                                                "start": 686,
                                                                "end": 687,
                                                                "fullWidth": 1,
                                                                "width": 1,
                                                                "modifiers": [],
                                                                "identifier": {
                                                                    "kind": "IdentifierName",
                                                                    "fullStart": 686,
                                                                    "fullEnd": 687,
                                                                    "start": 686,
                                                                    "end": 687,
                                                                    "fullWidth": 1,
                                                                    "width": 1,
                                                                    "text": "a",
                                                                    "value": "a",
                                                                    "valueText": "a"
                                                                }
                                                            },
                                                            {
                                                                "kind": "CommaToken",
                                                                "fullStart": 687,
                                                                "fullEnd": 689,
                                                                "start": 687,
                                                                "end": 688,
                                                                "fullWidth": 2,
                                                                "width": 1,
                                                                "text": ",",
                                                                "value": ",",
                                                                "valueText": ",",
                                                                "hasTrailingTrivia": true,
                                                                "trailingTrivia": [
                                                                    {
                                                                        "kind": "WhitespaceTrivia",
                                                                        "text": " "
                                                                    }
                                                                ]
                                                            },
                                                            {
                                                                "kind": "Parameter",
                                                                "fullStart": 689,
                                                                "fullEnd": 690,
                                                                "start": 689,
                                                                "end": 690,
                                                                "fullWidth": 1,
                                                                "width": 1,
                                                                "modifiers": [],
                                                                "identifier": {
                                                                    "kind": "IdentifierName",
                                                                    "fullStart": 689,
                                                                    "fullEnd": 690,
                                                                    "start": 689,
                                                                    "end": 690,
                                                                    "fullWidth": 1,
                                                                    "width": 1,
                                                                    "text": "b",
                                                                    "value": "b",
                                                                    "valueText": "b"
                                                                }
                                                            }
                                                        ],
                                                        "closeParenToken": {
                                                            "kind": "CloseParenToken",
                                                            "fullStart": 690,
                                                            "fullEnd": 692,
                                                            "start": 690,
                                                            "end": 691,
                                                            "fullWidth": 2,
                                                            "width": 1,
                                                            "text": ")",
                                                            "value": ")",
                                                            "valueText": ")",
                                                            "hasTrailingTrivia": true,
                                                            "trailingTrivia": [
                                                                {
                                                                    "kind": "WhitespaceTrivia",
                                                                    "text": " "
                                                                }
                                                            ]
                                                        }
                                                    }
                                                },
                                                "block": {
                                                    "kind": "Block",
                                                    "fullStart": 692,
                                                    "fullEnd": 900,
                                                    "start": 692,
                                                    "end": 900,
                                                    "fullWidth": 208,
                                                    "width": 208,
                                                    "openBraceToken": {
                                                        "kind": "OpenBraceToken",
                                                        "fullStart": 692,
                                                        "fullEnd": 695,
                                                        "start": 692,
                                                        "end": 693,
                                                        "fullWidth": 3,
                                                        "width": 1,
                                                        "text": "{",
                                                        "value": "{",
                                                        "valueText": "{",
                                                        "hasTrailingTrivia": true,
                                                        "hasTrailingNewLine": true,
                                                        "trailingTrivia": [
                                                            {
                                                                "kind": "NewLineTrivia",
                                                                "text": "\r\n"
                                                            }
                                                        ]
                                                    },
                                                    "statements": [
                                                        {
                                                            "kind": "ExpressionStatement",
                                                            "fullStart": 695,
                                                            "fullEnd": 739,
                                                            "start": 707,
                                                            "end": 737,
                                                            "fullWidth": 44,
                                                            "width": 30,
                                                            "expression": {
                                                                "kind": "AssignmentExpression",
                                                                "fullStart": 695,
                                                                "fullEnd": 736,
                                                                "start": 707,
                                                                "end": 736,
                                                                "fullWidth": 41,
                                                                "width": 29,
                                                                "left": {
                                                                    "kind": "MemberAccessExpression",
                                                                    "fullStart": 695,
                                                                    "fullEnd": 723,
                                                                    "start": 707,
                                                                    "end": 722,
                                                                    "fullWidth": 28,
                                                                    "width": 15,
                                                                    "expression": {
                                                                        "kind": "IdentifierName",
                                                                        "fullStart": 695,
                                                                        "fullEnd": 716,
                                                                        "start": 707,
                                                                        "end": 716,
                                                                        "fullWidth": 21,
                                                                        "width": 9,
                                                                        "text": "arguments",
                                                                        "value": "arguments",
                                                                        "valueText": "arguments",
                                                                        "hasLeadingTrivia": true,
                                                                        "leadingTrivia": [
                                                                            {
                                                                                "kind": "WhitespaceTrivia",
                                                                                "text": "            "
                                                                            }
                                                                        ]
                                                                    },
                                                                    "dotToken": {
                                                                        "kind": "DotToken",
                                                                        "fullStart": 716,
                                                                        "fullEnd": 717,
                                                                        "start": 716,
                                                                        "end": 717,
                                                                        "fullWidth": 1,
                                                                        "width": 1,
                                                                        "text": ".",
                                                                        "value": ".",
                                                                        "valueText": "."
                                                                    },
                                                                    "name": {
                                                                        "kind": "IdentifierName",
                                                                        "fullStart": 717,
                                                                        "fullEnd": 723,
                                                                        "start": 717,
                                                                        "end": 722,
                                                                        "fullWidth": 6,
                                                                        "width": 5,
                                                                        "text": "value",
                                                                        "value": "value",
                                                                        "valueText": "value",
                                                                        "hasTrailingTrivia": true,
                                                                        "trailingTrivia": [
                                                                            {
                                                                                "kind": "WhitespaceTrivia",
                                                                                "text": " "
                                                                            }
                                                                        ]
                                                                    }
                                                                },
                                                                "operatorToken": {
                                                                    "kind": "EqualsToken",
                                                                    "fullStart": 723,
                                                                    "fullEnd": 725,
                                                                    "start": 723,
                                                                    "end": 724,
                                                                    "fullWidth": 2,
                                                                    "width": 1,
                                                                    "text": "=",
                                                                    "value": "=",
                                                                    "valueText": "=",
                                                                    "hasTrailingTrivia": true,
                                                                    "trailingTrivia": [
                                                                        {
                                                                            "kind": "WhitespaceTrivia",
                                                                            "text": " "
                                                                        }
                                                                    ]
                                                                },
                                                                "right": {
                                                                    "kind": "StringLiteral",
                                                                    "fullStart": 725,
                                                                    "fullEnd": 736,
                                                                    "start": 725,
                                                                    "end": 736,
                                                                    "fullWidth": 11,
                                                                    "width": 11,
                                                                    "text": "\"arguments\"",
                                                                    "value": "arguments",
                                                                    "valueText": "arguments"
                                                                }
                                                            },
                                                            "semicolonToken": {
                                                                "kind": "SemicolonToken",
                                                                "fullStart": 736,
                                                                "fullEnd": 739,
                                                                "start": 736,
                                                                "end": 737,
                                                                "fullWidth": 3,
                                                                "width": 1,
                                                                "text": ";",
                                                                "value": ";",
                                                                "valueText": ";",
                                                                "hasTrailingTrivia": true,
                                                                "hasTrailingNewLine": true,
                                                                "trailingTrivia": [
                                                                    {
                                                                        "kind": "NewLineTrivia",
                                                                        "text": "\r\n"
                                                                    }
                                                                ]
                                                            }
                                                        },
                                                        {
                                                            "kind": "ExpressionStatement",
                                                            "fullStart": 739,
                                                            "fullEnd": 839,
                                                            "start": 753,
                                                            "end": 837,
                                                            "fullWidth": 100,
                                                            "width": 84,
                                                            "expression": {
                                                                "kind": "InvocationExpression",
                                                                "fullStart": 739,
                                                                "fullEnd": 836,
                                                                "start": 753,
                                                                "end": 836,
                                                                "fullWidth": 97,
                                                                "width": 83,
                                                                "expression": {
                                                                    "kind": "MemberAccessExpression",
                                                                    "fullStart": 739,
                                                                    "fullEnd": 776,
                                                                    "start": 753,
                                                                    "end": 776,
                                                                    "fullWidth": 37,
                                                                    "width": 23,
                                                                    "expression": {
                                                                        "kind": "IdentifierName",
                                                                        "fullStart": 739,
                                                                        "fullEnd": 759,
                                                                        "start": 753,
                                                                        "end": 759,
                                                                        "fullWidth": 20,
                                                                        "width": 6,
                                                                        "text": "Object",
                                                                        "value": "Object",
                                                                        "valueText": "Object",
                                                                        "hasLeadingTrivia": true,
                                                                        "hasLeadingNewLine": true,
                                                                        "leadingTrivia": [
                                                                            {
                                                                                "kind": "NewLineTrivia",
                                                                                "text": "\r\n"
                                                                            },
                                                                            {
                                                                                "kind": "WhitespaceTrivia",
                                                                                "text": "            "
                                                                            }
                                                                        ]
                                                                    },
                                                                    "dotToken": {
                                                                        "kind": "DotToken",
                                                                        "fullStart": 759,
                                                                        "fullEnd": 760,
                                                                        "start": 759,
                                                                        "end": 760,
                                                                        "fullWidth": 1,
                                                                        "width": 1,
                                                                        "text": ".",
                                                                        "value": ".",
                                                                        "valueText": "."
                                                                    },
                                                                    "name": {
                                                                        "kind": "IdentifierName",
                                                                        "fullStart": 760,
                                                                        "fullEnd": 776,
                                                                        "start": 760,
                                                                        "end": 776,
                                                                        "fullWidth": 16,
                                                                        "width": 16,
                                                                        "text": "defineProperties",
                                                                        "value": "defineProperties",
                                                                        "valueText": "defineProperties"
                                                                    }
                                                                },
                                                                "argumentList": {
                                                                    "kind": "ArgumentList",
                                                                    "fullStart": 776,
                                                                    "fullEnd": 836,
                                                                    "start": 776,
                                                                    "end": 836,
                                                                    "fullWidth": 60,
                                                                    "width": 60,
                                                                    "openParenToken": {
                                                                        "kind": "OpenParenToken",
                                                                        "fullStart": 776,
                                                                        "fullEnd": 777,
                                                                        "start": 776,
                                                                        "end": 777,
                                                                        "fullWidth": 1,
                                                                        "width": 1,
                                                                        "text": "(",
                                                                        "value": "(",
                                                                        "valueText": "("
                                                                    },
                                                                    "arguments": [
                                                                        {
                                                                            "kind": "IdentifierName",
                                                                            "fullStart": 777,
                                                                            "fullEnd": 780,
                                                                            "start": 777,
                                                                            "end": 780,
                                                                            "fullWidth": 3,
                                                                            "width": 3,
                                                                            "text": "obj",
                                                                            "value": "obj",
                                                                            "valueText": "obj"
                                                                        },
                                                                        {
                                                                            "kind": "CommaToken",
                                                                            "fullStart": 780,
                                                                            "fullEnd": 782,
                                                                            "start": 780,
                                                                            "end": 781,
                                                                            "fullWidth": 2,
                                                                            "width": 1,
                                                                            "text": ",",
                                                                            "value": ",",
                                                                            "valueText": ",",
                                                                            "hasTrailingTrivia": true,
                                                                            "trailingTrivia": [
                                                                                {
                                                                                    "kind": "WhitespaceTrivia",
                                                                                    "text": " "
                                                                                }
                                                                            ]
                                                                        },
                                                                        {
                                                                            "kind": "ObjectLiteralExpression",
                                                                            "fullStart": 782,
                                                                            "fullEnd": 835,
                                                                            "start": 782,
                                                                            "end": 835,
                                                                            "fullWidth": 53,
                                                                            "width": 53,
                                                                            "openBraceToken": {
                                                                                "kind": "OpenBraceToken",
                                                                                "fullStart": 782,
                                                                                "fullEnd": 785,
                                                                                "start": 782,
                                                                                "end": 783,
                                                                                "fullWidth": 3,
                                                                                "width": 1,
                                                                                "text": "{",
                                                                                "value": "{",
                                                                                "valueText": "{",
                                                                                "hasTrailingTrivia": true,
                                                                                "hasTrailingNewLine": true,
                                                                                "trailingTrivia": [
                                                                                    {
                                                                                        "kind": "NewLineTrivia",
                                                                                        "text": "\r\n"
                                                                                    }
                                                                                ]
                                                                            },
                                                                            "propertyAssignments": [
                                                                                {
                                                                                    "kind": "SimplePropertyAssignment",
                                                                                    "fullStart": 785,
                                                                                    "fullEnd": 822,
                                                                                    "start": 801,
                                                                                    "end": 820,
                                                                                    "fullWidth": 37,
                                                                                    "width": 19,
                                                                                    "propertyName": {
                                                                                        "kind": "IdentifierName",
                                                                                        "fullStart": 785,
                                                                                        "fullEnd": 809,
                                                                                        "start": 801,
                                                                                        "end": 809,
                                                                                        "fullWidth": 24,
                                                                                        "width": 8,
                                                                                        "text": "property",
                                                                                        "value": "property",
                                                                                        "valueText": "property",
                                                                                        "hasLeadingTrivia": true,
                                                                                        "leadingTrivia": [
                                                                                            {
                                                                                                "kind": "WhitespaceTrivia",
                                                                                                "text": "                "
                                                                                            }
                                                                                        ]
                                                                                    },
                                                                                    "colonToken": {
                                                                                        "kind": "ColonToken",
                                                                                        "fullStart": 809,
                                                                                        "fullEnd": 811,
                                                                                        "start": 809,
                                                                                        "end": 810,
                                                                                        "fullWidth": 2,
                                                                                        "width": 1,
                                                                                        "text": ":",
                                                                                        "value": ":",
                                                                                        "valueText": ":",
                                                                                        "hasTrailingTrivia": true,
                                                                                        "trailingTrivia": [
                                                                                            {
                                                                                                "kind": "WhitespaceTrivia",
                                                                                                "text": " "
                                                                                            }
                                                                                        ]
                                                                                    },
                                                                                    "expression": {
                                                                                        "kind": "IdentifierName",
                                                                                        "fullStart": 811,
                                                                                        "fullEnd": 822,
                                                                                        "start": 811,
                                                                                        "end": 820,
                                                                                        "fullWidth": 11,
                                                                                        "width": 9,
                                                                                        "text": "arguments",
                                                                                        "value": "arguments",
                                                                                        "valueText": "arguments",
                                                                                        "hasTrailingTrivia": true,
                                                                                        "hasTrailingNewLine": true,
                                                                                        "trailingTrivia": [
                                                                                            {
                                                                                                "kind": "NewLineTrivia",
                                                                                                "text": "\r\n"
                                                                                            }
                                                                                        ]
                                                                                    }
                                                                                }
                                                                            ],
                                                                            "closeBraceToken": {
                                                                                "kind": "CloseBraceToken",
                                                                                "fullStart": 822,
                                                                                "fullEnd": 835,
                                                                                "start": 834,
                                                                                "end": 835,
                                                                                "fullWidth": 13,
                                                                                "width": 1,
                                                                                "text": "}",
                                                                                "value": "}",
                                                                                "valueText": "}",
                                                                                "hasLeadingTrivia": true,
                                                                                "leadingTrivia": [
                                                                                    {
                                                                                        "kind": "WhitespaceTrivia",
                                                                                        "text": "            "
                                                                                    }
                                                                                ]
                                                                            }
                                                                        }
                                                                    ],
                                                                    "closeParenToken": {
                                                                        "kind": "CloseParenToken",
                                                                        "fullStart": 835,
                                                                        "fullEnd": 836,
                                                                        "start": 835,
                                                                        "end": 836,
                                                                        "fullWidth": 1,
                                                                        "width": 1,
                                                                        "text": ")",
                                                                        "value": ")",
                                                                        "valueText": ")"
                                                                    }
                                                                }
                                                            },
                                                            "semicolonToken": {
                                                                "kind": "SemicolonToken",
                                                                "fullStart": 836,
                                                                "fullEnd": 839,
                                                                "start": 836,
                                                                "end": 837,
                                                                "fullWidth": 3,
                                                                "width": 1,
                                                                "text": ";",
                                                                "value": ";",
                                                                "valueText": ";",
                                                                "hasTrailingTrivia": true,
                                                                "hasTrailingNewLine": true,
                                                                "trailingTrivia": [
                                                                    {
                                                                        "kind": "NewLineTrivia",
                                                                        "text": "\r\n"
                                                                    }
                                                                ]
                                                            }
                                                        },
                                                        {
                                                            "kind": "ReturnStatement",
                                                            "fullStart": 839,
                                                            "fullEnd": 891,
                                                            "start": 853,
                                                            "end": 889,
                                                            "fullWidth": 52,
                                                            "width": 36,
                                                            "returnKeyword": {
                                                                "kind": "ReturnKeyword",
                                                                "fullStart": 839,
                                                                "fullEnd": 860,
                                                                "start": 853,
                                                                "end": 859,
                                                                "fullWidth": 21,
                                                                "width": 6,
                                                                "text": "return",
                                                                "value": "return",
                                                                "valueText": "return",
                                                                "hasLeadingTrivia": true,
                                                                "hasLeadingNewLine": true,
                                                                "hasTrailingTrivia": true,
                                                                "leadingTrivia": [
                                                                    {
                                                                        "kind": "NewLineTrivia",
                                                                        "text": "\r\n"
                                                                    },
                                                                    {
                                                                        "kind": "WhitespaceTrivia",
                                                                        "text": "            "
                                                                    }
                                                                ],
                                                                "trailingTrivia": [
                                                                    {
                                                                        "kind": "WhitespaceTrivia",
                                                                        "text": " "
                                                                    }
                                                                ]
                                                            },
                                                            "expression": {
                                                                "kind": "EqualsExpression",
                                                                "fullStart": 860,
                                                                "fullEnd": 888,
                                                                "start": 860,
                                                                "end": 888,
                                                                "fullWidth": 28,
                                                                "width": 28,
                                                                "left": {
                                                                    "kind": "MemberAccessExpression",
                                                                    "fullStart": 860,
                                                                    "fullEnd": 873,
                                                                    "start": 860,
                                                                    "end": 872,
                                                                    "fullWidth": 13,
                                                                    "width": 12,
                                                                    "expression": {
                                                                        "kind": "IdentifierName",
                                                                        "fullStart": 860,
                                                                        "fullEnd": 863,
                                                                        "start": 860,
                                                                        "end": 863,
                                                                        "fullWidth": 3,
                                                                        "width": 3,
                                                                        "text": "obj",
                                                                        "value": "obj",
                                                                        "valueText": "obj"
                                                                    },
                                                                    "dotToken": {
                                                                        "kind": "DotToken",
                                                                        "fullStart": 863,
                                                                        "fullEnd": 864,
                                                                        "start": 863,
                                                                        "end": 864,
                                                                        "fullWidth": 1,
                                                                        "width": 1,
                                                                        "text": ".",
                                                                        "value": ".",
                                                                        "valueText": "."
                                                                    },
                                                                    "name": {
                                                                        "kind": "IdentifierName",
                                                                        "fullStart": 864,
                                                                        "fullEnd": 873,
                                                                        "start": 864,
                                                                        "end": 872,
                                                                        "fullWidth": 9,
                                                                        "width": 8,
                                                                        "text": "property",
                                                                        "value": "property",
                                                                        "valueText": "property",
                                                                        "hasTrailingTrivia": true,
                                                                        "trailingTrivia": [
                                                                            {
                                                                                "kind": "WhitespaceTrivia",
                                                                                "text": " "
                                                                            }
                                                                        ]
                                                                    }
                                                                },
                                                                "operatorToken": {
                                                                    "kind": "EqualsEqualsEqualsToken",
                                                                    "fullStart": 873,
                                                                    "fullEnd": 877,
                                                                    "start": 873,
                                                                    "end": 876,
                                                                    "fullWidth": 4,
                                                                    "width": 3,
                                                                    "text": "===",
                                                                    "value": "===",
                                                                    "valueText": "===",
                                                                    "hasTrailingTrivia": true,
                                                                    "trailingTrivia": [
                                                                        {
                                                                            "kind": "WhitespaceTrivia",
                                                                            "text": " "
                                                                        }
                                                                    ]
                                                                },
                                                                "right": {
                                                                    "kind": "StringLiteral",
                                                                    "fullStart": 877,
                                                                    "fullEnd": 888,
                                                                    "start": 877,
                                                                    "end": 888,
                                                                    "fullWidth": 11,
                                                                    "width": 11,
                                                                    "text": "\"arguments\"",
                                                                    "value": "arguments",
                                                                    "valueText": "arguments"
                                                                }
                                                            },
                                                            "semicolonToken": {
                                                                "kind": "SemicolonToken",
                                                                "fullStart": 888,
                                                                "fullEnd": 891,
                                                                "start": 888,
                                                                "end": 889,
                                                                "fullWidth": 3,
                                                                "width": 1,
                                                                "text": ";",
                                                                "value": ";",
                                                                "valueText": ";",
                                                                "hasTrailingTrivia": true,
                                                                "hasTrailingNewLine": true,
                                                                "trailingTrivia": [
                                                                    {
                                                                        "kind": "NewLineTrivia",
                                                                        "text": "\r\n"
                                                                    }
                                                                ]
                                                            }
                                                        }
                                                    ],
                                                    "closeBraceToken": {
                                                        "kind": "CloseBraceToken",
                                                        "fullStart": 891,
                                                        "fullEnd": 900,
                                                        "start": 899,
                                                        "end": 900,
                                                        "fullWidth": 9,
                                                        "width": 1,
                                                        "text": "}",
                                                        "value": "}",
                                                        "valueText": "}",
                                                        "hasLeadingTrivia": true,
                                                        "leadingTrivia": [
                                                            {
                                                                "kind": "WhitespaceTrivia",
                                                                "text": "        "
                                                            }
                                                        ]
                                                    }
                                                }
                                            }
                                        }
                                    }
                                ]
                            },
                            "semicolonToken": {
                                "kind": "SemicolonToken",
                                "fullStart": 900,
                                "fullEnd": 903,
                                "start": 900,
                                "end": 901,
                                "fullWidth": 3,
                                "width": 1,
                                "text": ";",
                                "value": ";",
                                "valueText": ";",
                                "hasTrailingTrivia": true,
                                "hasTrailingNewLine": true,
                                "trailingTrivia": [
                                    {
                                        "kind": "NewLineTrivia",
                                        "text": "\r\n"
                                    }
                                ]
                            }
                        },
                        {
                            "kind": "ReturnStatement",
                            "fullStart": 903,
                            "fullEnd": 929,
                            "start": 913,
                            "end": 927,
                            "fullWidth": 26,
                            "width": 14,
                            "returnKeyword": {
                                "kind": "ReturnKeyword",
                                "fullStart": 903,
                                "fullEnd": 920,
                                "start": 913,
                                "end": 919,
                                "fullWidth": 17,
                                "width": 6,
                                "text": "return",
                                "value": "return",
                                "valueText": "return",
                                "hasLeadingTrivia": true,
                                "hasLeadingNewLine": true,
                                "hasTrailingTrivia": true,
                                "leadingTrivia": [
                                    {
                                        "kind": "NewLineTrivia",
                                        "text": "\r\n"
                                    },
                                    {
                                        "kind": "WhitespaceTrivia",
                                        "text": "        "
                                    }
                                ],
                                "trailingTrivia": [
                                    {
                                        "kind": "WhitespaceTrivia",
                                        "text": " "
                                    }
                                ]
                            },
                            "expression": {
                                "kind": "InvocationExpression",
                                "fullStart": 920,
                                "fullEnd": 926,
                                "start": 920,
                                "end": 926,
                                "fullWidth": 6,
                                "width": 6,
                                "expression": {
                                    "kind": "IdentifierName",
                                    "fullStart": 920,
                                    "fullEnd": 924,
                                    "start": 920,
                                    "end": 924,
                                    "fullWidth": 4,
                                    "width": 4,
                                    "text": "func",
                                    "value": "func",
                                    "valueText": "func"
                                },
                                "argumentList": {
                                    "kind": "ArgumentList",
                                    "fullStart": 924,
                                    "fullEnd": 926,
                                    "start": 924,
                                    "end": 926,
                                    "fullWidth": 2,
                                    "width": 2,
                                    "openParenToken": {
                                        "kind": "OpenParenToken",
                                        "fullStart": 924,
                                        "fullEnd": 925,
                                        "start": 924,
                                        "end": 925,
                                        "fullWidth": 1,
                                        "width": 1,
                                        "text": "(",
                                        "value": "(",
                                        "valueText": "("
                                    },
                                    "arguments": [],
                                    "closeParenToken": {
                                        "kind": "CloseParenToken",
                                        "fullStart": 925,
                                        "fullEnd": 926,
                                        "start": 925,
                                        "end": 926,
                                        "fullWidth": 1,
                                        "width": 1,
                                        "text": ")",
                                        "value": ")",
                                        "valueText": ")"
                                    }
                                }
                            },
                            "semicolonToken": {
                                "kind": "SemicolonToken",
                                "fullStart": 926,
                                "fullEnd": 929,
                                "start": 926,
                                "end": 927,
                                "fullWidth": 3,
                                "width": 1,
                                "text": ";",
                                "value": ";",
                                "valueText": ";",
                                "hasTrailingTrivia": true,
                                "hasTrailingNewLine": true,
                                "trailingTrivia": [
                                    {
                                        "kind": "NewLineTrivia",
                                        "text": "\r\n"
                                    }
                                ]
                            }
                        }
                    ],
                    "closeBraceToken": {
                        "kind": "CloseBraceToken",
                        "fullStart": 929,
                        "fullEnd": 936,
                        "start": 933,
                        "end": 934,
                        "fullWidth": 7,
                        "width": 1,
                        "text": "}",
                        "value": "}",
                        "valueText": "}",
                        "hasLeadingTrivia": true,
                        "hasTrailingTrivia": true,
                        "hasTrailingNewLine": true,
                        "leadingTrivia": [
                            {
                                "kind": "WhitespaceTrivia",
                                "text": "    "
                            }
                        ],
                        "trailingTrivia": [
                            {
                                "kind": "NewLineTrivia",
                                "text": "\r\n"
                            }
                        ]
                    }
                }
            },
            {
                "kind": "ExpressionStatement",
                "fullStart": 936,
                "fullEnd": 960,
                "start": 936,
                "end": 958,
                "fullWidth": 24,
                "width": 22,
                "expression": {
                    "kind": "InvocationExpression",
                    "fullStart": 936,
                    "fullEnd": 957,
                    "start": 936,
                    "end": 957,
                    "fullWidth": 21,
                    "width": 21,
                    "expression": {
                        "kind": "IdentifierName",
                        "fullStart": 936,
                        "fullEnd": 947,
                        "start": 936,
                        "end": 947,
                        "fullWidth": 11,
                        "width": 11,
                        "text": "runTestCase",
                        "value": "runTestCase",
                        "valueText": "runTestCase"
                    },
                    "argumentList": {
                        "kind": "ArgumentList",
                        "fullStart": 947,
                        "fullEnd": 957,
                        "start": 947,
                        "end": 957,
                        "fullWidth": 10,
                        "width": 10,
                        "openParenToken": {
                            "kind": "OpenParenToken",
                            "fullStart": 947,
                            "fullEnd": 948,
                            "start": 947,
                            "end": 948,
                            "fullWidth": 1,
                            "width": 1,
                            "text": "(",
                            "value": "(",
                            "valueText": "("
                        },
                        "arguments": [
                            {
                                "kind": "IdentifierName",
                                "fullStart": 948,
                                "fullEnd": 956,
                                "start": 948,
                                "end": 956,
                                "fullWidth": 8,
                                "width": 8,
                                "text": "testcase",
                                "value": "testcase",
                                "valueText": "testcase"
                            }
                        ],
                        "closeParenToken": {
                            "kind": "CloseParenToken",
                            "fullStart": 956,
                            "fullEnd": 957,
                            "start": 956,
                            "end": 957,
                            "fullWidth": 1,
                            "width": 1,
                            "text": ")",
                            "value": ")",
                            "valueText": ")"
                        }
                    }
                },
                "semicolonToken": {
                    "kind": "SemicolonToken",
                    "fullStart": 957,
                    "fullEnd": 960,
                    "start": 957,
                    "end": 958,
                    "fullWidth": 3,
                    "width": 1,
                    "text": ";",
                    "value": ";",
                    "valueText": ";",
                    "hasTrailingTrivia": true,
                    "hasTrailingNewLine": true,
                    "trailingTrivia": [
                        {
                            "kind": "NewLineTrivia",
                            "text": "\r\n"
                        }
                    ]
                }
            }
        ],
        "endOfFileToken": {
            "kind": "EndOfFileToken",
            "fullStart": 960,
            "fullEnd": 960,
            "start": 960,
            "end": 960,
            "fullWidth": 0,
            "width": 0,
            "text": ""
        }
    },
    "lineMap": {
        "lineStarts": [
            0,
            67,
            152,
            232,
            308,
            380,
            385,
            441,
            600,
            605,
            607,
            609,
            632,
            655,
            657,
            695,
            739,
            741,
            785,
            822,
            839,
            841,
            891,
            903,
            905,
            929,
            936,
            960
        ],
        "length": 960
    }
}<|MERGE_RESOLUTION|>--- conflicted
+++ resolved
@@ -245,12 +245,8 @@
                                         "start": 644,
                                         "end": 652,
                                         "fullWidth": 8,
-<<<<<<< HEAD
                                         "width": 8,
-                                        "identifier": {
-=======
                                         "propertyName": {
->>>>>>> 85e84683
                                             "kind": "IdentifierName",
                                             "fullStart": 644,
                                             "fullEnd": 648,
@@ -411,12 +407,8 @@
                                         "start": 669,
                                         "end": 900,
                                         "fullWidth": 231,
-<<<<<<< HEAD
                                         "width": 231,
-                                        "identifier": {
-=======
                                         "propertyName": {
->>>>>>> 85e84683
                                             "kind": "IdentifierName",
                                             "fullStart": 669,
                                             "fullEnd": 674,
