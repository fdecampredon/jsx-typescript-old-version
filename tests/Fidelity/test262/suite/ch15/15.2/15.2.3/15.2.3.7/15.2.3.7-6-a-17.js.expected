{
    "isDeclaration": false,
    "languageVersion": "EcmaScript5",
    "parseOptions": {
        "allowAutomaticSemicolonInsertion": true
    },
    "sourceUnit": {
        "kind": "SourceUnit",
        "fullStart": 0,
        "fullEnd": 1166,
        "start": 595,
        "end": 1166,
        "fullWidth": 1166,
        "width": 571,
        "isIncrementallyUnusable": true,
        "moduleElements": [
            {
                "kind": "FunctionDeclaration",
                "fullStart": 0,
                "fullEnd": 1142,
                "start": 595,
                "end": 1140,
                "fullWidth": 1142,
                "width": 545,
                "modifiers": [],
                "functionKeyword": {
                    "kind": "FunctionKeyword",
                    "fullStart": 0,
                    "fullEnd": 604,
                    "start": 595,
                    "end": 603,
                    "fullWidth": 604,
                    "width": 8,
                    "text": "function",
                    "value": "function",
                    "valueText": "function",
                    "hasLeadingTrivia": true,
                    "hasLeadingComment": true,
                    "hasLeadingNewLine": true,
                    "hasTrailingTrivia": true,
                    "leadingTrivia": [
                        {
                            "kind": "SingleLineCommentTrivia",
                            "text": "/// Copyright (c) 2012 Ecma International.  All rights reserved. "
                        },
                        {
                            "kind": "NewLineTrivia",
                            "text": "\r\n"
                        },
                        {
                            "kind": "SingleLineCommentTrivia",
                            "text": "/// Ecma International makes this code available under the terms and conditions set"
                        },
                        {
                            "kind": "NewLineTrivia",
                            "text": "\r\n"
                        },
                        {
                            "kind": "SingleLineCommentTrivia",
                            "text": "/// forth on http://hg.ecmascript.org/tests/test262/raw-file/tip/LICENSE (the "
                        },
                        {
                            "kind": "NewLineTrivia",
                            "text": "\r\n"
                        },
                        {
                            "kind": "SingleLineCommentTrivia",
                            "text": "/// \"Use Terms\").   Any redistribution of this code must retain the above "
                        },
                        {
                            "kind": "NewLineTrivia",
                            "text": "\r\n"
                        },
                        {
                            "kind": "SingleLineCommentTrivia",
                            "text": "/// copyright and this notice and otherwise comply with the Use Terms."
                        },
                        {
                            "kind": "NewLineTrivia",
                            "text": "\r\n"
                        },
                        {
                            "kind": "MultiLineCommentTrivia",
                            "text": "/**\r\n * @path ch15/15.2/15.2.3/15.2.3.7/15.2.3.7-6-a-17.js\r\n * @description Object.defineProperties - 'O' is the Math object which implements its own [[GetOwnProperty]] method to get 'P' (8.12.9 step 1 ) \r\n */"
                        },
                        {
                            "kind": "NewLineTrivia",
                            "text": "\r\n"
                        },
                        {
                            "kind": "NewLineTrivia",
                            "text": "\r\n"
                        },
                        {
                            "kind": "NewLineTrivia",
                            "text": "\r\n"
                        }
                    ],
                    "trailingTrivia": [
                        {
                            "kind": "WhitespaceTrivia",
                            "text": " "
                        }
                    ]
                },
                "identifier": {
                    "kind": "IdentifierName",
                    "fullStart": 604,
                    "fullEnd": 612,
                    "start": 604,
                    "end": 612,
                    "fullWidth": 8,
                    "width": 8,
                    "text": "testcase",
                    "value": "testcase",
                    "valueText": "testcase"
                },
                "callSignature": {
                    "kind": "CallSignature",
                    "fullStart": 612,
                    "fullEnd": 615,
                    "start": 612,
                    "end": 614,
                    "fullWidth": 3,
                    "width": 2,
                    "parameterList": {
                        "kind": "ParameterList",
                        "fullStart": 612,
                        "fullEnd": 615,
                        "start": 612,
                        "end": 614,
                        "fullWidth": 3,
                        "width": 2,
                        "openParenToken": {
                            "kind": "OpenParenToken",
                            "fullStart": 612,
                            "fullEnd": 613,
                            "start": 612,
                            "end": 613,
                            "fullWidth": 1,
                            "width": 1,
                            "text": "(",
                            "value": "(",
                            "valueText": "("
                        },
                        "parameters": [],
                        "closeParenToken": {
                            "kind": "CloseParenToken",
                            "fullStart": 613,
                            "fullEnd": 615,
                            "start": 613,
                            "end": 614,
                            "fullWidth": 2,
                            "width": 1,
                            "text": ")",
                            "value": ")",
                            "valueText": ")",
                            "hasTrailingTrivia": true,
                            "trailingTrivia": [
                                {
                                    "kind": "WhitespaceTrivia",
                                    "text": " "
                                }
                            ]
                        }
                    }
                },
                "block": {
                    "kind": "Block",
                    "fullStart": 615,
                    "fullEnd": 1142,
                    "start": 615,
                    "end": 1140,
                    "fullWidth": 527,
                    "width": 525,
                    "openBraceToken": {
                        "kind": "OpenBraceToken",
                        "fullStart": 615,
                        "fullEnd": 618,
                        "start": 615,
                        "end": 616,
                        "fullWidth": 3,
                        "width": 1,
                        "text": "{",
                        "value": "{",
                        "valueText": "{",
                        "hasTrailingTrivia": true,
                        "hasTrailingNewLine": true,
                        "trailingTrivia": [
                            {
                                "kind": "NewLineTrivia",
                                "text": "\r\n"
                            }
                        ]
                    },
                    "statements": [
                        {
                            "kind": "TryStatement",
                            "fullStart": 618,
                            "fullEnd": 1135,
                            "start": 628,
                            "end": 1133,
                            "fullWidth": 517,
                            "width": 505,
                            "tryKeyword": {
                                "kind": "TryKeyword",
                                "fullStart": 618,
                                "fullEnd": 632,
                                "start": 628,
                                "end": 631,
                                "fullWidth": 14,
                                "width": 3,
                                "text": "try",
                                "value": "try",
                                "valueText": "try",
                                "hasLeadingTrivia": true,
                                "hasLeadingNewLine": true,
                                "hasTrailingTrivia": true,
                                "leadingTrivia": [
                                    {
                                        "kind": "NewLineTrivia",
                                        "text": "\r\n"
                                    },
                                    {
                                        "kind": "WhitespaceTrivia",
                                        "text": "        "
                                    }
                                ],
                                "trailingTrivia": [
                                    {
                                        "kind": "WhitespaceTrivia",
                                        "text": " "
                                    }
                                ]
                            },
                            "block": {
                                "kind": "Block",
                                "fullStart": 632,
                                "fullEnd": 1082,
                                "start": 632,
                                "end": 1081,
                                "fullWidth": 450,
                                "width": 449,
                                "openBraceToken": {
                                    "kind": "OpenBraceToken",
                                    "fullStart": 632,
                                    "fullEnd": 635,
                                    "start": 632,
                                    "end": 633,
                                    "fullWidth": 3,
                                    "width": 1,
                                    "text": "{",
                                    "value": "{",
                                    "valueText": "{",
                                    "hasTrailingTrivia": true,
                                    "hasTrailingNewLine": true,
                                    "trailingTrivia": [
                                        {
                                            "kind": "NewLineTrivia",
                                            "text": "\r\n"
                                        }
                                    ]
                                },
                                "statements": [
                                    {
                                        "kind": "ExpressionStatement",
                                        "fullStart": 635,
                                        "fullEnd": 800,
                                        "start": 647,
                                        "end": 798,
                                        "fullWidth": 165,
                                        "width": 151,
                                        "expression": {
                                            "kind": "InvocationExpression",
                                            "fullStart": 635,
                                            "fullEnd": 797,
                                            "start": 647,
                                            "end": 797,
                                            "fullWidth": 162,
                                            "width": 150,
                                            "expression": {
                                                "kind": "MemberAccessExpression",
                                                "fullStart": 635,
                                                "fullEnd": 668,
                                                "start": 647,
                                                "end": 668,
                                                "fullWidth": 33,
                                                "width": 21,
                                                "expression": {
                                                    "kind": "IdentifierName",
                                                    "fullStart": 635,
                                                    "fullEnd": 653,
                                                    "start": 647,
                                                    "end": 653,
                                                    "fullWidth": 18,
                                                    "width": 6,
                                                    "text": "Object",
                                                    "value": "Object",
                                                    "valueText": "Object",
                                                    "hasLeadingTrivia": true,
                                                    "leadingTrivia": [
                                                        {
                                                            "kind": "WhitespaceTrivia",
                                                            "text": "            "
                                                        }
                                                    ]
                                                },
                                                "dotToken": {
                                                    "kind": "DotToken",
                                                    "fullStart": 653,
                                                    "fullEnd": 654,
                                                    "start": 653,
                                                    "end": 654,
                                                    "fullWidth": 1,
                                                    "width": 1,
                                                    "text": ".",
                                                    "value": ".",
                                                    "valueText": "."
                                                },
                                                "name": {
                                                    "kind": "IdentifierName",
                                                    "fullStart": 654,
                                                    "fullEnd": 668,
                                                    "start": 654,
                                                    "end": 668,
                                                    "fullWidth": 14,
                                                    "width": 14,
                                                    "text": "defineProperty",
                                                    "value": "defineProperty",
                                                    "valueText": "defineProperty"
                                                }
                                            },
                                            "argumentList": {
                                                "kind": "ArgumentList",
                                                "fullStart": 668,
                                                "fullEnd": 797,
                                                "start": 668,
                                                "end": 797,
                                                "fullWidth": 129,
                                                "width": 129,
                                                "openParenToken": {
                                                    "kind": "OpenParenToken",
                                                    "fullStart": 668,
                                                    "fullEnd": 669,
                                                    "start": 668,
                                                    "end": 669,
                                                    "fullWidth": 1,
                                                    "width": 1,
                                                    "text": "(",
                                                    "value": "(",
                                                    "valueText": "("
                                                },
                                                "arguments": [
                                                    {
                                                        "kind": "IdentifierName",
                                                        "fullStart": 669,
                                                        "fullEnd": 673,
                                                        "start": 669,
                                                        "end": 673,
                                                        "fullWidth": 4,
                                                        "width": 4,
                                                        "text": "Math",
                                                        "value": "Math",
                                                        "valueText": "Math"
                                                    },
                                                    {
                                                        "kind": "CommaToken",
                                                        "fullStart": 673,
                                                        "fullEnd": 675,
                                                        "start": 673,
                                                        "end": 674,
                                                        "fullWidth": 2,
                                                        "width": 1,
                                                        "text": ",",
                                                        "value": ",",
                                                        "valueText": ",",
                                                        "hasTrailingTrivia": true,
                                                        "trailingTrivia": [
                                                            {
                                                                "kind": "WhitespaceTrivia",
                                                                "text": " "
                                                            }
                                                        ]
                                                    },
                                                    {
                                                        "kind": "StringLiteral",
                                                        "fullStart": 675,
                                                        "fullEnd": 681,
                                                        "start": 675,
                                                        "end": 681,
                                                        "fullWidth": 6,
                                                        "width": 6,
                                                        "text": "\"prop\"",
                                                        "value": "prop",
                                                        "valueText": "prop"
                                                    },
                                                    {
                                                        "kind": "CommaToken",
                                                        "fullStart": 681,
                                                        "fullEnd": 683,
                                                        "start": 681,
                                                        "end": 682,
                                                        "fullWidth": 2,
                                                        "width": 1,
                                                        "text": ",",
                                                        "value": ",",
                                                        "valueText": ",",
                                                        "hasTrailingTrivia": true,
                                                        "trailingTrivia": [
                                                            {
                                                                "kind": "WhitespaceTrivia",
                                                                "text": " "
                                                            }
                                                        ]
                                                    },
                                                    {
                                                        "kind": "ObjectLiteralExpression",
                                                        "fullStart": 683,
                                                        "fullEnd": 796,
                                                        "start": 683,
                                                        "end": 796,
                                                        "fullWidth": 113,
                                                        "width": 113,
                                                        "openBraceToken": {
                                                            "kind": "OpenBraceToken",
                                                            "fullStart": 683,
                                                            "fullEnd": 686,
                                                            "start": 683,
                                                            "end": 684,
                                                            "fullWidth": 3,
                                                            "width": 1,
                                                            "text": "{",
                                                            "value": "{",
                                                            "valueText": "{",
                                                            "hasTrailingTrivia": true,
                                                            "hasTrailingNewLine": true,
                                                            "trailingTrivia": [
                                                                {
                                                                    "kind": "NewLineTrivia",
                                                                    "text": "\r\n"
                                                                }
                                                            ]
                                                        },
                                                        "propertyAssignments": [
                                                            {
                                                                "kind": "SimplePropertyAssignment",
                                                                "fullStart": 686,
                                                                "fullEnd": 711,
                                                                "start": 702,
                                                                "end": 711,
                                                                "fullWidth": 25,
                                                                "width": 9,
                                                                "propertyName": {
                                                                    "kind": "IdentifierName",
                                                                    "fullStart": 686,
                                                                    "fullEnd": 707,
                                                                    "start": 702,
                                                                    "end": 707,
                                                                    "fullWidth": 21,
                                                                    "width": 5,
                                                                    "text": "value",
                                                                    "value": "value",
                                                                    "valueText": "value",
                                                                    "hasLeadingTrivia": true,
                                                                    "leadingTrivia": [
                                                                        {
                                                                            "kind": "WhitespaceTrivia",
                                                                            "text": "                "
                                                                        }
                                                                    ]
                                                                },
                                                                "colonToken": {
                                                                    "kind": "ColonToken",
                                                                    "fullStart": 707,
                                                                    "fullEnd": 709,
                                                                    "start": 707,
                                                                    "end": 708,
                                                                    "fullWidth": 2,
                                                                    "width": 1,
                                                                    "text": ":",
                                                                    "value": ":",
                                                                    "valueText": ":",
                                                                    "hasTrailingTrivia": true,
                                                                    "trailingTrivia": [
                                                                        {
                                                                            "kind": "WhitespaceTrivia",
                                                                            "text": " "
                                                                        }
                                                                    ]
                                                                },
                                                                "expression": {
                                                                    "kind": "NumericLiteral",
                                                                    "fullStart": 709,
                                                                    "fullEnd": 711,
                                                                    "start": 709,
                                                                    "end": 711,
                                                                    "fullWidth": 2,
                                                                    "width": 2,
                                                                    "text": "11",
                                                                    "value": 11,
                                                                    "valueText": "11"
                                                                }
                                                            },
                                                            {
                                                                "kind": "CommaToken",
                                                                "fullStart": 711,
                                                                "fullEnd": 714,
                                                                "start": 711,
                                                                "end": 712,
                                                                "fullWidth": 3,
                                                                "width": 1,
                                                                "text": ",",
                                                                "value": ",",
                                                                "valueText": ",",
                                                                "hasTrailingTrivia": true,
                                                                "hasTrailingNewLine": true,
                                                                "trailingTrivia": [
                                                                    {
                                                                        "kind": "NewLineTrivia",
                                                                        "text": "\r\n"
                                                                    }
                                                                ]
                                                            },
                                                            {
                                                                "kind": "SimplePropertyAssignment",
                                                                "fullStart": 714,
                                                                "fullEnd": 744,
                                                                "start": 730,
                                                                "end": 744,
                                                                "fullWidth": 30,
                                                                "width": 14,
                                                                "propertyName": {
                                                                    "kind": "IdentifierName",
                                                                    "fullStart": 714,
                                                                    "fullEnd": 738,
                                                                    "start": 730,
                                                                    "end": 738,
                                                                    "fullWidth": 24,
                                                                    "width": 8,
                                                                    "text": "writable",
                                                                    "value": "writable",
                                                                    "valueText": "writable",
                                                                    "hasLeadingTrivia": true,
                                                                    "leadingTrivia": [
                                                                        {
                                                                            "kind": "WhitespaceTrivia",
                                                                            "text": "                "
                                                                        }
                                                                    ]
                                                                },
                                                                "colonToken": {
                                                                    "kind": "ColonToken",
                                                                    "fullStart": 738,
                                                                    "fullEnd": 740,
                                                                    "start": 738,
                                                                    "end": 739,
                                                                    "fullWidth": 2,
                                                                    "width": 1,
                                                                    "text": ":",
                                                                    "value": ":",
                                                                    "valueText": ":",
                                                                    "hasTrailingTrivia": true,
                                                                    "trailingTrivia": [
                                                                        {
                                                                            "kind": "WhitespaceTrivia",
                                                                            "text": " "
                                                                        }
                                                                    ]
                                                                },
                                                                "expression": {
                                                                    "kind": "TrueKeyword",
                                                                    "fullStart": 740,
                                                                    "fullEnd": 744,
                                                                    "start": 740,
                                                                    "end": 744,
                                                                    "fullWidth": 4,
                                                                    "width": 4,
                                                                    "text": "true",
                                                                    "value": true,
                                                                    "valueText": "true"
                                                                }
                                                            },
                                                            {
                                                                "kind": "CommaToken",
                                                                "fullStart": 744,
                                                                "fullEnd": 747,
                                                                "start": 744,
                                                                "end": 745,
                                                                "fullWidth": 3,
                                                                "width": 1,
                                                                "text": ",",
                                                                "value": ",",
                                                                "valueText": ",",
                                                                "hasTrailingTrivia": true,
                                                                "hasTrailingNewLine": true,
                                                                "trailingTrivia": [
                                                                    {
                                                                        "kind": "NewLineTrivia",
                                                                        "text": "\r\n"
                                                                    }
                                                                ]
                                                            },
                                                            {
                                                                "kind": "SimplePropertyAssignment",
                                                                "fullStart": 747,
                                                                "fullEnd": 783,
                                                                "start": 763,
                                                                "end": 781,
                                                                "fullWidth": 36,
                                                                "width": 18,
                                                                "propertyName": {
                                                                    "kind": "IdentifierName",
                                                                    "fullStart": 747,
                                                                    "fullEnd": 775,
                                                                    "start": 763,
                                                                    "end": 775,
                                                                    "fullWidth": 28,
                                                                    "width": 12,
                                                                    "text": "configurable",
                                                                    "value": "configurable",
                                                                    "valueText": "configurable",
                                                                    "hasLeadingTrivia": true,
                                                                    "leadingTrivia": [
                                                                        {
                                                                            "kind": "WhitespaceTrivia",
                                                                            "text": "                "
                                                                        }
                                                                    ]
                                                                },
                                                                "colonToken": {
                                                                    "kind": "ColonToken",
                                                                    "fullStart": 775,
                                                                    "fullEnd": 777,
                                                                    "start": 775,
                                                                    "end": 776,
                                                                    "fullWidth": 2,
                                                                    "width": 1,
                                                                    "text": ":",
                                                                    "value": ":",
                                                                    "valueText": ":",
                                                                    "hasTrailingTrivia": true,
                                                                    "trailingTrivia": [
                                                                        {
                                                                            "kind": "WhitespaceTrivia",
                                                                            "text": " "
                                                                        }
                                                                    ]
                                                                },
                                                                "expression": {
                                                                    "kind": "TrueKeyword",
                                                                    "fullStart": 777,
                                                                    "fullEnd": 783,
                                                                    "start": 777,
                                                                    "end": 781,
                                                                    "fullWidth": 6,
                                                                    "width": 4,
                                                                    "text": "true",
                                                                    "value": true,
                                                                    "valueText": "true",
                                                                    "hasTrailingTrivia": true,
                                                                    "hasTrailingNewLine": true,
                                                                    "trailingTrivia": [
                                                                        {
                                                                            "kind": "NewLineTrivia",
                                                                            "text": "\r\n"
                                                                        }
                                                                    ]
                                                                }
                                                            }
                                                        ],
                                                        "closeBraceToken": {
                                                            "kind": "CloseBraceToken",
                                                            "fullStart": 783,
                                                            "fullEnd": 796,
                                                            "start": 795,
                                                            "end": 796,
                                                            "fullWidth": 13,
                                                            "width": 1,
                                                            "text": "}",
                                                            "value": "}",
                                                            "valueText": "}",
                                                            "hasLeadingTrivia": true,
                                                            "leadingTrivia": [
                                                                {
                                                                    "kind": "WhitespaceTrivia",
                                                                    "text": "            "
                                                                }
                                                            ]
                                                        }
                                                    }
                                                ],
                                                "closeParenToken": {
                                                    "kind": "CloseParenToken",
                                                    "fullStart": 796,
                                                    "fullEnd": 797,
                                                    "start": 796,
                                                    "end": 797,
                                                    "fullWidth": 1,
                                                    "width": 1,
                                                    "text": ")",
                                                    "value": ")",
                                                    "valueText": ")"
                                                }
                                            }
                                        },
                                        "semicolonToken": {
                                            "kind": "SemicolonToken",
                                            "fullStart": 797,
                                            "fullEnd": 800,
                                            "start": 797,
                                            "end": 798,
                                            "fullWidth": 3,
                                            "width": 1,
                                            "text": ";",
                                            "value": ";",
                                            "valueText": ";",
                                            "hasTrailingTrivia": true,
                                            "hasTrailingNewLine": true,
                                            "trailingTrivia": [
                                                {
                                                    "kind": "NewLineTrivia",
                                                    "text": "\r\n"
                                                }
                                            ]
                                        }
                                    },
                                    {
                                        "kind": "VariableStatement",
                                        "fullStart": 800,
                                        "fullEnd": 880,
                                        "start": 812,
                                        "end": 878,
                                        "fullWidth": 80,
                                        "width": 66,
                                        "modifiers": [],
                                        "variableDeclaration": {
                                            "kind": "VariableDeclaration",
                                            "fullStart": 800,
                                            "fullEnd": 877,
                                            "start": 812,
                                            "end": 877,
                                            "fullWidth": 77,
                                            "width": 65,
                                            "varKeyword": {
                                                "kind": "VarKeyword",
                                                "fullStart": 800,
                                                "fullEnd": 816,
                                                "start": 812,
                                                "end": 815,
                                                "fullWidth": 16,
                                                "width": 3,
                                                "text": "var",
                                                "value": "var",
                                                "valueText": "var",
                                                "hasLeadingTrivia": true,
                                                "hasTrailingTrivia": true,
                                                "leadingTrivia": [
                                                    {
                                                        "kind": "WhitespaceTrivia",
                                                        "text": "            "
                                                    }
                                                ],
                                                "trailingTrivia": [
                                                    {
                                                        "kind": "WhitespaceTrivia",
                                                        "text": " "
                                                    }
                                                ]
                                            },
                                            "variableDeclarators": [
                                                {
                                                    "kind": "VariableDeclarator",
                                                    "fullStart": 816,
                                                    "fullEnd": 877,
                                                    "start": 816,
                                                    "end": 877,
                                                    "fullWidth": 61,
<<<<<<< HEAD
                                                    "width": 61,
                                                    "identifier": {
=======
                                                    "propertyName": {
>>>>>>> 85e84683
                                                        "kind": "IdentifierName",
                                                        "fullStart": 816,
                                                        "fullEnd": 828,
                                                        "start": 816,
                                                        "end": 827,
                                                        "fullWidth": 12,
                                                        "width": 11,
                                                        "text": "hasProperty",
                                                        "value": "hasProperty",
                                                        "valueText": "hasProperty",
                                                        "hasTrailingTrivia": true,
                                                        "trailingTrivia": [
                                                            {
                                                                "kind": "WhitespaceTrivia",
                                                                "text": " "
                                                            }
                                                        ]
                                                    },
                                                    "equalsValueClause": {
                                                        "kind": "EqualsValueClause",
                                                        "fullStart": 828,
                                                        "fullEnd": 877,
                                                        "start": 828,
                                                        "end": 877,
                                                        "fullWidth": 49,
                                                        "width": 49,
                                                        "equalsToken": {
                                                            "kind": "EqualsToken",
                                                            "fullStart": 828,
                                                            "fullEnd": 830,
                                                            "start": 828,
                                                            "end": 829,
                                                            "fullWidth": 2,
                                                            "width": 1,
                                                            "text": "=",
                                                            "value": "=",
                                                            "valueText": "=",
                                                            "hasTrailingTrivia": true,
                                                            "trailingTrivia": [
                                                                {
                                                                    "kind": "WhitespaceTrivia",
                                                                    "text": " "
                                                                }
                                                            ]
                                                        },
                                                        "value": {
                                                            "kind": "LogicalAndExpression",
                                                            "fullStart": 830,
                                                            "fullEnd": 877,
                                                            "start": 830,
                                                            "end": 877,
                                                            "fullWidth": 47,
                                                            "width": 47,
                                                            "left": {
                                                                "kind": "InvocationExpression",
                                                                "fullStart": 830,
                                                                "fullEnd": 858,
                                                                "start": 830,
                                                                "end": 857,
                                                                "fullWidth": 28,
                                                                "width": 27,
                                                                "expression": {
                                                                    "kind": "MemberAccessExpression",
                                                                    "fullStart": 830,
                                                                    "fullEnd": 849,
                                                                    "start": 830,
                                                                    "end": 849,
                                                                    "fullWidth": 19,
                                                                    "width": 19,
                                                                    "expression": {
                                                                        "kind": "IdentifierName",
                                                                        "fullStart": 830,
                                                                        "fullEnd": 834,
                                                                        "start": 830,
                                                                        "end": 834,
                                                                        "fullWidth": 4,
                                                                        "width": 4,
                                                                        "text": "Math",
                                                                        "value": "Math",
                                                                        "valueText": "Math"
                                                                    },
                                                                    "dotToken": {
                                                                        "kind": "DotToken",
                                                                        "fullStart": 834,
                                                                        "fullEnd": 835,
                                                                        "start": 834,
                                                                        "end": 835,
                                                                        "fullWidth": 1,
                                                                        "width": 1,
                                                                        "text": ".",
                                                                        "value": ".",
                                                                        "valueText": "."
                                                                    },
                                                                    "name": {
                                                                        "kind": "IdentifierName",
                                                                        "fullStart": 835,
                                                                        "fullEnd": 849,
                                                                        "start": 835,
                                                                        "end": 849,
                                                                        "fullWidth": 14,
                                                                        "width": 14,
                                                                        "text": "hasOwnProperty",
                                                                        "value": "hasOwnProperty",
                                                                        "valueText": "hasOwnProperty"
                                                                    }
                                                                },
                                                                "argumentList": {
                                                                    "kind": "ArgumentList",
                                                                    "fullStart": 849,
                                                                    "fullEnd": 858,
                                                                    "start": 849,
                                                                    "end": 857,
                                                                    "fullWidth": 9,
                                                                    "width": 8,
                                                                    "openParenToken": {
                                                                        "kind": "OpenParenToken",
                                                                        "fullStart": 849,
                                                                        "fullEnd": 850,
                                                                        "start": 849,
                                                                        "end": 850,
                                                                        "fullWidth": 1,
                                                                        "width": 1,
                                                                        "text": "(",
                                                                        "value": "(",
                                                                        "valueText": "("
                                                                    },
                                                                    "arguments": [
                                                                        {
                                                                            "kind": "StringLiteral",
                                                                            "fullStart": 850,
                                                                            "fullEnd": 856,
                                                                            "start": 850,
                                                                            "end": 856,
                                                                            "fullWidth": 6,
                                                                            "width": 6,
                                                                            "text": "\"prop\"",
                                                                            "value": "prop",
                                                                            "valueText": "prop"
                                                                        }
                                                                    ],
                                                                    "closeParenToken": {
                                                                        "kind": "CloseParenToken",
                                                                        "fullStart": 856,
                                                                        "fullEnd": 858,
                                                                        "start": 856,
                                                                        "end": 857,
                                                                        "fullWidth": 2,
                                                                        "width": 1,
                                                                        "text": ")",
                                                                        "value": ")",
                                                                        "valueText": ")",
                                                                        "hasTrailingTrivia": true,
                                                                        "trailingTrivia": [
                                                                            {
                                                                                "kind": "WhitespaceTrivia",
                                                                                "text": " "
                                                                            }
                                                                        ]
                                                                    }
                                                                }
                                                            },
                                                            "operatorToken": {
                                                                "kind": "AmpersandAmpersandToken",
                                                                "fullStart": 858,
                                                                "fullEnd": 861,
                                                                "start": 858,
                                                                "end": 860,
                                                                "fullWidth": 3,
                                                                "width": 2,
                                                                "text": "&&",
                                                                "value": "&&",
                                                                "valueText": "&&",
                                                                "hasTrailingTrivia": true,
                                                                "trailingTrivia": [
                                                                    {
                                                                        "kind": "WhitespaceTrivia",
                                                                        "text": " "
                                                                    }
                                                                ]
                                                            },
                                                            "right": {
                                                                "kind": "EqualsExpression",
                                                                "fullStart": 861,
                                                                "fullEnd": 877,
                                                                "start": 861,
                                                                "end": 877,
                                                                "fullWidth": 16,
                                                                "width": 16,
                                                                "left": {
                                                                    "kind": "MemberAccessExpression",
                                                                    "fullStart": 861,
                                                                    "fullEnd": 871,
                                                                    "start": 861,
                                                                    "end": 870,
                                                                    "fullWidth": 10,
                                                                    "width": 9,
                                                                    "expression": {
                                                                        "kind": "IdentifierName",
                                                                        "fullStart": 861,
                                                                        "fullEnd": 865,
                                                                        "start": 861,
                                                                        "end": 865,
                                                                        "fullWidth": 4,
                                                                        "width": 4,
                                                                        "text": "Math",
                                                                        "value": "Math",
                                                                        "valueText": "Math"
                                                                    },
                                                                    "dotToken": {
                                                                        "kind": "DotToken",
                                                                        "fullStart": 865,
                                                                        "fullEnd": 866,
                                                                        "start": 865,
                                                                        "end": 866,
                                                                        "fullWidth": 1,
                                                                        "width": 1,
                                                                        "text": ".",
                                                                        "value": ".",
                                                                        "valueText": "."
                                                                    },
                                                                    "name": {
                                                                        "kind": "IdentifierName",
                                                                        "fullStart": 866,
                                                                        "fullEnd": 871,
                                                                        "start": 866,
                                                                        "end": 870,
                                                                        "fullWidth": 5,
                                                                        "width": 4,
                                                                        "text": "prop",
                                                                        "value": "prop",
                                                                        "valueText": "prop",
                                                                        "hasTrailingTrivia": true,
                                                                        "trailingTrivia": [
                                                                            {
                                                                                "kind": "WhitespaceTrivia",
                                                                                "text": " "
                                                                            }
                                                                        ]
                                                                    }
                                                                },
                                                                "operatorToken": {
                                                                    "kind": "EqualsEqualsEqualsToken",
                                                                    "fullStart": 871,
                                                                    "fullEnd": 875,
                                                                    "start": 871,
                                                                    "end": 874,
                                                                    "fullWidth": 4,
                                                                    "width": 3,
                                                                    "text": "===",
                                                                    "value": "===",
                                                                    "valueText": "===",
                                                                    "hasTrailingTrivia": true,
                                                                    "trailingTrivia": [
                                                                        {
                                                                            "kind": "WhitespaceTrivia",
                                                                            "text": " "
                                                                        }
                                                                    ]
                                                                },
                                                                "right": {
                                                                    "kind": "NumericLiteral",
                                                                    "fullStart": 875,
                                                                    "fullEnd": 877,
                                                                    "start": 875,
                                                                    "end": 877,
                                                                    "fullWidth": 2,
                                                                    "width": 2,
                                                                    "text": "11",
                                                                    "value": 11,
                                                                    "valueText": "11"
                                                                }
                                                            }
                                                        }
                                                    }
                                                }
                                            ]
                                        },
                                        "semicolonToken": {
                                            "kind": "SemicolonToken",
                                            "fullStart": 877,
                                            "fullEnd": 880,
                                            "start": 877,
                                            "end": 878,
                                            "fullWidth": 3,
                                            "width": 1,
                                            "text": ";",
                                            "value": ";",
                                            "valueText": ";",
                                            "hasTrailingTrivia": true,
                                            "hasTrailingNewLine": true,
                                            "trailingTrivia": [
                                                {
                                                    "kind": "NewLineTrivia",
                                                    "text": "\r\n"
                                                }
                                            ]
                                        }
                                    },
                                    {
                                        "kind": "ExpressionStatement",
                                        "fullStart": 880,
                                        "fullEnd": 1019,
                                        "start": 894,
                                        "end": 1017,
                                        "fullWidth": 139,
                                        "width": 123,
                                        "expression": {
                                            "kind": "InvocationExpression",
                                            "fullStart": 880,
                                            "fullEnd": 1016,
                                            "start": 894,
                                            "end": 1016,
                                            "fullWidth": 136,
                                            "width": 122,
                                            "expression": {
                                                "kind": "MemberAccessExpression",
                                                "fullStart": 880,
                                                "fullEnd": 917,
                                                "start": 894,
                                                "end": 917,
                                                "fullWidth": 37,
                                                "width": 23,
                                                "expression": {
                                                    "kind": "IdentifierName",
                                                    "fullStart": 880,
                                                    "fullEnd": 900,
                                                    "start": 894,
                                                    "end": 900,
                                                    "fullWidth": 20,
                                                    "width": 6,
                                                    "text": "Object",
                                                    "value": "Object",
                                                    "valueText": "Object",
                                                    "hasLeadingTrivia": true,
                                                    "hasLeadingNewLine": true,
                                                    "leadingTrivia": [
                                                        {
                                                            "kind": "NewLineTrivia",
                                                            "text": "\r\n"
                                                        },
                                                        {
                                                            "kind": "WhitespaceTrivia",
                                                            "text": "            "
                                                        }
                                                    ]
                                                },
                                                "dotToken": {
                                                    "kind": "DotToken",
                                                    "fullStart": 900,
                                                    "fullEnd": 901,
                                                    "start": 900,
                                                    "end": 901,
                                                    "fullWidth": 1,
                                                    "width": 1,
                                                    "text": ".",
                                                    "value": ".",
                                                    "valueText": "."
                                                },
                                                "name": {
                                                    "kind": "IdentifierName",
                                                    "fullStart": 901,
                                                    "fullEnd": 917,
                                                    "start": 901,
                                                    "end": 917,
                                                    "fullWidth": 16,
                                                    "width": 16,
                                                    "text": "defineProperties",
                                                    "value": "defineProperties",
                                                    "valueText": "defineProperties"
                                                }
                                            },
                                            "argumentList": {
                                                "kind": "ArgumentList",
                                                "fullStart": 917,
                                                "fullEnd": 1016,
                                                "start": 917,
                                                "end": 1016,
                                                "fullWidth": 99,
                                                "width": 99,
                                                "openParenToken": {
                                                    "kind": "OpenParenToken",
                                                    "fullStart": 917,
                                                    "fullEnd": 918,
                                                    "start": 917,
                                                    "end": 918,
                                                    "fullWidth": 1,
                                                    "width": 1,
                                                    "text": "(",
                                                    "value": "(",
                                                    "valueText": "("
                                                },
                                                "arguments": [
                                                    {
                                                        "kind": "IdentifierName",
                                                        "fullStart": 918,
                                                        "fullEnd": 922,
                                                        "start": 918,
                                                        "end": 922,
                                                        "fullWidth": 4,
                                                        "width": 4,
                                                        "text": "Math",
                                                        "value": "Math",
                                                        "valueText": "Math"
                                                    },
                                                    {
                                                        "kind": "CommaToken",
                                                        "fullStart": 922,
                                                        "fullEnd": 924,
                                                        "start": 922,
                                                        "end": 923,
                                                        "fullWidth": 2,
                                                        "width": 1,
                                                        "text": ",",
                                                        "value": ",",
                                                        "valueText": ",",
                                                        "hasTrailingTrivia": true,
                                                        "trailingTrivia": [
                                                            {
                                                                "kind": "WhitespaceTrivia",
                                                                "text": " "
                                                            }
                                                        ]
                                                    },
                                                    {
                                                        "kind": "ObjectLiteralExpression",
                                                        "fullStart": 924,
                                                        "fullEnd": 1015,
                                                        "start": 924,
                                                        "end": 1015,
                                                        "fullWidth": 91,
                                                        "width": 91,
                                                        "openBraceToken": {
                                                            "kind": "OpenBraceToken",
                                                            "fullStart": 924,
                                                            "fullEnd": 927,
                                                            "start": 924,
                                                            "end": 925,
                                                            "fullWidth": 3,
                                                            "width": 1,
                                                            "text": "{",
                                                            "value": "{",
                                                            "valueText": "{",
                                                            "hasTrailingTrivia": true,
                                                            "hasTrailingNewLine": true,
                                                            "trailingTrivia": [
                                                                {
                                                                    "kind": "NewLineTrivia",
                                                                    "text": "\r\n"
                                                                }
                                                            ]
                                                        },
                                                        "propertyAssignments": [
                                                            {
                                                                "kind": "SimplePropertyAssignment",
                                                                "fullStart": 927,
                                                                "fullEnd": 1002,
                                                                "start": 943,
                                                                "end": 1000,
                                                                "fullWidth": 75,
                                                                "width": 57,
                                                                "propertyName": {
                                                                    "kind": "IdentifierName",
                                                                    "fullStart": 927,
                                                                    "fullEnd": 947,
                                                                    "start": 943,
                                                                    "end": 947,
                                                                    "fullWidth": 20,
                                                                    "width": 4,
                                                                    "text": "prop",
                                                                    "value": "prop",
                                                                    "valueText": "prop",
                                                                    "hasLeadingTrivia": true,
                                                                    "leadingTrivia": [
                                                                        {
                                                                            "kind": "WhitespaceTrivia",
                                                                            "text": "                "
                                                                        }
                                                                    ]
                                                                },
                                                                "colonToken": {
                                                                    "kind": "ColonToken",
                                                                    "fullStart": 947,
                                                                    "fullEnd": 949,
                                                                    "start": 947,
                                                                    "end": 948,
                                                                    "fullWidth": 2,
                                                                    "width": 1,
                                                                    "text": ":",
                                                                    "value": ":",
                                                                    "valueText": ":",
                                                                    "hasTrailingTrivia": true,
                                                                    "trailingTrivia": [
                                                                        {
                                                                            "kind": "WhitespaceTrivia",
                                                                            "text": " "
                                                                        }
                                                                    ]
                                                                },
                                                                "expression": {
                                                                    "kind": "ObjectLiteralExpression",
                                                                    "fullStart": 949,
                                                                    "fullEnd": 1002,
                                                                    "start": 949,
                                                                    "end": 1000,
                                                                    "fullWidth": 53,
                                                                    "width": 51,
                                                                    "openBraceToken": {
                                                                        "kind": "OpenBraceToken",
                                                                        "fullStart": 949,
                                                                        "fullEnd": 952,
                                                                        "start": 949,
                                                                        "end": 950,
                                                                        "fullWidth": 3,
                                                                        "width": 1,
                                                                        "text": "{",
                                                                        "value": "{",
                                                                        "valueText": "{",
                                                                        "hasTrailingTrivia": true,
                                                                        "hasTrailingNewLine": true,
                                                                        "trailingTrivia": [
                                                                            {
                                                                                "kind": "NewLineTrivia",
                                                                                "text": "\r\n"
                                                                            }
                                                                        ]
                                                                    },
                                                                    "propertyAssignments": [
                                                                        {
                                                                            "kind": "SimplePropertyAssignment",
                                                                            "fullStart": 952,
                                                                            "fullEnd": 983,
                                                                            "start": 972,
                                                                            "end": 981,
                                                                            "fullWidth": 31,
                                                                            "width": 9,
                                                                            "propertyName": {
                                                                                "kind": "IdentifierName",
                                                                                "fullStart": 952,
                                                                                "fullEnd": 977,
                                                                                "start": 972,
                                                                                "end": 977,
                                                                                "fullWidth": 25,
                                                                                "width": 5,
                                                                                "text": "value",
                                                                                "value": "value",
                                                                                "valueText": "value",
                                                                                "hasLeadingTrivia": true,
                                                                                "leadingTrivia": [
                                                                                    {
                                                                                        "kind": "WhitespaceTrivia",
                                                                                        "text": "                    "
                                                                                    }
                                                                                ]
                                                                            },
                                                                            "colonToken": {
                                                                                "kind": "ColonToken",
                                                                                "fullStart": 977,
                                                                                "fullEnd": 979,
                                                                                "start": 977,
                                                                                "end": 978,
                                                                                "fullWidth": 2,
                                                                                "width": 1,
                                                                                "text": ":",
                                                                                "value": ":",
                                                                                "valueText": ":",
                                                                                "hasTrailingTrivia": true,
                                                                                "trailingTrivia": [
                                                                                    {
                                                                                        "kind": "WhitespaceTrivia",
                                                                                        "text": " "
                                                                                    }
                                                                                ]
                                                                            },
                                                                            "expression": {
                                                                                "kind": "NumericLiteral",
                                                                                "fullStart": 979,
                                                                                "fullEnd": 983,
                                                                                "start": 979,
                                                                                "end": 981,
                                                                                "fullWidth": 4,
                                                                                "width": 2,
                                                                                "text": "12",
                                                                                "value": 12,
                                                                                "valueText": "12",
                                                                                "hasTrailingTrivia": true,
                                                                                "hasTrailingNewLine": true,
                                                                                "trailingTrivia": [
                                                                                    {
                                                                                        "kind": "NewLineTrivia",
                                                                                        "text": "\r\n"
                                                                                    }
                                                                                ]
                                                                            }
                                                                        }
                                                                    ],
                                                                    "closeBraceToken": {
                                                                        "kind": "CloseBraceToken",
                                                                        "fullStart": 983,
                                                                        "fullEnd": 1002,
                                                                        "start": 999,
                                                                        "end": 1000,
                                                                        "fullWidth": 19,
                                                                        "width": 1,
                                                                        "text": "}",
                                                                        "value": "}",
                                                                        "valueText": "}",
                                                                        "hasLeadingTrivia": true,
                                                                        "hasTrailingTrivia": true,
                                                                        "hasTrailingNewLine": true,
                                                                        "leadingTrivia": [
                                                                            {
                                                                                "kind": "WhitespaceTrivia",
                                                                                "text": "                "
                                                                            }
                                                                        ],
                                                                        "trailingTrivia": [
                                                                            {
                                                                                "kind": "NewLineTrivia",
                                                                                "text": "\r\n"
                                                                            }
                                                                        ]
                                                                    }
                                                                }
                                                            }
                                                        ],
                                                        "closeBraceToken": {
                                                            "kind": "CloseBraceToken",
                                                            "fullStart": 1002,
                                                            "fullEnd": 1015,
                                                            "start": 1014,
                                                            "end": 1015,
                                                            "fullWidth": 13,
                                                            "width": 1,
                                                            "text": "}",
                                                            "value": "}",
                                                            "valueText": "}",
                                                            "hasLeadingTrivia": true,
                                                            "leadingTrivia": [
                                                                {
                                                                    "kind": "WhitespaceTrivia",
                                                                    "text": "            "
                                                                }
                                                            ]
                                                        }
                                                    }
                                                ],
                                                "closeParenToken": {
                                                    "kind": "CloseParenToken",
                                                    "fullStart": 1015,
                                                    "fullEnd": 1016,
                                                    "start": 1015,
                                                    "end": 1016,
                                                    "fullWidth": 1,
                                                    "width": 1,
                                                    "text": ")",
                                                    "value": ")",
                                                    "valueText": ")"
                                                }
                                            }
                                        },
                                        "semicolonToken": {
                                            "kind": "SemicolonToken",
                                            "fullStart": 1016,
                                            "fullEnd": 1019,
                                            "start": 1016,
                                            "end": 1017,
                                            "fullWidth": 3,
                                            "width": 1,
                                            "text": ";",
                                            "value": ";",
                                            "valueText": ";",
                                            "hasTrailingTrivia": true,
                                            "hasTrailingNewLine": true,
                                            "trailingTrivia": [
                                                {
                                                    "kind": "NewLineTrivia",
                                                    "text": "\r\n"
                                                }
                                            ]
                                        }
                                    },
                                    {
                                        "kind": "ReturnStatement",
                                        "fullStart": 1019,
                                        "fullEnd": 1072,
                                        "start": 1031,
                                        "end": 1070,
                                        "fullWidth": 53,
                                        "width": 39,
                                        "returnKeyword": {
                                            "kind": "ReturnKeyword",
                                            "fullStart": 1019,
                                            "fullEnd": 1038,
                                            "start": 1031,
                                            "end": 1037,
                                            "fullWidth": 19,
                                            "width": 6,
                                            "text": "return",
                                            "value": "return",
                                            "valueText": "return",
                                            "hasLeadingTrivia": true,
                                            "hasTrailingTrivia": true,
                                            "leadingTrivia": [
                                                {
                                                    "kind": "WhitespaceTrivia",
                                                    "text": "            "
                                                }
                                            ],
                                            "trailingTrivia": [
                                                {
                                                    "kind": "WhitespaceTrivia",
                                                    "text": " "
                                                }
                                            ]
                                        },
                                        "expression": {
                                            "kind": "LogicalAndExpression",
                                            "fullStart": 1038,
                                            "fullEnd": 1069,
                                            "start": 1038,
                                            "end": 1069,
                                            "fullWidth": 31,
                                            "width": 31,
                                            "left": {
                                                "kind": "IdentifierName",
                                                "fullStart": 1038,
                                                "fullEnd": 1050,
                                                "start": 1038,
                                                "end": 1049,
                                                "fullWidth": 12,
                                                "width": 11,
                                                "text": "hasProperty",
                                                "value": "hasProperty",
                                                "valueText": "hasProperty",
                                                "hasTrailingTrivia": true,
                                                "trailingTrivia": [
                                                    {
                                                        "kind": "WhitespaceTrivia",
                                                        "text": " "
                                                    }
                                                ]
                                            },
                                            "operatorToken": {
                                                "kind": "AmpersandAmpersandToken",
                                                "fullStart": 1050,
                                                "fullEnd": 1053,
                                                "start": 1050,
                                                "end": 1052,
                                                "fullWidth": 3,
                                                "width": 2,
                                                "text": "&&",
                                                "value": "&&",
                                                "valueText": "&&",
                                                "hasTrailingTrivia": true,
                                                "trailingTrivia": [
                                                    {
                                                        "kind": "WhitespaceTrivia",
                                                        "text": " "
                                                    }
                                                ]
                                            },
                                            "right": {
                                                "kind": "EqualsExpression",
                                                "fullStart": 1053,
                                                "fullEnd": 1069,
                                                "start": 1053,
                                                "end": 1069,
                                                "fullWidth": 16,
                                                "width": 16,
                                                "left": {
                                                    "kind": "MemberAccessExpression",
                                                    "fullStart": 1053,
                                                    "fullEnd": 1063,
                                                    "start": 1053,
                                                    "end": 1062,
                                                    "fullWidth": 10,
                                                    "width": 9,
                                                    "expression": {
                                                        "kind": "IdentifierName",
                                                        "fullStart": 1053,
                                                        "fullEnd": 1057,
                                                        "start": 1053,
                                                        "end": 1057,
                                                        "fullWidth": 4,
                                                        "width": 4,
                                                        "text": "Math",
                                                        "value": "Math",
                                                        "valueText": "Math"
                                                    },
                                                    "dotToken": {
                                                        "kind": "DotToken",
                                                        "fullStart": 1057,
                                                        "fullEnd": 1058,
                                                        "start": 1057,
                                                        "end": 1058,
                                                        "fullWidth": 1,
                                                        "width": 1,
                                                        "text": ".",
                                                        "value": ".",
                                                        "valueText": "."
                                                    },
                                                    "name": {
                                                        "kind": "IdentifierName",
                                                        "fullStart": 1058,
                                                        "fullEnd": 1063,
                                                        "start": 1058,
                                                        "end": 1062,
                                                        "fullWidth": 5,
                                                        "width": 4,
                                                        "text": "prop",
                                                        "value": "prop",
                                                        "valueText": "prop",
                                                        "hasTrailingTrivia": true,
                                                        "trailingTrivia": [
                                                            {
                                                                "kind": "WhitespaceTrivia",
                                                                "text": " "
                                                            }
                                                        ]
                                                    }
                                                },
                                                "operatorToken": {
                                                    "kind": "EqualsEqualsEqualsToken",
                                                    "fullStart": 1063,
                                                    "fullEnd": 1067,
                                                    "start": 1063,
                                                    "end": 1066,
                                                    "fullWidth": 4,
                                                    "width": 3,
                                                    "text": "===",
                                                    "value": "===",
                                                    "valueText": "===",
                                                    "hasTrailingTrivia": true,
                                                    "trailingTrivia": [
                                                        {
                                                            "kind": "WhitespaceTrivia",
                                                            "text": " "
                                                        }
                                                    ]
                                                },
                                                "right": {
                                                    "kind": "NumericLiteral",
                                                    "fullStart": 1067,
                                                    "fullEnd": 1069,
                                                    "start": 1067,
                                                    "end": 1069,
                                                    "fullWidth": 2,
                                                    "width": 2,
                                                    "text": "12",
                                                    "value": 12,
                                                    "valueText": "12"
                                                }
                                            }
                                        },
                                        "semicolonToken": {
                                            "kind": "SemicolonToken",
                                            "fullStart": 1069,
                                            "fullEnd": 1072,
                                            "start": 1069,
                                            "end": 1070,
                                            "fullWidth": 3,
                                            "width": 1,
                                            "text": ";",
                                            "value": ";",
                                            "valueText": ";",
                                            "hasTrailingTrivia": true,
                                            "hasTrailingNewLine": true,
                                            "trailingTrivia": [
                                                {
                                                    "kind": "NewLineTrivia",
                                                    "text": "\r\n"
                                                }
                                            ]
                                        }
                                    }
                                ],
                                "closeBraceToken": {
                                    "kind": "CloseBraceToken",
                                    "fullStart": 1072,
                                    "fullEnd": 1082,
                                    "start": 1080,
                                    "end": 1081,
                                    "fullWidth": 10,
                                    "width": 1,
                                    "text": "}",
                                    "value": "}",
                                    "valueText": "}",
                                    "hasLeadingTrivia": true,
                                    "hasTrailingTrivia": true,
                                    "leadingTrivia": [
                                        {
                                            "kind": "WhitespaceTrivia",
                                            "text": "        "
                                        }
                                    ],
                                    "trailingTrivia": [
                                        {
                                            "kind": "WhitespaceTrivia",
                                            "text": " "
                                        }
                                    ]
                                }
                            },
                            "finallyClause": {
                                "kind": "FinallyClause",
                                "fullStart": 1082,
                                "fullEnd": 1135,
                                "start": 1082,
                                "end": 1133,
                                "fullWidth": 53,
                                "width": 51,
                                "finallyKeyword": {
                                    "kind": "FinallyKeyword",
                                    "fullStart": 1082,
                                    "fullEnd": 1090,
                                    "start": 1082,
                                    "end": 1089,
                                    "fullWidth": 8,
                                    "width": 7,
                                    "text": "finally",
                                    "value": "finally",
                                    "valueText": "finally",
                                    "hasTrailingTrivia": true,
                                    "trailingTrivia": [
                                        {
                                            "kind": "WhitespaceTrivia",
                                            "text": " "
                                        }
                                    ]
                                },
                                "block": {
                                    "kind": "Block",
                                    "fullStart": 1090,
                                    "fullEnd": 1135,
                                    "start": 1090,
                                    "end": 1133,
                                    "fullWidth": 45,
                                    "width": 43,
                                    "openBraceToken": {
                                        "kind": "OpenBraceToken",
                                        "fullStart": 1090,
                                        "fullEnd": 1093,
                                        "start": 1090,
                                        "end": 1091,
                                        "fullWidth": 3,
                                        "width": 1,
                                        "text": "{",
                                        "value": "{",
                                        "valueText": "{",
                                        "hasTrailingTrivia": true,
                                        "hasTrailingNewLine": true,
                                        "trailingTrivia": [
                                            {
                                                "kind": "NewLineTrivia",
                                                "text": "\r\n"
                                            }
                                        ]
                                    },
                                    "statements": [
                                        {
                                            "kind": "ExpressionStatement",
                                            "fullStart": 1093,
                                            "fullEnd": 1124,
                                            "start": 1105,
                                            "end": 1122,
                                            "fullWidth": 31,
                                            "width": 17,
                                            "expression": {
                                                "kind": "DeleteExpression",
                                                "fullStart": 1093,
                                                "fullEnd": 1121,
                                                "start": 1105,
                                                "end": 1121,
                                                "fullWidth": 28,
                                                "width": 16,
                                                "deleteKeyword": {
                                                    "kind": "DeleteKeyword",
                                                    "fullStart": 1093,
                                                    "fullEnd": 1112,
                                                    "start": 1105,
                                                    "end": 1111,
                                                    "fullWidth": 19,
                                                    "width": 6,
                                                    "text": "delete",
                                                    "value": "delete",
                                                    "valueText": "delete",
                                                    "hasLeadingTrivia": true,
                                                    "hasTrailingTrivia": true,
                                                    "leadingTrivia": [
                                                        {
                                                            "kind": "WhitespaceTrivia",
                                                            "text": "            "
                                                        }
                                                    ],
                                                    "trailingTrivia": [
                                                        {
                                                            "kind": "WhitespaceTrivia",
                                                            "text": " "
                                                        }
                                                    ]
                                                },
                                                "expression": {
                                                    "kind": "MemberAccessExpression",
                                                    "fullStart": 1112,
                                                    "fullEnd": 1121,
                                                    "start": 1112,
                                                    "end": 1121,
                                                    "fullWidth": 9,
                                                    "width": 9,
                                                    "expression": {
                                                        "kind": "IdentifierName",
                                                        "fullStart": 1112,
                                                        "fullEnd": 1116,
                                                        "start": 1112,
                                                        "end": 1116,
                                                        "fullWidth": 4,
                                                        "width": 4,
                                                        "text": "Math",
                                                        "value": "Math",
                                                        "valueText": "Math"
                                                    },
                                                    "dotToken": {
                                                        "kind": "DotToken",
                                                        "fullStart": 1116,
                                                        "fullEnd": 1117,
                                                        "start": 1116,
                                                        "end": 1117,
                                                        "fullWidth": 1,
                                                        "width": 1,
                                                        "text": ".",
                                                        "value": ".",
                                                        "valueText": "."
                                                    },
                                                    "name": {
                                                        "kind": "IdentifierName",
                                                        "fullStart": 1117,
                                                        "fullEnd": 1121,
                                                        "start": 1117,
                                                        "end": 1121,
                                                        "fullWidth": 4,
                                                        "width": 4,
                                                        "text": "prop",
                                                        "value": "prop",
                                                        "valueText": "prop"
                                                    }
                                                }
                                            },
                                            "semicolonToken": {
                                                "kind": "SemicolonToken",
                                                "fullStart": 1121,
                                                "fullEnd": 1124,
                                                "start": 1121,
                                                "end": 1122,
                                                "fullWidth": 3,
                                                "width": 1,
                                                "text": ";",
                                                "value": ";",
                                                "valueText": ";",
                                                "hasTrailingTrivia": true,
                                                "hasTrailingNewLine": true,
                                                "trailingTrivia": [
                                                    {
                                                        "kind": "NewLineTrivia",
                                                        "text": "\r\n"
                                                    }
                                                ]
                                            }
                                        }
                                    ],
                                    "closeBraceToken": {
                                        "kind": "CloseBraceToken",
                                        "fullStart": 1124,
                                        "fullEnd": 1135,
                                        "start": 1132,
                                        "end": 1133,
                                        "fullWidth": 11,
                                        "width": 1,
                                        "text": "}",
                                        "value": "}",
                                        "valueText": "}",
                                        "hasLeadingTrivia": true,
                                        "hasTrailingTrivia": true,
                                        "hasTrailingNewLine": true,
                                        "leadingTrivia": [
                                            {
                                                "kind": "WhitespaceTrivia",
                                                "text": "        "
                                            }
                                        ],
                                        "trailingTrivia": [
                                            {
                                                "kind": "NewLineTrivia",
                                                "text": "\r\n"
                                            }
                                        ]
                                    }
                                }
                            }
                        }
                    ],
                    "closeBraceToken": {
                        "kind": "CloseBraceToken",
                        "fullStart": 1135,
                        "fullEnd": 1142,
                        "start": 1139,
                        "end": 1140,
                        "fullWidth": 7,
                        "width": 1,
                        "text": "}",
                        "value": "}",
                        "valueText": "}",
                        "hasLeadingTrivia": true,
                        "hasTrailingTrivia": true,
                        "hasTrailingNewLine": true,
                        "leadingTrivia": [
                            {
                                "kind": "WhitespaceTrivia",
                                "text": "    "
                            }
                        ],
                        "trailingTrivia": [
                            {
                                "kind": "NewLineTrivia",
                                "text": "\r\n"
                            }
                        ]
                    }
                }
            },
            {
                "kind": "ExpressionStatement",
                "fullStart": 1142,
                "fullEnd": 1166,
                "start": 1142,
                "end": 1164,
                "fullWidth": 24,
                "width": 22,
                "expression": {
                    "kind": "InvocationExpression",
                    "fullStart": 1142,
                    "fullEnd": 1163,
                    "start": 1142,
                    "end": 1163,
                    "fullWidth": 21,
                    "width": 21,
                    "expression": {
                        "kind": "IdentifierName",
                        "fullStart": 1142,
                        "fullEnd": 1153,
                        "start": 1142,
                        "end": 1153,
                        "fullWidth": 11,
                        "width": 11,
                        "text": "runTestCase",
                        "value": "runTestCase",
                        "valueText": "runTestCase"
                    },
                    "argumentList": {
                        "kind": "ArgumentList",
                        "fullStart": 1153,
                        "fullEnd": 1163,
                        "start": 1153,
                        "end": 1163,
                        "fullWidth": 10,
                        "width": 10,
                        "openParenToken": {
                            "kind": "OpenParenToken",
                            "fullStart": 1153,
                            "fullEnd": 1154,
                            "start": 1153,
                            "end": 1154,
                            "fullWidth": 1,
                            "width": 1,
                            "text": "(",
                            "value": "(",
                            "valueText": "("
                        },
                        "arguments": [
                            {
                                "kind": "IdentifierName",
                                "fullStart": 1154,
                                "fullEnd": 1162,
                                "start": 1154,
                                "end": 1162,
                                "fullWidth": 8,
                                "width": 8,
                                "text": "testcase",
                                "value": "testcase",
                                "valueText": "testcase"
                            }
                        ],
                        "closeParenToken": {
                            "kind": "CloseParenToken",
                            "fullStart": 1162,
                            "fullEnd": 1163,
                            "start": 1162,
                            "end": 1163,
                            "fullWidth": 1,
                            "width": 1,
                            "text": ")",
                            "value": ")",
                            "valueText": ")"
                        }
                    }
                },
                "semicolonToken": {
                    "kind": "SemicolonToken",
                    "fullStart": 1163,
                    "fullEnd": 1166,
                    "start": 1163,
                    "end": 1164,
                    "fullWidth": 3,
                    "width": 1,
                    "text": ";",
                    "value": ";",
                    "valueText": ";",
                    "hasTrailingTrivia": true,
                    "hasTrailingNewLine": true,
                    "trailingTrivia": [
                        {
                            "kind": "NewLineTrivia",
                            "text": "\r\n"
                        }
                    ]
                }
            }
        ],
        "endOfFileToken": {
            "kind": "EndOfFileToken",
            "fullStart": 1166,
            "fullEnd": 1166,
            "start": 1166,
            "end": 1166,
            "fullWidth": 0,
            "width": 0,
            "text": ""
        }
    },
    "lineMap": {
        "lineStarts": [
            0,
            67,
            152,
            232,
            308,
            380,
            385,
            440,
            586,
            591,
            593,
            595,
            618,
            620,
            635,
            686,
            714,
            747,
            783,
            800,
            880,
            882,
            927,
            952,
            983,
            1002,
            1019,
            1072,
            1093,
            1124,
            1135,
            1142,
            1166
        ],
        "length": 1166
    }
}<|MERGE_RESOLUTION|>--- conflicted
+++ resolved
@@ -775,12 +775,8 @@
                                                     "start": 816,
                                                     "end": 877,
                                                     "fullWidth": 61,
-<<<<<<< HEAD
                                                     "width": 61,
-                                                    "identifier": {
-=======
                                                     "propertyName": {
->>>>>>> 85e84683
                                                         "kind": "IdentifierName",
                                                         "fullStart": 816,
                                                         "fullEnd": 828,
