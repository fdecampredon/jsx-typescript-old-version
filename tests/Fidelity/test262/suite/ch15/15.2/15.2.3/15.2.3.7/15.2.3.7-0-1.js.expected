--- conflicted
+++ resolved
@@ -245,12 +245,8 @@
                                         "start": 541,
                                         "end": 568,
                                         "fullWidth": 27,
-<<<<<<< HEAD
                                         "width": 27,
-                                        "identifier": {
-=======
                                         "propertyName": {
->>>>>>> 85e84683
                                             "kind": "IdentifierName",
                                             "fullStart": 541,
                                             "fullEnd": 543,
