{
    "isDeclaration": false,
    "languageVersion": "EcmaScript5",
    "parseOptions": {
        "allowAutomaticSemicolonInsertion": true
    },
    "sourceUnit": {
        "kind": "SourceUnit",
        "fullStart": 0,
        "fullEnd": 1042,
        "start": 611,
        "end": 1042,
        "fullWidth": 1042,
        "width": 431,
        "isIncrementallyUnusable": true,
        "moduleElements": [
            {
                "kind": "FunctionDeclaration",
                "fullStart": 0,
                "fullEnd": 1018,
                "start": 611,
                "end": 1016,
                "fullWidth": 1018,
                "width": 405,
                "modifiers": [],
                "functionKeyword": {
                    "kind": "FunctionKeyword",
                    "fullStart": 0,
                    "fullEnd": 620,
                    "start": 611,
                    "end": 619,
                    "fullWidth": 620,
                    "width": 8,
                    "text": "function",
                    "value": "function",
                    "valueText": "function",
                    "hasLeadingTrivia": true,
                    "hasLeadingComment": true,
                    "hasLeadingNewLine": true,
                    "hasTrailingTrivia": true,
                    "leadingTrivia": [
                        {
                            "kind": "SingleLineCommentTrivia",
                            "text": "/// Copyright (c) 2012 Ecma International.  All rights reserved. "
                        },
                        {
                            "kind": "NewLineTrivia",
                            "text": "\r\n"
                        },
                        {
                            "kind": "SingleLineCommentTrivia",
                            "text": "/// Ecma International makes this code available under the terms and conditions set"
                        },
                        {
                            "kind": "NewLineTrivia",
                            "text": "\r\n"
                        },
                        {
                            "kind": "SingleLineCommentTrivia",
                            "text": "/// forth on http://hg.ecmascript.org/tests/test262/raw-file/tip/LICENSE (the "
                        },
                        {
                            "kind": "NewLineTrivia",
                            "text": "\r\n"
                        },
                        {
                            "kind": "SingleLineCommentTrivia",
                            "text": "/// \"Use Terms\").   Any redistribution of this code must retain the above "
                        },
                        {
                            "kind": "NewLineTrivia",
                            "text": "\r\n"
                        },
                        {
                            "kind": "SingleLineCommentTrivia",
                            "text": "/// copyright and this notice and otherwise comply with the Use Terms."
                        },
                        {
                            "kind": "NewLineTrivia",
                            "text": "\r\n"
                        },
                        {
                            "kind": "MultiLineCommentTrivia",
                            "text": "/**\r\n * @path ch15/15.2/15.2.3/15.2.3.7/15.2.3.7-5-b-75.js\r\n * @description Object.defineProperties - 'descObj' is a Boolean object which implements its own [[Get]] method to get 'configurable' property (8.10.5 step 4.a)\r\n */"
                        },
                        {
                            "kind": "NewLineTrivia",
                            "text": "\r\n"
                        },
                        {
                            "kind": "NewLineTrivia",
                            "text": "\r\n"
                        },
                        {
                            "kind": "NewLineTrivia",
                            "text": "\r\n"
                        }
                    ],
                    "trailingTrivia": [
                        {
                            "kind": "WhitespaceTrivia",
                            "text": " "
                        }
                    ]
                },
                "identifier": {
                    "kind": "IdentifierName",
                    "fullStart": 620,
                    "fullEnd": 628,
                    "start": 620,
                    "end": 628,
                    "fullWidth": 8,
                    "width": 8,
                    "text": "testcase",
                    "value": "testcase",
                    "valueText": "testcase"
                },
                "callSignature": {
                    "kind": "CallSignature",
                    "fullStart": 628,
                    "fullEnd": 631,
                    "start": 628,
                    "end": 630,
                    "fullWidth": 3,
                    "width": 2,
                    "parameterList": {
                        "kind": "ParameterList",
                        "fullStart": 628,
                        "fullEnd": 631,
                        "start": 628,
                        "end": 630,
                        "fullWidth": 3,
                        "width": 2,
                        "openParenToken": {
                            "kind": "OpenParenToken",
                            "fullStart": 628,
                            "fullEnd": 629,
                            "start": 628,
                            "end": 629,
                            "fullWidth": 1,
                            "width": 1,
                            "text": "(",
                            "value": "(",
                            "valueText": "("
                        },
                        "parameters": [],
                        "closeParenToken": {
                            "kind": "CloseParenToken",
                            "fullStart": 629,
                            "fullEnd": 631,
                            "start": 629,
                            "end": 630,
                            "fullWidth": 2,
                            "width": 1,
                            "text": ")",
                            "value": ")",
                            "valueText": ")",
                            "hasTrailingTrivia": true,
                            "trailingTrivia": [
                                {
                                    "kind": "WhitespaceTrivia",
                                    "text": " "
                                }
                            ]
                        }
                    }
                },
                "block": {
                    "kind": "Block",
                    "fullStart": 631,
                    "fullEnd": 1018,
                    "start": 631,
                    "end": 1016,
                    "fullWidth": 387,
                    "width": 385,
                    "openBraceToken": {
                        "kind": "OpenBraceToken",
                        "fullStart": 631,
                        "fullEnd": 634,
                        "start": 631,
                        "end": 632,
                        "fullWidth": 3,
                        "width": 1,
                        "text": "{",
                        "value": "{",
                        "valueText": "{",
                        "hasTrailingTrivia": true,
                        "hasTrailingNewLine": true,
                        "trailingTrivia": [
                            {
                                "kind": "NewLineTrivia",
                                "text": "\r\n"
                            }
                        ]
                    },
                    "statements": [
                        {
                            "kind": "VariableStatement",
                            "fullStart": 634,
                            "fullEnd": 659,
                            "start": 644,
                            "end": 657,
                            "fullWidth": 25,
                            "width": 13,
                            "modifiers": [],
                            "variableDeclaration": {
                                "kind": "VariableDeclaration",
                                "fullStart": 634,
                                "fullEnd": 656,
                                "start": 644,
                                "end": 656,
                                "fullWidth": 22,
                                "width": 12,
                                "varKeyword": {
                                    "kind": "VarKeyword",
                                    "fullStart": 634,
                                    "fullEnd": 648,
                                    "start": 644,
                                    "end": 647,
                                    "fullWidth": 14,
                                    "width": 3,
                                    "text": "var",
                                    "value": "var",
                                    "valueText": "var",
                                    "hasLeadingTrivia": true,
                                    "hasLeadingNewLine": true,
                                    "hasTrailingTrivia": true,
                                    "leadingTrivia": [
                                        {
                                            "kind": "NewLineTrivia",
                                            "text": "\r\n"
                                        },
                                        {
                                            "kind": "WhitespaceTrivia",
                                            "text": "        "
                                        }
                                    ],
                                    "trailingTrivia": [
                                        {
                                            "kind": "WhitespaceTrivia",
                                            "text": " "
                                        }
                                    ]
                                },
                                "variableDeclarators": [
                                    {
                                        "kind": "VariableDeclarator",
                                        "fullStart": 648,
                                        "fullEnd": 656,
                                        "start": 648,
                                        "end": 656,
                                        "fullWidth": 8,
<<<<<<< HEAD
                                        "width": 8,
                                        "identifier": {
=======
                                        "propertyName": {
>>>>>>> 85e84683
                                            "kind": "IdentifierName",
                                            "fullStart": 648,
                                            "fullEnd": 652,
                                            "start": 648,
                                            "end": 651,
                                            "fullWidth": 4,
                                            "width": 3,
                                            "text": "obj",
                                            "value": "obj",
                                            "valueText": "obj",
                                            "hasTrailingTrivia": true,
                                            "trailingTrivia": [
                                                {
                                                    "kind": "WhitespaceTrivia",
                                                    "text": " "
                                                }
                                            ]
                                        },
                                        "equalsValueClause": {
                                            "kind": "EqualsValueClause",
                                            "fullStart": 652,
                                            "fullEnd": 656,
                                            "start": 652,
                                            "end": 656,
                                            "fullWidth": 4,
                                            "width": 4,
                                            "equalsToken": {
                                                "kind": "EqualsToken",
                                                "fullStart": 652,
                                                "fullEnd": 654,
                                                "start": 652,
                                                "end": 653,
                                                "fullWidth": 2,
                                                "width": 1,
                                                "text": "=",
                                                "value": "=",
                                                "valueText": "=",
                                                "hasTrailingTrivia": true,
                                                "trailingTrivia": [
                                                    {
                                                        "kind": "WhitespaceTrivia",
                                                        "text": " "
                                                    }
                                                ]
                                            },
                                            "value": {
                                                "kind": "ObjectLiteralExpression",
                                                "fullStart": 654,
                                                "fullEnd": 656,
                                                "start": 654,
                                                "end": 656,
                                                "fullWidth": 2,
                                                "width": 2,
                                                "openBraceToken": {
                                                    "kind": "OpenBraceToken",
                                                    "fullStart": 654,
                                                    "fullEnd": 655,
                                                    "start": 654,
                                                    "end": 655,
                                                    "fullWidth": 1,
                                                    "width": 1,
                                                    "text": "{",
                                                    "value": "{",
                                                    "valueText": "{"
                                                },
                                                "propertyAssignments": [],
                                                "closeBraceToken": {
                                                    "kind": "CloseBraceToken",
                                                    "fullStart": 655,
                                                    "fullEnd": 656,
                                                    "start": 655,
                                                    "end": 656,
                                                    "fullWidth": 1,
                                                    "width": 1,
                                                    "text": "}",
                                                    "value": "}",
                                                    "valueText": "}"
                                                }
                                            }
                                        }
                                    }
                                ]
                            },
                            "semicolonToken": {
                                "kind": "SemicolonToken",
                                "fullStart": 656,
                                "fullEnd": 659,
                                "start": 656,
                                "end": 657,
                                "fullWidth": 3,
                                "width": 1,
                                "text": ";",
                                "value": ";",
                                "valueText": ";",
                                "hasTrailingTrivia": true,
                                "hasTrailingNewLine": true,
                                "trailingTrivia": [
                                    {
                                        "kind": "NewLineTrivia",
                                        "text": "\r\n"
                                    }
                                ]
                            }
                        },
                        {
                            "kind": "VariableStatement",
                            "fullStart": 659,
                            "fullEnd": 704,
                            "start": 669,
                            "end": 702,
                            "fullWidth": 45,
                            "width": 33,
                            "modifiers": [],
                            "variableDeclaration": {
                                "kind": "VariableDeclaration",
                                "fullStart": 659,
                                "fullEnd": 701,
                                "start": 669,
                                "end": 701,
                                "fullWidth": 42,
                                "width": 32,
                                "varKeyword": {
                                    "kind": "VarKeyword",
                                    "fullStart": 659,
                                    "fullEnd": 673,
                                    "start": 669,
                                    "end": 672,
                                    "fullWidth": 14,
                                    "width": 3,
                                    "text": "var",
                                    "value": "var",
                                    "valueText": "var",
                                    "hasLeadingTrivia": true,
                                    "hasLeadingNewLine": true,
                                    "hasTrailingTrivia": true,
                                    "leadingTrivia": [
                                        {
                                            "kind": "NewLineTrivia",
                                            "text": "\r\n"
                                        },
                                        {
                                            "kind": "WhitespaceTrivia",
                                            "text": "        "
                                        }
                                    ],
                                    "trailingTrivia": [
                                        {
                                            "kind": "WhitespaceTrivia",
                                            "text": " "
                                        }
                                    ]
                                },
                                "variableDeclarators": [
                                    {
                                        "kind": "VariableDeclarator",
                                        "fullStart": 673,
                                        "fullEnd": 701,
                                        "start": 673,
                                        "end": 701,
                                        "fullWidth": 28,
<<<<<<< HEAD
                                        "width": 28,
                                        "identifier": {
=======
                                        "propertyName": {
>>>>>>> 85e84683
                                            "kind": "IdentifierName",
                                            "fullStart": 673,
                                            "fullEnd": 681,
                                            "start": 673,
                                            "end": 680,
                                            "fullWidth": 8,
                                            "width": 7,
                                            "text": "descObj",
                                            "value": "descObj",
                                            "valueText": "descObj",
                                            "hasTrailingTrivia": true,
                                            "trailingTrivia": [
                                                {
                                                    "kind": "WhitespaceTrivia",
                                                    "text": " "
                                                }
                                            ]
                                        },
                                        "equalsValueClause": {
                                            "kind": "EqualsValueClause",
                                            "fullStart": 681,
                                            "fullEnd": 701,
                                            "start": 681,
                                            "end": 701,
                                            "fullWidth": 20,
                                            "width": 20,
                                            "equalsToken": {
                                                "kind": "EqualsToken",
                                                "fullStart": 681,
                                                "fullEnd": 683,
                                                "start": 681,
                                                "end": 682,
                                                "fullWidth": 2,
                                                "width": 1,
                                                "text": "=",
                                                "value": "=",
                                                "valueText": "=",
                                                "hasTrailingTrivia": true,
                                                "trailingTrivia": [
                                                    {
                                                        "kind": "WhitespaceTrivia",
                                                        "text": " "
                                                    }
                                                ]
                                            },
                                            "value": {
                                                "kind": "ObjectCreationExpression",
                                                "fullStart": 683,
                                                "fullEnd": 701,
                                                "start": 683,
                                                "end": 701,
                                                "fullWidth": 18,
                                                "width": 18,
                                                "newKeyword": {
                                                    "kind": "NewKeyword",
                                                    "fullStart": 683,
                                                    "fullEnd": 687,
                                                    "start": 683,
                                                    "end": 686,
                                                    "fullWidth": 4,
                                                    "width": 3,
                                                    "text": "new",
                                                    "value": "new",
                                                    "valueText": "new",
                                                    "hasTrailingTrivia": true,
                                                    "trailingTrivia": [
                                                        {
                                                            "kind": "WhitespaceTrivia",
                                                            "text": " "
                                                        }
                                                    ]
                                                },
                                                "expression": {
                                                    "kind": "IdentifierName",
                                                    "fullStart": 687,
                                                    "fullEnd": 694,
                                                    "start": 687,
                                                    "end": 694,
                                                    "fullWidth": 7,
                                                    "width": 7,
                                                    "text": "Boolean",
                                                    "value": "Boolean",
                                                    "valueText": "Boolean"
                                                },
                                                "argumentList": {
                                                    "kind": "ArgumentList",
                                                    "fullStart": 694,
                                                    "fullEnd": 701,
                                                    "start": 694,
                                                    "end": 701,
                                                    "fullWidth": 7,
                                                    "width": 7,
                                                    "openParenToken": {
                                                        "kind": "OpenParenToken",
                                                        "fullStart": 694,
                                                        "fullEnd": 695,
                                                        "start": 694,
                                                        "end": 695,
                                                        "fullWidth": 1,
                                                        "width": 1,
                                                        "text": "(",
                                                        "value": "(",
                                                        "valueText": "("
                                                    },
                                                    "arguments": [
                                                        {
                                                            "kind": "FalseKeyword",
                                                            "fullStart": 695,
                                                            "fullEnd": 700,
                                                            "start": 695,
                                                            "end": 700,
                                                            "fullWidth": 5,
                                                            "width": 5,
                                                            "text": "false",
                                                            "value": false,
                                                            "valueText": "false"
                                                        }
                                                    ],
                                                    "closeParenToken": {
                                                        "kind": "CloseParenToken",
                                                        "fullStart": 700,
                                                        "fullEnd": 701,
                                                        "start": 700,
                                                        "end": 701,
                                                        "fullWidth": 1,
                                                        "width": 1,
                                                        "text": ")",
                                                        "value": ")",
                                                        "valueText": ")"
                                                    }
                                                }
                                            }
                                        }
                                    }
                                ]
                            },
                            "semicolonToken": {
                                "kind": "SemicolonToken",
                                "fullStart": 701,
                                "fullEnd": 704,
                                "start": 701,
                                "end": 702,
                                "fullWidth": 3,
                                "width": 1,
                                "text": ";",
                                "value": ";",
                                "valueText": ";",
                                "hasTrailingTrivia": true,
                                "hasTrailingNewLine": true,
                                "trailingTrivia": [
                                    {
                                        "kind": "NewLineTrivia",
                                        "text": "\r\n"
                                    }
                                ]
                            }
                        },
                        {
                            "kind": "ExpressionStatement",
                            "fullStart": 704,
                            "fullEnd": 742,
                            "start": 712,
                            "end": 740,
                            "fullWidth": 38,
                            "width": 28,
                            "expression": {
                                "kind": "AssignmentExpression",
                                "fullStart": 704,
                                "fullEnd": 739,
                                "start": 712,
                                "end": 739,
                                "fullWidth": 35,
                                "width": 27,
                                "left": {
                                    "kind": "MemberAccessExpression",
                                    "fullStart": 704,
                                    "fullEnd": 733,
                                    "start": 712,
                                    "end": 732,
                                    "fullWidth": 29,
                                    "width": 20,
                                    "expression": {
                                        "kind": "IdentifierName",
                                        "fullStart": 704,
                                        "fullEnd": 719,
                                        "start": 712,
                                        "end": 719,
                                        "fullWidth": 15,
                                        "width": 7,
                                        "text": "descObj",
                                        "value": "descObj",
                                        "valueText": "descObj",
                                        "hasLeadingTrivia": true,
                                        "leadingTrivia": [
                                            {
                                                "kind": "WhitespaceTrivia",
                                                "text": "        "
                                            }
                                        ]
                                    },
                                    "dotToken": {
                                        "kind": "DotToken",
                                        "fullStart": 719,
                                        "fullEnd": 720,
                                        "start": 719,
                                        "end": 720,
                                        "fullWidth": 1,
                                        "width": 1,
                                        "text": ".",
                                        "value": ".",
                                        "valueText": "."
                                    },
                                    "name": {
                                        "kind": "IdentifierName",
                                        "fullStart": 720,
                                        "fullEnd": 733,
                                        "start": 720,
                                        "end": 732,
                                        "fullWidth": 13,
                                        "width": 12,
                                        "text": "configurable",
                                        "value": "configurable",
                                        "valueText": "configurable",
                                        "hasTrailingTrivia": true,
                                        "trailingTrivia": [
                                            {
                                                "kind": "WhitespaceTrivia",
                                                "text": " "
                                            }
                                        ]
                                    }
                                },
                                "operatorToken": {
                                    "kind": "EqualsToken",
                                    "fullStart": 733,
                                    "fullEnd": 735,
                                    "start": 733,
                                    "end": 734,
                                    "fullWidth": 2,
                                    "width": 1,
                                    "text": "=",
                                    "value": "=",
                                    "valueText": "=",
                                    "hasTrailingTrivia": true,
                                    "trailingTrivia": [
                                        {
                                            "kind": "WhitespaceTrivia",
                                            "text": " "
                                        }
                                    ]
                                },
                                "right": {
                                    "kind": "TrueKeyword",
                                    "fullStart": 735,
                                    "fullEnd": 739,
                                    "start": 735,
                                    "end": 739,
                                    "fullWidth": 4,
                                    "width": 4,
                                    "text": "true",
                                    "value": true,
                                    "valueText": "true"
                                }
                            },
                            "semicolonToken": {
                                "kind": "SemicolonToken",
                                "fullStart": 739,
                                "fullEnd": 742,
                                "start": 739,
                                "end": 740,
                                "fullWidth": 3,
                                "width": 1,
                                "text": ";",
                                "value": ";",
                                "valueText": ";",
                                "hasTrailingTrivia": true,
                                "hasTrailingNewLine": true,
                                "trailingTrivia": [
                                    {
                                        "kind": "NewLineTrivia",
                                        "text": "\r\n"
                                    }
                                ]
                            }
                        },
                        {
                            "kind": "ExpressionStatement",
                            "fullStart": 742,
                            "fullEnd": 824,
                            "start": 752,
                            "end": 822,
                            "fullWidth": 82,
                            "width": 70,
                            "expression": {
                                "kind": "InvocationExpression",
                                "fullStart": 742,
                                "fullEnd": 821,
                                "start": 752,
                                "end": 821,
                                "fullWidth": 79,
                                "width": 69,
                                "expression": {
                                    "kind": "MemberAccessExpression",
                                    "fullStart": 742,
                                    "fullEnd": 775,
                                    "start": 752,
                                    "end": 775,
                                    "fullWidth": 33,
                                    "width": 23,
                                    "expression": {
                                        "kind": "IdentifierName",
                                        "fullStart": 742,
                                        "fullEnd": 758,
                                        "start": 752,
                                        "end": 758,
                                        "fullWidth": 16,
                                        "width": 6,
                                        "text": "Object",
                                        "value": "Object",
                                        "valueText": "Object",
                                        "hasLeadingTrivia": true,
                                        "hasLeadingNewLine": true,
                                        "leadingTrivia": [
                                            {
                                                "kind": "NewLineTrivia",
                                                "text": "\r\n"
                                            },
                                            {
                                                "kind": "WhitespaceTrivia",
                                                "text": "        "
                                            }
                                        ]
                                    },
                                    "dotToken": {
                                        "kind": "DotToken",
                                        "fullStart": 758,
                                        "fullEnd": 759,
                                        "start": 758,
                                        "end": 759,
                                        "fullWidth": 1,
                                        "width": 1,
                                        "text": ".",
                                        "value": ".",
                                        "valueText": "."
                                    },
                                    "name": {
                                        "kind": "IdentifierName",
                                        "fullStart": 759,
                                        "fullEnd": 775,
                                        "start": 759,
                                        "end": 775,
                                        "fullWidth": 16,
                                        "width": 16,
                                        "text": "defineProperties",
                                        "value": "defineProperties",
                                        "valueText": "defineProperties"
                                    }
                                },
                                "argumentList": {
                                    "kind": "ArgumentList",
                                    "fullStart": 775,
                                    "fullEnd": 821,
                                    "start": 775,
                                    "end": 821,
                                    "fullWidth": 46,
                                    "width": 46,
                                    "openParenToken": {
                                        "kind": "OpenParenToken",
                                        "fullStart": 775,
                                        "fullEnd": 776,
                                        "start": 775,
                                        "end": 776,
                                        "fullWidth": 1,
                                        "width": 1,
                                        "text": "(",
                                        "value": "(",
                                        "valueText": "("
                                    },
                                    "arguments": [
                                        {
                                            "kind": "IdentifierName",
                                            "fullStart": 776,
                                            "fullEnd": 779,
                                            "start": 776,
                                            "end": 779,
                                            "fullWidth": 3,
                                            "width": 3,
                                            "text": "obj",
                                            "value": "obj",
                                            "valueText": "obj"
                                        },
                                        {
                                            "kind": "CommaToken",
                                            "fullStart": 779,
                                            "fullEnd": 781,
                                            "start": 779,
                                            "end": 780,
                                            "fullWidth": 2,
                                            "width": 1,
                                            "text": ",",
                                            "value": ",",
                                            "valueText": ",",
                                            "hasTrailingTrivia": true,
                                            "trailingTrivia": [
                                                {
                                                    "kind": "WhitespaceTrivia",
                                                    "text": " "
                                                }
                                            ]
                                        },
                                        {
                                            "kind": "ObjectLiteralExpression",
                                            "fullStart": 781,
                                            "fullEnd": 820,
                                            "start": 781,
                                            "end": 820,
                                            "fullWidth": 39,
                                            "width": 39,
                                            "openBraceToken": {
                                                "kind": "OpenBraceToken",
                                                "fullStart": 781,
                                                "fullEnd": 784,
                                                "start": 781,
                                                "end": 782,
                                                "fullWidth": 3,
                                                "width": 1,
                                                "text": "{",
                                                "value": "{",
                                                "valueText": "{",
                                                "hasTrailingTrivia": true,
                                                "hasTrailingNewLine": true,
                                                "trailingTrivia": [
                                                    {
                                                        "kind": "NewLineTrivia",
                                                        "text": "\r\n"
                                                    }
                                                ]
                                            },
                                            "propertyAssignments": [
                                                {
                                                    "kind": "SimplePropertyAssignment",
                                                    "fullStart": 784,
                                                    "fullEnd": 811,
                                                    "start": 796,
                                                    "end": 809,
                                                    "fullWidth": 27,
                                                    "width": 13,
                                                    "propertyName": {
                                                        "kind": "IdentifierName",
                                                        "fullStart": 784,
                                                        "fullEnd": 800,
                                                        "start": 796,
                                                        "end": 800,
                                                        "fullWidth": 16,
                                                        "width": 4,
                                                        "text": "prop",
                                                        "value": "prop",
                                                        "valueText": "prop",
                                                        "hasLeadingTrivia": true,
                                                        "leadingTrivia": [
                                                            {
                                                                "kind": "WhitespaceTrivia",
                                                                "text": "            "
                                                            }
                                                        ]
                                                    },
                                                    "colonToken": {
                                                        "kind": "ColonToken",
                                                        "fullStart": 800,
                                                        "fullEnd": 802,
                                                        "start": 800,
                                                        "end": 801,
                                                        "fullWidth": 2,
                                                        "width": 1,
                                                        "text": ":",
                                                        "value": ":",
                                                        "valueText": ":",
                                                        "hasTrailingTrivia": true,
                                                        "trailingTrivia": [
                                                            {
                                                                "kind": "WhitespaceTrivia",
                                                                "text": " "
                                                            }
                                                        ]
                                                    },
                                                    "expression": {
                                                        "kind": "IdentifierName",
                                                        "fullStart": 802,
                                                        "fullEnd": 811,
                                                        "start": 802,
                                                        "end": 809,
                                                        "fullWidth": 9,
                                                        "width": 7,
                                                        "text": "descObj",
                                                        "value": "descObj",
                                                        "valueText": "descObj",
                                                        "hasTrailingTrivia": true,
                                                        "hasTrailingNewLine": true,
                                                        "trailingTrivia": [
                                                            {
                                                                "kind": "NewLineTrivia",
                                                                "text": "\r\n"
                                                            }
                                                        ]
                                                    }
                                                }
                                            ],
                                            "closeBraceToken": {
                                                "kind": "CloseBraceToken",
                                                "fullStart": 811,
                                                "fullEnd": 820,
                                                "start": 819,
                                                "end": 820,
                                                "fullWidth": 9,
                                                "width": 1,
                                                "text": "}",
                                                "value": "}",
                                                "valueText": "}",
                                                "hasLeadingTrivia": true,
                                                "leadingTrivia": [
                                                    {
                                                        "kind": "WhitespaceTrivia",
                                                        "text": "        "
                                                    }
                                                ]
                                            }
                                        }
                                    ],
                                    "closeParenToken": {
                                        "kind": "CloseParenToken",
                                        "fullStart": 820,
                                        "fullEnd": 821,
                                        "start": 820,
                                        "end": 821,
                                        "fullWidth": 1,
                                        "width": 1,
                                        "text": ")",
                                        "value": ")",
                                        "valueText": ")"
                                    }
                                }
                            },
                            "semicolonToken": {
                                "kind": "SemicolonToken",
                                "fullStart": 821,
                                "fullEnd": 824,
                                "start": 821,
                                "end": 822,
                                "fullWidth": 3,
                                "width": 1,
                                "text": ";",
                                "value": ";",
                                "valueText": ";",
                                "hasTrailingTrivia": true,
                                "hasTrailingNewLine": true,
                                "trailingTrivia": [
                                    {
                                        "kind": "NewLineTrivia",
                                        "text": "\r\n"
                                    }
                                ]
                            }
                        },
                        {
                            "kind": "VariableStatement",
                            "fullStart": 824,
                            "fullEnd": 877,
                            "start": 834,
                            "end": 875,
                            "fullWidth": 53,
                            "width": 41,
                            "modifiers": [],
                            "variableDeclaration": {
                                "kind": "VariableDeclaration",
                                "fullStart": 824,
                                "fullEnd": 874,
                                "start": 834,
                                "end": 874,
                                "fullWidth": 50,
                                "width": 40,
                                "varKeyword": {
                                    "kind": "VarKeyword",
                                    "fullStart": 824,
                                    "fullEnd": 838,
                                    "start": 834,
                                    "end": 837,
                                    "fullWidth": 14,
                                    "width": 3,
                                    "text": "var",
                                    "value": "var",
                                    "valueText": "var",
                                    "hasLeadingTrivia": true,
                                    "hasLeadingNewLine": true,
                                    "hasTrailingTrivia": true,
                                    "leadingTrivia": [
                                        {
                                            "kind": "NewLineTrivia",
                                            "text": "\r\n"
                                        },
                                        {
                                            "kind": "WhitespaceTrivia",
                                            "text": "        "
                                        }
                                    ],
                                    "trailingTrivia": [
                                        {
                                            "kind": "WhitespaceTrivia",
                                            "text": " "
                                        }
                                    ]
                                },
                                "variableDeclarators": [
                                    {
                                        "kind": "VariableDeclarator",
                                        "fullStart": 838,
                                        "fullEnd": 874,
                                        "start": 838,
                                        "end": 874,
                                        "fullWidth": 36,
<<<<<<< HEAD
                                        "width": 36,
                                        "identifier": {
=======
                                        "propertyName": {
>>>>>>> 85e84683
                                            "kind": "IdentifierName",
                                            "fullStart": 838,
                                            "fullEnd": 846,
                                            "start": 838,
                                            "end": 845,
                                            "fullWidth": 8,
                                            "width": 7,
                                            "text": "result1",
                                            "value": "result1",
                                            "valueText": "result1",
                                            "hasTrailingTrivia": true,
                                            "trailingTrivia": [
                                                {
                                                    "kind": "WhitespaceTrivia",
                                                    "text": " "
                                                }
                                            ]
                                        },
                                        "equalsValueClause": {
                                            "kind": "EqualsValueClause",
                                            "fullStart": 846,
                                            "fullEnd": 874,
                                            "start": 846,
                                            "end": 874,
                                            "fullWidth": 28,
                                            "width": 28,
                                            "equalsToken": {
                                                "kind": "EqualsToken",
                                                "fullStart": 846,
                                                "fullEnd": 848,
                                                "start": 846,
                                                "end": 847,
                                                "fullWidth": 2,
                                                "width": 1,
                                                "text": "=",
                                                "value": "=",
                                                "valueText": "=",
                                                "hasTrailingTrivia": true,
                                                "trailingTrivia": [
                                                    {
                                                        "kind": "WhitespaceTrivia",
                                                        "text": " "
                                                    }
                                                ]
                                            },
                                            "value": {
                                                "kind": "InvocationExpression",
                                                "fullStart": 848,
                                                "fullEnd": 874,
                                                "start": 848,
                                                "end": 874,
                                                "fullWidth": 26,
                                                "width": 26,
                                                "expression": {
                                                    "kind": "MemberAccessExpression",
                                                    "fullStart": 848,
                                                    "fullEnd": 866,
                                                    "start": 848,
                                                    "end": 866,
                                                    "fullWidth": 18,
                                                    "width": 18,
                                                    "expression": {
                                                        "kind": "IdentifierName",
                                                        "fullStart": 848,
                                                        "fullEnd": 851,
                                                        "start": 848,
                                                        "end": 851,
                                                        "fullWidth": 3,
                                                        "width": 3,
                                                        "text": "obj",
                                                        "value": "obj",
                                                        "valueText": "obj"
                                                    },
                                                    "dotToken": {
                                                        "kind": "DotToken",
                                                        "fullStart": 851,
                                                        "fullEnd": 852,
                                                        "start": 851,
                                                        "end": 852,
                                                        "fullWidth": 1,
                                                        "width": 1,
                                                        "text": ".",
                                                        "value": ".",
                                                        "valueText": "."
                                                    },
                                                    "name": {
                                                        "kind": "IdentifierName",
                                                        "fullStart": 852,
                                                        "fullEnd": 866,
                                                        "start": 852,
                                                        "end": 866,
                                                        "fullWidth": 14,
                                                        "width": 14,
                                                        "text": "hasOwnProperty",
                                                        "value": "hasOwnProperty",
                                                        "valueText": "hasOwnProperty"
                                                    }
                                                },
                                                "argumentList": {
                                                    "kind": "ArgumentList",
                                                    "fullStart": 866,
                                                    "fullEnd": 874,
                                                    "start": 866,
                                                    "end": 874,
                                                    "fullWidth": 8,
                                                    "width": 8,
                                                    "openParenToken": {
                                                        "kind": "OpenParenToken",
                                                        "fullStart": 866,
                                                        "fullEnd": 867,
                                                        "start": 866,
                                                        "end": 867,
                                                        "fullWidth": 1,
                                                        "width": 1,
                                                        "text": "(",
                                                        "value": "(",
                                                        "valueText": "("
                                                    },
                                                    "arguments": [
                                                        {
                                                            "kind": "StringLiteral",
                                                            "fullStart": 867,
                                                            "fullEnd": 873,
                                                            "start": 867,
                                                            "end": 873,
                                                            "fullWidth": 6,
                                                            "width": 6,
                                                            "text": "\"prop\"",
                                                            "value": "prop",
                                                            "valueText": "prop"
                                                        }
                                                    ],
                                                    "closeParenToken": {
                                                        "kind": "CloseParenToken",
                                                        "fullStart": 873,
                                                        "fullEnd": 874,
                                                        "start": 873,
                                                        "end": 874,
                                                        "fullWidth": 1,
                                                        "width": 1,
                                                        "text": ")",
                                                        "value": ")",
                                                        "valueText": ")"
                                                    }
                                                }
                                            }
                                        }
                                    }
                                ]
                            },
                            "semicolonToken": {
                                "kind": "SemicolonToken",
                                "fullStart": 874,
                                "fullEnd": 877,
                                "start": 874,
                                "end": 875,
                                "fullWidth": 3,
                                "width": 1,
                                "text": ";",
                                "value": ";",
                                "valueText": ";",
                                "hasTrailingTrivia": true,
                                "hasTrailingNewLine": true,
                                "trailingTrivia": [
                                    {
                                        "kind": "NewLineTrivia",
                                        "text": "\r\n"
                                    }
                                ]
                            }
                        },
                        {
                            "kind": "ExpressionStatement",
                            "fullStart": 877,
                            "fullEnd": 903,
                            "start": 885,
                            "end": 901,
                            "fullWidth": 26,
                            "width": 16,
                            "expression": {
                                "kind": "DeleteExpression",
                                "fullStart": 877,
                                "fullEnd": 900,
                                "start": 885,
                                "end": 900,
                                "fullWidth": 23,
                                "width": 15,
                                "deleteKeyword": {
                                    "kind": "DeleteKeyword",
                                    "fullStart": 877,
                                    "fullEnd": 892,
                                    "start": 885,
                                    "end": 891,
                                    "fullWidth": 15,
                                    "width": 6,
                                    "text": "delete",
                                    "value": "delete",
                                    "valueText": "delete",
                                    "hasLeadingTrivia": true,
                                    "hasTrailingTrivia": true,
                                    "leadingTrivia": [
                                        {
                                            "kind": "WhitespaceTrivia",
                                            "text": "        "
                                        }
                                    ],
                                    "trailingTrivia": [
                                        {
                                            "kind": "WhitespaceTrivia",
                                            "text": " "
                                        }
                                    ]
                                },
                                "expression": {
                                    "kind": "MemberAccessExpression",
                                    "fullStart": 892,
                                    "fullEnd": 900,
                                    "start": 892,
                                    "end": 900,
                                    "fullWidth": 8,
                                    "width": 8,
                                    "expression": {
                                        "kind": "IdentifierName",
                                        "fullStart": 892,
                                        "fullEnd": 895,
                                        "start": 892,
                                        "end": 895,
                                        "fullWidth": 3,
                                        "width": 3,
                                        "text": "obj",
                                        "value": "obj",
                                        "valueText": "obj"
                                    },
                                    "dotToken": {
                                        "kind": "DotToken",
                                        "fullStart": 895,
                                        "fullEnd": 896,
                                        "start": 895,
                                        "end": 896,
                                        "fullWidth": 1,
                                        "width": 1,
                                        "text": ".",
                                        "value": ".",
                                        "valueText": "."
                                    },
                                    "name": {
                                        "kind": "IdentifierName",
                                        "fullStart": 896,
                                        "fullEnd": 900,
                                        "start": 896,
                                        "end": 900,
                                        "fullWidth": 4,
                                        "width": 4,
                                        "text": "prop",
                                        "value": "prop",
                                        "valueText": "prop"
                                    }
                                }
                            },
                            "semicolonToken": {
                                "kind": "SemicolonToken",
                                "fullStart": 900,
                                "fullEnd": 903,
                                "start": 900,
                                "end": 901,
                                "fullWidth": 3,
                                "width": 1,
                                "text": ";",
                                "value": ";",
                                "valueText": ";",
                                "hasTrailingTrivia": true,
                                "hasTrailingNewLine": true,
                                "trailingTrivia": [
                                    {
                                        "kind": "NewLineTrivia",
                                        "text": "\r\n"
                                    }
                                ]
                            }
                        },
                        {
                            "kind": "VariableStatement",
                            "fullStart": 903,
                            "fullEnd": 954,
                            "start": 911,
                            "end": 952,
                            "fullWidth": 51,
                            "width": 41,
                            "modifiers": [],
                            "variableDeclaration": {
                                "kind": "VariableDeclaration",
                                "fullStart": 903,
                                "fullEnd": 951,
                                "start": 911,
                                "end": 951,
                                "fullWidth": 48,
                                "width": 40,
                                "varKeyword": {
                                    "kind": "VarKeyword",
                                    "fullStart": 903,
                                    "fullEnd": 915,
                                    "start": 911,
                                    "end": 914,
                                    "fullWidth": 12,
                                    "width": 3,
                                    "text": "var",
                                    "value": "var",
                                    "valueText": "var",
                                    "hasLeadingTrivia": true,
                                    "hasTrailingTrivia": true,
                                    "leadingTrivia": [
                                        {
                                            "kind": "WhitespaceTrivia",
                                            "text": "        "
                                        }
                                    ],
                                    "trailingTrivia": [
                                        {
                                            "kind": "WhitespaceTrivia",
                                            "text": " "
                                        }
                                    ]
                                },
                                "variableDeclarators": [
                                    {
                                        "kind": "VariableDeclarator",
                                        "fullStart": 915,
                                        "fullEnd": 951,
                                        "start": 915,
                                        "end": 951,
                                        "fullWidth": 36,
<<<<<<< HEAD
                                        "width": 36,
                                        "identifier": {
=======
                                        "propertyName": {
>>>>>>> 85e84683
                                            "kind": "IdentifierName",
                                            "fullStart": 915,
                                            "fullEnd": 923,
                                            "start": 915,
                                            "end": 922,
                                            "fullWidth": 8,
                                            "width": 7,
                                            "text": "result2",
                                            "value": "result2",
                                            "valueText": "result2",
                                            "hasTrailingTrivia": true,
                                            "trailingTrivia": [
                                                {
                                                    "kind": "WhitespaceTrivia",
                                                    "text": " "
                                                }
                                            ]
                                        },
                                        "equalsValueClause": {
                                            "kind": "EqualsValueClause",
                                            "fullStart": 923,
                                            "fullEnd": 951,
                                            "start": 923,
                                            "end": 951,
                                            "fullWidth": 28,
                                            "width": 28,
                                            "equalsToken": {
                                                "kind": "EqualsToken",
                                                "fullStart": 923,
                                                "fullEnd": 925,
                                                "start": 923,
                                                "end": 924,
                                                "fullWidth": 2,
                                                "width": 1,
                                                "text": "=",
                                                "value": "=",
                                                "valueText": "=",
                                                "hasTrailingTrivia": true,
                                                "trailingTrivia": [
                                                    {
                                                        "kind": "WhitespaceTrivia",
                                                        "text": " "
                                                    }
                                                ]
                                            },
                                            "value": {
                                                "kind": "InvocationExpression",
                                                "fullStart": 925,
                                                "fullEnd": 951,
                                                "start": 925,
                                                "end": 951,
                                                "fullWidth": 26,
                                                "width": 26,
                                                "expression": {
                                                    "kind": "MemberAccessExpression",
                                                    "fullStart": 925,
                                                    "fullEnd": 943,
                                                    "start": 925,
                                                    "end": 943,
                                                    "fullWidth": 18,
                                                    "width": 18,
                                                    "expression": {
                                                        "kind": "IdentifierName",
                                                        "fullStart": 925,
                                                        "fullEnd": 928,
                                                        "start": 925,
                                                        "end": 928,
                                                        "fullWidth": 3,
                                                        "width": 3,
                                                        "text": "obj",
                                                        "value": "obj",
                                                        "valueText": "obj"
                                                    },
                                                    "dotToken": {
                                                        "kind": "DotToken",
                                                        "fullStart": 928,
                                                        "fullEnd": 929,
                                                        "start": 928,
                                                        "end": 929,
                                                        "fullWidth": 1,
                                                        "width": 1,
                                                        "text": ".",
                                                        "value": ".",
                                                        "valueText": "."
                                                    },
                                                    "name": {
                                                        "kind": "IdentifierName",
                                                        "fullStart": 929,
                                                        "fullEnd": 943,
                                                        "start": 929,
                                                        "end": 943,
                                                        "fullWidth": 14,
                                                        "width": 14,
                                                        "text": "hasOwnProperty",
                                                        "value": "hasOwnProperty",
                                                        "valueText": "hasOwnProperty"
                                                    }
                                                },
                                                "argumentList": {
                                                    "kind": "ArgumentList",
                                                    "fullStart": 943,
                                                    "fullEnd": 951,
                                                    "start": 943,
                                                    "end": 951,
                                                    "fullWidth": 8,
                                                    "width": 8,
                                                    "openParenToken": {
                                                        "kind": "OpenParenToken",
                                                        "fullStart": 943,
                                                        "fullEnd": 944,
                                                        "start": 943,
                                                        "end": 944,
                                                        "fullWidth": 1,
                                                        "width": 1,
                                                        "text": "(",
                                                        "value": "(",
                                                        "valueText": "("
                                                    },
                                                    "arguments": [
                                                        {
                                                            "kind": "StringLiteral",
                                                            "fullStart": 944,
                                                            "fullEnd": 950,
                                                            "start": 944,
                                                            "end": 950,
                                                            "fullWidth": 6,
                                                            "width": 6,
                                                            "text": "\"prop\"",
                                                            "value": "prop",
                                                            "valueText": "prop"
                                                        }
                                                    ],
                                                    "closeParenToken": {
                                                        "kind": "CloseParenToken",
                                                        "fullStart": 950,
                                                        "fullEnd": 951,
                                                        "start": 950,
                                                        "end": 951,
                                                        "fullWidth": 1,
                                                        "width": 1,
                                                        "text": ")",
                                                        "value": ")",
                                                        "valueText": ")"
                                                    }
                                                }
                                            }
                                        }
                                    }
                                ]
                            },
                            "semicolonToken": {
                                "kind": "SemicolonToken",
                                "fullStart": 951,
                                "fullEnd": 954,
                                "start": 951,
                                "end": 952,
                                "fullWidth": 3,
                                "width": 1,
                                "text": ";",
                                "value": ";",
                                "valueText": ";",
                                "hasTrailingTrivia": true,
                                "hasTrailingNewLine": true,
                                "trailingTrivia": [
                                    {
                                        "kind": "NewLineTrivia",
                                        "text": "\r\n"
                                    }
                                ]
                            }
                        },
                        {
                            "kind": "ReturnStatement",
                            "fullStart": 954,
                            "fullEnd": 1011,
                            "start": 964,
                            "end": 1009,
                            "fullWidth": 57,
                            "width": 45,
                            "returnKeyword": {
                                "kind": "ReturnKeyword",
                                "fullStart": 954,
                                "fullEnd": 971,
                                "start": 964,
                                "end": 970,
                                "fullWidth": 17,
                                "width": 6,
                                "text": "return",
                                "value": "return",
                                "valueText": "return",
                                "hasLeadingTrivia": true,
                                "hasLeadingNewLine": true,
                                "hasTrailingTrivia": true,
                                "leadingTrivia": [
                                    {
                                        "kind": "NewLineTrivia",
                                        "text": "\r\n"
                                    },
                                    {
                                        "kind": "WhitespaceTrivia",
                                        "text": "        "
                                    }
                                ],
                                "trailingTrivia": [
                                    {
                                        "kind": "WhitespaceTrivia",
                                        "text": " "
                                    }
                                ]
                            },
                            "expression": {
                                "kind": "LogicalAndExpression",
                                "fullStart": 971,
                                "fullEnd": 1008,
                                "start": 971,
                                "end": 1008,
                                "fullWidth": 37,
                                "width": 37,
                                "left": {
                                    "kind": "EqualsExpression",
                                    "fullStart": 971,
                                    "fullEnd": 988,
                                    "start": 971,
                                    "end": 987,
                                    "fullWidth": 17,
                                    "width": 16,
                                    "left": {
                                        "kind": "IdentifierName",
                                        "fullStart": 971,
                                        "fullEnd": 979,
                                        "start": 971,
                                        "end": 978,
                                        "fullWidth": 8,
                                        "width": 7,
                                        "text": "result1",
                                        "value": "result1",
                                        "valueText": "result1",
                                        "hasTrailingTrivia": true,
                                        "trailingTrivia": [
                                            {
                                                "kind": "WhitespaceTrivia",
                                                "text": " "
                                            }
                                        ]
                                    },
                                    "operatorToken": {
                                        "kind": "EqualsEqualsEqualsToken",
                                        "fullStart": 979,
                                        "fullEnd": 983,
                                        "start": 979,
                                        "end": 982,
                                        "fullWidth": 4,
                                        "width": 3,
                                        "text": "===",
                                        "value": "===",
                                        "valueText": "===",
                                        "hasTrailingTrivia": true,
                                        "trailingTrivia": [
                                            {
                                                "kind": "WhitespaceTrivia",
                                                "text": " "
                                            }
                                        ]
                                    },
                                    "right": {
                                        "kind": "TrueKeyword",
                                        "fullStart": 983,
                                        "fullEnd": 988,
                                        "start": 983,
                                        "end": 987,
                                        "fullWidth": 5,
                                        "width": 4,
                                        "text": "true",
                                        "value": true,
                                        "valueText": "true",
                                        "hasTrailingTrivia": true,
                                        "trailingTrivia": [
                                            {
                                                "kind": "WhitespaceTrivia",
                                                "text": " "
                                            }
                                        ]
                                    }
                                },
                                "operatorToken": {
                                    "kind": "AmpersandAmpersandToken",
                                    "fullStart": 988,
                                    "fullEnd": 991,
                                    "start": 988,
                                    "end": 990,
                                    "fullWidth": 3,
                                    "width": 2,
                                    "text": "&&",
                                    "value": "&&",
                                    "valueText": "&&",
                                    "hasTrailingTrivia": true,
                                    "trailingTrivia": [
                                        {
                                            "kind": "WhitespaceTrivia",
                                            "text": " "
                                        }
                                    ]
                                },
                                "right": {
                                    "kind": "EqualsExpression",
                                    "fullStart": 991,
                                    "fullEnd": 1008,
                                    "start": 991,
                                    "end": 1008,
                                    "fullWidth": 17,
                                    "width": 17,
                                    "left": {
                                        "kind": "IdentifierName",
                                        "fullStart": 991,
                                        "fullEnd": 999,
                                        "start": 991,
                                        "end": 998,
                                        "fullWidth": 8,
                                        "width": 7,
                                        "text": "result2",
                                        "value": "result2",
                                        "valueText": "result2",
                                        "hasTrailingTrivia": true,
                                        "trailingTrivia": [
                                            {
                                                "kind": "WhitespaceTrivia",
                                                "text": " "
                                            }
                                        ]
                                    },
                                    "operatorToken": {
                                        "kind": "EqualsEqualsEqualsToken",
                                        "fullStart": 999,
                                        "fullEnd": 1003,
                                        "start": 999,
                                        "end": 1002,
                                        "fullWidth": 4,
                                        "width": 3,
                                        "text": "===",
                                        "value": "===",
                                        "valueText": "===",
                                        "hasTrailingTrivia": true,
                                        "trailingTrivia": [
                                            {
                                                "kind": "WhitespaceTrivia",
                                                "text": " "
                                            }
                                        ]
                                    },
                                    "right": {
                                        "kind": "FalseKeyword",
                                        "fullStart": 1003,
                                        "fullEnd": 1008,
                                        "start": 1003,
                                        "end": 1008,
                                        "fullWidth": 5,
                                        "width": 5,
                                        "text": "false",
                                        "value": false,
                                        "valueText": "false"
                                    }
                                }
                            },
                            "semicolonToken": {
                                "kind": "SemicolonToken",
                                "fullStart": 1008,
                                "fullEnd": 1011,
                                "start": 1008,
                                "end": 1009,
                                "fullWidth": 3,
                                "width": 1,
                                "text": ";",
                                "value": ";",
                                "valueText": ";",
                                "hasTrailingTrivia": true,
                                "hasTrailingNewLine": true,
                                "trailingTrivia": [
                                    {
                                        "kind": "NewLineTrivia",
                                        "text": "\r\n"
                                    }
                                ]
                            }
                        }
                    ],
                    "closeBraceToken": {
                        "kind": "CloseBraceToken",
                        "fullStart": 1011,
                        "fullEnd": 1018,
                        "start": 1015,
                        "end": 1016,
                        "fullWidth": 7,
                        "width": 1,
                        "text": "}",
                        "value": "}",
                        "valueText": "}",
                        "hasLeadingTrivia": true,
                        "hasTrailingTrivia": true,
                        "hasTrailingNewLine": true,
                        "leadingTrivia": [
                            {
                                "kind": "WhitespaceTrivia",
                                "text": "    "
                            }
                        ],
                        "trailingTrivia": [
                            {
                                "kind": "NewLineTrivia",
                                "text": "\r\n"
                            }
                        ]
                    }
                }
            },
            {
                "kind": "ExpressionStatement",
                "fullStart": 1018,
                "fullEnd": 1042,
                "start": 1018,
                "end": 1040,
                "fullWidth": 24,
                "width": 22,
                "expression": {
                    "kind": "InvocationExpression",
                    "fullStart": 1018,
                    "fullEnd": 1039,
                    "start": 1018,
                    "end": 1039,
                    "fullWidth": 21,
                    "width": 21,
                    "expression": {
                        "kind": "IdentifierName",
                        "fullStart": 1018,
                        "fullEnd": 1029,
                        "start": 1018,
                        "end": 1029,
                        "fullWidth": 11,
                        "width": 11,
                        "text": "runTestCase",
                        "value": "runTestCase",
                        "valueText": "runTestCase"
                    },
                    "argumentList": {
                        "kind": "ArgumentList",
                        "fullStart": 1029,
                        "fullEnd": 1039,
                        "start": 1029,
                        "end": 1039,
                        "fullWidth": 10,
                        "width": 10,
                        "openParenToken": {
                            "kind": "OpenParenToken",
                            "fullStart": 1029,
                            "fullEnd": 1030,
                            "start": 1029,
                            "end": 1030,
                            "fullWidth": 1,
                            "width": 1,
                            "text": "(",
                            "value": "(",
                            "valueText": "("
                        },
                        "arguments": [
                            {
                                "kind": "IdentifierName",
                                "fullStart": 1030,
                                "fullEnd": 1038,
                                "start": 1030,
                                "end": 1038,
                                "fullWidth": 8,
                                "width": 8,
                                "text": "testcase",
                                "value": "testcase",
                                "valueText": "testcase"
                            }
                        ],
                        "closeParenToken": {
                            "kind": "CloseParenToken",
                            "fullStart": 1038,
                            "fullEnd": 1039,
                            "start": 1038,
                            "end": 1039,
                            "fullWidth": 1,
                            "width": 1,
                            "text": ")",
                            "value": ")",
                            "valueText": ")"
                        }
                    }
                },
                "semicolonToken": {
                    "kind": "SemicolonToken",
                    "fullStart": 1039,
                    "fullEnd": 1042,
                    "start": 1039,
                    "end": 1040,
                    "fullWidth": 3,
                    "width": 1,
                    "text": ";",
                    "value": ";",
                    "valueText": ";",
                    "hasTrailingTrivia": true,
                    "hasTrailingNewLine": true,
                    "trailingTrivia": [
                        {
                            "kind": "NewLineTrivia",
                            "text": "\r\n"
                        }
                    ]
                }
            }
        ],
        "endOfFileToken": {
            "kind": "EndOfFileToken",
            "fullStart": 1042,
            "fullEnd": 1042,
            "start": 1042,
            "end": 1042,
            "fullWidth": 0,
            "width": 0,
            "text": ""
        }
    },
    "lineMap": {
        "lineStarts": [
            0,
            67,
            152,
            232,
            308,
            380,
            385,
            440,
            602,
            607,
            609,
            611,
            634,
            636,
            659,
            661,
            704,
            742,
            744,
            784,
            811,
            824,
            826,
            877,
            903,
            954,
            956,
            1011,
            1018,
            1042
        ],
        "length": 1042
    }
}<|MERGE_RESOLUTION|>--- conflicted
+++ resolved
@@ -250,12 +250,8 @@
                                         "start": 648,
                                         "end": 656,
                                         "fullWidth": 8,
-<<<<<<< HEAD
                                         "width": 8,
-                                        "identifier": {
-=======
                                         "propertyName": {
->>>>>>> 85e84683
                                             "kind": "IdentifierName",
                                             "fullStart": 648,
                                             "fullEnd": 652,
@@ -416,12 +412,8 @@
                                         "start": 673,
                                         "end": 701,
                                         "fullWidth": 28,
-<<<<<<< HEAD
                                         "width": 28,
-                                        "identifier": {
-=======
                                         "propertyName": {
->>>>>>> 85e84683
                                             "kind": "IdentifierName",
                                             "fullStart": 673,
                                             "fullEnd": 681,
@@ -1041,12 +1033,8 @@
                                         "start": 838,
                                         "end": 874,
                                         "fullWidth": 36,
-<<<<<<< HEAD
                                         "width": 36,
-                                        "identifier": {
-=======
                                         "propertyName": {
->>>>>>> 85e84683
                                             "kind": "IdentifierName",
                                             "fullStart": 838,
                                             "fullEnd": 846,
@@ -1378,12 +1366,8 @@
                                         "start": 915,
                                         "end": 951,
                                         "fullWidth": 36,
-<<<<<<< HEAD
                                         "width": 36,
-                                        "identifier": {
-=======
                                         "propertyName": {
->>>>>>> 85e84683
                                             "kind": "IdentifierName",
                                             "fullStart": 915,
                                             "fullEnd": 923,
