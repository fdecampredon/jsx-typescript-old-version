--- conflicted
+++ resolved
@@ -245,12 +245,8 @@
                                         "start": 643,
                                         "end": 651,
                                         "fullWidth": 8,
-<<<<<<< HEAD
                                         "width": 8,
-                                        "identifier": {
-=======
                                         "propertyName": {
->>>>>>> 85e84683
                                             "kind": "IdentifierName",
                                             "fullStart": 643,
                                             "fullEnd": 647,
@@ -411,12 +407,8 @@
                                         "start": 668,
                                         "end": 696,
                                         "fullWidth": 28,
-<<<<<<< HEAD
                                         "width": 28,
-                                        "identifier": {
-=======
                                         "propertyName": {
->>>>>>> 85e84683
                                             "kind": "IdentifierName",
                                             "fullStart": 668,
                                             "fullEnd": 676,
