{
    "isDeclaration": false,
    "languageVersion": "EcmaScript5",
    "parseOptions": {
        "allowAutomaticSemicolonInsertion": true
    },
    "sourceUnit": {
        "kind": "SourceUnit",
        "fullStart": 0,
        "fullEnd": 915,
        "start": 576,
        "end": 915,
        "fullWidth": 915,
        "width": 339,
        "isIncrementallyUnusable": true,
        "moduleElements": [
            {
                "kind": "FunctionDeclaration",
                "fullStart": 0,
                "fullEnd": 891,
                "start": 576,
                "end": 889,
                "fullWidth": 891,
                "width": 313,
                "isIncrementallyUnusable": true,
                "modifiers": [],
                "functionKeyword": {
                    "kind": "FunctionKeyword",
                    "fullStart": 0,
                    "fullEnd": 585,
                    "start": 576,
                    "end": 584,
                    "fullWidth": 585,
                    "width": 8,
                    "text": "function",
                    "value": "function",
                    "valueText": "function",
                    "hasLeadingTrivia": true,
                    "hasLeadingComment": true,
                    "hasLeadingNewLine": true,
                    "hasTrailingTrivia": true,
                    "leadingTrivia": [
                        {
                            "kind": "SingleLineCommentTrivia",
                            "text": "/// Copyright (c) 2012 Ecma International.  All rights reserved. "
                        },
                        {
                            "kind": "NewLineTrivia",
                            "text": "\r\n"
                        },
                        {
                            "kind": "SingleLineCommentTrivia",
                            "text": "/// Ecma International makes this code available under the terms and conditions set"
                        },
                        {
                            "kind": "NewLineTrivia",
                            "text": "\r\n"
                        },
                        {
                            "kind": "SingleLineCommentTrivia",
                            "text": "/// forth on http://hg.ecmascript.org/tests/test262/raw-file/tip/LICENSE (the "
                        },
                        {
                            "kind": "NewLineTrivia",
                            "text": "\r\n"
                        },
                        {
                            "kind": "SingleLineCommentTrivia",
                            "text": "/// \"Use Terms\").   Any redistribution of this code must retain the above "
                        },
                        {
                            "kind": "NewLineTrivia",
                            "text": "\r\n"
                        },
                        {
                            "kind": "SingleLineCommentTrivia",
                            "text": "/// copyright and this notice and otherwise comply with the Use Terms."
                        },
                        {
                            "kind": "NewLineTrivia",
                            "text": "\r\n"
                        },
                        {
                            "kind": "MultiLineCommentTrivia",
                            "text": "/**\r\n * @path ch15/15.2/15.2.3/15.2.3.7/15.2.3.7-5-b-254.js\r\n * @description Object.defineProperties - value of 'set' property of 'descObj' is primitive values boolean (8.10.5 step 8.b)\r\n */"
                        },
                        {
                            "kind": "NewLineTrivia",
                            "text": "\r\n"
                        },
                        {
                            "kind": "NewLineTrivia",
                            "text": "\r\n"
                        },
                        {
                            "kind": "NewLineTrivia",
                            "text": "\r\n"
                        }
                    ],
                    "trailingTrivia": [
                        {
                            "kind": "WhitespaceTrivia",
                            "text": " "
                        }
                    ]
                },
                "identifier": {
                    "kind": "IdentifierName",
                    "fullStart": 585,
                    "fullEnd": 593,
                    "start": 585,
                    "end": 593,
                    "fullWidth": 8,
                    "width": 8,
                    "text": "testcase",
                    "value": "testcase",
                    "valueText": "testcase"
                },
                "callSignature": {
                    "kind": "CallSignature",
                    "fullStart": 593,
                    "fullEnd": 596,
                    "start": 593,
                    "end": 595,
                    "fullWidth": 3,
                    "width": 2,
                    "parameterList": {
                        "kind": "ParameterList",
                        "fullStart": 593,
                        "fullEnd": 596,
                        "start": 593,
                        "end": 595,
                        "fullWidth": 3,
                        "width": 2,
                        "openParenToken": {
                            "kind": "OpenParenToken",
                            "fullStart": 593,
                            "fullEnd": 594,
                            "start": 593,
                            "end": 594,
                            "fullWidth": 1,
                            "width": 1,
                            "text": "(",
                            "value": "(",
                            "valueText": "("
                        },
                        "parameters": [],
                        "closeParenToken": {
                            "kind": "CloseParenToken",
                            "fullStart": 594,
                            "fullEnd": 596,
                            "start": 594,
                            "end": 595,
                            "fullWidth": 2,
                            "width": 1,
                            "text": ")",
                            "value": ")",
                            "valueText": ")",
                            "hasTrailingTrivia": true,
                            "trailingTrivia": [
                                {
                                    "kind": "WhitespaceTrivia",
                                    "text": " "
                                }
                            ]
                        }
                    }
                },
                "block": {
                    "kind": "Block",
                    "fullStart": 596,
                    "fullEnd": 891,
                    "start": 596,
                    "end": 889,
                    "fullWidth": 295,
                    "width": 293,
                    "isIncrementallyUnusable": true,
                    "openBraceToken": {
                        "kind": "OpenBraceToken",
                        "fullStart": 596,
                        "fullEnd": 599,
                        "start": 596,
                        "end": 597,
                        "fullWidth": 3,
                        "width": 1,
                        "text": "{",
                        "value": "{",
                        "valueText": "{",
                        "hasTrailingTrivia": true,
                        "hasTrailingNewLine": true,
                        "trailingTrivia": [
                            {
                                "kind": "NewLineTrivia",
                                "text": "\r\n"
                            }
                        ]
                    },
                    "statements": [
                        {
                            "kind": "VariableStatement",
                            "fullStart": 599,
                            "fullEnd": 624,
                            "start": 609,
                            "end": 622,
                            "fullWidth": 25,
                            "width": 13,
                            "modifiers": [],
                            "variableDeclaration": {
                                "kind": "VariableDeclaration",
                                "fullStart": 599,
                                "fullEnd": 621,
                                "start": 609,
                                "end": 621,
                                "fullWidth": 22,
                                "width": 12,
                                "varKeyword": {
                                    "kind": "VarKeyword",
                                    "fullStart": 599,
                                    "fullEnd": 613,
                                    "start": 609,
                                    "end": 612,
                                    "fullWidth": 14,
                                    "width": 3,
                                    "text": "var",
                                    "value": "var",
                                    "valueText": "var",
                                    "hasLeadingTrivia": true,
                                    "hasLeadingNewLine": true,
                                    "hasTrailingTrivia": true,
                                    "leadingTrivia": [
                                        {
                                            "kind": "NewLineTrivia",
                                            "text": "\r\n"
                                        },
                                        {
                                            "kind": "WhitespaceTrivia",
                                            "text": "        "
                                        }
                                    ],
                                    "trailingTrivia": [
                                        {
                                            "kind": "WhitespaceTrivia",
                                            "text": " "
                                        }
                                    ]
                                },
                                "variableDeclarators": [
                                    {
                                        "kind": "VariableDeclarator",
                                        "fullStart": 613,
                                        "fullEnd": 621,
                                        "start": 613,
                                        "end": 621,
                                        "fullWidth": 8,
<<<<<<< HEAD
                                        "width": 8,
                                        "identifier": {
=======
                                        "propertyName": {
>>>>>>> 85e84683
                                            "kind": "IdentifierName",
                                            "fullStart": 613,
                                            "fullEnd": 617,
                                            "start": 613,
                                            "end": 616,
                                            "fullWidth": 4,
                                            "width": 3,
                                            "text": "obj",
                                            "value": "obj",
                                            "valueText": "obj",
                                            "hasTrailingTrivia": true,
                                            "trailingTrivia": [
                                                {
                                                    "kind": "WhitespaceTrivia",
                                                    "text": " "
                                                }
                                            ]
                                        },
                                        "equalsValueClause": {
                                            "kind": "EqualsValueClause",
                                            "fullStart": 617,
                                            "fullEnd": 621,
                                            "start": 617,
                                            "end": 621,
                                            "fullWidth": 4,
                                            "width": 4,
                                            "equalsToken": {
                                                "kind": "EqualsToken",
                                                "fullStart": 617,
                                                "fullEnd": 619,
                                                "start": 617,
                                                "end": 618,
                                                "fullWidth": 2,
                                                "width": 1,
                                                "text": "=",
                                                "value": "=",
                                                "valueText": "=",
                                                "hasTrailingTrivia": true,
                                                "trailingTrivia": [
                                                    {
                                                        "kind": "WhitespaceTrivia",
                                                        "text": " "
                                                    }
                                                ]
                                            },
                                            "value": {
                                                "kind": "ObjectLiteralExpression",
                                                "fullStart": 619,
                                                "fullEnd": 621,
                                                "start": 619,
                                                "end": 621,
                                                "fullWidth": 2,
                                                "width": 2,
                                                "openBraceToken": {
                                                    "kind": "OpenBraceToken",
                                                    "fullStart": 619,
                                                    "fullEnd": 620,
                                                    "start": 619,
                                                    "end": 620,
                                                    "fullWidth": 1,
                                                    "width": 1,
                                                    "text": "{",
                                                    "value": "{",
                                                    "valueText": "{"
                                                },
                                                "propertyAssignments": [],
                                                "closeBraceToken": {
                                                    "kind": "CloseBraceToken",
                                                    "fullStart": 620,
                                                    "fullEnd": 621,
                                                    "start": 620,
                                                    "end": 621,
                                                    "fullWidth": 1,
                                                    "width": 1,
                                                    "text": "}",
                                                    "value": "}",
                                                    "valueText": "}"
                                                }
                                            }
                                        }
                                    }
                                ]
                            },
                            "semicolonToken": {
                                "kind": "SemicolonToken",
                                "fullStart": 621,
                                "fullEnd": 624,
                                "start": 621,
                                "end": 622,
                                "fullWidth": 3,
                                "width": 1,
                                "text": ";",
                                "value": ";",
                                "valueText": ";",
                                "hasTrailingTrivia": true,
                                "hasTrailingNewLine": true,
                                "trailingTrivia": [
                                    {
                                        "kind": "NewLineTrivia",
                                        "text": "\r\n"
                                    }
                                ]
                            }
                        },
                        {
                            "kind": "TryStatement",
                            "fullStart": 624,
                            "fullEnd": 884,
                            "start": 634,
                            "end": 882,
                            "fullWidth": 260,
                            "width": 248,
                            "isIncrementallyUnusable": true,
                            "tryKeyword": {
                                "kind": "TryKeyword",
                                "fullStart": 624,
                                "fullEnd": 638,
                                "start": 634,
                                "end": 637,
                                "fullWidth": 14,
                                "width": 3,
                                "text": "try",
                                "value": "try",
                                "valueText": "try",
                                "hasLeadingTrivia": true,
                                "hasLeadingNewLine": true,
                                "hasTrailingTrivia": true,
                                "leadingTrivia": [
                                    {
                                        "kind": "NewLineTrivia",
                                        "text": "\r\n"
                                    },
                                    {
                                        "kind": "WhitespaceTrivia",
                                        "text": "        "
                                    }
                                ],
                                "trailingTrivia": [
                                    {
                                        "kind": "WhitespaceTrivia",
                                        "text": " "
                                    }
                                ]
                            },
                            "block": {
                                "kind": "Block",
                                "fullStart": 638,
                                "fullEnd": 814,
                                "start": 638,
                                "end": 813,
                                "fullWidth": 176,
                                "width": 175,
                                "isIncrementallyUnusable": true,
                                "openBraceToken": {
                                    "kind": "OpenBraceToken",
                                    "fullStart": 638,
                                    "fullEnd": 641,
                                    "start": 638,
                                    "end": 639,
                                    "fullWidth": 3,
                                    "width": 1,
                                    "text": "{",
                                    "value": "{",
                                    "valueText": "{",
                                    "hasTrailingTrivia": true,
                                    "hasTrailingNewLine": true,
                                    "trailingTrivia": [
                                        {
                                            "kind": "NewLineTrivia",
                                            "text": "\r\n"
                                        }
                                    ]
                                },
                                "statements": [
                                    {
                                        "kind": "ExpressionStatement",
                                        "fullStart": 641,
                                        "fullEnd": 777,
                                        "start": 653,
                                        "end": 775,
                                        "fullWidth": 136,
                                        "width": 122,
                                        "isIncrementallyUnusable": true,
                                        "expression": {
                                            "kind": "InvocationExpression",
                                            "fullStart": 641,
                                            "fullEnd": 774,
                                            "start": 653,
                                            "end": 774,
                                            "fullWidth": 133,
                                            "width": 121,
                                            "isIncrementallyUnusable": true,
                                            "expression": {
                                                "kind": "MemberAccessExpression",
                                                "fullStart": 641,
                                                "fullEnd": 676,
                                                "start": 653,
                                                "end": 676,
                                                "fullWidth": 35,
                                                "width": 23,
                                                "expression": {
                                                    "kind": "IdentifierName",
                                                    "fullStart": 641,
                                                    "fullEnd": 659,
                                                    "start": 653,
                                                    "end": 659,
                                                    "fullWidth": 18,
                                                    "width": 6,
                                                    "text": "Object",
                                                    "value": "Object",
                                                    "valueText": "Object",
                                                    "hasLeadingTrivia": true,
                                                    "leadingTrivia": [
                                                        {
                                                            "kind": "WhitespaceTrivia",
                                                            "text": "            "
                                                        }
                                                    ]
                                                },
                                                "dotToken": {
                                                    "kind": "DotToken",
                                                    "fullStart": 659,
                                                    "fullEnd": 660,
                                                    "start": 659,
                                                    "end": 660,
                                                    "fullWidth": 1,
                                                    "width": 1,
                                                    "text": ".",
                                                    "value": ".",
                                                    "valueText": "."
                                                },
                                                "name": {
                                                    "kind": "IdentifierName",
                                                    "fullStart": 660,
                                                    "fullEnd": 676,
                                                    "start": 660,
                                                    "end": 676,
                                                    "fullWidth": 16,
                                                    "width": 16,
                                                    "text": "defineProperties",
                                                    "value": "defineProperties",
                                                    "valueText": "defineProperties"
                                                }
                                            },
                                            "argumentList": {
                                                "kind": "ArgumentList",
                                                "fullStart": 676,
                                                "fullEnd": 774,
                                                "start": 676,
                                                "end": 774,
                                                "fullWidth": 98,
                                                "width": 98,
                                                "isIncrementallyUnusable": true,
                                                "openParenToken": {
                                                    "kind": "OpenParenToken",
                                                    "fullStart": 676,
                                                    "fullEnd": 677,
                                                    "start": 676,
                                                    "end": 677,
                                                    "fullWidth": 1,
                                                    "width": 1,
                                                    "text": "(",
                                                    "value": "(",
                                                    "valueText": "("
                                                },
                                                "arguments": [
                                                    {
                                                        "kind": "IdentifierName",
                                                        "fullStart": 677,
                                                        "fullEnd": 680,
                                                        "start": 677,
                                                        "end": 680,
                                                        "fullWidth": 3,
                                                        "width": 3,
                                                        "text": "obj",
                                                        "value": "obj",
                                                        "valueText": "obj"
                                                    },
                                                    {
                                                        "kind": "CommaToken",
                                                        "fullStart": 680,
                                                        "fullEnd": 682,
                                                        "start": 680,
                                                        "end": 681,
                                                        "fullWidth": 2,
                                                        "width": 1,
                                                        "text": ",",
                                                        "value": ",",
                                                        "valueText": ",",
                                                        "hasTrailingTrivia": true,
                                                        "trailingTrivia": [
                                                            {
                                                                "kind": "WhitespaceTrivia",
                                                                "text": " "
                                                            }
                                                        ]
                                                    },
                                                    {
                                                        "kind": "ObjectLiteralExpression",
                                                        "fullStart": 682,
                                                        "fullEnd": 773,
                                                        "start": 682,
                                                        "end": 773,
                                                        "fullWidth": 91,
                                                        "width": 91,
                                                        "isIncrementallyUnusable": true,
                                                        "openBraceToken": {
                                                            "kind": "OpenBraceToken",
                                                            "fullStart": 682,
                                                            "fullEnd": 685,
                                                            "start": 682,
                                                            "end": 683,
                                                            "fullWidth": 3,
                                                            "width": 1,
                                                            "text": "{",
                                                            "value": "{",
                                                            "valueText": "{",
                                                            "hasTrailingTrivia": true,
                                                            "hasTrailingNewLine": true,
                                                            "trailingTrivia": [
                                                                {
                                                                    "kind": "NewLineTrivia",
                                                                    "text": "\r\n"
                                                                }
                                                            ]
                                                        },
                                                        "propertyAssignments": [
                                                            {
                                                                "kind": "SimplePropertyAssignment",
                                                                "fullStart": 685,
                                                                "fullEnd": 760,
                                                                "start": 701,
                                                                "end": 758,
                                                                "fullWidth": 75,
                                                                "width": 57,
                                                                "isIncrementallyUnusable": true,
                                                                "propertyName": {
                                                                    "kind": "IdentifierName",
                                                                    "fullStart": 685,
                                                                    "fullEnd": 705,
                                                                    "start": 701,
                                                                    "end": 705,
                                                                    "fullWidth": 20,
                                                                    "width": 4,
                                                                    "text": "prop",
                                                                    "value": "prop",
                                                                    "valueText": "prop",
                                                                    "hasLeadingTrivia": true,
                                                                    "leadingTrivia": [
                                                                        {
                                                                            "kind": "WhitespaceTrivia",
                                                                            "text": "                "
                                                                        }
                                                                    ]
                                                                },
                                                                "colonToken": {
                                                                    "kind": "ColonToken",
                                                                    "fullStart": 705,
                                                                    "fullEnd": 707,
                                                                    "start": 705,
                                                                    "end": 706,
                                                                    "fullWidth": 2,
                                                                    "width": 1,
                                                                    "text": ":",
                                                                    "value": ":",
                                                                    "valueText": ":",
                                                                    "hasTrailingTrivia": true,
                                                                    "trailingTrivia": [
                                                                        {
                                                                            "kind": "WhitespaceTrivia",
                                                                            "text": " "
                                                                        }
                                                                    ]
                                                                },
                                                                "expression": {
                                                                    "kind": "ObjectLiteralExpression",
                                                                    "fullStart": 707,
                                                                    "fullEnd": 760,
                                                                    "start": 707,
                                                                    "end": 758,
                                                                    "fullWidth": 53,
                                                                    "width": 51,
                                                                    "isIncrementallyUnusable": true,
                                                                    "openBraceToken": {
                                                                        "kind": "OpenBraceToken",
                                                                        "fullStart": 707,
                                                                        "fullEnd": 710,
                                                                        "start": 707,
                                                                        "end": 708,
                                                                        "fullWidth": 3,
                                                                        "width": 1,
                                                                        "text": "{",
                                                                        "value": "{",
                                                                        "valueText": "{",
                                                                        "hasTrailingTrivia": true,
                                                                        "hasTrailingNewLine": true,
                                                                        "trailingTrivia": [
                                                                            {
                                                                                "kind": "NewLineTrivia",
                                                                                "text": "\r\n"
                                                                            }
                                                                        ]
                                                                    },
                                                                    "propertyAssignments": [
                                                                        {
                                                                            "kind": "SimplePropertyAssignment",
                                                                            "fullStart": 710,
                                                                            "fullEnd": 741,
                                                                            "start": 730,
                                                                            "end": 739,
                                                                            "fullWidth": 31,
                                                                            "width": 9,
                                                                            "isIncrementallyUnusable": true,
                                                                            "propertyName": {
                                                                                "kind": "IdentifierName",
                                                                                "fullStart": 710,
                                                                                "fullEnd": 733,
                                                                                "start": 730,
                                                                                "end": 733,
                                                                                "fullWidth": 23,
                                                                                "width": 3,
                                                                                "text": "set",
                                                                                "value": "set",
                                                                                "valueText": "set",
                                                                                "hasLeadingTrivia": true,
                                                                                "leadingTrivia": [
                                                                                    {
                                                                                        "kind": "WhitespaceTrivia",
                                                                                        "text": "                    "
                                                                                    }
                                                                                ]
                                                                            },
                                                                            "colonToken": {
                                                                                "kind": "ColonToken",
                                                                                "fullStart": 733,
                                                                                "fullEnd": 735,
                                                                                "start": 733,
                                                                                "end": 734,
                                                                                "fullWidth": 2,
                                                                                "width": 1,
                                                                                "text": ":",
                                                                                "value": ":",
                                                                                "valueText": ":",
                                                                                "hasTrailingTrivia": true,
                                                                                "trailingTrivia": [
                                                                                    {
                                                                                        "kind": "WhitespaceTrivia",
                                                                                        "text": " "
                                                                                    }
                                                                                ]
                                                                            },
                                                                            "expression": {
                                                                                "kind": "TrueKeyword",
                                                                                "fullStart": 735,
                                                                                "fullEnd": 741,
                                                                                "start": 735,
                                                                                "end": 739,
                                                                                "fullWidth": 6,
                                                                                "width": 4,
                                                                                "text": "true",
                                                                                "value": true,
                                                                                "valueText": "true",
                                                                                "hasTrailingTrivia": true,
                                                                                "hasTrailingNewLine": true,
                                                                                "trailingTrivia": [
                                                                                    {
                                                                                        "kind": "NewLineTrivia",
                                                                                        "text": "\r\n"
                                                                                    }
                                                                                ]
                                                                            }
                                                                        }
                                                                    ],
                                                                    "closeBraceToken": {
                                                                        "kind": "CloseBraceToken",
                                                                        "fullStart": 741,
                                                                        "fullEnd": 760,
                                                                        "start": 757,
                                                                        "end": 758,
                                                                        "fullWidth": 19,
                                                                        "width": 1,
                                                                        "text": "}",
                                                                        "value": "}",
                                                                        "valueText": "}",
                                                                        "hasLeadingTrivia": true,
                                                                        "hasTrailingTrivia": true,
                                                                        "hasTrailingNewLine": true,
                                                                        "leadingTrivia": [
                                                                            {
                                                                                "kind": "WhitespaceTrivia",
                                                                                "text": "                "
                                                                            }
                                                                        ],
                                                                        "trailingTrivia": [
                                                                            {
                                                                                "kind": "NewLineTrivia",
                                                                                "text": "\r\n"
                                                                            }
                                                                        ]
                                                                    }
                                                                }
                                                            }
                                                        ],
                                                        "closeBraceToken": {
                                                            "kind": "CloseBraceToken",
                                                            "fullStart": 760,
                                                            "fullEnd": 773,
                                                            "start": 772,
                                                            "end": 773,
                                                            "fullWidth": 13,
                                                            "width": 1,
                                                            "text": "}",
                                                            "value": "}",
                                                            "valueText": "}",
                                                            "hasLeadingTrivia": true,
                                                            "leadingTrivia": [
                                                                {
                                                                    "kind": "WhitespaceTrivia",
                                                                    "text": "            "
                                                                }
                                                            ]
                                                        }
                                                    }
                                                ],
                                                "closeParenToken": {
                                                    "kind": "CloseParenToken",
                                                    "fullStart": 773,
                                                    "fullEnd": 774,
                                                    "start": 773,
                                                    "end": 774,
                                                    "fullWidth": 1,
                                                    "width": 1,
                                                    "text": ")",
                                                    "value": ")",
                                                    "valueText": ")"
                                                }
                                            }
                                        },
                                        "semicolonToken": {
                                            "kind": "SemicolonToken",
                                            "fullStart": 774,
                                            "fullEnd": 777,
                                            "start": 774,
                                            "end": 775,
                                            "fullWidth": 3,
                                            "width": 1,
                                            "text": ";",
                                            "value": ";",
                                            "valueText": ";",
                                            "hasTrailingTrivia": true,
                                            "hasTrailingNewLine": true,
                                            "trailingTrivia": [
                                                {
                                                    "kind": "NewLineTrivia",
                                                    "text": "\r\n"
                                                }
                                            ]
                                        }
                                    },
                                    {
                                        "kind": "ReturnStatement",
                                        "fullStart": 777,
                                        "fullEnd": 804,
                                        "start": 789,
                                        "end": 802,
                                        "fullWidth": 27,
                                        "width": 13,
                                        "returnKeyword": {
                                            "kind": "ReturnKeyword",
                                            "fullStart": 777,
                                            "fullEnd": 796,
                                            "start": 789,
                                            "end": 795,
                                            "fullWidth": 19,
                                            "width": 6,
                                            "text": "return",
                                            "value": "return",
                                            "valueText": "return",
                                            "hasLeadingTrivia": true,
                                            "hasTrailingTrivia": true,
                                            "leadingTrivia": [
                                                {
                                                    "kind": "WhitespaceTrivia",
                                                    "text": "            "
                                                }
                                            ],
                                            "trailingTrivia": [
                                                {
                                                    "kind": "WhitespaceTrivia",
                                                    "text": " "
                                                }
                                            ]
                                        },
                                        "expression": {
                                            "kind": "FalseKeyword",
                                            "fullStart": 796,
                                            "fullEnd": 801,
                                            "start": 796,
                                            "end": 801,
                                            "fullWidth": 5,
                                            "width": 5,
                                            "text": "false",
                                            "value": false,
                                            "valueText": "false"
                                        },
                                        "semicolonToken": {
                                            "kind": "SemicolonToken",
                                            "fullStart": 801,
                                            "fullEnd": 804,
                                            "start": 801,
                                            "end": 802,
                                            "fullWidth": 3,
                                            "width": 1,
                                            "text": ";",
                                            "value": ";",
                                            "valueText": ";",
                                            "hasTrailingTrivia": true,
                                            "hasTrailingNewLine": true,
                                            "trailingTrivia": [
                                                {
                                                    "kind": "NewLineTrivia",
                                                    "text": "\r\n"
                                                }
                                            ]
                                        }
                                    }
                                ],
                                "closeBraceToken": {
                                    "kind": "CloseBraceToken",
                                    "fullStart": 804,
                                    "fullEnd": 814,
                                    "start": 812,
                                    "end": 813,
                                    "fullWidth": 10,
                                    "width": 1,
                                    "text": "}",
                                    "value": "}",
                                    "valueText": "}",
                                    "hasLeadingTrivia": true,
                                    "hasTrailingTrivia": true,
                                    "leadingTrivia": [
                                        {
                                            "kind": "WhitespaceTrivia",
                                            "text": "        "
                                        }
                                    ],
                                    "trailingTrivia": [
                                        {
                                            "kind": "WhitespaceTrivia",
                                            "text": " "
                                        }
                                    ]
                                }
                            },
                            "catchClause": {
                                "kind": "CatchClause",
                                "fullStart": 814,
                                "fullEnd": 884,
                                "start": 814,
                                "end": 882,
                                "fullWidth": 70,
                                "width": 68,
                                "catchKeyword": {
                                    "kind": "CatchKeyword",
                                    "fullStart": 814,
                                    "fullEnd": 820,
                                    "start": 814,
                                    "end": 819,
                                    "fullWidth": 6,
                                    "width": 5,
                                    "text": "catch",
                                    "value": "catch",
                                    "valueText": "catch",
                                    "hasTrailingTrivia": true,
                                    "trailingTrivia": [
                                        {
                                            "kind": "WhitespaceTrivia",
                                            "text": " "
                                        }
                                    ]
                                },
                                "openParenToken": {
                                    "kind": "OpenParenToken",
                                    "fullStart": 820,
                                    "fullEnd": 821,
                                    "start": 820,
                                    "end": 821,
                                    "fullWidth": 1,
                                    "width": 1,
                                    "text": "(",
                                    "value": "(",
                                    "valueText": "("
                                },
                                "identifier": {
                                    "kind": "IdentifierName",
                                    "fullStart": 821,
                                    "fullEnd": 822,
                                    "start": 821,
                                    "end": 822,
                                    "fullWidth": 1,
                                    "width": 1,
                                    "text": "e",
                                    "value": "e",
                                    "valueText": "e"
                                },
                                "closeParenToken": {
                                    "kind": "CloseParenToken",
                                    "fullStart": 822,
                                    "fullEnd": 824,
                                    "start": 822,
                                    "end": 823,
                                    "fullWidth": 2,
                                    "width": 1,
                                    "text": ")",
                                    "value": ")",
                                    "valueText": ")",
                                    "hasTrailingTrivia": true,
                                    "trailingTrivia": [
                                        {
                                            "kind": "WhitespaceTrivia",
                                            "text": " "
                                        }
                                    ]
                                },
                                "block": {
                                    "kind": "Block",
                                    "fullStart": 824,
                                    "fullEnd": 884,
                                    "start": 824,
                                    "end": 882,
                                    "fullWidth": 60,
                                    "width": 58,
                                    "openBraceToken": {
                                        "kind": "OpenBraceToken",
                                        "fullStart": 824,
                                        "fullEnd": 827,
                                        "start": 824,
                                        "end": 825,
                                        "fullWidth": 3,
                                        "width": 1,
                                        "text": "{",
                                        "value": "{",
                                        "valueText": "{",
                                        "hasTrailingTrivia": true,
                                        "hasTrailingNewLine": true,
                                        "trailingTrivia": [
                                            {
                                                "kind": "NewLineTrivia",
                                                "text": "\r\n"
                                            }
                                        ]
                                    },
                                    "statements": [
                                        {
                                            "kind": "ReturnStatement",
                                            "fullStart": 827,
                                            "fullEnd": 873,
                                            "start": 839,
                                            "end": 871,
                                            "fullWidth": 46,
                                            "width": 32,
                                            "returnKeyword": {
                                                "kind": "ReturnKeyword",
                                                "fullStart": 827,
                                                "fullEnd": 846,
                                                "start": 839,
                                                "end": 845,
                                                "fullWidth": 19,
                                                "width": 6,
                                                "text": "return",
                                                "value": "return",
                                                "valueText": "return",
                                                "hasLeadingTrivia": true,
                                                "hasTrailingTrivia": true,
                                                "leadingTrivia": [
                                                    {
                                                        "kind": "WhitespaceTrivia",
                                                        "text": "            "
                                                    }
                                                ],
                                                "trailingTrivia": [
                                                    {
                                                        "kind": "WhitespaceTrivia",
                                                        "text": " "
                                                    }
                                                ]
                                            },
                                            "expression": {
                                                "kind": "ParenthesizedExpression",
                                                "fullStart": 846,
                                                "fullEnd": 870,
                                                "start": 846,
                                                "end": 870,
                                                "fullWidth": 24,
                                                "width": 24,
                                                "openParenToken": {
                                                    "kind": "OpenParenToken",
                                                    "fullStart": 846,
                                                    "fullEnd": 847,
                                                    "start": 846,
                                                    "end": 847,
                                                    "fullWidth": 1,
                                                    "width": 1,
                                                    "text": "(",
                                                    "value": "(",
                                                    "valueText": "("
                                                },
                                                "expression": {
                                                    "kind": "InstanceOfExpression",
                                                    "fullStart": 847,
                                                    "fullEnd": 869,
                                                    "start": 847,
                                                    "end": 869,
                                                    "fullWidth": 22,
                                                    "width": 22,
                                                    "left": {
                                                        "kind": "IdentifierName",
                                                        "fullStart": 847,
                                                        "fullEnd": 849,
                                                        "start": 847,
                                                        "end": 848,
                                                        "fullWidth": 2,
                                                        "width": 1,
                                                        "text": "e",
                                                        "value": "e",
                                                        "valueText": "e",
                                                        "hasTrailingTrivia": true,
                                                        "trailingTrivia": [
                                                            {
                                                                "kind": "WhitespaceTrivia",
                                                                "text": " "
                                                            }
                                                        ]
                                                    },
                                                    "operatorToken": {
                                                        "kind": "InstanceOfKeyword",
                                                        "fullStart": 849,
                                                        "fullEnd": 860,
                                                        "start": 849,
                                                        "end": 859,
                                                        "fullWidth": 11,
                                                        "width": 10,
                                                        "text": "instanceof",
                                                        "value": "instanceof",
                                                        "valueText": "instanceof",
                                                        "hasTrailingTrivia": true,
                                                        "trailingTrivia": [
                                                            {
                                                                "kind": "WhitespaceTrivia",
                                                                "text": " "
                                                            }
                                                        ]
                                                    },
                                                    "right": {
                                                        "kind": "IdentifierName",
                                                        "fullStart": 860,
                                                        "fullEnd": 869,
                                                        "start": 860,
                                                        "end": 869,
                                                        "fullWidth": 9,
                                                        "width": 9,
                                                        "text": "TypeError",
                                                        "value": "TypeError",
                                                        "valueText": "TypeError"
                                                    }
                                                },
                                                "closeParenToken": {
                                                    "kind": "CloseParenToken",
                                                    "fullStart": 869,
                                                    "fullEnd": 870,
                                                    "start": 869,
                                                    "end": 870,
                                                    "fullWidth": 1,
                                                    "width": 1,
                                                    "text": ")",
                                                    "value": ")",
                                                    "valueText": ")"
                                                }
                                            },
                                            "semicolonToken": {
                                                "kind": "SemicolonToken",
                                                "fullStart": 870,
                                                "fullEnd": 873,
                                                "start": 870,
                                                "end": 871,
                                                "fullWidth": 3,
                                                "width": 1,
                                                "text": ";",
                                                "value": ";",
                                                "valueText": ";",
                                                "hasTrailingTrivia": true,
                                                "hasTrailingNewLine": true,
                                                "trailingTrivia": [
                                                    {
                                                        "kind": "NewLineTrivia",
                                                        "text": "\r\n"
                                                    }
                                                ]
                                            }
                                        }
                                    ],
                                    "closeBraceToken": {
                                        "kind": "CloseBraceToken",
                                        "fullStart": 873,
                                        "fullEnd": 884,
                                        "start": 881,
                                        "end": 882,
                                        "fullWidth": 11,
                                        "width": 1,
                                        "text": "}",
                                        "value": "}",
                                        "valueText": "}",
                                        "hasLeadingTrivia": true,
                                        "hasTrailingTrivia": true,
                                        "hasTrailingNewLine": true,
                                        "leadingTrivia": [
                                            {
                                                "kind": "WhitespaceTrivia",
                                                "text": "        "
                                            }
                                        ],
                                        "trailingTrivia": [
                                            {
                                                "kind": "NewLineTrivia",
                                                "text": "\r\n"
                                            }
                                        ]
                                    }
                                }
                            }
                        }
                    ],
                    "closeBraceToken": {
                        "kind": "CloseBraceToken",
                        "fullStart": 884,
                        "fullEnd": 891,
                        "start": 888,
                        "end": 889,
                        "fullWidth": 7,
                        "width": 1,
                        "text": "}",
                        "value": "}",
                        "valueText": "}",
                        "hasLeadingTrivia": true,
                        "hasTrailingTrivia": true,
                        "hasTrailingNewLine": true,
                        "leadingTrivia": [
                            {
                                "kind": "WhitespaceTrivia",
                                "text": "    "
                            }
                        ],
                        "trailingTrivia": [
                            {
                                "kind": "NewLineTrivia",
                                "text": "\r\n"
                            }
                        ]
                    }
                }
            },
            {
                "kind": "ExpressionStatement",
                "fullStart": 891,
                "fullEnd": 915,
                "start": 891,
                "end": 913,
                "fullWidth": 24,
                "width": 22,
                "expression": {
                    "kind": "InvocationExpression",
                    "fullStart": 891,
                    "fullEnd": 912,
                    "start": 891,
                    "end": 912,
                    "fullWidth": 21,
                    "width": 21,
                    "expression": {
                        "kind": "IdentifierName",
                        "fullStart": 891,
                        "fullEnd": 902,
                        "start": 891,
                        "end": 902,
                        "fullWidth": 11,
                        "width": 11,
                        "text": "runTestCase",
                        "value": "runTestCase",
                        "valueText": "runTestCase"
                    },
                    "argumentList": {
                        "kind": "ArgumentList",
                        "fullStart": 902,
                        "fullEnd": 912,
                        "start": 902,
                        "end": 912,
                        "fullWidth": 10,
                        "width": 10,
                        "openParenToken": {
                            "kind": "OpenParenToken",
                            "fullStart": 902,
                            "fullEnd": 903,
                            "start": 902,
                            "end": 903,
                            "fullWidth": 1,
                            "width": 1,
                            "text": "(",
                            "value": "(",
                            "valueText": "("
                        },
                        "arguments": [
                            {
                                "kind": "IdentifierName",
                                "fullStart": 903,
                                "fullEnd": 911,
                                "start": 903,
                                "end": 911,
                                "fullWidth": 8,
                                "width": 8,
                                "text": "testcase",
                                "value": "testcase",
                                "valueText": "testcase"
                            }
                        ],
                        "closeParenToken": {
                            "kind": "CloseParenToken",
                            "fullStart": 911,
                            "fullEnd": 912,
                            "start": 911,
                            "end": 912,
                            "fullWidth": 1,
                            "width": 1,
                            "text": ")",
                            "value": ")",
                            "valueText": ")"
                        }
                    }
                },
                "semicolonToken": {
                    "kind": "SemicolonToken",
                    "fullStart": 912,
                    "fullEnd": 915,
                    "start": 912,
                    "end": 913,
                    "fullWidth": 3,
                    "width": 1,
                    "text": ";",
                    "value": ";",
                    "valueText": ";",
                    "hasTrailingTrivia": true,
                    "hasTrailingNewLine": true,
                    "trailingTrivia": [
                        {
                            "kind": "NewLineTrivia",
                            "text": "\r\n"
                        }
                    ]
                }
            }
        ],
        "endOfFileToken": {
            "kind": "EndOfFileToken",
            "fullStart": 915,
            "fullEnd": 915,
            "start": 915,
            "end": 915,
            "fullWidth": 0,
            "width": 0,
            "text": ""
        }
    },
    "lineMap": {
        "lineStarts": [
            0,
            67,
            152,
            232,
            308,
            380,
            385,
            441,
            567,
            572,
            574,
            576,
            599,
            601,
            624,
            626,
            641,
            685,
            710,
            741,
            760,
            777,
            804,
            827,
            873,
            884,
            891,
            915
        ],
        "length": 915
    }
}<|MERGE_RESOLUTION|>--- conflicted
+++ resolved
@@ -252,12 +252,8 @@
                                         "start": 613,
                                         "end": 621,
                                         "fullWidth": 8,
-<<<<<<< HEAD
                                         "width": 8,
-                                        "identifier": {
-=======
                                         "propertyName": {
->>>>>>> 85e84683
                                             "kind": "IdentifierName",
                                             "fullStart": 613,
                                             "fullEnd": 617,
