{
    "isDeclaration": false,
    "languageVersion": "EcmaScript5",
    "parseOptions": {
        "allowAutomaticSemicolonInsertion": true
    },
    "sourceUnit": {
        "kind": "SourceUnit",
        "fullStart": 0,
        "fullEnd": 1187,
        "start": 599,
        "end": 1187,
        "fullWidth": 1187,
        "width": 588,
        "isIncrementallyUnusable": true,
        "moduleElements": [
            {
                "kind": "FunctionDeclaration",
                "fullStart": 0,
                "fullEnd": 1163,
                "start": 599,
                "end": 1161,
                "fullWidth": 1163,
                "width": 562,
                "isIncrementallyUnusable": true,
                "modifiers": [],
                "functionKeyword": {
                    "kind": "FunctionKeyword",
                    "fullStart": 0,
                    "fullEnd": 608,
                    "start": 599,
                    "end": 607,
                    "fullWidth": 608,
                    "width": 8,
                    "text": "function",
                    "value": "function",
                    "valueText": "function",
                    "hasLeadingTrivia": true,
                    "hasLeadingComment": true,
                    "hasLeadingNewLine": true,
                    "hasTrailingTrivia": true,
                    "leadingTrivia": [
                        {
                            "kind": "SingleLineCommentTrivia",
                            "text": "/// Copyright (c) 2012 Ecma International.  All rights reserved. "
                        },
                        {
                            "kind": "NewLineTrivia",
                            "text": "\r\n"
                        },
                        {
                            "kind": "SingleLineCommentTrivia",
                            "text": "/// Ecma International makes this code available under the terms and conditions set"
                        },
                        {
                            "kind": "NewLineTrivia",
                            "text": "\r\n"
                        },
                        {
                            "kind": "SingleLineCommentTrivia",
                            "text": "/// forth on http://hg.ecmascript.org/tests/test262/raw-file/tip/LICENSE (the "
                        },
                        {
                            "kind": "NewLineTrivia",
                            "text": "\r\n"
                        },
                        {
                            "kind": "SingleLineCommentTrivia",
                            "text": "/// \"Use Terms\").   Any redistribution of this code must retain the above "
                        },
                        {
                            "kind": "NewLineTrivia",
                            "text": "\r\n"
                        },
                        {
                            "kind": "SingleLineCommentTrivia",
                            "text": "/// copyright and this notice and otherwise comply with the Use Terms."
                        },
                        {
                            "kind": "NewLineTrivia",
                            "text": "\r\n"
                        },
                        {
                            "kind": "MultiLineCommentTrivia",
                            "text": "/**\r\n * @path ch15/15.2/15.2.3/15.2.3.7/15.2.3.7-5-b-18.js\r\n * @description Object.defineProperties - 'enumerable' property of 'descObj' is inherited accessor property without a get function (8.10.5 step 3.a)\r\n */"
                        },
                        {
                            "kind": "NewLineTrivia",
                            "text": "\r\n"
                        },
                        {
                            "kind": "NewLineTrivia",
                            "text": "\r\n"
                        },
                        {
                            "kind": "NewLineTrivia",
                            "text": "\r\n"
                        }
                    ],
                    "trailingTrivia": [
                        {
                            "kind": "WhitespaceTrivia",
                            "text": " "
                        }
                    ]
                },
                "identifier": {
                    "kind": "IdentifierName",
                    "fullStart": 608,
                    "fullEnd": 616,
                    "start": 608,
                    "end": 616,
                    "fullWidth": 8,
                    "width": 8,
                    "text": "testcase",
                    "value": "testcase",
                    "valueText": "testcase"
                },
                "callSignature": {
                    "kind": "CallSignature",
                    "fullStart": 616,
                    "fullEnd": 619,
                    "start": 616,
                    "end": 618,
                    "fullWidth": 3,
                    "width": 2,
                    "parameterList": {
                        "kind": "ParameterList",
                        "fullStart": 616,
                        "fullEnd": 619,
                        "start": 616,
                        "end": 618,
                        "fullWidth": 3,
                        "width": 2,
                        "openParenToken": {
                            "kind": "OpenParenToken",
                            "fullStart": 616,
                            "fullEnd": 617,
                            "start": 616,
                            "end": 617,
                            "fullWidth": 1,
                            "width": 1,
                            "text": "(",
                            "value": "(",
                            "valueText": "("
                        },
                        "parameters": [],
                        "closeParenToken": {
                            "kind": "CloseParenToken",
                            "fullStart": 617,
                            "fullEnd": 619,
                            "start": 617,
                            "end": 618,
                            "fullWidth": 2,
                            "width": 1,
                            "text": ")",
                            "value": ")",
                            "valueText": ")",
                            "hasTrailingTrivia": true,
                            "trailingTrivia": [
                                {
                                    "kind": "WhitespaceTrivia",
                                    "text": " "
                                }
                            ]
                        }
                    }
                },
                "block": {
                    "kind": "Block",
                    "fullStart": 619,
                    "fullEnd": 1163,
                    "start": 619,
                    "end": 1161,
                    "fullWidth": 544,
                    "width": 542,
                    "isIncrementallyUnusable": true,
                    "openBraceToken": {
                        "kind": "OpenBraceToken",
                        "fullStart": 619,
                        "fullEnd": 622,
                        "start": 619,
                        "end": 620,
                        "fullWidth": 3,
                        "width": 1,
                        "text": "{",
                        "value": "{",
                        "valueText": "{",
                        "hasTrailingTrivia": true,
                        "hasTrailingNewLine": true,
                        "trailingTrivia": [
                            {
                                "kind": "NewLineTrivia",
                                "text": "\r\n"
                            }
                        ]
                    },
                    "statements": [
                        {
                            "kind": "VariableStatement",
                            "fullStart": 622,
                            "fullEnd": 647,
                            "start": 632,
                            "end": 645,
                            "fullWidth": 25,
                            "width": 13,
                            "modifiers": [],
                            "variableDeclaration": {
                                "kind": "VariableDeclaration",
                                "fullStart": 622,
                                "fullEnd": 644,
                                "start": 632,
                                "end": 644,
                                "fullWidth": 22,
                                "width": 12,
                                "varKeyword": {
                                    "kind": "VarKeyword",
                                    "fullStart": 622,
                                    "fullEnd": 636,
                                    "start": 632,
                                    "end": 635,
                                    "fullWidth": 14,
                                    "width": 3,
                                    "text": "var",
                                    "value": "var",
                                    "valueText": "var",
                                    "hasLeadingTrivia": true,
                                    "hasLeadingNewLine": true,
                                    "hasTrailingTrivia": true,
                                    "leadingTrivia": [
                                        {
                                            "kind": "NewLineTrivia",
                                            "text": "\r\n"
                                        },
                                        {
                                            "kind": "WhitespaceTrivia",
                                            "text": "        "
                                        }
                                    ],
                                    "trailingTrivia": [
                                        {
                                            "kind": "WhitespaceTrivia",
                                            "text": " "
                                        }
                                    ]
                                },
                                "variableDeclarators": [
                                    {
                                        "kind": "VariableDeclarator",
                                        "fullStart": 636,
                                        "fullEnd": 644,
                                        "start": 636,
                                        "end": 644,
                                        "fullWidth": 8,
<<<<<<< HEAD
                                        "width": 8,
                                        "identifier": {
=======
                                        "propertyName": {
>>>>>>> 85e84683
                                            "kind": "IdentifierName",
                                            "fullStart": 636,
                                            "fullEnd": 640,
                                            "start": 636,
                                            "end": 639,
                                            "fullWidth": 4,
                                            "width": 3,
                                            "text": "obj",
                                            "value": "obj",
                                            "valueText": "obj",
                                            "hasTrailingTrivia": true,
                                            "trailingTrivia": [
                                                {
                                                    "kind": "WhitespaceTrivia",
                                                    "text": " "
                                                }
                                            ]
                                        },
                                        "equalsValueClause": {
                                            "kind": "EqualsValueClause",
                                            "fullStart": 640,
                                            "fullEnd": 644,
                                            "start": 640,
                                            "end": 644,
                                            "fullWidth": 4,
                                            "width": 4,
                                            "equalsToken": {
                                                "kind": "EqualsToken",
                                                "fullStart": 640,
                                                "fullEnd": 642,
                                                "start": 640,
                                                "end": 641,
                                                "fullWidth": 2,
                                                "width": 1,
                                                "text": "=",
                                                "value": "=",
                                                "valueText": "=",
                                                "hasTrailingTrivia": true,
                                                "trailingTrivia": [
                                                    {
                                                        "kind": "WhitespaceTrivia",
                                                        "text": " "
                                                    }
                                                ]
                                            },
                                            "value": {
                                                "kind": "ObjectLiteralExpression",
                                                "fullStart": 642,
                                                "fullEnd": 644,
                                                "start": 642,
                                                "end": 644,
                                                "fullWidth": 2,
                                                "width": 2,
                                                "openBraceToken": {
                                                    "kind": "OpenBraceToken",
                                                    "fullStart": 642,
                                                    "fullEnd": 643,
                                                    "start": 642,
                                                    "end": 643,
                                                    "fullWidth": 1,
                                                    "width": 1,
                                                    "text": "{",
                                                    "value": "{",
                                                    "valueText": "{"
                                                },
                                                "propertyAssignments": [],
                                                "closeBraceToken": {
                                                    "kind": "CloseBraceToken",
                                                    "fullStart": 643,
                                                    "fullEnd": 644,
                                                    "start": 643,
                                                    "end": 644,
                                                    "fullWidth": 1,
                                                    "width": 1,
                                                    "text": "}",
                                                    "value": "}",
                                                    "valueText": "}"
                                                }
                                            }
                                        }
                                    }
                                ]
                            },
                            "semicolonToken": {
                                "kind": "SemicolonToken",
                                "fullStart": 644,
                                "fullEnd": 647,
                                "start": 644,
                                "end": 645,
                                "fullWidth": 3,
                                "width": 1,
                                "text": ";",
                                "value": ";",
                                "valueText": ";",
                                "hasTrailingTrivia": true,
                                "hasTrailingNewLine": true,
                                "trailingTrivia": [
                                    {
                                        "kind": "NewLineTrivia",
                                        "text": "\r\n"
                                    }
                                ]
                            }
                        },
                        {
                            "kind": "VariableStatement",
                            "fullStart": 647,
                            "fullEnd": 672,
                            "start": 655,
                            "end": 670,
                            "fullWidth": 25,
                            "width": 15,
                            "modifiers": [],
                            "variableDeclaration": {
                                "kind": "VariableDeclaration",
                                "fullStart": 647,
                                "fullEnd": 669,
                                "start": 655,
                                "end": 669,
                                "fullWidth": 22,
                                "width": 14,
                                "varKeyword": {
                                    "kind": "VarKeyword",
                                    "fullStart": 647,
                                    "fullEnd": 659,
                                    "start": 655,
                                    "end": 658,
                                    "fullWidth": 12,
                                    "width": 3,
                                    "text": "var",
                                    "value": "var",
                                    "valueText": "var",
                                    "hasLeadingTrivia": true,
                                    "hasTrailingTrivia": true,
                                    "leadingTrivia": [
                                        {
                                            "kind": "WhitespaceTrivia",
                                            "text": "        "
                                        }
                                    ],
                                    "trailingTrivia": [
                                        {
                                            "kind": "WhitespaceTrivia",
                                            "text": " "
                                        }
                                    ]
                                },
                                "variableDeclarators": [
                                    {
                                        "kind": "VariableDeclarator",
                                        "fullStart": 659,
                                        "fullEnd": 669,
                                        "start": 659,
                                        "end": 669,
                                        "fullWidth": 10,
<<<<<<< HEAD
                                        "width": 10,
                                        "identifier": {
=======
                                        "propertyName": {
>>>>>>> 85e84683
                                            "kind": "IdentifierName",
                                            "fullStart": 659,
                                            "fullEnd": 665,
                                            "start": 659,
                                            "end": 664,
                                            "fullWidth": 6,
                                            "width": 5,
                                            "text": "proto",
                                            "value": "proto",
                                            "valueText": "proto",
                                            "hasTrailingTrivia": true,
                                            "trailingTrivia": [
                                                {
                                                    "kind": "WhitespaceTrivia",
                                                    "text": " "
                                                }
                                            ]
                                        },
                                        "equalsValueClause": {
                                            "kind": "EqualsValueClause",
                                            "fullStart": 665,
                                            "fullEnd": 669,
                                            "start": 665,
                                            "end": 669,
                                            "fullWidth": 4,
                                            "width": 4,
                                            "equalsToken": {
                                                "kind": "EqualsToken",
                                                "fullStart": 665,
                                                "fullEnd": 667,
                                                "start": 665,
                                                "end": 666,
                                                "fullWidth": 2,
                                                "width": 1,
                                                "text": "=",
                                                "value": "=",
                                                "valueText": "=",
                                                "hasTrailingTrivia": true,
                                                "trailingTrivia": [
                                                    {
                                                        "kind": "WhitespaceTrivia",
                                                        "text": " "
                                                    }
                                                ]
                                            },
                                            "value": {
                                                "kind": "ObjectLiteralExpression",
                                                "fullStart": 667,
                                                "fullEnd": 669,
                                                "start": 667,
                                                "end": 669,
                                                "fullWidth": 2,
                                                "width": 2,
                                                "openBraceToken": {
                                                    "kind": "OpenBraceToken",
                                                    "fullStart": 667,
                                                    "fullEnd": 668,
                                                    "start": 667,
                                                    "end": 668,
                                                    "fullWidth": 1,
                                                    "width": 1,
                                                    "text": "{",
                                                    "value": "{",
                                                    "valueText": "{"
                                                },
                                                "propertyAssignments": [],
                                                "closeBraceToken": {
                                                    "kind": "CloseBraceToken",
                                                    "fullStart": 668,
                                                    "fullEnd": 669,
                                                    "start": 668,
                                                    "end": 669,
                                                    "fullWidth": 1,
                                                    "width": 1,
                                                    "text": "}",
                                                    "value": "}",
                                                    "valueText": "}"
                                                }
                                            }
                                        }
                                    }
                                ]
                            },
                            "semicolonToken": {
                                "kind": "SemicolonToken",
                                "fullStart": 669,
                                "fullEnd": 672,
                                "start": 669,
                                "end": 670,
                                "fullWidth": 3,
                                "width": 1,
                                "text": ";",
                                "value": ";",
                                "valueText": ";",
                                "hasTrailingTrivia": true,
                                "hasTrailingNewLine": true,
                                "trailingTrivia": [
                                    {
                                        "kind": "NewLineTrivia",
                                        "text": "\r\n"
                                    }
                                ]
                            }
                        },
                        {
                            "kind": "VariableStatement",
                            "fullStart": 672,
                            "fullEnd": 703,
                            "start": 680,
                            "end": 701,
                            "fullWidth": 31,
                            "width": 21,
                            "modifiers": [],
                            "variableDeclaration": {
                                "kind": "VariableDeclaration",
                                "fullStart": 672,
                                "fullEnd": 700,
                                "start": 680,
                                "end": 700,
                                "fullWidth": 28,
                                "width": 20,
                                "varKeyword": {
                                    "kind": "VarKeyword",
                                    "fullStart": 672,
                                    "fullEnd": 684,
                                    "start": 680,
                                    "end": 683,
                                    "fullWidth": 12,
                                    "width": 3,
                                    "text": "var",
                                    "value": "var",
                                    "valueText": "var",
                                    "hasLeadingTrivia": true,
                                    "hasTrailingTrivia": true,
                                    "leadingTrivia": [
                                        {
                                            "kind": "WhitespaceTrivia",
                                            "text": "        "
                                        }
                                    ],
                                    "trailingTrivia": [
                                        {
                                            "kind": "WhitespaceTrivia",
                                            "text": " "
                                        }
                                    ]
                                },
                                "variableDeclarators": [
                                    {
                                        "kind": "VariableDeclarator",
                                        "fullStart": 684,
                                        "fullEnd": 700,
                                        "start": 684,
                                        "end": 700,
                                        "fullWidth": 16,
<<<<<<< HEAD
                                        "width": 16,
                                        "identifier": {
=======
                                        "propertyName": {
>>>>>>> 85e84683
                                            "kind": "IdentifierName",
                                            "fullStart": 684,
                                            "fullEnd": 693,
                                            "start": 684,
                                            "end": 692,
                                            "fullWidth": 9,
                                            "width": 8,
                                            "text": "accessed",
                                            "value": "accessed",
                                            "valueText": "accessed",
                                            "hasTrailingTrivia": true,
                                            "trailingTrivia": [
                                                {
                                                    "kind": "WhitespaceTrivia",
                                                    "text": " "
                                                }
                                            ]
                                        },
                                        "equalsValueClause": {
                                            "kind": "EqualsValueClause",
                                            "fullStart": 693,
                                            "fullEnd": 700,
                                            "start": 693,
                                            "end": 700,
                                            "fullWidth": 7,
                                            "width": 7,
                                            "equalsToken": {
                                                "kind": "EqualsToken",
                                                "fullStart": 693,
                                                "fullEnd": 695,
                                                "start": 693,
                                                "end": 694,
                                                "fullWidth": 2,
                                                "width": 1,
                                                "text": "=",
                                                "value": "=",
                                                "valueText": "=",
                                                "hasTrailingTrivia": true,
                                                "trailingTrivia": [
                                                    {
                                                        "kind": "WhitespaceTrivia",
                                                        "text": " "
                                                    }
                                                ]
                                            },
                                            "value": {
                                                "kind": "FalseKeyword",
                                                "fullStart": 695,
                                                "fullEnd": 700,
                                                "start": 695,
                                                "end": 700,
                                                "fullWidth": 5,
                                                "width": 5,
                                                "text": "false",
                                                "value": false,
                                                "valueText": "false"
                                            }
                                        }
                                    }
                                ]
                            },
                            "semicolonToken": {
                                "kind": "SemicolonToken",
                                "fullStart": 700,
                                "fullEnd": 703,
                                "start": 700,
                                "end": 701,
                                "fullWidth": 3,
                                "width": 1,
                                "text": ";",
                                "value": ";",
                                "valueText": ";",
                                "hasTrailingTrivia": true,
                                "hasTrailingNewLine": true,
                                "trailingTrivia": [
                                    {
                                        "kind": "NewLineTrivia",
                                        "text": "\r\n"
                                    }
                                ]
                            }
                        },
                        {
                            "kind": "ExpressionStatement",
                            "fullStart": 703,
                            "fullEnd": 806,
                            "start": 713,
                            "end": 804,
                            "fullWidth": 103,
                            "width": 91,
                            "isIncrementallyUnusable": true,
                            "expression": {
                                "kind": "InvocationExpression",
                                "fullStart": 703,
                                "fullEnd": 803,
                                "start": 713,
                                "end": 803,
                                "fullWidth": 100,
                                "width": 90,
                                "isIncrementallyUnusable": true,
                                "expression": {
                                    "kind": "MemberAccessExpression",
                                    "fullStart": 703,
                                    "fullEnd": 734,
                                    "start": 713,
                                    "end": 734,
                                    "fullWidth": 31,
                                    "width": 21,
                                    "expression": {
                                        "kind": "IdentifierName",
                                        "fullStart": 703,
                                        "fullEnd": 719,
                                        "start": 713,
                                        "end": 719,
                                        "fullWidth": 16,
                                        "width": 6,
                                        "text": "Object",
                                        "value": "Object",
                                        "valueText": "Object",
                                        "hasLeadingTrivia": true,
                                        "hasLeadingNewLine": true,
                                        "leadingTrivia": [
                                            {
                                                "kind": "NewLineTrivia",
                                                "text": "\r\n"
                                            },
                                            {
                                                "kind": "WhitespaceTrivia",
                                                "text": "        "
                                            }
                                        ]
                                    },
                                    "dotToken": {
                                        "kind": "DotToken",
                                        "fullStart": 719,
                                        "fullEnd": 720,
                                        "start": 719,
                                        "end": 720,
                                        "fullWidth": 1,
                                        "width": 1,
                                        "text": ".",
                                        "value": ".",
                                        "valueText": "."
                                    },
                                    "name": {
                                        "kind": "IdentifierName",
                                        "fullStart": 720,
                                        "fullEnd": 734,
                                        "start": 720,
                                        "end": 734,
                                        "fullWidth": 14,
                                        "width": 14,
                                        "text": "defineProperty",
                                        "value": "defineProperty",
                                        "valueText": "defineProperty"
                                    }
                                },
                                "argumentList": {
                                    "kind": "ArgumentList",
                                    "fullStart": 734,
                                    "fullEnd": 803,
                                    "start": 734,
                                    "end": 803,
                                    "fullWidth": 69,
                                    "width": 69,
                                    "isIncrementallyUnusable": true,
                                    "openParenToken": {
                                        "kind": "OpenParenToken",
                                        "fullStart": 734,
                                        "fullEnd": 735,
                                        "start": 734,
                                        "end": 735,
                                        "fullWidth": 1,
                                        "width": 1,
                                        "text": "(",
                                        "value": "(",
                                        "valueText": "("
                                    },
                                    "arguments": [
                                        {
                                            "kind": "IdentifierName",
                                            "fullStart": 735,
                                            "fullEnd": 740,
                                            "start": 735,
                                            "end": 740,
                                            "fullWidth": 5,
                                            "width": 5,
                                            "text": "proto",
                                            "value": "proto",
                                            "valueText": "proto"
                                        },
                                        {
                                            "kind": "CommaToken",
                                            "fullStart": 740,
                                            "fullEnd": 742,
                                            "start": 740,
                                            "end": 741,
                                            "fullWidth": 2,
                                            "width": 1,
                                            "text": ",",
                                            "value": ",",
                                            "valueText": ",",
                                            "hasTrailingTrivia": true,
                                            "trailingTrivia": [
                                                {
                                                    "kind": "WhitespaceTrivia",
                                                    "text": " "
                                                }
                                            ]
                                        },
                                        {
                                            "kind": "StringLiteral",
                                            "fullStart": 742,
                                            "fullEnd": 754,
                                            "start": 742,
                                            "end": 754,
                                            "fullWidth": 12,
                                            "width": 12,
                                            "text": "\"enumerable\"",
                                            "value": "enumerable",
                                            "valueText": "enumerable"
                                        },
                                        {
                                            "kind": "CommaToken",
                                            "fullStart": 754,
                                            "fullEnd": 756,
                                            "start": 754,
                                            "end": 755,
                                            "fullWidth": 2,
                                            "width": 1,
                                            "text": ",",
                                            "value": ",",
                                            "valueText": ",",
                                            "hasTrailingTrivia": true,
                                            "trailingTrivia": [
                                                {
                                                    "kind": "WhitespaceTrivia",
                                                    "text": " "
                                                }
                                            ]
                                        },
                                        {
                                            "kind": "ObjectLiteralExpression",
                                            "fullStart": 756,
                                            "fullEnd": 802,
                                            "start": 756,
                                            "end": 802,
                                            "fullWidth": 46,
                                            "width": 46,
                                            "isIncrementallyUnusable": true,
                                            "openBraceToken": {
                                                "kind": "OpenBraceToken",
                                                "fullStart": 756,
                                                "fullEnd": 759,
                                                "start": 756,
                                                "end": 757,
                                                "fullWidth": 3,
                                                "width": 1,
                                                "text": "{",
                                                "value": "{",
                                                "valueText": "{",
                                                "hasTrailingTrivia": true,
                                                "hasTrailingNewLine": true,
                                                "trailingTrivia": [
                                                    {
                                                        "kind": "NewLineTrivia",
                                                        "text": "\r\n"
                                                    }
                                                ]
                                            },
                                            "propertyAssignments": [
                                                {
                                                    "kind": "SimplePropertyAssignment",
                                                    "fullStart": 759,
                                                    "fullEnd": 793,
                                                    "start": 771,
                                                    "end": 791,
                                                    "fullWidth": 34,
                                                    "width": 20,
                                                    "isIncrementallyUnusable": true,
                                                    "propertyName": {
                                                        "kind": "IdentifierName",
                                                        "fullStart": 759,
                                                        "fullEnd": 774,
                                                        "start": 771,
                                                        "end": 774,
                                                        "fullWidth": 15,
                                                        "width": 3,
                                                        "text": "set",
                                                        "value": "set",
                                                        "valueText": "set",
                                                        "hasLeadingTrivia": true,
                                                        "leadingTrivia": [
                                                            {
                                                                "kind": "WhitespaceTrivia",
                                                                "text": "            "
                                                            }
                                                        ]
                                                    },
                                                    "colonToken": {
                                                        "kind": "ColonToken",
                                                        "fullStart": 774,
                                                        "fullEnd": 776,
                                                        "start": 774,
                                                        "end": 775,
                                                        "fullWidth": 2,
                                                        "width": 1,
                                                        "text": ":",
                                                        "value": ":",
                                                        "valueText": ":",
                                                        "hasTrailingTrivia": true,
                                                        "trailingTrivia": [
                                                            {
                                                                "kind": "WhitespaceTrivia",
                                                                "text": " "
                                                            }
                                                        ]
                                                    },
                                                    "expression": {
                                                        "kind": "FunctionExpression",
                                                        "fullStart": 776,
                                                        "fullEnd": 793,
                                                        "start": 776,
                                                        "end": 791,
                                                        "fullWidth": 17,
                                                        "width": 15,
                                                        "functionKeyword": {
                                                            "kind": "FunctionKeyword",
                                                            "fullStart": 776,
                                                            "fullEnd": 785,
                                                            "start": 776,
                                                            "end": 784,
                                                            "fullWidth": 9,
                                                            "width": 8,
                                                            "text": "function",
                                                            "value": "function",
                                                            "valueText": "function",
                                                            "hasTrailingTrivia": true,
                                                            "trailingTrivia": [
                                                                {
                                                                    "kind": "WhitespaceTrivia",
                                                                    "text": " "
                                                                }
                                                            ]
                                                        },
                                                        "callSignature": {
                                                            "kind": "CallSignature",
                                                            "fullStart": 785,
                                                            "fullEnd": 788,
                                                            "start": 785,
                                                            "end": 787,
                                                            "fullWidth": 3,
                                                            "width": 2,
                                                            "parameterList": {
                                                                "kind": "ParameterList",
                                                                "fullStart": 785,
                                                                "fullEnd": 788,
                                                                "start": 785,
                                                                "end": 787,
                                                                "fullWidth": 3,
                                                                "width": 2,
                                                                "openParenToken": {
                                                                    "kind": "OpenParenToken",
                                                                    "fullStart": 785,
                                                                    "fullEnd": 786,
                                                                    "start": 785,
                                                                    "end": 786,
                                                                    "fullWidth": 1,
                                                                    "width": 1,
                                                                    "text": "(",
                                                                    "value": "(",
                                                                    "valueText": "("
                                                                },
                                                                "parameters": [],
                                                                "closeParenToken": {
                                                                    "kind": "CloseParenToken",
                                                                    "fullStart": 786,
                                                                    "fullEnd": 788,
                                                                    "start": 786,
                                                                    "end": 787,
                                                                    "fullWidth": 2,
                                                                    "width": 1,
                                                                    "text": ")",
                                                                    "value": ")",
                                                                    "valueText": ")",
                                                                    "hasTrailingTrivia": true,
                                                                    "trailingTrivia": [
                                                                        {
                                                                            "kind": "WhitespaceTrivia",
                                                                            "text": " "
                                                                        }
                                                                    ]
                                                                }
                                                            }
                                                        },
                                                        "block": {
                                                            "kind": "Block",
                                                            "fullStart": 788,
                                                            "fullEnd": 793,
                                                            "start": 788,
                                                            "end": 791,
                                                            "fullWidth": 5,
                                                            "width": 3,
                                                            "openBraceToken": {
                                                                "kind": "OpenBraceToken",
                                                                "fullStart": 788,
                                                                "fullEnd": 790,
                                                                "start": 788,
                                                                "end": 789,
                                                                "fullWidth": 2,
                                                                "width": 1,
                                                                "text": "{",
                                                                "value": "{",
                                                                "valueText": "{",
                                                                "hasTrailingTrivia": true,
                                                                "trailingTrivia": [
                                                                    {
                                                                        "kind": "WhitespaceTrivia",
                                                                        "text": " "
                                                                    }
                                                                ]
                                                            },
                                                            "statements": [],
                                                            "closeBraceToken": {
                                                                "kind": "CloseBraceToken",
                                                                "fullStart": 790,
                                                                "fullEnd": 793,
                                                                "start": 790,
                                                                "end": 791,
                                                                "fullWidth": 3,
                                                                "width": 1,
                                                                "text": "}",
                                                                "value": "}",
                                                                "valueText": "}",
                                                                "hasTrailingTrivia": true,
                                                                "hasTrailingNewLine": true,
                                                                "trailingTrivia": [
                                                                    {
                                                                        "kind": "NewLineTrivia",
                                                                        "text": "\r\n"
                                                                    }
                                                                ]
                                                            }
                                                        }
                                                    }
                                                }
                                            ],
                                            "closeBraceToken": {
                                                "kind": "CloseBraceToken",
                                                "fullStart": 793,
                                                "fullEnd": 802,
                                                "start": 801,
                                                "end": 802,
                                                "fullWidth": 9,
                                                "width": 1,
                                                "text": "}",
                                                "value": "}",
                                                "valueText": "}",
                                                "hasLeadingTrivia": true,
                                                "leadingTrivia": [
                                                    {
                                                        "kind": "WhitespaceTrivia",
                                                        "text": "        "
                                                    }
                                                ]
                                            }
                                        }
                                    ],
                                    "closeParenToken": {
                                        "kind": "CloseParenToken",
                                        "fullStart": 802,
                                        "fullEnd": 803,
                                        "start": 802,
                                        "end": 803,
                                        "fullWidth": 1,
                                        "width": 1,
                                        "text": ")",
                                        "value": ")",
                                        "valueText": ")"
                                    }
                                }
                            },
                            "semicolonToken": {
                                "kind": "SemicolonToken",
                                "fullStart": 803,
                                "fullEnd": 806,
                                "start": 803,
                                "end": 804,
                                "fullWidth": 3,
                                "width": 1,
                                "text": ";",
                                "value": ";",
                                "valueText": ";",
                                "hasTrailingTrivia": true,
                                "hasTrailingNewLine": true,
                                "trailingTrivia": [
                                    {
                                        "kind": "NewLineTrivia",
                                        "text": "\r\n"
                                    }
                                ]
                            }
                        },
                        {
                            "kind": "VariableStatement",
                            "fullStart": 806,
                            "fullEnd": 844,
                            "start": 816,
                            "end": 842,
                            "fullWidth": 38,
                            "width": 26,
                            "modifiers": [],
                            "variableDeclaration": {
                                "kind": "VariableDeclaration",
                                "fullStart": 806,
                                "fullEnd": 841,
                                "start": 816,
                                "end": 841,
                                "fullWidth": 35,
                                "width": 25,
                                "varKeyword": {
                                    "kind": "VarKeyword",
                                    "fullStart": 806,
                                    "fullEnd": 820,
                                    "start": 816,
                                    "end": 819,
                                    "fullWidth": 14,
                                    "width": 3,
                                    "text": "var",
                                    "value": "var",
                                    "valueText": "var",
                                    "hasLeadingTrivia": true,
                                    "hasLeadingNewLine": true,
                                    "hasTrailingTrivia": true,
                                    "leadingTrivia": [
                                        {
                                            "kind": "NewLineTrivia",
                                            "text": "\r\n"
                                        },
                                        {
                                            "kind": "WhitespaceTrivia",
                                            "text": "        "
                                        }
                                    ],
                                    "trailingTrivia": [
                                        {
                                            "kind": "WhitespaceTrivia",
                                            "text": " "
                                        }
                                    ]
                                },
                                "variableDeclarators": [
                                    {
                                        "kind": "VariableDeclarator",
                                        "fullStart": 820,
                                        "fullEnd": 841,
                                        "start": 820,
                                        "end": 841,
                                        "fullWidth": 21,
<<<<<<< HEAD
                                        "width": 21,
                                        "identifier": {
=======
                                        "propertyName": {
>>>>>>> 85e84683
                                            "kind": "IdentifierName",
                                            "fullStart": 820,
                                            "fullEnd": 824,
                                            "start": 820,
                                            "end": 823,
                                            "fullWidth": 4,
                                            "width": 3,
                                            "text": "Con",
                                            "value": "Con",
                                            "valueText": "Con",
                                            "hasTrailingTrivia": true,
                                            "trailingTrivia": [
                                                {
                                                    "kind": "WhitespaceTrivia",
                                                    "text": " "
                                                }
                                            ]
                                        },
                                        "equalsValueClause": {
                                            "kind": "EqualsValueClause",
                                            "fullStart": 824,
                                            "fullEnd": 841,
                                            "start": 824,
                                            "end": 841,
                                            "fullWidth": 17,
                                            "width": 17,
                                            "equalsToken": {
                                                "kind": "EqualsToken",
                                                "fullStart": 824,
                                                "fullEnd": 826,
                                                "start": 824,
                                                "end": 825,
                                                "fullWidth": 2,
                                                "width": 1,
                                                "text": "=",
                                                "value": "=",
                                                "valueText": "=",
                                                "hasTrailingTrivia": true,
                                                "trailingTrivia": [
                                                    {
                                                        "kind": "WhitespaceTrivia",
                                                        "text": " "
                                                    }
                                                ]
                                            },
                                            "value": {
                                                "kind": "FunctionExpression",
                                                "fullStart": 826,
                                                "fullEnd": 841,
                                                "start": 826,
                                                "end": 841,
                                                "fullWidth": 15,
                                                "width": 15,
                                                "functionKeyword": {
                                                    "kind": "FunctionKeyword",
                                                    "fullStart": 826,
                                                    "fullEnd": 835,
                                                    "start": 826,
                                                    "end": 834,
                                                    "fullWidth": 9,
                                                    "width": 8,
                                                    "text": "function",
                                                    "value": "function",
                                                    "valueText": "function",
                                                    "hasTrailingTrivia": true,
                                                    "trailingTrivia": [
                                                        {
                                                            "kind": "WhitespaceTrivia",
                                                            "text": " "
                                                        }
                                                    ]
                                                },
                                                "callSignature": {
                                                    "kind": "CallSignature",
                                                    "fullStart": 835,
                                                    "fullEnd": 838,
                                                    "start": 835,
                                                    "end": 837,
                                                    "fullWidth": 3,
                                                    "width": 2,
                                                    "parameterList": {
                                                        "kind": "ParameterList",
                                                        "fullStart": 835,
                                                        "fullEnd": 838,
                                                        "start": 835,
                                                        "end": 837,
                                                        "fullWidth": 3,
                                                        "width": 2,
                                                        "openParenToken": {
                                                            "kind": "OpenParenToken",
                                                            "fullStart": 835,
                                                            "fullEnd": 836,
                                                            "start": 835,
                                                            "end": 836,
                                                            "fullWidth": 1,
                                                            "width": 1,
                                                            "text": "(",
                                                            "value": "(",
                                                            "valueText": "("
                                                        },
                                                        "parameters": [],
                                                        "closeParenToken": {
                                                            "kind": "CloseParenToken",
                                                            "fullStart": 836,
                                                            "fullEnd": 838,
                                                            "start": 836,
                                                            "end": 837,
                                                            "fullWidth": 2,
                                                            "width": 1,
                                                            "text": ")",
                                                            "value": ")",
                                                            "valueText": ")",
                                                            "hasTrailingTrivia": true,
                                                            "trailingTrivia": [
                                                                {
                                                                    "kind": "WhitespaceTrivia",
                                                                    "text": " "
                                                                }
                                                            ]
                                                        }
                                                    }
                                                },
                                                "block": {
                                                    "kind": "Block",
                                                    "fullStart": 838,
                                                    "fullEnd": 841,
                                                    "start": 838,
                                                    "end": 841,
                                                    "fullWidth": 3,
                                                    "width": 3,
                                                    "openBraceToken": {
                                                        "kind": "OpenBraceToken",
                                                        "fullStart": 838,
                                                        "fullEnd": 840,
                                                        "start": 838,
                                                        "end": 839,
                                                        "fullWidth": 2,
                                                        "width": 1,
                                                        "text": "{",
                                                        "value": "{",
                                                        "valueText": "{",
                                                        "hasTrailingTrivia": true,
                                                        "trailingTrivia": [
                                                            {
                                                                "kind": "WhitespaceTrivia",
                                                                "text": " "
                                                            }
                                                        ]
                                                    },
                                                    "statements": [],
                                                    "closeBraceToken": {
                                                        "kind": "CloseBraceToken",
                                                        "fullStart": 840,
                                                        "fullEnd": 841,
                                                        "start": 840,
                                                        "end": 841,
                                                        "fullWidth": 1,
                                                        "width": 1,
                                                        "text": "}",
                                                        "value": "}",
                                                        "valueText": "}"
                                                    }
                                                }
                                            }
                                        }
                                    }
                                ]
                            },
                            "semicolonToken": {
                                "kind": "SemicolonToken",
                                "fullStart": 841,
                                "fullEnd": 844,
                                "start": 841,
                                "end": 842,
                                "fullWidth": 3,
                                "width": 1,
                                "text": ";",
                                "value": ";",
                                "valueText": ";",
                                "hasTrailingTrivia": true,
                                "hasTrailingNewLine": true,
                                "trailingTrivia": [
                                    {
                                        "kind": "NewLineTrivia",
                                        "text": "\r\n"
                                    }
                                ]
                            }
                        },
                        {
                            "kind": "ExpressionStatement",
                            "fullStart": 844,
                            "fullEnd": 876,
                            "start": 852,
                            "end": 874,
                            "fullWidth": 32,
                            "width": 22,
                            "expression": {
                                "kind": "AssignmentExpression",
                                "fullStart": 844,
                                "fullEnd": 873,
                                "start": 852,
                                "end": 873,
                                "fullWidth": 29,
                                "width": 21,
                                "left": {
                                    "kind": "MemberAccessExpression",
                                    "fullStart": 844,
                                    "fullEnd": 866,
                                    "start": 852,
                                    "end": 865,
                                    "fullWidth": 22,
                                    "width": 13,
                                    "expression": {
                                        "kind": "IdentifierName",
                                        "fullStart": 844,
                                        "fullEnd": 855,
                                        "start": 852,
                                        "end": 855,
                                        "fullWidth": 11,
                                        "width": 3,
                                        "text": "Con",
                                        "value": "Con",
                                        "valueText": "Con",
                                        "hasLeadingTrivia": true,
                                        "leadingTrivia": [
                                            {
                                                "kind": "WhitespaceTrivia",
                                                "text": "        "
                                            }
                                        ]
                                    },
                                    "dotToken": {
                                        "kind": "DotToken",
                                        "fullStart": 855,
                                        "fullEnd": 856,
                                        "start": 855,
                                        "end": 856,
                                        "fullWidth": 1,
                                        "width": 1,
                                        "text": ".",
                                        "value": ".",
                                        "valueText": "."
                                    },
                                    "name": {
                                        "kind": "IdentifierName",
                                        "fullStart": 856,
                                        "fullEnd": 866,
                                        "start": 856,
                                        "end": 865,
                                        "fullWidth": 10,
                                        "width": 9,
                                        "text": "prototype",
                                        "value": "prototype",
                                        "valueText": "prototype",
                                        "hasTrailingTrivia": true,
                                        "trailingTrivia": [
                                            {
                                                "kind": "WhitespaceTrivia",
                                                "text": " "
                                            }
                                        ]
                                    }
                                },
                                "operatorToken": {
                                    "kind": "EqualsToken",
                                    "fullStart": 866,
                                    "fullEnd": 868,
                                    "start": 866,
                                    "end": 867,
                                    "fullWidth": 2,
                                    "width": 1,
                                    "text": "=",
                                    "value": "=",
                                    "valueText": "=",
                                    "hasTrailingTrivia": true,
                                    "trailingTrivia": [
                                        {
                                            "kind": "WhitespaceTrivia",
                                            "text": " "
                                        }
                                    ]
                                },
                                "right": {
                                    "kind": "IdentifierName",
                                    "fullStart": 868,
                                    "fullEnd": 873,
                                    "start": 868,
                                    "end": 873,
                                    "fullWidth": 5,
                                    "width": 5,
                                    "text": "proto",
                                    "value": "proto",
                                    "valueText": "proto"
                                }
                            },
                            "semicolonToken": {
                                "kind": "SemicolonToken",
                                "fullStart": 873,
                                "fullEnd": 876,
                                "start": 873,
                                "end": 874,
                                "fullWidth": 3,
                                "width": 1,
                                "text": ";",
                                "value": ";",
                                "valueText": ";",
                                "hasTrailingTrivia": true,
                                "hasTrailingNewLine": true,
                                "trailingTrivia": [
                                    {
                                        "kind": "NewLineTrivia",
                                        "text": "\r\n"
                                    }
                                ]
                            }
                        },
                        {
                            "kind": "VariableStatement",
                            "fullStart": 876,
                            "fullEnd": 910,
                            "start": 884,
                            "end": 908,
                            "fullWidth": 34,
                            "width": 24,
                            "modifiers": [],
                            "variableDeclaration": {
                                "kind": "VariableDeclaration",
                                "fullStart": 876,
                                "fullEnd": 907,
                                "start": 884,
                                "end": 907,
                                "fullWidth": 31,
                                "width": 23,
                                "varKeyword": {
                                    "kind": "VarKeyword",
                                    "fullStart": 876,
                                    "fullEnd": 888,
                                    "start": 884,
                                    "end": 887,
                                    "fullWidth": 12,
                                    "width": 3,
                                    "text": "var",
                                    "value": "var",
                                    "valueText": "var",
                                    "hasLeadingTrivia": true,
                                    "hasTrailingTrivia": true,
                                    "leadingTrivia": [
                                        {
                                            "kind": "WhitespaceTrivia",
                                            "text": "        "
                                        }
                                    ],
                                    "trailingTrivia": [
                                        {
                                            "kind": "WhitespaceTrivia",
                                            "text": " "
                                        }
                                    ]
                                },
                                "variableDeclarators": [
                                    {
                                        "kind": "VariableDeclarator",
                                        "fullStart": 888,
                                        "fullEnd": 907,
                                        "start": 888,
                                        "end": 907,
                                        "fullWidth": 19,
<<<<<<< HEAD
                                        "width": 19,
                                        "identifier": {
=======
                                        "propertyName": {
>>>>>>> 85e84683
                                            "kind": "IdentifierName",
                                            "fullStart": 888,
                                            "fullEnd": 896,
                                            "start": 888,
                                            "end": 895,
                                            "fullWidth": 8,
                                            "width": 7,
                                            "text": "descObj",
                                            "value": "descObj",
                                            "valueText": "descObj",
                                            "hasTrailingTrivia": true,
                                            "trailingTrivia": [
                                                {
                                                    "kind": "WhitespaceTrivia",
                                                    "text": " "
                                                }
                                            ]
                                        },
                                        "equalsValueClause": {
                                            "kind": "EqualsValueClause",
                                            "fullStart": 896,
                                            "fullEnd": 907,
                                            "start": 896,
                                            "end": 907,
                                            "fullWidth": 11,
                                            "width": 11,
                                            "equalsToken": {
                                                "kind": "EqualsToken",
                                                "fullStart": 896,
                                                "fullEnd": 898,
                                                "start": 896,
                                                "end": 897,
                                                "fullWidth": 2,
                                                "width": 1,
                                                "text": "=",
                                                "value": "=",
                                                "valueText": "=",
                                                "hasTrailingTrivia": true,
                                                "trailingTrivia": [
                                                    {
                                                        "kind": "WhitespaceTrivia",
                                                        "text": " "
                                                    }
                                                ]
                                            },
                                            "value": {
                                                "kind": "ObjectCreationExpression",
                                                "fullStart": 898,
                                                "fullEnd": 907,
                                                "start": 898,
                                                "end": 907,
                                                "fullWidth": 9,
                                                "width": 9,
                                                "newKeyword": {
                                                    "kind": "NewKeyword",
                                                    "fullStart": 898,
                                                    "fullEnd": 902,
                                                    "start": 898,
                                                    "end": 901,
                                                    "fullWidth": 4,
                                                    "width": 3,
                                                    "text": "new",
                                                    "value": "new",
                                                    "valueText": "new",
                                                    "hasTrailingTrivia": true,
                                                    "trailingTrivia": [
                                                        {
                                                            "kind": "WhitespaceTrivia",
                                                            "text": " "
                                                        }
                                                    ]
                                                },
                                                "expression": {
                                                    "kind": "IdentifierName",
                                                    "fullStart": 902,
                                                    "fullEnd": 905,
                                                    "start": 902,
                                                    "end": 905,
                                                    "fullWidth": 3,
                                                    "width": 3,
                                                    "text": "Con",
                                                    "value": "Con",
                                                    "valueText": "Con"
                                                },
                                                "argumentList": {
                                                    "kind": "ArgumentList",
                                                    "fullStart": 905,
                                                    "fullEnd": 907,
                                                    "start": 905,
                                                    "end": 907,
                                                    "fullWidth": 2,
                                                    "width": 2,
                                                    "openParenToken": {
                                                        "kind": "OpenParenToken",
                                                        "fullStart": 905,
                                                        "fullEnd": 906,
                                                        "start": 905,
                                                        "end": 906,
                                                        "fullWidth": 1,
                                                        "width": 1,
                                                        "text": "(",
                                                        "value": "(",
                                                        "valueText": "("
                                                    },
                                                    "arguments": [],
                                                    "closeParenToken": {
                                                        "kind": "CloseParenToken",
                                                        "fullStart": 906,
                                                        "fullEnd": 907,
                                                        "start": 906,
                                                        "end": 907,
                                                        "fullWidth": 1,
                                                        "width": 1,
                                                        "text": ")",
                                                        "value": ")",
                                                        "valueText": ")"
                                                    }
                                                }
                                            }
                                        }
                                    }
                                ]
                            },
                            "semicolonToken": {
                                "kind": "SemicolonToken",
                                "fullStart": 907,
                                "fullEnd": 910,
                                "start": 907,
                                "end": 908,
                                "fullWidth": 3,
                                "width": 1,
                                "text": ";",
                                "value": ";",
                                "valueText": ";",
                                "hasTrailingTrivia": true,
                                "hasTrailingNewLine": true,
                                "trailingTrivia": [
                                    {
                                        "kind": "NewLineTrivia",
                                        "text": "\r\n"
                                    }
                                ]
                            }
                        },
                        {
                            "kind": "ExpressionStatement",
                            "fullStart": 910,
                            "fullEnd": 992,
                            "start": 920,
                            "end": 990,
                            "fullWidth": 82,
                            "width": 70,
                            "expression": {
                                "kind": "InvocationExpression",
                                "fullStart": 910,
                                "fullEnd": 989,
                                "start": 920,
                                "end": 989,
                                "fullWidth": 79,
                                "width": 69,
                                "expression": {
                                    "kind": "MemberAccessExpression",
                                    "fullStart": 910,
                                    "fullEnd": 943,
                                    "start": 920,
                                    "end": 943,
                                    "fullWidth": 33,
                                    "width": 23,
                                    "expression": {
                                        "kind": "IdentifierName",
                                        "fullStart": 910,
                                        "fullEnd": 926,
                                        "start": 920,
                                        "end": 926,
                                        "fullWidth": 16,
                                        "width": 6,
                                        "text": "Object",
                                        "value": "Object",
                                        "valueText": "Object",
                                        "hasLeadingTrivia": true,
                                        "hasLeadingNewLine": true,
                                        "leadingTrivia": [
                                            {
                                                "kind": "NewLineTrivia",
                                                "text": "\r\n"
                                            },
                                            {
                                                "kind": "WhitespaceTrivia",
                                                "text": "        "
                                            }
                                        ]
                                    },
                                    "dotToken": {
                                        "kind": "DotToken",
                                        "fullStart": 926,
                                        "fullEnd": 927,
                                        "start": 926,
                                        "end": 927,
                                        "fullWidth": 1,
                                        "width": 1,
                                        "text": ".",
                                        "value": ".",
                                        "valueText": "."
                                    },
                                    "name": {
                                        "kind": "IdentifierName",
                                        "fullStart": 927,
                                        "fullEnd": 943,
                                        "start": 927,
                                        "end": 943,
                                        "fullWidth": 16,
                                        "width": 16,
                                        "text": "defineProperties",
                                        "value": "defineProperties",
                                        "valueText": "defineProperties"
                                    }
                                },
                                "argumentList": {
                                    "kind": "ArgumentList",
                                    "fullStart": 943,
                                    "fullEnd": 989,
                                    "start": 943,
                                    "end": 989,
                                    "fullWidth": 46,
                                    "width": 46,
                                    "openParenToken": {
                                        "kind": "OpenParenToken",
                                        "fullStart": 943,
                                        "fullEnd": 944,
                                        "start": 943,
                                        "end": 944,
                                        "fullWidth": 1,
                                        "width": 1,
                                        "text": "(",
                                        "value": "(",
                                        "valueText": "("
                                    },
                                    "arguments": [
                                        {
                                            "kind": "IdentifierName",
                                            "fullStart": 944,
                                            "fullEnd": 947,
                                            "start": 944,
                                            "end": 947,
                                            "fullWidth": 3,
                                            "width": 3,
                                            "text": "obj",
                                            "value": "obj",
                                            "valueText": "obj"
                                        },
                                        {
                                            "kind": "CommaToken",
                                            "fullStart": 947,
                                            "fullEnd": 949,
                                            "start": 947,
                                            "end": 948,
                                            "fullWidth": 2,
                                            "width": 1,
                                            "text": ",",
                                            "value": ",",
                                            "valueText": ",",
                                            "hasTrailingTrivia": true,
                                            "trailingTrivia": [
                                                {
                                                    "kind": "WhitespaceTrivia",
                                                    "text": " "
                                                }
                                            ]
                                        },
                                        {
                                            "kind": "ObjectLiteralExpression",
                                            "fullStart": 949,
                                            "fullEnd": 988,
                                            "start": 949,
                                            "end": 988,
                                            "fullWidth": 39,
                                            "width": 39,
                                            "openBraceToken": {
                                                "kind": "OpenBraceToken",
                                                "fullStart": 949,
                                                "fullEnd": 952,
                                                "start": 949,
                                                "end": 950,
                                                "fullWidth": 3,
                                                "width": 1,
                                                "text": "{",
                                                "value": "{",
                                                "valueText": "{",
                                                "hasTrailingTrivia": true,
                                                "hasTrailingNewLine": true,
                                                "trailingTrivia": [
                                                    {
                                                        "kind": "NewLineTrivia",
                                                        "text": "\r\n"
                                                    }
                                                ]
                                            },
                                            "propertyAssignments": [
                                                {
                                                    "kind": "SimplePropertyAssignment",
                                                    "fullStart": 952,
                                                    "fullEnd": 979,
                                                    "start": 964,
                                                    "end": 977,
                                                    "fullWidth": 27,
                                                    "width": 13,
                                                    "propertyName": {
                                                        "kind": "IdentifierName",
                                                        "fullStart": 952,
                                                        "fullEnd": 968,
                                                        "start": 964,
                                                        "end": 968,
                                                        "fullWidth": 16,
                                                        "width": 4,
                                                        "text": "prop",
                                                        "value": "prop",
                                                        "valueText": "prop",
                                                        "hasLeadingTrivia": true,
                                                        "leadingTrivia": [
                                                            {
                                                                "kind": "WhitespaceTrivia",
                                                                "text": "            "
                                                            }
                                                        ]
                                                    },
                                                    "colonToken": {
                                                        "kind": "ColonToken",
                                                        "fullStart": 968,
                                                        "fullEnd": 970,
                                                        "start": 968,
                                                        "end": 969,
                                                        "fullWidth": 2,
                                                        "width": 1,
                                                        "text": ":",
                                                        "value": ":",
                                                        "valueText": ":",
                                                        "hasTrailingTrivia": true,
                                                        "trailingTrivia": [
                                                            {
                                                                "kind": "WhitespaceTrivia",
                                                                "text": " "
                                                            }
                                                        ]
                                                    },
                                                    "expression": {
                                                        "kind": "IdentifierName",
                                                        "fullStart": 970,
                                                        "fullEnd": 979,
                                                        "start": 970,
                                                        "end": 977,
                                                        "fullWidth": 9,
                                                        "width": 7,
                                                        "text": "descObj",
                                                        "value": "descObj",
                                                        "valueText": "descObj",
                                                        "hasTrailingTrivia": true,
                                                        "hasTrailingNewLine": true,
                                                        "trailingTrivia": [
                                                            {
                                                                "kind": "NewLineTrivia",
                                                                "text": "\r\n"
                                                            }
                                                        ]
                                                    }
                                                }
                                            ],
                                            "closeBraceToken": {
                                                "kind": "CloseBraceToken",
                                                "fullStart": 979,
                                                "fullEnd": 988,
                                                "start": 987,
                                                "end": 988,
                                                "fullWidth": 9,
                                                "width": 1,
                                                "text": "}",
                                                "value": "}",
                                                "valueText": "}",
                                                "hasLeadingTrivia": true,
                                                "leadingTrivia": [
                                                    {
                                                        "kind": "WhitespaceTrivia",
                                                        "text": "        "
                                                    }
                                                ]
                                            }
                                        }
                                    ],
                                    "closeParenToken": {
                                        "kind": "CloseParenToken",
                                        "fullStart": 988,
                                        "fullEnd": 989,
                                        "start": 988,
                                        "end": 989,
                                        "fullWidth": 1,
                                        "width": 1,
                                        "text": ")",
                                        "value": ")",
                                        "valueText": ")"
                                    }
                                }
                            },
                            "semicolonToken": {
                                "kind": "SemicolonToken",
                                "fullStart": 989,
                                "fullEnd": 992,
                                "start": 989,
                                "end": 990,
                                "fullWidth": 3,
                                "width": 1,
                                "text": ";",
                                "value": ";",
                                "valueText": ";",
                                "hasTrailingTrivia": true,
                                "hasTrailingNewLine": true,
                                "trailingTrivia": [
                                    {
                                        "kind": "NewLineTrivia",
                                        "text": "\r\n"
                                    }
                                ]
                            }
                        },
                        {
                            "kind": "ForInStatement",
                            "fullStart": 992,
                            "fullEnd": 1129,
                            "start": 1000,
                            "end": 1127,
                            "fullWidth": 137,
                            "width": 127,
                            "forKeyword": {
                                "kind": "ForKeyword",
                                "fullStart": 992,
                                "fullEnd": 1004,
                                "start": 1000,
                                "end": 1003,
                                "fullWidth": 12,
                                "width": 3,
                                "text": "for",
                                "value": "for",
                                "valueText": "for",
                                "hasLeadingTrivia": true,
                                "hasTrailingTrivia": true,
                                "leadingTrivia": [
                                    {
                                        "kind": "WhitespaceTrivia",
                                        "text": "        "
                                    }
                                ],
                                "trailingTrivia": [
                                    {
                                        "kind": "WhitespaceTrivia",
                                        "text": " "
                                    }
                                ]
                            },
                            "openParenToken": {
                                "kind": "OpenParenToken",
                                "fullStart": 1004,
                                "fullEnd": 1005,
                                "start": 1004,
                                "end": 1005,
                                "fullWidth": 1,
                                "width": 1,
                                "text": "(",
                                "value": "(",
                                "valueText": "("
                            },
                            "variableDeclaration": {
                                "kind": "VariableDeclaration",
                                "fullStart": 1005,
                                "fullEnd": 1018,
                                "start": 1005,
                                "end": 1017,
                                "fullWidth": 13,
                                "width": 12,
                                "varKeyword": {
                                    "kind": "VarKeyword",
                                    "fullStart": 1005,
                                    "fullEnd": 1009,
                                    "start": 1005,
                                    "end": 1008,
                                    "fullWidth": 4,
                                    "width": 3,
                                    "text": "var",
                                    "value": "var",
                                    "valueText": "var",
                                    "hasTrailingTrivia": true,
                                    "trailingTrivia": [
                                        {
                                            "kind": "WhitespaceTrivia",
                                            "text": " "
                                        }
                                    ]
                                },
                                "variableDeclarators": [
                                    {
                                        "kind": "VariableDeclarator",
                                        "fullStart": 1009,
                                        "fullEnd": 1018,
                                        "start": 1009,
                                        "end": 1017,
                                        "fullWidth": 9,
<<<<<<< HEAD
                                        "width": 8,
                                        "identifier": {
=======
                                        "propertyName": {
>>>>>>> 85e84683
                                            "kind": "IdentifierName",
                                            "fullStart": 1009,
                                            "fullEnd": 1018,
                                            "start": 1009,
                                            "end": 1017,
                                            "fullWidth": 9,
                                            "width": 8,
                                            "text": "property",
                                            "value": "property",
                                            "valueText": "property",
                                            "hasTrailingTrivia": true,
                                            "trailingTrivia": [
                                                {
                                                    "kind": "WhitespaceTrivia",
                                                    "text": " "
                                                }
                                            ]
                                        }
                                    }
                                ]
                            },
                            "inKeyword": {
                                "kind": "InKeyword",
                                "fullStart": 1018,
                                "fullEnd": 1021,
                                "start": 1018,
                                "end": 1020,
                                "fullWidth": 3,
                                "width": 2,
                                "text": "in",
                                "value": "in",
                                "valueText": "in",
                                "hasTrailingTrivia": true,
                                "trailingTrivia": [
                                    {
                                        "kind": "WhitespaceTrivia",
                                        "text": " "
                                    }
                                ]
                            },
                            "expression": {
                                "kind": "IdentifierName",
                                "fullStart": 1021,
                                "fullEnd": 1024,
                                "start": 1021,
                                "end": 1024,
                                "fullWidth": 3,
                                "width": 3,
                                "text": "obj",
                                "value": "obj",
                                "valueText": "obj"
                            },
                            "closeParenToken": {
                                "kind": "CloseParenToken",
                                "fullStart": 1024,
                                "fullEnd": 1026,
                                "start": 1024,
                                "end": 1025,
                                "fullWidth": 2,
                                "width": 1,
                                "text": ")",
                                "value": ")",
                                "valueText": ")",
                                "hasTrailingTrivia": true,
                                "trailingTrivia": [
                                    {
                                        "kind": "WhitespaceTrivia",
                                        "text": " "
                                    }
                                ]
                            },
                            "statement": {
                                "kind": "Block",
                                "fullStart": 1026,
                                "fullEnd": 1129,
                                "start": 1026,
                                "end": 1127,
                                "fullWidth": 103,
                                "width": 101,
                                "openBraceToken": {
                                    "kind": "OpenBraceToken",
                                    "fullStart": 1026,
                                    "fullEnd": 1029,
                                    "start": 1026,
                                    "end": 1027,
                                    "fullWidth": 3,
                                    "width": 1,
                                    "text": "{",
                                    "value": "{",
                                    "valueText": "{",
                                    "hasTrailingTrivia": true,
                                    "hasTrailingNewLine": true,
                                    "trailingTrivia": [
                                        {
                                            "kind": "NewLineTrivia",
                                            "text": "\r\n"
                                        }
                                    ]
                                },
                                "statements": [
                                    {
                                        "kind": "IfStatement",
                                        "fullStart": 1029,
                                        "fullEnd": 1118,
                                        "start": 1041,
                                        "end": 1116,
                                        "fullWidth": 89,
                                        "width": 75,
                                        "ifKeyword": {
                                            "kind": "IfKeyword",
                                            "fullStart": 1029,
                                            "fullEnd": 1044,
                                            "start": 1041,
                                            "end": 1043,
                                            "fullWidth": 15,
                                            "width": 2,
                                            "text": "if",
                                            "value": "if",
                                            "valueText": "if",
                                            "hasLeadingTrivia": true,
                                            "hasTrailingTrivia": true,
                                            "leadingTrivia": [
                                                {
                                                    "kind": "WhitespaceTrivia",
                                                    "text": "            "
                                                }
                                            ],
                                            "trailingTrivia": [
                                                {
                                                    "kind": "WhitespaceTrivia",
                                                    "text": " "
                                                }
                                            ]
                                        },
                                        "openParenToken": {
                                            "kind": "OpenParenToken",
                                            "fullStart": 1044,
                                            "fullEnd": 1045,
                                            "start": 1044,
                                            "end": 1045,
                                            "fullWidth": 1,
                                            "width": 1,
                                            "text": "(",
                                            "value": "(",
                                            "valueText": "("
                                        },
                                        "condition": {
                                            "kind": "EqualsExpression",
                                            "fullStart": 1045,
                                            "fullEnd": 1064,
                                            "start": 1045,
                                            "end": 1064,
                                            "fullWidth": 19,
                                            "width": 19,
                                            "left": {
                                                "kind": "IdentifierName",
                                                "fullStart": 1045,
                                                "fullEnd": 1054,
                                                "start": 1045,
                                                "end": 1053,
                                                "fullWidth": 9,
                                                "width": 8,
                                                "text": "property",
                                                "value": "property",
                                                "valueText": "property",
                                                "hasTrailingTrivia": true,
                                                "trailingTrivia": [
                                                    {
                                                        "kind": "WhitespaceTrivia",
                                                        "text": " "
                                                    }
                                                ]
                                            },
                                            "operatorToken": {
                                                "kind": "EqualsEqualsEqualsToken",
                                                "fullStart": 1054,
                                                "fullEnd": 1058,
                                                "start": 1054,
                                                "end": 1057,
                                                "fullWidth": 4,
                                                "width": 3,
                                                "text": "===",
                                                "value": "===",
                                                "valueText": "===",
                                                "hasTrailingTrivia": true,
                                                "trailingTrivia": [
                                                    {
                                                        "kind": "WhitespaceTrivia",
                                                        "text": " "
                                                    }
                                                ]
                                            },
                                            "right": {
                                                "kind": "StringLiteral",
                                                "fullStart": 1058,
                                                "fullEnd": 1064,
                                                "start": 1058,
                                                "end": 1064,
                                                "fullWidth": 6,
                                                "width": 6,
                                                "text": "\"prop\"",
                                                "value": "prop",
                                                "valueText": "prop"
                                            }
                                        },
                                        "closeParenToken": {
                                            "kind": "CloseParenToken",
                                            "fullStart": 1064,
                                            "fullEnd": 1066,
                                            "start": 1064,
                                            "end": 1065,
                                            "fullWidth": 2,
                                            "width": 1,
                                            "text": ")",
                                            "value": ")",
                                            "valueText": ")",
                                            "hasTrailingTrivia": true,
                                            "trailingTrivia": [
                                                {
                                                    "kind": "WhitespaceTrivia",
                                                    "text": " "
                                                }
                                            ]
                                        },
                                        "statement": {
                                            "kind": "Block",
                                            "fullStart": 1066,
                                            "fullEnd": 1118,
                                            "start": 1066,
                                            "end": 1116,
                                            "fullWidth": 52,
                                            "width": 50,
                                            "openBraceToken": {
                                                "kind": "OpenBraceToken",
                                                "fullStart": 1066,
                                                "fullEnd": 1069,
                                                "start": 1066,
                                                "end": 1067,
                                                "fullWidth": 3,
                                                "width": 1,
                                                "text": "{",
                                                "value": "{",
                                                "valueText": "{",
                                                "hasTrailingTrivia": true,
                                                "hasTrailingNewLine": true,
                                                "trailingTrivia": [
                                                    {
                                                        "kind": "NewLineTrivia",
                                                        "text": "\r\n"
                                                    }
                                                ]
                                            },
                                            "statements": [
                                                {
                                                    "kind": "ExpressionStatement",
                                                    "fullStart": 1069,
                                                    "fullEnd": 1103,
                                                    "start": 1085,
                                                    "end": 1101,
                                                    "fullWidth": 34,
                                                    "width": 16,
                                                    "expression": {
                                                        "kind": "AssignmentExpression",
                                                        "fullStart": 1069,
                                                        "fullEnd": 1100,
                                                        "start": 1085,
                                                        "end": 1100,
                                                        "fullWidth": 31,
                                                        "width": 15,
                                                        "left": {
                                                            "kind": "IdentifierName",
                                                            "fullStart": 1069,
                                                            "fullEnd": 1094,
                                                            "start": 1085,
                                                            "end": 1093,
                                                            "fullWidth": 25,
                                                            "width": 8,
                                                            "text": "accessed",
                                                            "value": "accessed",
                                                            "valueText": "accessed",
                                                            "hasLeadingTrivia": true,
                                                            "hasTrailingTrivia": true,
                                                            "leadingTrivia": [
                                                                {
                                                                    "kind": "WhitespaceTrivia",
                                                                    "text": "                "
                                                                }
                                                            ],
                                                            "trailingTrivia": [
                                                                {
                                                                    "kind": "WhitespaceTrivia",
                                                                    "text": " "
                                                                }
                                                            ]
                                                        },
                                                        "operatorToken": {
                                                            "kind": "EqualsToken",
                                                            "fullStart": 1094,
                                                            "fullEnd": 1096,
                                                            "start": 1094,
                                                            "end": 1095,
                                                            "fullWidth": 2,
                                                            "width": 1,
                                                            "text": "=",
                                                            "value": "=",
                                                            "valueText": "=",
                                                            "hasTrailingTrivia": true,
                                                            "trailingTrivia": [
                                                                {
                                                                    "kind": "WhitespaceTrivia",
                                                                    "text": " "
                                                                }
                                                            ]
                                                        },
                                                        "right": {
                                                            "kind": "TrueKeyword",
                                                            "fullStart": 1096,
                                                            "fullEnd": 1100,
                                                            "start": 1096,
                                                            "end": 1100,
                                                            "fullWidth": 4,
                                                            "width": 4,
                                                            "text": "true",
                                                            "value": true,
                                                            "valueText": "true"
                                                        }
                                                    },
                                                    "semicolonToken": {
                                                        "kind": "SemicolonToken",
                                                        "fullStart": 1100,
                                                        "fullEnd": 1103,
                                                        "start": 1100,
                                                        "end": 1101,
                                                        "fullWidth": 3,
                                                        "width": 1,
                                                        "text": ";",
                                                        "value": ";",
                                                        "valueText": ";",
                                                        "hasTrailingTrivia": true,
                                                        "hasTrailingNewLine": true,
                                                        "trailingTrivia": [
                                                            {
                                                                "kind": "NewLineTrivia",
                                                                "text": "\r\n"
                                                            }
                                                        ]
                                                    }
                                                }
                                            ],
                                            "closeBraceToken": {
                                                "kind": "CloseBraceToken",
                                                "fullStart": 1103,
                                                "fullEnd": 1118,
                                                "start": 1115,
                                                "end": 1116,
                                                "fullWidth": 15,
                                                "width": 1,
                                                "text": "}",
                                                "value": "}",
                                                "valueText": "}",
                                                "hasLeadingTrivia": true,
                                                "hasTrailingTrivia": true,
                                                "hasTrailingNewLine": true,
                                                "leadingTrivia": [
                                                    {
                                                        "kind": "WhitespaceTrivia",
                                                        "text": "            "
                                                    }
                                                ],
                                                "trailingTrivia": [
                                                    {
                                                        "kind": "NewLineTrivia",
                                                        "text": "\r\n"
                                                    }
                                                ]
                                            }
                                        }
                                    }
                                ],
                                "closeBraceToken": {
                                    "kind": "CloseBraceToken",
                                    "fullStart": 1118,
                                    "fullEnd": 1129,
                                    "start": 1126,
                                    "end": 1127,
                                    "fullWidth": 11,
                                    "width": 1,
                                    "text": "}",
                                    "value": "}",
                                    "valueText": "}",
                                    "hasLeadingTrivia": true,
                                    "hasTrailingTrivia": true,
                                    "hasTrailingNewLine": true,
                                    "leadingTrivia": [
                                        {
                                            "kind": "WhitespaceTrivia",
                                            "text": "        "
                                        }
                                    ],
                                    "trailingTrivia": [
                                        {
                                            "kind": "NewLineTrivia",
                                            "text": "\r\n"
                                        }
                                    ]
                                }
                            }
                        },
                        {
                            "kind": "ReturnStatement",
                            "fullStart": 1129,
                            "fullEnd": 1156,
                            "start": 1137,
                            "end": 1154,
                            "fullWidth": 27,
                            "width": 17,
                            "returnKeyword": {
                                "kind": "ReturnKeyword",
                                "fullStart": 1129,
                                "fullEnd": 1144,
                                "start": 1137,
                                "end": 1143,
                                "fullWidth": 15,
                                "width": 6,
                                "text": "return",
                                "value": "return",
                                "valueText": "return",
                                "hasLeadingTrivia": true,
                                "hasTrailingTrivia": true,
                                "leadingTrivia": [
                                    {
                                        "kind": "WhitespaceTrivia",
                                        "text": "        "
                                    }
                                ],
                                "trailingTrivia": [
                                    {
                                        "kind": "WhitespaceTrivia",
                                        "text": " "
                                    }
                                ]
                            },
                            "expression": {
                                "kind": "LogicalNotExpression",
                                "fullStart": 1144,
                                "fullEnd": 1153,
                                "start": 1144,
                                "end": 1153,
                                "fullWidth": 9,
                                "width": 9,
                                "operatorToken": {
                                    "kind": "ExclamationToken",
                                    "fullStart": 1144,
                                    "fullEnd": 1145,
                                    "start": 1144,
                                    "end": 1145,
                                    "fullWidth": 1,
                                    "width": 1,
                                    "text": "!",
                                    "value": "!",
                                    "valueText": "!"
                                },
                                "operand": {
                                    "kind": "IdentifierName",
                                    "fullStart": 1145,
                                    "fullEnd": 1153,
                                    "start": 1145,
                                    "end": 1153,
                                    "fullWidth": 8,
                                    "width": 8,
                                    "text": "accessed",
                                    "value": "accessed",
                                    "valueText": "accessed"
                                }
                            },
                            "semicolonToken": {
                                "kind": "SemicolonToken",
                                "fullStart": 1153,
                                "fullEnd": 1156,
                                "start": 1153,
                                "end": 1154,
                                "fullWidth": 3,
                                "width": 1,
                                "text": ";",
                                "value": ";",
                                "valueText": ";",
                                "hasTrailingTrivia": true,
                                "hasTrailingNewLine": true,
                                "trailingTrivia": [
                                    {
                                        "kind": "NewLineTrivia",
                                        "text": "\r\n"
                                    }
                                ]
                            }
                        }
                    ],
                    "closeBraceToken": {
                        "kind": "CloseBraceToken",
                        "fullStart": 1156,
                        "fullEnd": 1163,
                        "start": 1160,
                        "end": 1161,
                        "fullWidth": 7,
                        "width": 1,
                        "text": "}",
                        "value": "}",
                        "valueText": "}",
                        "hasLeadingTrivia": true,
                        "hasTrailingTrivia": true,
                        "hasTrailingNewLine": true,
                        "leadingTrivia": [
                            {
                                "kind": "WhitespaceTrivia",
                                "text": "    "
                            }
                        ],
                        "trailingTrivia": [
                            {
                                "kind": "NewLineTrivia",
                                "text": "\r\n"
                            }
                        ]
                    }
                }
            },
            {
                "kind": "ExpressionStatement",
                "fullStart": 1163,
                "fullEnd": 1187,
                "start": 1163,
                "end": 1185,
                "fullWidth": 24,
                "width": 22,
                "expression": {
                    "kind": "InvocationExpression",
                    "fullStart": 1163,
                    "fullEnd": 1184,
                    "start": 1163,
                    "end": 1184,
                    "fullWidth": 21,
                    "width": 21,
                    "expression": {
                        "kind": "IdentifierName",
                        "fullStart": 1163,
                        "fullEnd": 1174,
                        "start": 1163,
                        "end": 1174,
                        "fullWidth": 11,
                        "width": 11,
                        "text": "runTestCase",
                        "value": "runTestCase",
                        "valueText": "runTestCase"
                    },
                    "argumentList": {
                        "kind": "ArgumentList",
                        "fullStart": 1174,
                        "fullEnd": 1184,
                        "start": 1174,
                        "end": 1184,
                        "fullWidth": 10,
                        "width": 10,
                        "openParenToken": {
                            "kind": "OpenParenToken",
                            "fullStart": 1174,
                            "fullEnd": 1175,
                            "start": 1174,
                            "end": 1175,
                            "fullWidth": 1,
                            "width": 1,
                            "text": "(",
                            "value": "(",
                            "valueText": "("
                        },
                        "arguments": [
                            {
                                "kind": "IdentifierName",
                                "fullStart": 1175,
                                "fullEnd": 1183,
                                "start": 1175,
                                "end": 1183,
                                "fullWidth": 8,
                                "width": 8,
                                "text": "testcase",
                                "value": "testcase",
                                "valueText": "testcase"
                            }
                        ],
                        "closeParenToken": {
                            "kind": "CloseParenToken",
                            "fullStart": 1183,
                            "fullEnd": 1184,
                            "start": 1183,
                            "end": 1184,
                            "fullWidth": 1,
                            "width": 1,
                            "text": ")",
                            "value": ")",
                            "valueText": ")"
                        }
                    }
                },
                "semicolonToken": {
                    "kind": "SemicolonToken",
                    "fullStart": 1184,
                    "fullEnd": 1187,
                    "start": 1184,
                    "end": 1185,
                    "fullWidth": 3,
                    "width": 1,
                    "text": ";",
                    "value": ";",
                    "valueText": ";",
                    "hasTrailingTrivia": true,
                    "hasTrailingNewLine": true,
                    "trailingTrivia": [
                        {
                            "kind": "NewLineTrivia",
                            "text": "\r\n"
                        }
                    ]
                }
            }
        ],
        "endOfFileToken": {
            "kind": "EndOfFileToken",
            "fullStart": 1187,
            "fullEnd": 1187,
            "start": 1187,
            "end": 1187,
            "fullWidth": 0,
            "width": 0,
            "text": ""
        }
    },
    "lineMap": {
        "lineStarts": [
            0,
            67,
            152,
            232,
            308,
            380,
            385,
            440,
            590,
            595,
            597,
            599,
            622,
            624,
            647,
            672,
            703,
            705,
            759,
            793,
            806,
            808,
            844,
            876,
            910,
            912,
            952,
            979,
            992,
            1029,
            1069,
            1103,
            1118,
            1129,
            1156,
            1163,
            1187
        ],
        "length": 1187
    }
}<|MERGE_RESOLUTION|>--- conflicted
+++ resolved
@@ -252,12 +252,8 @@
                                         "start": 636,
                                         "end": 644,
                                         "fullWidth": 8,
-<<<<<<< HEAD
                                         "width": 8,
-                                        "identifier": {
-=======
                                         "propertyName": {
->>>>>>> 85e84683
                                             "kind": "IdentifierName",
                                             "fullStart": 636,
                                             "fullEnd": 640,
@@ -413,12 +409,8 @@
                                         "start": 659,
                                         "end": 669,
                                         "fullWidth": 10,
-<<<<<<< HEAD
                                         "width": 10,
-                                        "identifier": {
-=======
                                         "propertyName": {
->>>>>>> 85e84683
                                             "kind": "IdentifierName",
                                             "fullStart": 659,
                                             "fullEnd": 665,
@@ -574,12 +566,8 @@
                                         "start": 684,
                                         "end": 700,
                                         "fullWidth": 16,
-<<<<<<< HEAD
                                         "width": 16,
-                                        "identifier": {
-=======
                                         "propertyName": {
->>>>>>> 85e84683
                                             "kind": "IdentifierName",
                                             "fullStart": 684,
                                             "fullEnd": 693,
@@ -1139,12 +1127,8 @@
                                         "start": 820,
                                         "end": 841,
                                         "fullWidth": 21,
-<<<<<<< HEAD
                                         "width": 21,
-                                        "identifier": {
-=======
                                         "propertyName": {
->>>>>>> 85e84683
                                             "kind": "IdentifierName",
                                             "fullStart": 820,
                                             "fullEnd": 824,
@@ -1513,12 +1497,8 @@
                                         "start": 888,
                                         "end": 907,
                                         "fullWidth": 19,
-<<<<<<< HEAD
                                         "width": 19,
-                                        "identifier": {
-=======
                                         "propertyName": {
->>>>>>> 85e84683
                                             "kind": "IdentifierName",
                                             "fullStart": 888,
                                             "fullEnd": 896,
@@ -2022,12 +2002,8 @@
                                         "start": 1009,
                                         "end": 1017,
                                         "fullWidth": 9,
-<<<<<<< HEAD
                                         "width": 8,
-                                        "identifier": {
-=======
                                         "propertyName": {
->>>>>>> 85e84683
                                             "kind": "IdentifierName",
                                             "fullStart": 1009,
                                             "fullEnd": 1018,
