--- conflicted
+++ resolved
@@ -245,12 +245,8 @@
                                         "start": 656,
                                         "end": 664,
                                         "fullWidth": 8,
-<<<<<<< HEAD
                                         "width": 8,
-                                        "identifier": {
-=======
                                         "propertyName": {
->>>>>>> 85e84683
                                             "kind": "IdentifierName",
                                             "fullStart": 656,
                                             "fullEnd": 660,
