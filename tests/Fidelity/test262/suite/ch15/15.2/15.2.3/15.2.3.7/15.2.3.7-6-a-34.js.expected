--- conflicted
+++ resolved
@@ -247,12 +247,8 @@
                                         "start": 659,
                                         "end": 667,
                                         "fullWidth": 8,
-<<<<<<< HEAD
                                         "width": 8,
-                                        "identifier": {
-=======
                                         "propertyName": {
->>>>>>> 85e84683
                                             "kind": "IdentifierName",
                                             "fullStart": 659,
                                             "fullEnd": 663,
@@ -408,12 +404,8 @@
                                         "start": 682,
                                         "end": 741,
                                         "fullWidth": 59,
-<<<<<<< HEAD
                                         "width": 59,
-                                        "identifier": {
-=======
                                         "propertyName": {
->>>>>>> 85e84683
                                             "kind": "IdentifierName",
                                             "fullStart": 682,
                                             "fullEnd": 690,
@@ -1287,12 +1279,8 @@
                                         "start": 951,
                                         "end": 1002,
                                         "fullWidth": 51,
-<<<<<<< HEAD
                                         "width": 51,
-                                        "identifier": {
-=======
                                         "propertyName": {
->>>>>>> 85e84683
                                             "kind": "IdentifierName",
                                             "fullStart": 951,
                                             "fullEnd": 956,
