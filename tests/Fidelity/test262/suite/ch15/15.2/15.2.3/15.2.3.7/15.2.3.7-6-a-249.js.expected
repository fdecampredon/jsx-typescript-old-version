{
    "isDeclaration": false,
    "languageVersion": "EcmaScript5",
    "parseOptions": {
        "allowAutomaticSemicolonInsertion": true
    },
    "sourceUnit": {
        "kind": "SourceUnit",
        "fullStart": 0,
        "fullEnd": 1112,
        "start": 724,
        "end": 1112,
        "fullWidth": 1112,
        "width": 388,
        "isIncrementallyUnusable": true,
        "moduleElements": [
            {
                "kind": "FunctionDeclaration",
                "fullStart": 0,
                "fullEnd": 1088,
                "start": 724,
                "end": 1086,
                "fullWidth": 1088,
                "width": 362,
                "modifiers": [],
                "functionKeyword": {
                    "kind": "FunctionKeyword",
                    "fullStart": 0,
                    "fullEnd": 733,
                    "start": 724,
                    "end": 732,
                    "fullWidth": 733,
                    "width": 8,
                    "text": "function",
                    "value": "function",
                    "valueText": "function",
                    "hasLeadingTrivia": true,
                    "hasLeadingComment": true,
                    "hasLeadingNewLine": true,
                    "hasTrailingTrivia": true,
                    "leadingTrivia": [
                        {
                            "kind": "SingleLineCommentTrivia",
                            "text": "/// Copyright (c) 2012 Ecma International.  All rights reserved. "
                        },
                        {
                            "kind": "NewLineTrivia",
                            "text": "\r\n"
                        },
                        {
                            "kind": "SingleLineCommentTrivia",
                            "text": "/// Ecma International makes this code available under the terms and conditions set"
                        },
                        {
                            "kind": "NewLineTrivia",
                            "text": "\r\n"
                        },
                        {
                            "kind": "SingleLineCommentTrivia",
                            "text": "/// forth on http://hg.ecmascript.org/tests/test262/raw-file/tip/LICENSE (the "
                        },
                        {
                            "kind": "NewLineTrivia",
                            "text": "\r\n"
                        },
                        {
                            "kind": "SingleLineCommentTrivia",
                            "text": "/// \"Use Terms\").   Any redistribution of this code must retain the above "
                        },
                        {
                            "kind": "NewLineTrivia",
                            "text": "\r\n"
                        },
                        {
                            "kind": "SingleLineCommentTrivia",
                            "text": "/// copyright and this notice and otherwise comply with the Use Terms."
                        },
                        {
                            "kind": "NewLineTrivia",
                            "text": "\r\n"
                        },
                        {
                            "kind": "MultiLineCommentTrivia",
                            "text": "/**\r\n * @path ch15/15.2/15.2.3/15.2.3.7/15.2.3.7-6-a-249.js\r\n * @description Object.defineProperties - 'O' is an Array, 'P' is an array index named property that already exists on 'O' is data property and 'desc' is data descriptor, test setting the [[Value]] attribute value of 'P' from undefined to normal value  (15.4.5.1 step 4.c)\r\n */"
                        },
                        {
                            "kind": "NewLineTrivia",
                            "text": "\r\n"
                        },
                        {
                            "kind": "NewLineTrivia",
                            "text": "\r\n"
                        },
                        {
                            "kind": "NewLineTrivia",
                            "text": "\r\n"
                        }
                    ],
                    "trailingTrivia": [
                        {
                            "kind": "WhitespaceTrivia",
                            "text": " "
                        }
                    ]
                },
                "identifier": {
                    "kind": "IdentifierName",
                    "fullStart": 733,
                    "fullEnd": 741,
                    "start": 733,
                    "end": 741,
                    "fullWidth": 8,
                    "width": 8,
                    "text": "testcase",
                    "value": "testcase",
                    "valueText": "testcase"
                },
                "callSignature": {
                    "kind": "CallSignature",
                    "fullStart": 741,
                    "fullEnd": 744,
                    "start": 741,
                    "end": 743,
                    "fullWidth": 3,
                    "width": 2,
                    "parameterList": {
                        "kind": "ParameterList",
                        "fullStart": 741,
                        "fullEnd": 744,
                        "start": 741,
                        "end": 743,
                        "fullWidth": 3,
                        "width": 2,
                        "openParenToken": {
                            "kind": "OpenParenToken",
                            "fullStart": 741,
                            "fullEnd": 742,
                            "start": 741,
                            "end": 742,
                            "fullWidth": 1,
                            "width": 1,
                            "text": "(",
                            "value": "(",
                            "valueText": "("
                        },
                        "parameters": [],
                        "closeParenToken": {
                            "kind": "CloseParenToken",
                            "fullStart": 742,
                            "fullEnd": 744,
                            "start": 742,
                            "end": 743,
                            "fullWidth": 2,
                            "width": 1,
                            "text": ")",
                            "value": ")",
                            "valueText": ")",
                            "hasTrailingTrivia": true,
                            "trailingTrivia": [
                                {
                                    "kind": "WhitespaceTrivia",
                                    "text": " "
                                }
                            ]
                        }
                    }
                },
                "block": {
                    "kind": "Block",
                    "fullStart": 744,
                    "fullEnd": 1088,
                    "start": 744,
                    "end": 1086,
                    "fullWidth": 344,
                    "width": 342,
                    "openBraceToken": {
                        "kind": "OpenBraceToken",
                        "fullStart": 744,
                        "fullEnd": 747,
                        "start": 744,
                        "end": 745,
                        "fullWidth": 3,
                        "width": 1,
                        "text": "{",
                        "value": "{",
                        "valueText": "{",
                        "hasTrailingTrivia": true,
                        "hasTrailingNewLine": true,
                        "trailingTrivia": [
                            {
                                "kind": "NewLineTrivia",
                                "text": "\r\n"
                            }
                        ]
                    },
                    "statements": [
                        {
                            "kind": "VariableStatement",
                            "fullStart": 747,
                            "fullEnd": 781,
                            "start": 757,
                            "end": 779,
                            "fullWidth": 34,
                            "width": 22,
                            "modifiers": [],
                            "variableDeclaration": {
                                "kind": "VariableDeclaration",
                                "fullStart": 747,
                                "fullEnd": 778,
                                "start": 757,
                                "end": 778,
                                "fullWidth": 31,
                                "width": 21,
                                "varKeyword": {
                                    "kind": "VarKeyword",
                                    "fullStart": 747,
                                    "fullEnd": 761,
                                    "start": 757,
                                    "end": 760,
                                    "fullWidth": 14,
                                    "width": 3,
                                    "text": "var",
                                    "value": "var",
                                    "valueText": "var",
                                    "hasLeadingTrivia": true,
                                    "hasLeadingNewLine": true,
                                    "hasTrailingTrivia": true,
                                    "leadingTrivia": [
                                        {
                                            "kind": "NewLineTrivia",
                                            "text": "\r\n"
                                        },
                                        {
                                            "kind": "WhitespaceTrivia",
                                            "text": "        "
                                        }
                                    ],
                                    "trailingTrivia": [
                                        {
                                            "kind": "WhitespaceTrivia",
                                            "text": " "
                                        }
                                    ]
                                },
                                "variableDeclarators": [
                                    {
                                        "kind": "VariableDeclarator",
                                        "fullStart": 761,
                                        "fullEnd": 778,
                                        "start": 761,
                                        "end": 778,
                                        "fullWidth": 17,
<<<<<<< HEAD
                                        "width": 17,
                                        "identifier": {
=======
                                        "propertyName": {
>>>>>>> 85e84683
                                            "kind": "IdentifierName",
                                            "fullStart": 761,
                                            "fullEnd": 765,
                                            "start": 761,
                                            "end": 764,
                                            "fullWidth": 4,
                                            "width": 3,
                                            "text": "arr",
                                            "value": "arr",
                                            "valueText": "arr",
                                            "hasTrailingTrivia": true,
                                            "trailingTrivia": [
                                                {
                                                    "kind": "WhitespaceTrivia",
                                                    "text": " "
                                                }
                                            ]
                                        },
                                        "equalsValueClause": {
                                            "kind": "EqualsValueClause",
                                            "fullStart": 765,
                                            "fullEnd": 778,
                                            "start": 765,
                                            "end": 778,
                                            "fullWidth": 13,
                                            "width": 13,
                                            "equalsToken": {
                                                "kind": "EqualsToken",
                                                "fullStart": 765,
                                                "fullEnd": 767,
                                                "start": 765,
                                                "end": 766,
                                                "fullWidth": 2,
                                                "width": 1,
                                                "text": "=",
                                                "value": "=",
                                                "valueText": "=",
                                                "hasTrailingTrivia": true,
                                                "trailingTrivia": [
                                                    {
                                                        "kind": "WhitespaceTrivia",
                                                        "text": " "
                                                    }
                                                ]
                                            },
                                            "value": {
                                                "kind": "ArrayLiteralExpression",
                                                "fullStart": 767,
                                                "fullEnd": 778,
                                                "start": 767,
                                                "end": 778,
                                                "fullWidth": 11,
                                                "width": 11,
                                                "openBracketToken": {
                                                    "kind": "OpenBracketToken",
                                                    "fullStart": 767,
                                                    "fullEnd": 768,
                                                    "start": 767,
                                                    "end": 768,
                                                    "fullWidth": 1,
                                                    "width": 1,
                                                    "text": "[",
                                                    "value": "[",
                                                    "valueText": "["
                                                },
                                                "expressions": [
                                                    {
                                                        "kind": "IdentifierName",
                                                        "fullStart": 768,
                                                        "fullEnd": 777,
                                                        "start": 768,
                                                        "end": 777,
                                                        "fullWidth": 9,
                                                        "width": 9,
                                                        "text": "undefined",
                                                        "value": "undefined",
                                                        "valueText": "undefined"
                                                    }
                                                ],
                                                "closeBracketToken": {
                                                    "kind": "CloseBracketToken",
                                                    "fullStart": 777,
                                                    "fullEnd": 778,
                                                    "start": 777,
                                                    "end": 778,
                                                    "fullWidth": 1,
                                                    "width": 1,
                                                    "text": "]",
                                                    "value": "]",
                                                    "valueText": "]"
                                                }
                                            }
                                        }
                                    }
                                ]
                            },
                            "semicolonToken": {
                                "kind": "SemicolonToken",
                                "fullStart": 778,
                                "fullEnd": 781,
                                "start": 778,
                                "end": 779,
                                "fullWidth": 3,
                                "width": 1,
                                "text": ";",
                                "value": ";",
                                "valueText": ";",
                                "hasTrailingTrivia": true,
                                "hasTrailingNewLine": true,
                                "trailingTrivia": [
                                    {
                                        "kind": "NewLineTrivia",
                                        "text": "\r\n"
                                    }
                                ]
                            }
                        },
                        {
                            "kind": "TryStatement",
                            "fullStart": 781,
                            "fullEnd": 1081,
                            "start": 791,
                            "end": 1079,
                            "fullWidth": 300,
                            "width": 288,
                            "tryKeyword": {
                                "kind": "TryKeyword",
                                "fullStart": 781,
                                "fullEnd": 795,
                                "start": 791,
                                "end": 794,
                                "fullWidth": 14,
                                "width": 3,
                                "text": "try",
                                "value": "try",
                                "valueText": "try",
                                "hasLeadingTrivia": true,
                                "hasLeadingNewLine": true,
                                "hasTrailingTrivia": true,
                                "leadingTrivia": [
                                    {
                                        "kind": "NewLineTrivia",
                                        "text": "\r\n"
                                    },
                                    {
                                        "kind": "WhitespaceTrivia",
                                        "text": "        "
                                    }
                                ],
                                "trailingTrivia": [
                                    {
                                        "kind": "WhitespaceTrivia",
                                        "text": " "
                                    }
                                ]
                            },
                            "block": {
                                "kind": "Block",
                                "fullStart": 795,
                                "fullEnd": 1029,
                                "start": 795,
                                "end": 1028,
                                "fullWidth": 234,
                                "width": 233,
                                "openBraceToken": {
                                    "kind": "OpenBraceToken",
                                    "fullStart": 795,
                                    "fullEnd": 798,
                                    "start": 795,
                                    "end": 796,
                                    "fullWidth": 3,
                                    "width": 1,
                                    "text": "{",
                                    "value": "{",
                                    "valueText": "{",
                                    "hasTrailingTrivia": true,
                                    "hasTrailingNewLine": true,
                                    "trailingTrivia": [
                                        {
                                            "kind": "NewLineTrivia",
                                            "text": "\r\n"
                                        }
                                    ]
                                },
                                "statements": [
                                    {
                                        "kind": "ExpressionStatement",
                                        "fullStart": 798,
                                        "fullEnd": 933,
                                        "start": 810,
                                        "end": 931,
                                        "fullWidth": 135,
                                        "width": 121,
                                        "expression": {
                                            "kind": "InvocationExpression",
                                            "fullStart": 798,
                                            "fullEnd": 930,
                                            "start": 810,
                                            "end": 930,
                                            "fullWidth": 132,
                                            "width": 120,
                                            "expression": {
                                                "kind": "MemberAccessExpression",
                                                "fullStart": 798,
                                                "fullEnd": 833,
                                                "start": 810,
                                                "end": 833,
                                                "fullWidth": 35,
                                                "width": 23,
                                                "expression": {
                                                    "kind": "IdentifierName",
                                                    "fullStart": 798,
                                                    "fullEnd": 816,
                                                    "start": 810,
                                                    "end": 816,
                                                    "fullWidth": 18,
                                                    "width": 6,
                                                    "text": "Object",
                                                    "value": "Object",
                                                    "valueText": "Object",
                                                    "hasLeadingTrivia": true,
                                                    "leadingTrivia": [
                                                        {
                                                            "kind": "WhitespaceTrivia",
                                                            "text": "            "
                                                        }
                                                    ]
                                                },
                                                "dotToken": {
                                                    "kind": "DotToken",
                                                    "fullStart": 816,
                                                    "fullEnd": 817,
                                                    "start": 816,
                                                    "end": 817,
                                                    "fullWidth": 1,
                                                    "width": 1,
                                                    "text": ".",
                                                    "value": ".",
                                                    "valueText": "."
                                                },
                                                "name": {
                                                    "kind": "IdentifierName",
                                                    "fullStart": 817,
                                                    "fullEnd": 833,
                                                    "start": 817,
                                                    "end": 833,
                                                    "fullWidth": 16,
                                                    "width": 16,
                                                    "text": "defineProperties",
                                                    "value": "defineProperties",
                                                    "valueText": "defineProperties"
                                                }
                                            },
                                            "argumentList": {
                                                "kind": "ArgumentList",
                                                "fullStart": 833,
                                                "fullEnd": 930,
                                                "start": 833,
                                                "end": 930,
                                                "fullWidth": 97,
                                                "width": 97,
                                                "openParenToken": {
                                                    "kind": "OpenParenToken",
                                                    "fullStart": 833,
                                                    "fullEnd": 834,
                                                    "start": 833,
                                                    "end": 834,
                                                    "fullWidth": 1,
                                                    "width": 1,
                                                    "text": "(",
                                                    "value": "(",
                                                    "valueText": "("
                                                },
                                                "arguments": [
                                                    {
                                                        "kind": "IdentifierName",
                                                        "fullStart": 834,
                                                        "fullEnd": 837,
                                                        "start": 834,
                                                        "end": 837,
                                                        "fullWidth": 3,
                                                        "width": 3,
                                                        "text": "arr",
                                                        "value": "arr",
                                                        "valueText": "arr"
                                                    },
                                                    {
                                                        "kind": "CommaToken",
                                                        "fullStart": 837,
                                                        "fullEnd": 839,
                                                        "start": 837,
                                                        "end": 838,
                                                        "fullWidth": 2,
                                                        "width": 1,
                                                        "text": ",",
                                                        "value": ",",
                                                        "valueText": ",",
                                                        "hasTrailingTrivia": true,
                                                        "trailingTrivia": [
                                                            {
                                                                "kind": "WhitespaceTrivia",
                                                                "text": " "
                                                            }
                                                        ]
                                                    },
                                                    {
                                                        "kind": "ObjectLiteralExpression",
                                                        "fullStart": 839,
                                                        "fullEnd": 929,
                                                        "start": 839,
                                                        "end": 929,
                                                        "fullWidth": 90,
                                                        "width": 90,
                                                        "openBraceToken": {
                                                            "kind": "OpenBraceToken",
                                                            "fullStart": 839,
                                                            "fullEnd": 842,
                                                            "start": 839,
                                                            "end": 840,
                                                            "fullWidth": 3,
                                                            "width": 1,
                                                            "text": "{",
                                                            "value": "{",
                                                            "valueText": "{",
                                                            "hasTrailingTrivia": true,
                                                            "hasTrailingNewLine": true,
                                                            "trailingTrivia": [
                                                                {
                                                                    "kind": "NewLineTrivia",
                                                                    "text": "\r\n"
                                                                }
                                                            ]
                                                        },
                                                        "propertyAssignments": [
                                                            {
                                                                "kind": "SimplePropertyAssignment",
                                                                "fullStart": 842,
                                                                "fullEnd": 916,
                                                                "start": 858,
                                                                "end": 914,
                                                                "fullWidth": 74,
                                                                "width": 56,
                                                                "propertyName": {
                                                                    "kind": "StringLiteral",
                                                                    "fullStart": 842,
                                                                    "fullEnd": 861,
                                                                    "start": 858,
                                                                    "end": 861,
                                                                    "fullWidth": 19,
                                                                    "width": 3,
                                                                    "text": "\"0\"",
                                                                    "value": "0",
                                                                    "valueText": "0",
                                                                    "hasLeadingTrivia": true,
                                                                    "leadingTrivia": [
                                                                        {
                                                                            "kind": "WhitespaceTrivia",
                                                                            "text": "                "
                                                                        }
                                                                    ]
                                                                },
                                                                "colonToken": {
                                                                    "kind": "ColonToken",
                                                                    "fullStart": 861,
                                                                    "fullEnd": 863,
                                                                    "start": 861,
                                                                    "end": 862,
                                                                    "fullWidth": 2,
                                                                    "width": 1,
                                                                    "text": ":",
                                                                    "value": ":",
                                                                    "valueText": ":",
                                                                    "hasTrailingTrivia": true,
                                                                    "trailingTrivia": [
                                                                        {
                                                                            "kind": "WhitespaceTrivia",
                                                                            "text": " "
                                                                        }
                                                                    ]
                                                                },
                                                                "expression": {
                                                                    "kind": "ObjectLiteralExpression",
                                                                    "fullStart": 863,
                                                                    "fullEnd": 916,
                                                                    "start": 863,
                                                                    "end": 914,
                                                                    "fullWidth": 53,
                                                                    "width": 51,
                                                                    "openBraceToken": {
                                                                        "kind": "OpenBraceToken",
                                                                        "fullStart": 863,
                                                                        "fullEnd": 866,
                                                                        "start": 863,
                                                                        "end": 864,
                                                                        "fullWidth": 3,
                                                                        "width": 1,
                                                                        "text": "{",
                                                                        "value": "{",
                                                                        "valueText": "{",
                                                                        "hasTrailingTrivia": true,
                                                                        "hasTrailingNewLine": true,
                                                                        "trailingTrivia": [
                                                                            {
                                                                                "kind": "NewLineTrivia",
                                                                                "text": "\r\n"
                                                                            }
                                                                        ]
                                                                    },
                                                                    "propertyAssignments": [
                                                                        {
                                                                            "kind": "SimplePropertyAssignment",
                                                                            "fullStart": 866,
                                                                            "fullEnd": 897,
                                                                            "start": 886,
                                                                            "end": 895,
                                                                            "fullWidth": 31,
                                                                            "width": 9,
                                                                            "propertyName": {
                                                                                "kind": "IdentifierName",
                                                                                "fullStart": 866,
                                                                                "fullEnd": 891,
                                                                                "start": 886,
                                                                                "end": 891,
                                                                                "fullWidth": 25,
                                                                                "width": 5,
                                                                                "text": "value",
                                                                                "value": "value",
                                                                                "valueText": "value",
                                                                                "hasLeadingTrivia": true,
                                                                                "leadingTrivia": [
                                                                                    {
                                                                                        "kind": "WhitespaceTrivia",
                                                                                        "text": "                    "
                                                                                    }
                                                                                ]
                                                                            },
                                                                            "colonToken": {
                                                                                "kind": "ColonToken",
                                                                                "fullStart": 891,
                                                                                "fullEnd": 893,
                                                                                "start": 891,
                                                                                "end": 892,
                                                                                "fullWidth": 2,
                                                                                "width": 1,
                                                                                "text": ":",
                                                                                "value": ":",
                                                                                "valueText": ":",
                                                                                "hasTrailingTrivia": true,
                                                                                "trailingTrivia": [
                                                                                    {
                                                                                        "kind": "WhitespaceTrivia",
                                                                                        "text": " "
                                                                                    }
                                                                                ]
                                                                            },
                                                                            "expression": {
                                                                                "kind": "NumericLiteral",
                                                                                "fullStart": 893,
                                                                                "fullEnd": 897,
                                                                                "start": 893,
                                                                                "end": 895,
                                                                                "fullWidth": 4,
                                                                                "width": 2,
                                                                                "text": "12",
                                                                                "value": 12,
                                                                                "valueText": "12",
                                                                                "hasTrailingTrivia": true,
                                                                                "hasTrailingNewLine": true,
                                                                                "trailingTrivia": [
                                                                                    {
                                                                                        "kind": "NewLineTrivia",
                                                                                        "text": "\r\n"
                                                                                    }
                                                                                ]
                                                                            }
                                                                        }
                                                                    ],
                                                                    "closeBraceToken": {
                                                                        "kind": "CloseBraceToken",
                                                                        "fullStart": 897,
                                                                        "fullEnd": 916,
                                                                        "start": 913,
                                                                        "end": 914,
                                                                        "fullWidth": 19,
                                                                        "width": 1,
                                                                        "text": "}",
                                                                        "value": "}",
                                                                        "valueText": "}",
                                                                        "hasLeadingTrivia": true,
                                                                        "hasTrailingTrivia": true,
                                                                        "hasTrailingNewLine": true,
                                                                        "leadingTrivia": [
                                                                            {
                                                                                "kind": "WhitespaceTrivia",
                                                                                "text": "                "
                                                                            }
                                                                        ],
                                                                        "trailingTrivia": [
                                                                            {
                                                                                "kind": "NewLineTrivia",
                                                                                "text": "\r\n"
                                                                            }
                                                                        ]
                                                                    }
                                                                }
                                                            }
                                                        ],
                                                        "closeBraceToken": {
                                                            "kind": "CloseBraceToken",
                                                            "fullStart": 916,
                                                            "fullEnd": 929,
                                                            "start": 928,
                                                            "end": 929,
                                                            "fullWidth": 13,
                                                            "width": 1,
                                                            "text": "}",
                                                            "value": "}",
                                                            "valueText": "}",
                                                            "hasLeadingTrivia": true,
                                                            "leadingTrivia": [
                                                                {
                                                                    "kind": "WhitespaceTrivia",
                                                                    "text": "            "
                                                                }
                                                            ]
                                                        }
                                                    }
                                                ],
                                                "closeParenToken": {
                                                    "kind": "CloseParenToken",
                                                    "fullStart": 929,
                                                    "fullEnd": 930,
                                                    "start": 929,
                                                    "end": 930,
                                                    "fullWidth": 1,
                                                    "width": 1,
                                                    "text": ")",
                                                    "value": ")",
                                                    "valueText": ")"
                                                }
                                            }
                                        },
                                        "semicolonToken": {
                                            "kind": "SemicolonToken",
                                            "fullStart": 930,
                                            "fullEnd": 933,
                                            "start": 930,
                                            "end": 931,
                                            "fullWidth": 3,
                                            "width": 1,
                                            "text": ";",
                                            "value": ";",
                                            "valueText": ";",
                                            "hasTrailingTrivia": true,
                                            "hasTrailingNewLine": true,
                                            "trailingTrivia": [
                                                {
                                                    "kind": "NewLineTrivia",
                                                    "text": "\r\n"
                                                }
                                            ]
                                        }
                                    },
                                    {
                                        "kind": "ReturnStatement",
                                        "fullStart": 933,
                                        "fullEnd": 1019,
                                        "start": 945,
                                        "end": 1017,
                                        "fullWidth": 86,
                                        "width": 72,
                                        "returnKeyword": {
                                            "kind": "ReturnKeyword",
                                            "fullStart": 933,
                                            "fullEnd": 952,
                                            "start": 945,
                                            "end": 951,
                                            "fullWidth": 19,
                                            "width": 6,
                                            "text": "return",
                                            "value": "return",
                                            "valueText": "return",
                                            "hasLeadingTrivia": true,
                                            "hasTrailingTrivia": true,
                                            "leadingTrivia": [
                                                {
                                                    "kind": "WhitespaceTrivia",
                                                    "text": "            "
                                                }
                                            ],
                                            "trailingTrivia": [
                                                {
                                                    "kind": "WhitespaceTrivia",
                                                    "text": " "
                                                }
                                            ]
                                        },
                                        "expression": {
                                            "kind": "InvocationExpression",
                                            "fullStart": 952,
                                            "fullEnd": 1016,
                                            "start": 952,
                                            "end": 1016,
                                            "fullWidth": 64,
                                            "width": 64,
                                            "expression": {
                                                "kind": "IdentifierName",
                                                "fullStart": 952,
                                                "fullEnd": 984,
                                                "start": 952,
                                                "end": 984,
                                                "fullWidth": 32,
                                                "width": 32,
                                                "text": "dataPropertyAttributesAreCorrect",
                                                "value": "dataPropertyAttributesAreCorrect",
                                                "valueText": "dataPropertyAttributesAreCorrect"
                                            },
                                            "argumentList": {
                                                "kind": "ArgumentList",
                                                "fullStart": 984,
                                                "fullEnd": 1016,
                                                "start": 984,
                                                "end": 1016,
                                                "fullWidth": 32,
                                                "width": 32,
                                                "openParenToken": {
                                                    "kind": "OpenParenToken",
                                                    "fullStart": 984,
                                                    "fullEnd": 985,
                                                    "start": 984,
                                                    "end": 985,
                                                    "fullWidth": 1,
                                                    "width": 1,
                                                    "text": "(",
                                                    "value": "(",
                                                    "valueText": "("
                                                },
                                                "arguments": [
                                                    {
                                                        "kind": "IdentifierName",
                                                        "fullStart": 985,
                                                        "fullEnd": 988,
                                                        "start": 985,
                                                        "end": 988,
                                                        "fullWidth": 3,
                                                        "width": 3,
                                                        "text": "arr",
                                                        "value": "arr",
                                                        "valueText": "arr"
                                                    },
                                                    {
                                                        "kind": "CommaToken",
                                                        "fullStart": 988,
                                                        "fullEnd": 990,
                                                        "start": 988,
                                                        "end": 989,
                                                        "fullWidth": 2,
                                                        "width": 1,
                                                        "text": ",",
                                                        "value": ",",
                                                        "valueText": ",",
                                                        "hasTrailingTrivia": true,
                                                        "trailingTrivia": [
                                                            {
                                                                "kind": "WhitespaceTrivia",
                                                                "text": " "
                                                            }
                                                        ]
                                                    },
                                                    {
                                                        "kind": "StringLiteral",
                                                        "fullStart": 990,
                                                        "fullEnd": 993,
                                                        "start": 990,
                                                        "end": 993,
                                                        "fullWidth": 3,
                                                        "width": 3,
                                                        "text": "\"0\"",
                                                        "value": "0",
                                                        "valueText": "0"
                                                    },
                                                    {
                                                        "kind": "CommaToken",
                                                        "fullStart": 993,
                                                        "fullEnd": 995,
                                                        "start": 993,
                                                        "end": 994,
                                                        "fullWidth": 2,
                                                        "width": 1,
                                                        "text": ",",
                                                        "value": ",",
                                                        "valueText": ",",
                                                        "hasTrailingTrivia": true,
                                                        "trailingTrivia": [
                                                            {
                                                                "kind": "WhitespaceTrivia",
                                                                "text": " "
                                                            }
                                                        ]
                                                    },
                                                    {
                                                        "kind": "NumericLiteral",
                                                        "fullStart": 995,
                                                        "fullEnd": 997,
                                                        "start": 995,
                                                        "end": 997,
                                                        "fullWidth": 2,
                                                        "width": 2,
                                                        "text": "12",
                                                        "value": 12,
                                                        "valueText": "12"
                                                    },
                                                    {
                                                        "kind": "CommaToken",
                                                        "fullStart": 997,
                                                        "fullEnd": 999,
                                                        "start": 997,
                                                        "end": 998,
                                                        "fullWidth": 2,
                                                        "width": 1,
                                                        "text": ",",
                                                        "value": ",",
                                                        "valueText": ",",
                                                        "hasTrailingTrivia": true,
                                                        "trailingTrivia": [
                                                            {
                                                                "kind": "WhitespaceTrivia",
                                                                "text": " "
                                                            }
                                                        ]
                                                    },
                                                    {
                                                        "kind": "TrueKeyword",
                                                        "fullStart": 999,
                                                        "fullEnd": 1003,
                                                        "start": 999,
                                                        "end": 1003,
                                                        "fullWidth": 4,
                                                        "width": 4,
                                                        "text": "true",
                                                        "value": true,
                                                        "valueText": "true"
                                                    },
                                                    {
                                                        "kind": "CommaToken",
                                                        "fullStart": 1003,
                                                        "fullEnd": 1005,
                                                        "start": 1003,
                                                        "end": 1004,
                                                        "fullWidth": 2,
                                                        "width": 1,
                                                        "text": ",",
                                                        "value": ",",
                                                        "valueText": ",",
                                                        "hasTrailingTrivia": true,
                                                        "trailingTrivia": [
                                                            {
                                                                "kind": "WhitespaceTrivia",
                                                                "text": " "
                                                            }
                                                        ]
                                                    },
                                                    {
                                                        "kind": "TrueKeyword",
                                                        "fullStart": 1005,
                                                        "fullEnd": 1009,
                                                        "start": 1005,
                                                        "end": 1009,
                                                        "fullWidth": 4,
                                                        "width": 4,
                                                        "text": "true",
                                                        "value": true,
                                                        "valueText": "true"
                                                    },
                                                    {
                                                        "kind": "CommaToken",
                                                        "fullStart": 1009,
                                                        "fullEnd": 1011,
                                                        "start": 1009,
                                                        "end": 1010,
                                                        "fullWidth": 2,
                                                        "width": 1,
                                                        "text": ",",
                                                        "value": ",",
                                                        "valueText": ",",
                                                        "hasTrailingTrivia": true,
                                                        "trailingTrivia": [
                                                            {
                                                                "kind": "WhitespaceTrivia",
                                                                "text": " "
                                                            }
                                                        ]
                                                    },
                                                    {
                                                        "kind": "TrueKeyword",
                                                        "fullStart": 1011,
                                                        "fullEnd": 1015,
                                                        "start": 1011,
                                                        "end": 1015,
                                                        "fullWidth": 4,
                                                        "width": 4,
                                                        "text": "true",
                                                        "value": true,
                                                        "valueText": "true"
                                                    }
                                                ],
                                                "closeParenToken": {
                                                    "kind": "CloseParenToken",
                                                    "fullStart": 1015,
                                                    "fullEnd": 1016,
                                                    "start": 1015,
                                                    "end": 1016,
                                                    "fullWidth": 1,
                                                    "width": 1,
                                                    "text": ")",
                                                    "value": ")",
                                                    "valueText": ")"
                                                }
                                            }
                                        },
                                        "semicolonToken": {
                                            "kind": "SemicolonToken",
                                            "fullStart": 1016,
                                            "fullEnd": 1019,
                                            "start": 1016,
                                            "end": 1017,
                                            "fullWidth": 3,
                                            "width": 1,
                                            "text": ";",
                                            "value": ";",
                                            "valueText": ";",
                                            "hasTrailingTrivia": true,
                                            "hasTrailingNewLine": true,
                                            "trailingTrivia": [
                                                {
                                                    "kind": "NewLineTrivia",
                                                    "text": "\r\n"
                                                }
                                            ]
                                        }
                                    }
                                ],
                                "closeBraceToken": {
                                    "kind": "CloseBraceToken",
                                    "fullStart": 1019,
                                    "fullEnd": 1029,
                                    "start": 1027,
                                    "end": 1028,
                                    "fullWidth": 10,
                                    "width": 1,
                                    "text": "}",
                                    "value": "}",
                                    "valueText": "}",
                                    "hasLeadingTrivia": true,
                                    "hasTrailingTrivia": true,
                                    "leadingTrivia": [
                                        {
                                            "kind": "WhitespaceTrivia",
                                            "text": "        "
                                        }
                                    ],
                                    "trailingTrivia": [
                                        {
                                            "kind": "WhitespaceTrivia",
                                            "text": " "
                                        }
                                    ]
                                }
                            },
                            "catchClause": {
                                "kind": "CatchClause",
                                "fullStart": 1029,
                                "fullEnd": 1081,
                                "start": 1029,
                                "end": 1079,
                                "fullWidth": 52,
                                "width": 50,
                                "catchKeyword": {
                                    "kind": "CatchKeyword",
                                    "fullStart": 1029,
                                    "fullEnd": 1035,
                                    "start": 1029,
                                    "end": 1034,
                                    "fullWidth": 6,
                                    "width": 5,
                                    "text": "catch",
                                    "value": "catch",
                                    "valueText": "catch",
                                    "hasTrailingTrivia": true,
                                    "trailingTrivia": [
                                        {
                                            "kind": "WhitespaceTrivia",
                                            "text": " "
                                        }
                                    ]
                                },
                                "openParenToken": {
                                    "kind": "OpenParenToken",
                                    "fullStart": 1035,
                                    "fullEnd": 1036,
                                    "start": 1035,
                                    "end": 1036,
                                    "fullWidth": 1,
                                    "width": 1,
                                    "text": "(",
                                    "value": "(",
                                    "valueText": "("
                                },
                                "identifier": {
                                    "kind": "IdentifierName",
                                    "fullStart": 1036,
                                    "fullEnd": 1038,
                                    "start": 1036,
                                    "end": 1038,
                                    "fullWidth": 2,
                                    "width": 2,
                                    "text": "ex",
                                    "value": "ex",
                                    "valueText": "ex"
                                },
                                "closeParenToken": {
                                    "kind": "CloseParenToken",
                                    "fullStart": 1038,
                                    "fullEnd": 1040,
                                    "start": 1038,
                                    "end": 1039,
                                    "fullWidth": 2,
                                    "width": 1,
                                    "text": ")",
                                    "value": ")",
                                    "valueText": ")",
                                    "hasTrailingTrivia": true,
                                    "trailingTrivia": [
                                        {
                                            "kind": "WhitespaceTrivia",
                                            "text": " "
                                        }
                                    ]
                                },
                                "block": {
                                    "kind": "Block",
                                    "fullStart": 1040,
                                    "fullEnd": 1081,
                                    "start": 1040,
                                    "end": 1079,
                                    "fullWidth": 41,
                                    "width": 39,
                                    "openBraceToken": {
                                        "kind": "OpenBraceToken",
                                        "fullStart": 1040,
                                        "fullEnd": 1043,
                                        "start": 1040,
                                        "end": 1041,
                                        "fullWidth": 3,
                                        "width": 1,
                                        "text": "{",
                                        "value": "{",
                                        "valueText": "{",
                                        "hasTrailingTrivia": true,
                                        "hasTrailingNewLine": true,
                                        "trailingTrivia": [
                                            {
                                                "kind": "NewLineTrivia",
                                                "text": "\r\n"
                                            }
                                        ]
                                    },
                                    "statements": [
                                        {
                                            "kind": "ReturnStatement",
                                            "fullStart": 1043,
                                            "fullEnd": 1070,
                                            "start": 1055,
                                            "end": 1068,
                                            "fullWidth": 27,
                                            "width": 13,
                                            "returnKeyword": {
                                                "kind": "ReturnKeyword",
                                                "fullStart": 1043,
                                                "fullEnd": 1062,
                                                "start": 1055,
                                                "end": 1061,
                                                "fullWidth": 19,
                                                "width": 6,
                                                "text": "return",
                                                "value": "return",
                                                "valueText": "return",
                                                "hasLeadingTrivia": true,
                                                "hasTrailingTrivia": true,
                                                "leadingTrivia": [
                                                    {
                                                        "kind": "WhitespaceTrivia",
                                                        "text": "            "
                                                    }
                                                ],
                                                "trailingTrivia": [
                                                    {
                                                        "kind": "WhitespaceTrivia",
                                                        "text": " "
                                                    }
                                                ]
                                            },
                                            "expression": {
                                                "kind": "FalseKeyword",
                                                "fullStart": 1062,
                                                "fullEnd": 1067,
                                                "start": 1062,
                                                "end": 1067,
                                                "fullWidth": 5,
                                                "width": 5,
                                                "text": "false",
                                                "value": false,
                                                "valueText": "false"
                                            },
                                            "semicolonToken": {
                                                "kind": "SemicolonToken",
                                                "fullStart": 1067,
                                                "fullEnd": 1070,
                                                "start": 1067,
                                                "end": 1068,
                                                "fullWidth": 3,
                                                "width": 1,
                                                "text": ";",
                                                "value": ";",
                                                "valueText": ";",
                                                "hasTrailingTrivia": true,
                                                "hasTrailingNewLine": true,
                                                "trailingTrivia": [
                                                    {
                                                        "kind": "NewLineTrivia",
                                                        "text": "\r\n"
                                                    }
                                                ]
                                            }
                                        }
                                    ],
                                    "closeBraceToken": {
                                        "kind": "CloseBraceToken",
                                        "fullStart": 1070,
                                        "fullEnd": 1081,
                                        "start": 1078,
                                        "end": 1079,
                                        "fullWidth": 11,
                                        "width": 1,
                                        "text": "}",
                                        "value": "}",
                                        "valueText": "}",
                                        "hasLeadingTrivia": true,
                                        "hasTrailingTrivia": true,
                                        "hasTrailingNewLine": true,
                                        "leadingTrivia": [
                                            {
                                                "kind": "WhitespaceTrivia",
                                                "text": "        "
                                            }
                                        ],
                                        "trailingTrivia": [
                                            {
                                                "kind": "NewLineTrivia",
                                                "text": "\r\n"
                                            }
                                        ]
                                    }
                                }
                            }
                        }
                    ],
                    "closeBraceToken": {
                        "kind": "CloseBraceToken",
                        "fullStart": 1081,
                        "fullEnd": 1088,
                        "start": 1085,
                        "end": 1086,
                        "fullWidth": 7,
                        "width": 1,
                        "text": "}",
                        "value": "}",
                        "valueText": "}",
                        "hasLeadingTrivia": true,
                        "hasTrailingTrivia": true,
                        "hasTrailingNewLine": true,
                        "leadingTrivia": [
                            {
                                "kind": "WhitespaceTrivia",
                                "text": "    "
                            }
                        ],
                        "trailingTrivia": [
                            {
                                "kind": "NewLineTrivia",
                                "text": "\r\n"
                            }
                        ]
                    }
                }
            },
            {
                "kind": "ExpressionStatement",
                "fullStart": 1088,
                "fullEnd": 1112,
                "start": 1088,
                "end": 1110,
                "fullWidth": 24,
                "width": 22,
                "expression": {
                    "kind": "InvocationExpression",
                    "fullStart": 1088,
                    "fullEnd": 1109,
                    "start": 1088,
                    "end": 1109,
                    "fullWidth": 21,
                    "width": 21,
                    "expression": {
                        "kind": "IdentifierName",
                        "fullStart": 1088,
                        "fullEnd": 1099,
                        "start": 1088,
                        "end": 1099,
                        "fullWidth": 11,
                        "width": 11,
                        "text": "runTestCase",
                        "value": "runTestCase",
                        "valueText": "runTestCase"
                    },
                    "argumentList": {
                        "kind": "ArgumentList",
                        "fullStart": 1099,
                        "fullEnd": 1109,
                        "start": 1099,
                        "end": 1109,
                        "fullWidth": 10,
                        "width": 10,
                        "openParenToken": {
                            "kind": "OpenParenToken",
                            "fullStart": 1099,
                            "fullEnd": 1100,
                            "start": 1099,
                            "end": 1100,
                            "fullWidth": 1,
                            "width": 1,
                            "text": "(",
                            "value": "(",
                            "valueText": "("
                        },
                        "arguments": [
                            {
                                "kind": "IdentifierName",
                                "fullStart": 1100,
                                "fullEnd": 1108,
                                "start": 1100,
                                "end": 1108,
                                "fullWidth": 8,
                                "width": 8,
                                "text": "testcase",
                                "value": "testcase",
                                "valueText": "testcase"
                            }
                        ],
                        "closeParenToken": {
                            "kind": "CloseParenToken",
                            "fullStart": 1108,
                            "fullEnd": 1109,
                            "start": 1108,
                            "end": 1109,
                            "fullWidth": 1,
                            "width": 1,
                            "text": ")",
                            "value": ")",
                            "valueText": ")"
                        }
                    }
                },
                "semicolonToken": {
                    "kind": "SemicolonToken",
                    "fullStart": 1109,
                    "fullEnd": 1112,
                    "start": 1109,
                    "end": 1110,
                    "fullWidth": 3,
                    "width": 1,
                    "text": ";",
                    "value": ";",
                    "valueText": ";",
                    "hasTrailingTrivia": true,
                    "hasTrailingNewLine": true,
                    "trailingTrivia": [
                        {
                            "kind": "NewLineTrivia",
                            "text": "\r\n"
                        }
                    ]
                }
            }
        ],
        "endOfFileToken": {
            "kind": "EndOfFileToken",
            "fullStart": 1112,
            "fullEnd": 1112,
            "start": 1112,
            "end": 1112,
            "fullWidth": 0,
            "width": 0,
            "text": ""
        }
    },
    "lineMap": {
        "lineStarts": [
            0,
            67,
            152,
            232,
            308,
            380,
            385,
            441,
            715,
            720,
            722,
            724,
            747,
            749,
            781,
            783,
            798,
            842,
            866,
            897,
            916,
            933,
            1019,
            1043,
            1070,
            1081,
            1088,
            1112
        ],
        "length": 1112
    }
}<|MERGE_RESOLUTION|>--- conflicted
+++ resolved
@@ -250,12 +250,8 @@
                                         "start": 761,
                                         "end": 778,
                                         "fullWidth": 17,
-<<<<<<< HEAD
                                         "width": 17,
-                                        "identifier": {
-=======
                                         "propertyName": {
->>>>>>> 85e84683
                                             "kind": "IdentifierName",
                                             "fullStart": 761,
                                             "fullEnd": 765,
