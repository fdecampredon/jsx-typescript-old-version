--- conflicted
+++ resolved
@@ -245,12 +245,8 @@
                                         "start": 641,
                                         "end": 649,
                                         "fullWidth": 8,
-<<<<<<< HEAD
                                         "width": 8,
-                                        "identifier": {
-=======
                                         "propertyName": {
->>>>>>> 85e84683
                                             "kind": "IdentifierName",
                                             "fullStart": 641,
                                             "fullEnd": 645,
@@ -411,12 +407,8 @@
                                         "start": 666,
                                         "end": 728,
                                         "fullWidth": 62,
-<<<<<<< HEAD
                                         "width": 62,
-                                        "identifier": {
-=======
                                         "propertyName": {
->>>>>>> 85e84683
                                             "kind": "IdentifierName",
                                             "fullStart": 666,
                                             "fullEnd": 671,
