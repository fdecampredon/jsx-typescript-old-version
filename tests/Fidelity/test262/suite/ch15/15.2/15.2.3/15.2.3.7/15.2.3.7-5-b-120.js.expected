{
    "isDeclaration": false,
    "languageVersion": "EcmaScript5",
    "parseOptions": {
        "allowAutomaticSemicolonInsertion": true
    },
    "sourceUnit": {
        "kind": "SourceUnit",
        "fullStart": 0,
        "fullEnd": 1181,
        "start": 608,
        "end": 1181,
        "fullWidth": 1181,
        "width": 573,
        "isIncrementallyUnusable": true,
        "moduleElements": [
            {
                "kind": "FunctionDeclaration",
                "fullStart": 0,
                "fullEnd": 1157,
                "start": 608,
                "end": 1155,
                "fullWidth": 1157,
                "width": 547,
                "isIncrementallyUnusable": true,
                "modifiers": [],
                "functionKeyword": {
                    "kind": "FunctionKeyword",
                    "fullStart": 0,
                    "fullEnd": 617,
                    "start": 608,
                    "end": 616,
                    "fullWidth": 617,
                    "width": 8,
                    "text": "function",
                    "value": "function",
                    "valueText": "function",
                    "hasLeadingTrivia": true,
                    "hasLeadingComment": true,
                    "hasLeadingNewLine": true,
                    "hasTrailingTrivia": true,
                    "leadingTrivia": [
                        {
                            "kind": "SingleLineCommentTrivia",
                            "text": "/// Copyright (c) 2012 Ecma International.  All rights reserved. "
                        },
                        {
                            "kind": "NewLineTrivia",
                            "text": "\r\n"
                        },
                        {
                            "kind": "SingleLineCommentTrivia",
                            "text": "/// Ecma International makes this code available under the terms and conditions set"
                        },
                        {
                            "kind": "NewLineTrivia",
                            "text": "\r\n"
                        },
                        {
                            "kind": "SingleLineCommentTrivia",
                            "text": "/// forth on http://hg.ecmascript.org/tests/test262/raw-file/tip/LICENSE (the "
                        },
                        {
                            "kind": "NewLineTrivia",
                            "text": "\r\n"
                        },
                        {
                            "kind": "SingleLineCommentTrivia",
                            "text": "/// \"Use Terms\").   Any redistribution of this code must retain the above "
                        },
                        {
                            "kind": "NewLineTrivia",
                            "text": "\r\n"
                        },
                        {
                            "kind": "SingleLineCommentTrivia",
                            "text": "/// copyright and this notice and otherwise comply with the Use Terms."
                        },
                        {
                            "kind": "NewLineTrivia",
                            "text": "\r\n"
                        },
                        {
                            "kind": "MultiLineCommentTrivia",
                            "text": "/**\r\n * @path ch15/15.2/15.2.3/15.2.3.7/15.2.3.7-5-b-120.js\r\n * @description Object.defineProperties - 'value' property of 'descObj' is own accessor property that overrides an inherited data property (8.10.5 step 5.a)\r\n */"
                        },
                        {
                            "kind": "NewLineTrivia",
                            "text": "\r\n"
                        },
                        {
                            "kind": "NewLineTrivia",
                            "text": "\r\n"
                        },
                        {
                            "kind": "NewLineTrivia",
                            "text": "\r\n"
                        }
                    ],
                    "trailingTrivia": [
                        {
                            "kind": "WhitespaceTrivia",
                            "text": " "
                        }
                    ]
                },
                "identifier": {
                    "kind": "IdentifierName",
                    "fullStart": 617,
                    "fullEnd": 625,
                    "start": 617,
                    "end": 625,
                    "fullWidth": 8,
                    "width": 8,
                    "text": "testcase",
                    "value": "testcase",
                    "valueText": "testcase"
                },
                "callSignature": {
                    "kind": "CallSignature",
                    "fullStart": 625,
                    "fullEnd": 628,
                    "start": 625,
                    "end": 627,
                    "fullWidth": 3,
                    "width": 2,
                    "parameterList": {
                        "kind": "ParameterList",
                        "fullStart": 625,
                        "fullEnd": 628,
                        "start": 625,
                        "end": 627,
                        "fullWidth": 3,
                        "width": 2,
                        "openParenToken": {
                            "kind": "OpenParenToken",
                            "fullStart": 625,
                            "fullEnd": 626,
                            "start": 625,
                            "end": 626,
                            "fullWidth": 1,
                            "width": 1,
                            "text": "(",
                            "value": "(",
                            "valueText": "("
                        },
                        "parameters": [],
                        "closeParenToken": {
                            "kind": "CloseParenToken",
                            "fullStart": 626,
                            "fullEnd": 628,
                            "start": 626,
                            "end": 627,
                            "fullWidth": 2,
                            "width": 1,
                            "text": ")",
                            "value": ")",
                            "valueText": ")",
                            "hasTrailingTrivia": true,
                            "trailingTrivia": [
                                {
                                    "kind": "WhitespaceTrivia",
                                    "text": " "
                                }
                            ]
                        }
                    }
                },
                "block": {
                    "kind": "Block",
                    "fullStart": 628,
                    "fullEnd": 1157,
                    "start": 628,
                    "end": 1155,
                    "fullWidth": 529,
                    "width": 527,
                    "isIncrementallyUnusable": true,
                    "openBraceToken": {
                        "kind": "OpenBraceToken",
                        "fullStart": 628,
                        "fullEnd": 631,
                        "start": 628,
                        "end": 629,
                        "fullWidth": 3,
                        "width": 1,
                        "text": "{",
                        "value": "{",
                        "valueText": "{",
                        "hasTrailingTrivia": true,
                        "hasTrailingNewLine": true,
                        "trailingTrivia": [
                            {
                                "kind": "NewLineTrivia",
                                "text": "\r\n"
                            }
                        ]
                    },
                    "statements": [
                        {
                            "kind": "VariableStatement",
                            "fullStart": 631,
                            "fullEnd": 655,
                            "start": 639,
                            "end": 652,
                            "fullWidth": 24,
                            "width": 13,
                            "modifiers": [],
                            "variableDeclaration": {
                                "kind": "VariableDeclaration",
                                "fullStart": 631,
                                "fullEnd": 651,
                                "start": 639,
                                "end": 651,
                                "fullWidth": 20,
                                "width": 12,
                                "varKeyword": {
                                    "kind": "VarKeyword",
                                    "fullStart": 631,
                                    "fullEnd": 643,
                                    "start": 639,
                                    "end": 642,
                                    "fullWidth": 12,
                                    "width": 3,
                                    "text": "var",
                                    "value": "var",
                                    "valueText": "var",
                                    "hasLeadingTrivia": true,
                                    "hasTrailingTrivia": true,
                                    "leadingTrivia": [
                                        {
                                            "kind": "WhitespaceTrivia",
                                            "text": "        "
                                        }
                                    ],
                                    "trailingTrivia": [
                                        {
                                            "kind": "WhitespaceTrivia",
                                            "text": " "
                                        }
                                    ]
                                },
                                "variableDeclarators": [
                                    {
                                        "kind": "VariableDeclarator",
                                        "fullStart": 643,
                                        "fullEnd": 651,
                                        "start": 643,
                                        "end": 651,
                                        "fullWidth": 8,
<<<<<<< HEAD
                                        "width": 8,
                                        "identifier": {
=======
                                        "propertyName": {
>>>>>>> 85e84683
                                            "kind": "IdentifierName",
                                            "fullStart": 643,
                                            "fullEnd": 647,
                                            "start": 643,
                                            "end": 646,
                                            "fullWidth": 4,
                                            "width": 3,
                                            "text": "obj",
                                            "value": "obj",
                                            "valueText": "obj",
                                            "hasTrailingTrivia": true,
                                            "trailingTrivia": [
                                                {
                                                    "kind": "WhitespaceTrivia",
                                                    "text": " "
                                                }
                                            ]
                                        },
                                        "equalsValueClause": {
                                            "kind": "EqualsValueClause",
                                            "fullStart": 647,
                                            "fullEnd": 651,
                                            "start": 647,
                                            "end": 651,
                                            "fullWidth": 4,
                                            "width": 4,
                                            "equalsToken": {
                                                "kind": "EqualsToken",
                                                "fullStart": 647,
                                                "fullEnd": 649,
                                                "start": 647,
                                                "end": 648,
                                                "fullWidth": 2,
                                                "width": 1,
                                                "text": "=",
                                                "value": "=",
                                                "valueText": "=",
                                                "hasTrailingTrivia": true,
                                                "trailingTrivia": [
                                                    {
                                                        "kind": "WhitespaceTrivia",
                                                        "text": " "
                                                    }
                                                ]
                                            },
                                            "value": {
                                                "kind": "ObjectLiteralExpression",
                                                "fullStart": 649,
                                                "fullEnd": 651,
                                                "start": 649,
                                                "end": 651,
                                                "fullWidth": 2,
                                                "width": 2,
                                                "openBraceToken": {
                                                    "kind": "OpenBraceToken",
                                                    "fullStart": 649,
                                                    "fullEnd": 650,
                                                    "start": 649,
                                                    "end": 650,
                                                    "fullWidth": 1,
                                                    "width": 1,
                                                    "text": "{",
                                                    "value": "{",
                                                    "valueText": "{"
                                                },
                                                "propertyAssignments": [],
                                                "closeBraceToken": {
                                                    "kind": "CloseBraceToken",
                                                    "fullStart": 650,
                                                    "fullEnd": 651,
                                                    "start": 650,
                                                    "end": 651,
                                                    "fullWidth": 1,
                                                    "width": 1,
                                                    "text": "}",
                                                    "value": "}",
                                                    "valueText": "}"
                                                }
                                            }
                                        }
                                    }
                                ]
                            },
                            "semicolonToken": {
                                "kind": "SemicolonToken",
                                "fullStart": 651,
                                "fullEnd": 655,
                                "start": 651,
                                "end": 652,
                                "fullWidth": 4,
                                "width": 1,
                                "text": ";",
                                "value": ";",
                                "valueText": ";",
                                "hasTrailingTrivia": true,
                                "hasTrailingNewLine": true,
                                "trailingTrivia": [
                                    {
                                        "kind": "WhitespaceTrivia",
                                        "text": " "
                                    },
                                    {
                                        "kind": "NewLineTrivia",
                                        "text": "\r\n"
                                    }
                                ]
                            }
                        },
                        {
                            "kind": "VariableStatement",
                            "fullStart": 655,
                            "fullEnd": 736,
                            "start": 665,
                            "end": 734,
                            "fullWidth": 81,
                            "width": 69,
                            "modifiers": [],
                            "variableDeclaration": {
                                "kind": "VariableDeclaration",
                                "fullStart": 655,
                                "fullEnd": 733,
                                "start": 665,
                                "end": 733,
                                "fullWidth": 78,
                                "width": 68,
                                "varKeyword": {
                                    "kind": "VarKeyword",
                                    "fullStart": 655,
                                    "fullEnd": 669,
                                    "start": 665,
                                    "end": 668,
                                    "fullWidth": 14,
                                    "width": 3,
                                    "text": "var",
                                    "value": "var",
                                    "valueText": "var",
                                    "hasLeadingTrivia": true,
                                    "hasLeadingNewLine": true,
                                    "hasTrailingTrivia": true,
                                    "leadingTrivia": [
                                        {
                                            "kind": "NewLineTrivia",
                                            "text": "\r\n"
                                        },
                                        {
                                            "kind": "WhitespaceTrivia",
                                            "text": "        "
                                        }
                                    ],
                                    "trailingTrivia": [
                                        {
                                            "kind": "WhitespaceTrivia",
                                            "text": " "
                                        }
                                    ]
                                },
                                "variableDeclarators": [
                                    {
                                        "kind": "VariableDeclarator",
                                        "fullStart": 669,
                                        "fullEnd": 733,
                                        "start": 669,
                                        "end": 733,
                                        "fullWidth": 64,
<<<<<<< HEAD
                                        "width": 64,
                                        "identifier": {
=======
                                        "propertyName": {
>>>>>>> 85e84683
                                            "kind": "IdentifierName",
                                            "fullStart": 669,
                                            "fullEnd": 675,
                                            "start": 669,
                                            "end": 674,
                                            "fullWidth": 6,
                                            "width": 5,
                                            "text": "proto",
                                            "value": "proto",
                                            "valueText": "proto",
                                            "hasTrailingTrivia": true,
                                            "trailingTrivia": [
                                                {
                                                    "kind": "WhitespaceTrivia",
                                                    "text": " "
                                                }
                                            ]
                                        },
                                        "equalsValueClause": {
                                            "kind": "EqualsValueClause",
                                            "fullStart": 675,
                                            "fullEnd": 733,
                                            "start": 675,
                                            "end": 733,
                                            "fullWidth": 58,
                                            "width": 58,
                                            "equalsToken": {
                                                "kind": "EqualsToken",
                                                "fullStart": 675,
                                                "fullEnd": 677,
                                                "start": 675,
                                                "end": 676,
                                                "fullWidth": 2,
                                                "width": 1,
                                                "text": "=",
                                                "value": "=",
                                                "valueText": "=",
                                                "hasTrailingTrivia": true,
                                                "trailingTrivia": [
                                                    {
                                                        "kind": "WhitespaceTrivia",
                                                        "text": " "
                                                    }
                                                ]
                                            },
                                            "value": {
                                                "kind": "ObjectLiteralExpression",
                                                "fullStart": 677,
                                                "fullEnd": 733,
                                                "start": 677,
                                                "end": 733,
                                                "fullWidth": 56,
                                                "width": 56,
                                                "openBraceToken": {
                                                    "kind": "OpenBraceToken",
                                                    "fullStart": 677,
                                                    "fullEnd": 680,
                                                    "start": 677,
                                                    "end": 678,
                                                    "fullWidth": 3,
                                                    "width": 1,
                                                    "text": "{",
                                                    "value": "{",
                                                    "valueText": "{",
                                                    "hasTrailingTrivia": true,
                                                    "hasTrailingNewLine": true,
                                                    "trailingTrivia": [
                                                        {
                                                            "kind": "NewLineTrivia",
                                                            "text": "\r\n"
                                                        }
                                                    ]
                                                },
                                                "propertyAssignments": [
                                                    {
                                                        "kind": "SimplePropertyAssignment",
                                                        "fullStart": 680,
                                                        "fullEnd": 724,
                                                        "start": 692,
                                                        "end": 722,
                                                        "fullWidth": 44,
                                                        "width": 30,
                                                        "propertyName": {
                                                            "kind": "IdentifierName",
                                                            "fullStart": 680,
                                                            "fullEnd": 697,
                                                            "start": 692,
                                                            "end": 697,
                                                            "fullWidth": 17,
                                                            "width": 5,
                                                            "text": "value",
                                                            "value": "value",
                                                            "valueText": "value",
                                                            "hasLeadingTrivia": true,
                                                            "leadingTrivia": [
                                                                {
                                                                    "kind": "WhitespaceTrivia",
                                                                    "text": "            "
                                                                }
                                                            ]
                                                        },
                                                        "colonToken": {
                                                            "kind": "ColonToken",
                                                            "fullStart": 697,
                                                            "fullEnd": 699,
                                                            "start": 697,
                                                            "end": 698,
                                                            "fullWidth": 2,
                                                            "width": 1,
                                                            "text": ":",
                                                            "value": ":",
                                                            "valueText": ":",
                                                            "hasTrailingTrivia": true,
                                                            "trailingTrivia": [
                                                                {
                                                                    "kind": "WhitespaceTrivia",
                                                                    "text": " "
                                                                }
                                                            ]
                                                        },
                                                        "expression": {
                                                            "kind": "StringLiteral",
                                                            "fullStart": 699,
                                                            "fullEnd": 724,
                                                            "start": 699,
                                                            "end": 722,
                                                            "fullWidth": 25,
                                                            "width": 23,
                                                            "text": "\"inheritedDataProperty\"",
                                                            "value": "inheritedDataProperty",
                                                            "valueText": "inheritedDataProperty",
                                                            "hasTrailingTrivia": true,
                                                            "hasTrailingNewLine": true,
                                                            "trailingTrivia": [
                                                                {
                                                                    "kind": "NewLineTrivia",
                                                                    "text": "\r\n"
                                                                }
                                                            ]
                                                        }
                                                    }
                                                ],
                                                "closeBraceToken": {
                                                    "kind": "CloseBraceToken",
                                                    "fullStart": 724,
                                                    "fullEnd": 733,
                                                    "start": 732,
                                                    "end": 733,
                                                    "fullWidth": 9,
                                                    "width": 1,
                                                    "text": "}",
                                                    "value": "}",
                                                    "valueText": "}",
                                                    "hasLeadingTrivia": true,
                                                    "leadingTrivia": [
                                                        {
                                                            "kind": "WhitespaceTrivia",
                                                            "text": "        "
                                                        }
                                                    ]
                                                }
                                            }
                                        }
                                    }
                                ]
                            },
                            "semicolonToken": {
                                "kind": "SemicolonToken",
                                "fullStart": 733,
                                "fullEnd": 736,
                                "start": 733,
                                "end": 734,
                                "fullWidth": 3,
                                "width": 1,
                                "text": ";",
                                "value": ";",
                                "valueText": ";",
                                "hasTrailingTrivia": true,
                                "hasTrailingNewLine": true,
                                "trailingTrivia": [
                                    {
                                        "kind": "NewLineTrivia",
                                        "text": "\r\n"
                                    }
                                ]
                            }
                        },
                        {
                            "kind": "VariableStatement",
                            "fullStart": 736,
                            "fullEnd": 774,
                            "start": 746,
                            "end": 772,
                            "fullWidth": 38,
                            "width": 26,
                            "modifiers": [],
                            "variableDeclaration": {
                                "kind": "VariableDeclaration",
                                "fullStart": 736,
                                "fullEnd": 771,
                                "start": 746,
                                "end": 771,
                                "fullWidth": 35,
                                "width": 25,
                                "varKeyword": {
                                    "kind": "VarKeyword",
                                    "fullStart": 736,
                                    "fullEnd": 750,
                                    "start": 746,
                                    "end": 749,
                                    "fullWidth": 14,
                                    "width": 3,
                                    "text": "var",
                                    "value": "var",
                                    "valueText": "var",
                                    "hasLeadingTrivia": true,
                                    "hasLeadingNewLine": true,
                                    "hasTrailingTrivia": true,
                                    "leadingTrivia": [
                                        {
                                            "kind": "NewLineTrivia",
                                            "text": "\r\n"
                                        },
                                        {
                                            "kind": "WhitespaceTrivia",
                                            "text": "        "
                                        }
                                    ],
                                    "trailingTrivia": [
                                        {
                                            "kind": "WhitespaceTrivia",
                                            "text": " "
                                        }
                                    ]
                                },
                                "variableDeclarators": [
                                    {
                                        "kind": "VariableDeclarator",
                                        "fullStart": 750,
                                        "fullEnd": 771,
                                        "start": 750,
                                        "end": 771,
                                        "fullWidth": 21,
<<<<<<< HEAD
                                        "width": 21,
                                        "identifier": {
=======
                                        "propertyName": {
>>>>>>> 85e84683
                                            "kind": "IdentifierName",
                                            "fullStart": 750,
                                            "fullEnd": 754,
                                            "start": 750,
                                            "end": 753,
                                            "fullWidth": 4,
                                            "width": 3,
                                            "text": "Con",
                                            "value": "Con",
                                            "valueText": "Con",
                                            "hasTrailingTrivia": true,
                                            "trailingTrivia": [
                                                {
                                                    "kind": "WhitespaceTrivia",
                                                    "text": " "
                                                }
                                            ]
                                        },
                                        "equalsValueClause": {
                                            "kind": "EqualsValueClause",
                                            "fullStart": 754,
                                            "fullEnd": 771,
                                            "start": 754,
                                            "end": 771,
                                            "fullWidth": 17,
                                            "width": 17,
                                            "equalsToken": {
                                                "kind": "EqualsToken",
                                                "fullStart": 754,
                                                "fullEnd": 756,
                                                "start": 754,
                                                "end": 755,
                                                "fullWidth": 2,
                                                "width": 1,
                                                "text": "=",
                                                "value": "=",
                                                "valueText": "=",
                                                "hasTrailingTrivia": true,
                                                "trailingTrivia": [
                                                    {
                                                        "kind": "WhitespaceTrivia",
                                                        "text": " "
                                                    }
                                                ]
                                            },
                                            "value": {
                                                "kind": "FunctionExpression",
                                                "fullStart": 756,
                                                "fullEnd": 771,
                                                "start": 756,
                                                "end": 771,
                                                "fullWidth": 15,
                                                "width": 15,
                                                "functionKeyword": {
                                                    "kind": "FunctionKeyword",
                                                    "fullStart": 756,
                                                    "fullEnd": 765,
                                                    "start": 756,
                                                    "end": 764,
                                                    "fullWidth": 9,
                                                    "width": 8,
                                                    "text": "function",
                                                    "value": "function",
                                                    "valueText": "function",
                                                    "hasTrailingTrivia": true,
                                                    "trailingTrivia": [
                                                        {
                                                            "kind": "WhitespaceTrivia",
                                                            "text": " "
                                                        }
                                                    ]
                                                },
                                                "callSignature": {
                                                    "kind": "CallSignature",
                                                    "fullStart": 765,
                                                    "fullEnd": 768,
                                                    "start": 765,
                                                    "end": 767,
                                                    "fullWidth": 3,
                                                    "width": 2,
                                                    "parameterList": {
                                                        "kind": "ParameterList",
                                                        "fullStart": 765,
                                                        "fullEnd": 768,
                                                        "start": 765,
                                                        "end": 767,
                                                        "fullWidth": 3,
                                                        "width": 2,
                                                        "openParenToken": {
                                                            "kind": "OpenParenToken",
                                                            "fullStart": 765,
                                                            "fullEnd": 766,
                                                            "start": 765,
                                                            "end": 766,
                                                            "fullWidth": 1,
                                                            "width": 1,
                                                            "text": "(",
                                                            "value": "(",
                                                            "valueText": "("
                                                        },
                                                        "parameters": [],
                                                        "closeParenToken": {
                                                            "kind": "CloseParenToken",
                                                            "fullStart": 766,
                                                            "fullEnd": 768,
                                                            "start": 766,
                                                            "end": 767,
                                                            "fullWidth": 2,
                                                            "width": 1,
                                                            "text": ")",
                                                            "value": ")",
                                                            "valueText": ")",
                                                            "hasTrailingTrivia": true,
                                                            "trailingTrivia": [
                                                                {
                                                                    "kind": "WhitespaceTrivia",
                                                                    "text": " "
                                                                }
                                                            ]
                                                        }
                                                    }
                                                },
                                                "block": {
                                                    "kind": "Block",
                                                    "fullStart": 768,
                                                    "fullEnd": 771,
                                                    "start": 768,
                                                    "end": 771,
                                                    "fullWidth": 3,
                                                    "width": 3,
                                                    "openBraceToken": {
                                                        "kind": "OpenBraceToken",
                                                        "fullStart": 768,
                                                        "fullEnd": 770,
                                                        "start": 768,
                                                        "end": 769,
                                                        "fullWidth": 2,
                                                        "width": 1,
                                                        "text": "{",
                                                        "value": "{",
                                                        "valueText": "{",
                                                        "hasTrailingTrivia": true,
                                                        "trailingTrivia": [
                                                            {
                                                                "kind": "WhitespaceTrivia",
                                                                "text": " "
                                                            }
                                                        ]
                                                    },
                                                    "statements": [],
                                                    "closeBraceToken": {
                                                        "kind": "CloseBraceToken",
                                                        "fullStart": 770,
                                                        "fullEnd": 771,
                                                        "start": 770,
                                                        "end": 771,
                                                        "fullWidth": 1,
                                                        "width": 1,
                                                        "text": "}",
                                                        "value": "}",
                                                        "valueText": "}"
                                                    }
                                                }
                                            }
                                        }
                                    }
                                ]
                            },
                            "semicolonToken": {
                                "kind": "SemicolonToken",
                                "fullStart": 771,
                                "fullEnd": 774,
                                "start": 771,
                                "end": 772,
                                "fullWidth": 3,
                                "width": 1,
                                "text": ";",
                                "value": ";",
                                "valueText": ";",
                                "hasTrailingTrivia": true,
                                "hasTrailingNewLine": true,
                                "trailingTrivia": [
                                    {
                                        "kind": "NewLineTrivia",
                                        "text": "\r\n"
                                    }
                                ]
                            }
                        },
                        {
                            "kind": "ExpressionStatement",
                            "fullStart": 774,
                            "fullEnd": 806,
                            "start": 782,
                            "end": 804,
                            "fullWidth": 32,
                            "width": 22,
                            "expression": {
                                "kind": "AssignmentExpression",
                                "fullStart": 774,
                                "fullEnd": 803,
                                "start": 782,
                                "end": 803,
                                "fullWidth": 29,
                                "width": 21,
                                "left": {
                                    "kind": "MemberAccessExpression",
                                    "fullStart": 774,
                                    "fullEnd": 796,
                                    "start": 782,
                                    "end": 795,
                                    "fullWidth": 22,
                                    "width": 13,
                                    "expression": {
                                        "kind": "IdentifierName",
                                        "fullStart": 774,
                                        "fullEnd": 785,
                                        "start": 782,
                                        "end": 785,
                                        "fullWidth": 11,
                                        "width": 3,
                                        "text": "Con",
                                        "value": "Con",
                                        "valueText": "Con",
                                        "hasLeadingTrivia": true,
                                        "leadingTrivia": [
                                            {
                                                "kind": "WhitespaceTrivia",
                                                "text": "        "
                                            }
                                        ]
                                    },
                                    "dotToken": {
                                        "kind": "DotToken",
                                        "fullStart": 785,
                                        "fullEnd": 786,
                                        "start": 785,
                                        "end": 786,
                                        "fullWidth": 1,
                                        "width": 1,
                                        "text": ".",
                                        "value": ".",
                                        "valueText": "."
                                    },
                                    "name": {
                                        "kind": "IdentifierName",
                                        "fullStart": 786,
                                        "fullEnd": 796,
                                        "start": 786,
                                        "end": 795,
                                        "fullWidth": 10,
                                        "width": 9,
                                        "text": "prototype",
                                        "value": "prototype",
                                        "valueText": "prototype",
                                        "hasTrailingTrivia": true,
                                        "trailingTrivia": [
                                            {
                                                "kind": "WhitespaceTrivia",
                                                "text": " "
                                            }
                                        ]
                                    }
                                },
                                "operatorToken": {
                                    "kind": "EqualsToken",
                                    "fullStart": 796,
                                    "fullEnd": 798,
                                    "start": 796,
                                    "end": 797,
                                    "fullWidth": 2,
                                    "width": 1,
                                    "text": "=",
                                    "value": "=",
                                    "valueText": "=",
                                    "hasTrailingTrivia": true,
                                    "trailingTrivia": [
                                        {
                                            "kind": "WhitespaceTrivia",
                                            "text": " "
                                        }
                                    ]
                                },
                                "right": {
                                    "kind": "IdentifierName",
                                    "fullStart": 798,
                                    "fullEnd": 803,
                                    "start": 798,
                                    "end": 803,
                                    "fullWidth": 5,
                                    "width": 5,
                                    "text": "proto",
                                    "value": "proto",
                                    "valueText": "proto"
                                }
                            },
                            "semicolonToken": {
                                "kind": "SemicolonToken",
                                "fullStart": 803,
                                "fullEnd": 806,
                                "start": 803,
                                "end": 804,
                                "fullWidth": 3,
                                "width": 1,
                                "text": ";",
                                "value": ";",
                                "valueText": ";",
                                "hasTrailingTrivia": true,
                                "hasTrailingNewLine": true,
                                "trailingTrivia": [
                                    {
                                        "kind": "NewLineTrivia",
                                        "text": "\r\n"
                                    }
                                ]
                            }
                        },
                        {
                            "kind": "VariableStatement",
                            "fullStart": 806,
                            "fullEnd": 842,
                            "start": 816,
                            "end": 840,
                            "fullWidth": 36,
                            "width": 24,
                            "modifiers": [],
                            "variableDeclaration": {
                                "kind": "VariableDeclaration",
                                "fullStart": 806,
                                "fullEnd": 839,
                                "start": 816,
                                "end": 839,
                                "fullWidth": 33,
                                "width": 23,
                                "varKeyword": {
                                    "kind": "VarKeyword",
                                    "fullStart": 806,
                                    "fullEnd": 820,
                                    "start": 816,
                                    "end": 819,
                                    "fullWidth": 14,
                                    "width": 3,
                                    "text": "var",
                                    "value": "var",
                                    "valueText": "var",
                                    "hasLeadingTrivia": true,
                                    "hasLeadingNewLine": true,
                                    "hasTrailingTrivia": true,
                                    "leadingTrivia": [
                                        {
                                            "kind": "NewLineTrivia",
                                            "text": "\r\n"
                                        },
                                        {
                                            "kind": "WhitespaceTrivia",
                                            "text": "        "
                                        }
                                    ],
                                    "trailingTrivia": [
                                        {
                                            "kind": "WhitespaceTrivia",
                                            "text": " "
                                        }
                                    ]
                                },
                                "variableDeclarators": [
                                    {
                                        "kind": "VariableDeclarator",
                                        "fullStart": 820,
                                        "fullEnd": 839,
                                        "start": 820,
                                        "end": 839,
                                        "fullWidth": 19,
<<<<<<< HEAD
                                        "width": 19,
                                        "identifier": {
=======
                                        "propertyName": {
>>>>>>> 85e84683
                                            "kind": "IdentifierName",
                                            "fullStart": 820,
                                            "fullEnd": 828,
                                            "start": 820,
                                            "end": 827,
                                            "fullWidth": 8,
                                            "width": 7,
                                            "text": "descObj",
                                            "value": "descObj",
                                            "valueText": "descObj",
                                            "hasTrailingTrivia": true,
                                            "trailingTrivia": [
                                                {
                                                    "kind": "WhitespaceTrivia",
                                                    "text": " "
                                                }
                                            ]
                                        },
                                        "equalsValueClause": {
                                            "kind": "EqualsValueClause",
                                            "fullStart": 828,
                                            "fullEnd": 839,
                                            "start": 828,
                                            "end": 839,
                                            "fullWidth": 11,
                                            "width": 11,
                                            "equalsToken": {
                                                "kind": "EqualsToken",
                                                "fullStart": 828,
                                                "fullEnd": 830,
                                                "start": 828,
                                                "end": 829,
                                                "fullWidth": 2,
                                                "width": 1,
                                                "text": "=",
                                                "value": "=",
                                                "valueText": "=",
                                                "hasTrailingTrivia": true,
                                                "trailingTrivia": [
                                                    {
                                                        "kind": "WhitespaceTrivia",
                                                        "text": " "
                                                    }
                                                ]
                                            },
                                            "value": {
                                                "kind": "ObjectCreationExpression",
                                                "fullStart": 830,
                                                "fullEnd": 839,
                                                "start": 830,
                                                "end": 839,
                                                "fullWidth": 9,
                                                "width": 9,
                                                "newKeyword": {
                                                    "kind": "NewKeyword",
                                                    "fullStart": 830,
                                                    "fullEnd": 834,
                                                    "start": 830,
                                                    "end": 833,
                                                    "fullWidth": 4,
                                                    "width": 3,
                                                    "text": "new",
                                                    "value": "new",
                                                    "valueText": "new",
                                                    "hasTrailingTrivia": true,
                                                    "trailingTrivia": [
                                                        {
                                                            "kind": "WhitespaceTrivia",
                                                            "text": " "
                                                        }
                                                    ]
                                                },
                                                "expression": {
                                                    "kind": "IdentifierName",
                                                    "fullStart": 834,
                                                    "fullEnd": 837,
                                                    "start": 834,
                                                    "end": 837,
                                                    "fullWidth": 3,
                                                    "width": 3,
                                                    "text": "Con",
                                                    "value": "Con",
                                                    "valueText": "Con"
                                                },
                                                "argumentList": {
                                                    "kind": "ArgumentList",
                                                    "fullStart": 837,
                                                    "fullEnd": 839,
                                                    "start": 837,
                                                    "end": 839,
                                                    "fullWidth": 2,
                                                    "width": 2,
                                                    "openParenToken": {
                                                        "kind": "OpenParenToken",
                                                        "fullStart": 837,
                                                        "fullEnd": 838,
                                                        "start": 837,
                                                        "end": 838,
                                                        "fullWidth": 1,
                                                        "width": 1,
                                                        "text": "(",
                                                        "value": "(",
                                                        "valueText": "("
                                                    },
                                                    "arguments": [],
                                                    "closeParenToken": {
                                                        "kind": "CloseParenToken",
                                                        "fullStart": 838,
                                                        "fullEnd": 839,
                                                        "start": 838,
                                                        "end": 839,
                                                        "fullWidth": 1,
                                                        "width": 1,
                                                        "text": ")",
                                                        "value": ")",
                                                        "valueText": ")"
                                                    }
                                                }
                                            }
                                        }
                                    }
                                ]
                            },
                            "semicolonToken": {
                                "kind": "SemicolonToken",
                                "fullStart": 839,
                                "fullEnd": 842,
                                "start": 839,
                                "end": 840,
                                "fullWidth": 3,
                                "width": 1,
                                "text": ";",
                                "value": ";",
                                "valueText": ";",
                                "hasTrailingTrivia": true,
                                "hasTrailingNewLine": true,
                                "trailingTrivia": [
                                    {
                                        "kind": "NewLineTrivia",
                                        "text": "\r\n"
                                    }
                                ]
                            }
                        },
                        {
                            "kind": "ExpressionStatement",
                            "fullStart": 842,
                            "fullEnd": 1002,
                            "start": 852,
                            "end": 1000,
                            "fullWidth": 160,
                            "width": 148,
                            "isIncrementallyUnusable": true,
                            "expression": {
                                "kind": "InvocationExpression",
                                "fullStart": 842,
                                "fullEnd": 999,
                                "start": 852,
                                "end": 999,
                                "fullWidth": 157,
                                "width": 147,
                                "isIncrementallyUnusable": true,
                                "expression": {
                                    "kind": "MemberAccessExpression",
                                    "fullStart": 842,
                                    "fullEnd": 873,
                                    "start": 852,
                                    "end": 873,
                                    "fullWidth": 31,
                                    "width": 21,
                                    "expression": {
                                        "kind": "IdentifierName",
                                        "fullStart": 842,
                                        "fullEnd": 858,
                                        "start": 852,
                                        "end": 858,
                                        "fullWidth": 16,
                                        "width": 6,
                                        "text": "Object",
                                        "value": "Object",
                                        "valueText": "Object",
                                        "hasLeadingTrivia": true,
                                        "hasLeadingNewLine": true,
                                        "leadingTrivia": [
                                            {
                                                "kind": "NewLineTrivia",
                                                "text": "\r\n"
                                            },
                                            {
                                                "kind": "WhitespaceTrivia",
                                                "text": "        "
                                            }
                                        ]
                                    },
                                    "dotToken": {
                                        "kind": "DotToken",
                                        "fullStart": 858,
                                        "fullEnd": 859,
                                        "start": 858,
                                        "end": 859,
                                        "fullWidth": 1,
                                        "width": 1,
                                        "text": ".",
                                        "value": ".",
                                        "valueText": "."
                                    },
                                    "name": {
                                        "kind": "IdentifierName",
                                        "fullStart": 859,
                                        "fullEnd": 873,
                                        "start": 859,
                                        "end": 873,
                                        "fullWidth": 14,
                                        "width": 14,
                                        "text": "defineProperty",
                                        "value": "defineProperty",
                                        "valueText": "defineProperty"
                                    }
                                },
                                "argumentList": {
                                    "kind": "ArgumentList",
                                    "fullStart": 873,
                                    "fullEnd": 999,
                                    "start": 873,
                                    "end": 999,
                                    "fullWidth": 126,
                                    "width": 126,
                                    "isIncrementallyUnusable": true,
                                    "openParenToken": {
                                        "kind": "OpenParenToken",
                                        "fullStart": 873,
                                        "fullEnd": 874,
                                        "start": 873,
                                        "end": 874,
                                        "fullWidth": 1,
                                        "width": 1,
                                        "text": "(",
                                        "value": "(",
                                        "valueText": "("
                                    },
                                    "arguments": [
                                        {
                                            "kind": "IdentifierName",
                                            "fullStart": 874,
                                            "fullEnd": 881,
                                            "start": 874,
                                            "end": 881,
                                            "fullWidth": 7,
                                            "width": 7,
                                            "text": "descObj",
                                            "value": "descObj",
                                            "valueText": "descObj"
                                        },
                                        {
                                            "kind": "CommaToken",
                                            "fullStart": 881,
                                            "fullEnd": 883,
                                            "start": 881,
                                            "end": 882,
                                            "fullWidth": 2,
                                            "width": 1,
                                            "text": ",",
                                            "value": ",",
                                            "valueText": ",",
                                            "hasTrailingTrivia": true,
                                            "trailingTrivia": [
                                                {
                                                    "kind": "WhitespaceTrivia",
                                                    "text": " "
                                                }
                                            ]
                                        },
                                        {
                                            "kind": "StringLiteral",
                                            "fullStart": 883,
                                            "fullEnd": 890,
                                            "start": 883,
                                            "end": 890,
                                            "fullWidth": 7,
                                            "width": 7,
                                            "text": "\"value\"",
                                            "value": "value",
                                            "valueText": "value"
                                        },
                                        {
                                            "kind": "CommaToken",
                                            "fullStart": 890,
                                            "fullEnd": 892,
                                            "start": 890,
                                            "end": 891,
                                            "fullWidth": 2,
                                            "width": 1,
                                            "text": ",",
                                            "value": ",",
                                            "valueText": ",",
                                            "hasTrailingTrivia": true,
                                            "trailingTrivia": [
                                                {
                                                    "kind": "WhitespaceTrivia",
                                                    "text": " "
                                                }
                                            ]
                                        },
                                        {
                                            "kind": "ObjectLiteralExpression",
                                            "fullStart": 892,
                                            "fullEnd": 998,
                                            "start": 892,
                                            "end": 998,
                                            "fullWidth": 106,
                                            "width": 106,
                                            "isIncrementallyUnusable": true,
                                            "openBraceToken": {
                                                "kind": "OpenBraceToken",
                                                "fullStart": 892,
                                                "fullEnd": 895,
                                                "start": 892,
                                                "end": 893,
                                                "fullWidth": 3,
                                                "width": 1,
                                                "text": "{",
                                                "value": "{",
                                                "valueText": "{",
                                                "hasTrailingTrivia": true,
                                                "hasTrailingNewLine": true,
                                                "trailingTrivia": [
                                                    {
                                                        "kind": "NewLineTrivia",
                                                        "text": "\r\n"
                                                    }
                                                ]
                                            },
                                            "propertyAssignments": [
                                                {
                                                    "kind": "SimplePropertyAssignment",
                                                    "fullStart": 895,
                                                    "fullEnd": 989,
                                                    "start": 907,
                                                    "end": 987,
                                                    "fullWidth": 94,
                                                    "width": 80,
                                                    "isIncrementallyUnusable": true,
                                                    "propertyName": {
                                                        "kind": "IdentifierName",
                                                        "fullStart": 895,
                                                        "fullEnd": 910,
                                                        "start": 907,
                                                        "end": 910,
                                                        "fullWidth": 15,
                                                        "width": 3,
                                                        "text": "get",
                                                        "value": "get",
                                                        "valueText": "get",
                                                        "hasLeadingTrivia": true,
                                                        "leadingTrivia": [
                                                            {
                                                                "kind": "WhitespaceTrivia",
                                                                "text": "            "
                                                            }
                                                        ]
                                                    },
                                                    "colonToken": {
                                                        "kind": "ColonToken",
                                                        "fullStart": 910,
                                                        "fullEnd": 912,
                                                        "start": 910,
                                                        "end": 911,
                                                        "fullWidth": 2,
                                                        "width": 1,
                                                        "text": ":",
                                                        "value": ":",
                                                        "valueText": ":",
                                                        "hasTrailingTrivia": true,
                                                        "trailingTrivia": [
                                                            {
                                                                "kind": "WhitespaceTrivia",
                                                                "text": " "
                                                            }
                                                        ]
                                                    },
                                                    "expression": {
                                                        "kind": "FunctionExpression",
                                                        "fullStart": 912,
                                                        "fullEnd": 989,
                                                        "start": 912,
                                                        "end": 987,
                                                        "fullWidth": 77,
                                                        "width": 75,
                                                        "functionKeyword": {
                                                            "kind": "FunctionKeyword",
                                                            "fullStart": 912,
                                                            "fullEnd": 921,
                                                            "start": 912,
                                                            "end": 920,
                                                            "fullWidth": 9,
                                                            "width": 8,
                                                            "text": "function",
                                                            "value": "function",
                                                            "valueText": "function",
                                                            "hasTrailingTrivia": true,
                                                            "trailingTrivia": [
                                                                {
                                                                    "kind": "WhitespaceTrivia",
                                                                    "text": " "
                                                                }
                                                            ]
                                                        },
                                                        "callSignature": {
                                                            "kind": "CallSignature",
                                                            "fullStart": 921,
                                                            "fullEnd": 924,
                                                            "start": 921,
                                                            "end": 923,
                                                            "fullWidth": 3,
                                                            "width": 2,
                                                            "parameterList": {
                                                                "kind": "ParameterList",
                                                                "fullStart": 921,
                                                                "fullEnd": 924,
                                                                "start": 921,
                                                                "end": 923,
                                                                "fullWidth": 3,
                                                                "width": 2,
                                                                "openParenToken": {
                                                                    "kind": "OpenParenToken",
                                                                    "fullStart": 921,
                                                                    "fullEnd": 922,
                                                                    "start": 921,
                                                                    "end": 922,
                                                                    "fullWidth": 1,
                                                                    "width": 1,
                                                                    "text": "(",
                                                                    "value": "(",
                                                                    "valueText": "("
                                                                },
                                                                "parameters": [],
                                                                "closeParenToken": {
                                                                    "kind": "CloseParenToken",
                                                                    "fullStart": 922,
                                                                    "fullEnd": 924,
                                                                    "start": 922,
                                                                    "end": 923,
                                                                    "fullWidth": 2,
                                                                    "width": 1,
                                                                    "text": ")",
                                                                    "value": ")",
                                                                    "valueText": ")",
                                                                    "hasTrailingTrivia": true,
                                                                    "trailingTrivia": [
                                                                        {
                                                                            "kind": "WhitespaceTrivia",
                                                                            "text": " "
                                                                        }
                                                                    ]
                                                                }
                                                            }
                                                        },
                                                        "block": {
                                                            "kind": "Block",
                                                            "fullStart": 924,
                                                            "fullEnd": 989,
                                                            "start": 924,
                                                            "end": 987,
                                                            "fullWidth": 65,
                                                            "width": 63,
                                                            "openBraceToken": {
                                                                "kind": "OpenBraceToken",
                                                                "fullStart": 924,
                                                                "fullEnd": 927,
                                                                "start": 924,
                                                                "end": 925,
                                                                "fullWidth": 3,
                                                                "width": 1,
                                                                "text": "{",
                                                                "value": "{",
                                                                "valueText": "{",
                                                                "hasTrailingTrivia": true,
                                                                "hasTrailingNewLine": true,
                                                                "trailingTrivia": [
                                                                    {
                                                                        "kind": "NewLineTrivia",
                                                                        "text": "\r\n"
                                                                    }
                                                                ]
                                                            },
                                                            "statements": [
                                                                {
                                                                    "kind": "ReturnStatement",
                                                                    "fullStart": 927,
                                                                    "fullEnd": 974,
                                                                    "start": 943,
                                                                    "end": 972,
                                                                    "fullWidth": 47,
                                                                    "width": 29,
                                                                    "returnKeyword": {
                                                                        "kind": "ReturnKeyword",
                                                                        "fullStart": 927,
                                                                        "fullEnd": 950,
                                                                        "start": 943,
                                                                        "end": 949,
                                                                        "fullWidth": 23,
                                                                        "width": 6,
                                                                        "text": "return",
                                                                        "value": "return",
                                                                        "valueText": "return",
                                                                        "hasLeadingTrivia": true,
                                                                        "hasTrailingTrivia": true,
                                                                        "leadingTrivia": [
                                                                            {
                                                                                "kind": "WhitespaceTrivia",
                                                                                "text": "                "
                                                                            }
                                                                        ],
                                                                        "trailingTrivia": [
                                                                            {
                                                                                "kind": "WhitespaceTrivia",
                                                                                "text": " "
                                                                            }
                                                                        ]
                                                                    },
                                                                    "expression": {
                                                                        "kind": "StringLiteral",
                                                                        "fullStart": 950,
                                                                        "fullEnd": 971,
                                                                        "start": 950,
                                                                        "end": 971,
                                                                        "fullWidth": 21,
                                                                        "width": 21,
                                                                        "text": "\"ownAccessorProperty\"",
                                                                        "value": "ownAccessorProperty",
                                                                        "valueText": "ownAccessorProperty"
                                                                    },
                                                                    "semicolonToken": {
                                                                        "kind": "SemicolonToken",
                                                                        "fullStart": 971,
                                                                        "fullEnd": 974,
                                                                        "start": 971,
                                                                        "end": 972,
                                                                        "fullWidth": 3,
                                                                        "width": 1,
                                                                        "text": ";",
                                                                        "value": ";",
                                                                        "valueText": ";",
                                                                        "hasTrailingTrivia": true,
                                                                        "hasTrailingNewLine": true,
                                                                        "trailingTrivia": [
                                                                            {
                                                                                "kind": "NewLineTrivia",
                                                                                "text": "\r\n"
                                                                            }
                                                                        ]
                                                                    }
                                                                }
                                                            ],
                                                            "closeBraceToken": {
                                                                "kind": "CloseBraceToken",
                                                                "fullStart": 974,
                                                                "fullEnd": 989,
                                                                "start": 986,
                                                                "end": 987,
                                                                "fullWidth": 15,
                                                                "width": 1,
                                                                "text": "}",
                                                                "value": "}",
                                                                "valueText": "}",
                                                                "hasLeadingTrivia": true,
                                                                "hasTrailingTrivia": true,
                                                                "hasTrailingNewLine": true,
                                                                "leadingTrivia": [
                                                                    {
                                                                        "kind": "WhitespaceTrivia",
                                                                        "text": "            "
                                                                    }
                                                                ],
                                                                "trailingTrivia": [
                                                                    {
                                                                        "kind": "NewLineTrivia",
                                                                        "text": "\r\n"
                                                                    }
                                                                ]
                                                            }
                                                        }
                                                    }
                                                }
                                            ],
                                            "closeBraceToken": {
                                                "kind": "CloseBraceToken",
                                                "fullStart": 989,
                                                "fullEnd": 998,
                                                "start": 997,
                                                "end": 998,
                                                "fullWidth": 9,
                                                "width": 1,
                                                "text": "}",
                                                "value": "}",
                                                "valueText": "}",
                                                "hasLeadingTrivia": true,
                                                "leadingTrivia": [
                                                    {
                                                        "kind": "WhitespaceTrivia",
                                                        "text": "        "
                                                    }
                                                ]
                                            }
                                        }
                                    ],
                                    "closeParenToken": {
                                        "kind": "CloseParenToken",
                                        "fullStart": 998,
                                        "fullEnd": 999,
                                        "start": 998,
                                        "end": 999,
                                        "fullWidth": 1,
                                        "width": 1,
                                        "text": ")",
                                        "value": ")",
                                        "valueText": ")"
                                    }
                                }
                            },
                            "semicolonToken": {
                                "kind": "SemicolonToken",
                                "fullStart": 999,
                                "fullEnd": 1002,
                                "start": 999,
                                "end": 1000,
                                "fullWidth": 3,
                                "width": 1,
                                "text": ";",
                                "value": ";",
                                "valueText": ";",
                                "hasTrailingTrivia": true,
                                "hasTrailingNewLine": true,
                                "trailingTrivia": [
                                    {
                                        "kind": "NewLineTrivia",
                                        "text": "\r\n"
                                    }
                                ]
                            }
                        },
                        {
                            "kind": "ExpressionStatement",
                            "fullStart": 1002,
                            "fullEnd": 1090,
                            "start": 1014,
                            "end": 1088,
                            "fullWidth": 88,
                            "width": 74,
                            "expression": {
                                "kind": "InvocationExpression",
                                "fullStart": 1002,
                                "fullEnd": 1087,
                                "start": 1014,
                                "end": 1087,
                                "fullWidth": 85,
                                "width": 73,
                                "expression": {
                                    "kind": "MemberAccessExpression",
                                    "fullStart": 1002,
                                    "fullEnd": 1037,
                                    "start": 1014,
                                    "end": 1037,
                                    "fullWidth": 35,
                                    "width": 23,
                                    "expression": {
                                        "kind": "IdentifierName",
                                        "fullStart": 1002,
                                        "fullEnd": 1020,
                                        "start": 1014,
                                        "end": 1020,
                                        "fullWidth": 18,
                                        "width": 6,
                                        "text": "Object",
                                        "value": "Object",
                                        "valueText": "Object",
                                        "hasLeadingTrivia": true,
                                        "hasLeadingNewLine": true,
                                        "leadingTrivia": [
                                            {
                                                "kind": "NewLineTrivia",
                                                "text": "\r\n"
                                            },
                                            {
                                                "kind": "NewLineTrivia",
                                                "text": "\r\n"
                                            },
                                            {
                                                "kind": "WhitespaceTrivia",
                                                "text": "        "
                                            }
                                        ]
                                    },
                                    "dotToken": {
                                        "kind": "DotToken",
                                        "fullStart": 1020,
                                        "fullEnd": 1021,
                                        "start": 1020,
                                        "end": 1021,
                                        "fullWidth": 1,
                                        "width": 1,
                                        "text": ".",
                                        "value": ".",
                                        "valueText": "."
                                    },
                                    "name": {
                                        "kind": "IdentifierName",
                                        "fullStart": 1021,
                                        "fullEnd": 1037,
                                        "start": 1021,
                                        "end": 1037,
                                        "fullWidth": 16,
                                        "width": 16,
                                        "text": "defineProperties",
                                        "value": "defineProperties",
                                        "valueText": "defineProperties"
                                    }
                                },
                                "argumentList": {
                                    "kind": "ArgumentList",
                                    "fullStart": 1037,
                                    "fullEnd": 1087,
                                    "start": 1037,
                                    "end": 1087,
                                    "fullWidth": 50,
                                    "width": 50,
                                    "openParenToken": {
                                        "kind": "OpenParenToken",
                                        "fullStart": 1037,
                                        "fullEnd": 1038,
                                        "start": 1037,
                                        "end": 1038,
                                        "fullWidth": 1,
                                        "width": 1,
                                        "text": "(",
                                        "value": "(",
                                        "valueText": "("
                                    },
                                    "arguments": [
                                        {
                                            "kind": "IdentifierName",
                                            "fullStart": 1038,
                                            "fullEnd": 1041,
                                            "start": 1038,
                                            "end": 1041,
                                            "fullWidth": 3,
                                            "width": 3,
                                            "text": "obj",
                                            "value": "obj",
                                            "valueText": "obj"
                                        },
                                        {
                                            "kind": "CommaToken",
                                            "fullStart": 1041,
                                            "fullEnd": 1043,
                                            "start": 1041,
                                            "end": 1042,
                                            "fullWidth": 2,
                                            "width": 1,
                                            "text": ",",
                                            "value": ",",
                                            "valueText": ",",
                                            "hasTrailingTrivia": true,
                                            "trailingTrivia": [
                                                {
                                                    "kind": "WhitespaceTrivia",
                                                    "text": " "
                                                }
                                            ]
                                        },
                                        {
                                            "kind": "ObjectLiteralExpression",
                                            "fullStart": 1043,
                                            "fullEnd": 1086,
                                            "start": 1043,
                                            "end": 1086,
                                            "fullWidth": 43,
                                            "width": 43,
                                            "openBraceToken": {
                                                "kind": "OpenBraceToken",
                                                "fullStart": 1043,
                                                "fullEnd": 1046,
                                                "start": 1043,
                                                "end": 1044,
                                                "fullWidth": 3,
                                                "width": 1,
                                                "text": "{",
                                                "value": "{",
                                                "valueText": "{",
                                                "hasTrailingTrivia": true,
                                                "hasTrailingNewLine": true,
                                                "trailingTrivia": [
                                                    {
                                                        "kind": "NewLineTrivia",
                                                        "text": "\r\n"
                                                    }
                                                ]
                                            },
                                            "propertyAssignments": [
                                                {
                                                    "kind": "SimplePropertyAssignment",
                                                    "fullStart": 1046,
                                                    "fullEnd": 1077,
                                                    "start": 1058,
                                                    "end": 1075,
                                                    "fullWidth": 31,
                                                    "width": 17,
                                                    "propertyName": {
                                                        "kind": "IdentifierName",
                                                        "fullStart": 1046,
                                                        "fullEnd": 1066,
                                                        "start": 1058,
                                                        "end": 1066,
                                                        "fullWidth": 20,
                                                        "width": 8,
                                                        "text": "property",
                                                        "value": "property",
                                                        "valueText": "property",
                                                        "hasLeadingTrivia": true,
                                                        "leadingTrivia": [
                                                            {
                                                                "kind": "WhitespaceTrivia",
                                                                "text": "            "
                                                            }
                                                        ]
                                                    },
                                                    "colonToken": {
                                                        "kind": "ColonToken",
                                                        "fullStart": 1066,
                                                        "fullEnd": 1068,
                                                        "start": 1066,
                                                        "end": 1067,
                                                        "fullWidth": 2,
                                                        "width": 1,
                                                        "text": ":",
                                                        "value": ":",
                                                        "valueText": ":",
                                                        "hasTrailingTrivia": true,
                                                        "trailingTrivia": [
                                                            {
                                                                "kind": "WhitespaceTrivia",
                                                                "text": " "
                                                            }
                                                        ]
                                                    },
                                                    "expression": {
                                                        "kind": "IdentifierName",
                                                        "fullStart": 1068,
                                                        "fullEnd": 1077,
                                                        "start": 1068,
                                                        "end": 1075,
                                                        "fullWidth": 9,
                                                        "width": 7,
                                                        "text": "descObj",
                                                        "value": "descObj",
                                                        "valueText": "descObj",
                                                        "hasTrailingTrivia": true,
                                                        "hasTrailingNewLine": true,
                                                        "trailingTrivia": [
                                                            {
                                                                "kind": "NewLineTrivia",
                                                                "text": "\r\n"
                                                            }
                                                        ]
                                                    }
                                                }
                                            ],
                                            "closeBraceToken": {
                                                "kind": "CloseBraceToken",
                                                "fullStart": 1077,
                                                "fullEnd": 1086,
                                                "start": 1085,
                                                "end": 1086,
                                                "fullWidth": 9,
                                                "width": 1,
                                                "text": "}",
                                                "value": "}",
                                                "valueText": "}",
                                                "hasLeadingTrivia": true,
                                                "leadingTrivia": [
                                                    {
                                                        "kind": "WhitespaceTrivia",
                                                        "text": "        "
                                                    }
                                                ]
                                            }
                                        }
                                    ],
                                    "closeParenToken": {
                                        "kind": "CloseParenToken",
                                        "fullStart": 1086,
                                        "fullEnd": 1087,
                                        "start": 1086,
                                        "end": 1087,
                                        "fullWidth": 1,
                                        "width": 1,
                                        "text": ")",
                                        "value": ")",
                                        "valueText": ")"
                                    }
                                }
                            },
                            "semicolonToken": {
                                "kind": "SemicolonToken",
                                "fullStart": 1087,
                                "fullEnd": 1090,
                                "start": 1087,
                                "end": 1088,
                                "fullWidth": 3,
                                "width": 1,
                                "text": ";",
                                "value": ";",
                                "valueText": ";",
                                "hasTrailingTrivia": true,
                                "hasTrailingNewLine": true,
                                "trailingTrivia": [
                                    {
                                        "kind": "NewLineTrivia",
                                        "text": "\r\n"
                                    }
                                ]
                            }
                        },
                        {
                            "kind": "ReturnStatement",
                            "fullStart": 1090,
                            "fullEnd": 1148,
                            "start": 1100,
                            "end": 1146,
                            "fullWidth": 58,
                            "width": 46,
                            "returnKeyword": {
                                "kind": "ReturnKeyword",
                                "fullStart": 1090,
                                "fullEnd": 1107,
                                "start": 1100,
                                "end": 1106,
                                "fullWidth": 17,
                                "width": 6,
                                "text": "return",
                                "value": "return",
                                "valueText": "return",
                                "hasLeadingTrivia": true,
                                "hasLeadingNewLine": true,
                                "hasTrailingTrivia": true,
                                "leadingTrivia": [
                                    {
                                        "kind": "NewLineTrivia",
                                        "text": "\r\n"
                                    },
                                    {
                                        "kind": "WhitespaceTrivia",
                                        "text": "        "
                                    }
                                ],
                                "trailingTrivia": [
                                    {
                                        "kind": "WhitespaceTrivia",
                                        "text": " "
                                    }
                                ]
                            },
                            "expression": {
                                "kind": "EqualsExpression",
                                "fullStart": 1107,
                                "fullEnd": 1145,
                                "start": 1107,
                                "end": 1145,
                                "fullWidth": 38,
                                "width": 38,
                                "left": {
                                    "kind": "MemberAccessExpression",
                                    "fullStart": 1107,
                                    "fullEnd": 1120,
                                    "start": 1107,
                                    "end": 1119,
                                    "fullWidth": 13,
                                    "width": 12,
                                    "expression": {
                                        "kind": "IdentifierName",
                                        "fullStart": 1107,
                                        "fullEnd": 1110,
                                        "start": 1107,
                                        "end": 1110,
                                        "fullWidth": 3,
                                        "width": 3,
                                        "text": "obj",
                                        "value": "obj",
                                        "valueText": "obj"
                                    },
                                    "dotToken": {
                                        "kind": "DotToken",
                                        "fullStart": 1110,
                                        "fullEnd": 1111,
                                        "start": 1110,
                                        "end": 1111,
                                        "fullWidth": 1,
                                        "width": 1,
                                        "text": ".",
                                        "value": ".",
                                        "valueText": "."
                                    },
                                    "name": {
                                        "kind": "IdentifierName",
                                        "fullStart": 1111,
                                        "fullEnd": 1120,
                                        "start": 1111,
                                        "end": 1119,
                                        "fullWidth": 9,
                                        "width": 8,
                                        "text": "property",
                                        "value": "property",
                                        "valueText": "property",
                                        "hasTrailingTrivia": true,
                                        "trailingTrivia": [
                                            {
                                                "kind": "WhitespaceTrivia",
                                                "text": " "
                                            }
                                        ]
                                    }
                                },
                                "operatorToken": {
                                    "kind": "EqualsEqualsEqualsToken",
                                    "fullStart": 1120,
                                    "fullEnd": 1124,
                                    "start": 1120,
                                    "end": 1123,
                                    "fullWidth": 4,
                                    "width": 3,
                                    "text": "===",
                                    "value": "===",
                                    "valueText": "===",
                                    "hasTrailingTrivia": true,
                                    "trailingTrivia": [
                                        {
                                            "kind": "WhitespaceTrivia",
                                            "text": " "
                                        }
                                    ]
                                },
                                "right": {
                                    "kind": "StringLiteral",
                                    "fullStart": 1124,
                                    "fullEnd": 1145,
                                    "start": 1124,
                                    "end": 1145,
                                    "fullWidth": 21,
                                    "width": 21,
                                    "text": "\"ownAccessorProperty\"",
                                    "value": "ownAccessorProperty",
                                    "valueText": "ownAccessorProperty"
                                }
                            },
                            "semicolonToken": {
                                "kind": "SemicolonToken",
                                "fullStart": 1145,
                                "fullEnd": 1148,
                                "start": 1145,
                                "end": 1146,
                                "fullWidth": 3,
                                "width": 1,
                                "text": ";",
                                "value": ";",
                                "valueText": ";",
                                "hasTrailingTrivia": true,
                                "hasTrailingNewLine": true,
                                "trailingTrivia": [
                                    {
                                        "kind": "NewLineTrivia",
                                        "text": "\r\n"
                                    }
                                ]
                            }
                        }
                    ],
                    "closeBraceToken": {
                        "kind": "CloseBraceToken",
                        "fullStart": 1148,
                        "fullEnd": 1157,
                        "start": 1154,
                        "end": 1155,
                        "fullWidth": 9,
                        "width": 1,
                        "text": "}",
                        "value": "}",
                        "valueText": "}",
                        "hasLeadingTrivia": true,
                        "hasLeadingNewLine": true,
                        "hasTrailingTrivia": true,
                        "hasTrailingNewLine": true,
                        "leadingTrivia": [
                            {
                                "kind": "NewLineTrivia",
                                "text": "\r\n"
                            },
                            {
                                "kind": "WhitespaceTrivia",
                                "text": "    "
                            }
                        ],
                        "trailingTrivia": [
                            {
                                "kind": "NewLineTrivia",
                                "text": "\r\n"
                            }
                        ]
                    }
                }
            },
            {
                "kind": "ExpressionStatement",
                "fullStart": 1157,
                "fullEnd": 1181,
                "start": 1157,
                "end": 1179,
                "fullWidth": 24,
                "width": 22,
                "expression": {
                    "kind": "InvocationExpression",
                    "fullStart": 1157,
                    "fullEnd": 1178,
                    "start": 1157,
                    "end": 1178,
                    "fullWidth": 21,
                    "width": 21,
                    "expression": {
                        "kind": "IdentifierName",
                        "fullStart": 1157,
                        "fullEnd": 1168,
                        "start": 1157,
                        "end": 1168,
                        "fullWidth": 11,
                        "width": 11,
                        "text": "runTestCase",
                        "value": "runTestCase",
                        "valueText": "runTestCase"
                    },
                    "argumentList": {
                        "kind": "ArgumentList",
                        "fullStart": 1168,
                        "fullEnd": 1178,
                        "start": 1168,
                        "end": 1178,
                        "fullWidth": 10,
                        "width": 10,
                        "openParenToken": {
                            "kind": "OpenParenToken",
                            "fullStart": 1168,
                            "fullEnd": 1169,
                            "start": 1168,
                            "end": 1169,
                            "fullWidth": 1,
                            "width": 1,
                            "text": "(",
                            "value": "(",
                            "valueText": "("
                        },
                        "arguments": [
                            {
                                "kind": "IdentifierName",
                                "fullStart": 1169,
                                "fullEnd": 1177,
                                "start": 1169,
                                "end": 1177,
                                "fullWidth": 8,
                                "width": 8,
                                "text": "testcase",
                                "value": "testcase",
                                "valueText": "testcase"
                            }
                        ],
                        "closeParenToken": {
                            "kind": "CloseParenToken",
                            "fullStart": 1177,
                            "fullEnd": 1178,
                            "start": 1177,
                            "end": 1178,
                            "fullWidth": 1,
                            "width": 1,
                            "text": ")",
                            "value": ")",
                            "valueText": ")"
                        }
                    }
                },
                "semicolonToken": {
                    "kind": "SemicolonToken",
                    "fullStart": 1178,
                    "fullEnd": 1181,
                    "start": 1178,
                    "end": 1179,
                    "fullWidth": 3,
                    "width": 1,
                    "text": ";",
                    "value": ";",
                    "valueText": ";",
                    "hasTrailingTrivia": true,
                    "hasTrailingNewLine": true,
                    "trailingTrivia": [
                        {
                            "kind": "NewLineTrivia",
                            "text": "\r\n"
                        }
                    ]
                }
            }
        ],
        "endOfFileToken": {
            "kind": "EndOfFileToken",
            "fullStart": 1181,
            "fullEnd": 1181,
            "start": 1181,
            "end": 1181,
            "fullWidth": 0,
            "width": 0,
            "text": ""
        }
    },
    "lineMap": {
        "lineStarts": [
            0,
            67,
            152,
            232,
            308,
            380,
            385,
            441,
            599,
            604,
            606,
            608,
            631,
            655,
            657,
            680,
            724,
            736,
            738,
            774,
            806,
            808,
            842,
            844,
            895,
            927,
            974,
            989,
            1002,
            1004,
            1006,
            1046,
            1077,
            1090,
            1092,
            1148,
            1150,
            1157,
            1181
        ],
        "length": 1181
    }
}<|MERGE_RESOLUTION|>--- conflicted
+++ resolved
@@ -247,12 +247,8 @@
                                         "start": 643,
                                         "end": 651,
                                         "fullWidth": 8,
-<<<<<<< HEAD
                                         "width": 8,
-                                        "identifier": {
-=======
                                         "propertyName": {
->>>>>>> 85e84683
                                             "kind": "IdentifierName",
                                             "fullStart": 643,
                                             "fullEnd": 647,
@@ -417,12 +413,8 @@
                                         "start": 669,
                                         "end": 733,
                                         "fullWidth": 64,
-<<<<<<< HEAD
                                         "width": 64,
-                                        "identifier": {
-=======
                                         "propertyName": {
->>>>>>> 85e84683
                                             "kind": "IdentifierName",
                                             "fullStart": 669,
                                             "fullEnd": 675,
@@ -666,12 +658,8 @@
                                         "start": 750,
                                         "end": 771,
                                         "fullWidth": 21,
-<<<<<<< HEAD
                                         "width": 21,
-                                        "identifier": {
-=======
                                         "propertyName": {
->>>>>>> 85e84683
                                             "kind": "IdentifierName",
                                             "fullStart": 750,
                                             "fullEnd": 754,
@@ -1045,12 +1033,8 @@
                                         "start": 820,
                                         "end": 839,
                                         "fullWidth": 19,
-<<<<<<< HEAD
                                         "width": 19,
-                                        "identifier": {
-=======
                                         "propertyName": {
->>>>>>> 85e84683
                                             "kind": "IdentifierName",
                                             "fullStart": 820,
                                             "fullEnd": 828,
