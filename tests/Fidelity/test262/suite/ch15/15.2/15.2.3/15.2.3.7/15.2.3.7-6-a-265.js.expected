{
    "isDeclaration": false,
    "languageVersion": "EcmaScript5",
    "parseOptions": {
        "allowAutomaticSemicolonInsertion": true
    },
    "sourceUnit": {
        "kind": "SourceUnit",
        "fullStart": 0,
        "fullEnd": 947,
        "start": 700,
        "end": 947,
        "fullWidth": 947,
        "width": 247,
        "isIncrementallyUnusable": true,
        "moduleElements": [
            {
                "kind": "FunctionDeclaration",
                "fullStart": 0,
                "fullEnd": 923,
                "start": 700,
                "end": 921,
                "fullWidth": 923,
                "width": 221,
                "modifiers": [],
                "functionKeyword": {
                    "kind": "FunctionKeyword",
                    "fullStart": 0,
                    "fullEnd": 709,
                    "start": 700,
                    "end": 708,
                    "fullWidth": 709,
                    "width": 8,
                    "text": "function",
                    "value": "function",
                    "valueText": "function",
                    "hasLeadingTrivia": true,
                    "hasLeadingComment": true,
                    "hasLeadingNewLine": true,
                    "hasTrailingTrivia": true,
                    "leadingTrivia": [
                        {
                            "kind": "SingleLineCommentTrivia",
                            "text": "/// Copyright (c) 2012 Ecma International.  All rights reserved. "
                        },
                        {
                            "kind": "NewLineTrivia",
                            "text": "\r\n"
                        },
                        {
                            "kind": "SingleLineCommentTrivia",
                            "text": "/// Ecma International makes this code available under the terms and conditions set"
                        },
                        {
                            "kind": "NewLineTrivia",
                            "text": "\r\n"
                        },
                        {
                            "kind": "SingleLineCommentTrivia",
                            "text": "/// forth on http://hg.ecmascript.org/tests/test262/raw-file/tip/LICENSE (the "
                        },
                        {
                            "kind": "NewLineTrivia",
                            "text": "\r\n"
                        },
                        {
                            "kind": "SingleLineCommentTrivia",
                            "text": "/// \"Use Terms\").   Any redistribution of this code must retain the above "
                        },
                        {
                            "kind": "NewLineTrivia",
                            "text": "\r\n"
                        },
                        {
                            "kind": "SingleLineCommentTrivia",
                            "text": "/// copyright and this notice and otherwise comply with the Use Terms."
                        },
                        {
                            "kind": "NewLineTrivia",
                            "text": "\r\n"
                        },
                        {
                            "kind": "MultiLineCommentTrivia",
                            "text": "/**\r\n * @path ch15/15.2/15.2.3/15.2.3.7/15.2.3.7-6-a-265.js\r\n * @description Object.defineProperties - 'O' is an Array, 'P' is an array index named property, test the length property of 'O' is set as ToUint32('P') + 1 if ToUint32('P') is greater than value of the length property in 'O' (15.4.5.1 step 4.e.ii)\r\n */"
                        },
                        {
                            "kind": "NewLineTrivia",
                            "text": "\r\n"
                        },
                        {
                            "kind": "NewLineTrivia",
                            "text": "\r\n"
                        },
                        {
                            "kind": "NewLineTrivia",
                            "text": "\r\n"
                        }
                    ],
                    "trailingTrivia": [
                        {
                            "kind": "WhitespaceTrivia",
                            "text": " "
                        }
                    ]
                },
                "identifier": {
                    "kind": "IdentifierName",
                    "fullStart": 709,
                    "fullEnd": 717,
                    "start": 709,
                    "end": 717,
                    "fullWidth": 8,
                    "width": 8,
                    "text": "testcase",
                    "value": "testcase",
                    "valueText": "testcase"
                },
                "callSignature": {
                    "kind": "CallSignature",
                    "fullStart": 717,
                    "fullEnd": 720,
                    "start": 717,
                    "end": 719,
                    "fullWidth": 3,
                    "width": 2,
                    "parameterList": {
                        "kind": "ParameterList",
                        "fullStart": 717,
                        "fullEnd": 720,
                        "start": 717,
                        "end": 719,
                        "fullWidth": 3,
                        "width": 2,
                        "openParenToken": {
                            "kind": "OpenParenToken",
                            "fullStart": 717,
                            "fullEnd": 718,
                            "start": 717,
                            "end": 718,
                            "fullWidth": 1,
                            "width": 1,
                            "text": "(",
                            "value": "(",
                            "valueText": "("
                        },
                        "parameters": [],
                        "closeParenToken": {
                            "kind": "CloseParenToken",
                            "fullStart": 718,
                            "fullEnd": 720,
                            "start": 718,
                            "end": 719,
                            "fullWidth": 2,
                            "width": 1,
                            "text": ")",
                            "value": ")",
                            "valueText": ")",
                            "hasTrailingTrivia": true,
                            "trailingTrivia": [
                                {
                                    "kind": "WhitespaceTrivia",
                                    "text": " "
                                }
                            ]
                        }
                    }
                },
                "block": {
                    "kind": "Block",
                    "fullStart": 720,
                    "fullEnd": 923,
                    "start": 720,
                    "end": 921,
                    "fullWidth": 203,
                    "width": 201,
                    "openBraceToken": {
                        "kind": "OpenBraceToken",
                        "fullStart": 720,
                        "fullEnd": 723,
                        "start": 720,
                        "end": 721,
                        "fullWidth": 3,
                        "width": 1,
                        "text": "{",
                        "value": "{",
                        "valueText": "{",
                        "hasTrailingTrivia": true,
                        "hasTrailingNewLine": true,
                        "trailingTrivia": [
                            {
                                "kind": "NewLineTrivia",
                                "text": "\r\n"
                            }
                        ]
                    },
                    "statements": [
                        {
                            "kind": "VariableStatement",
                            "fullStart": 723,
                            "fullEnd": 748,
                            "start": 733,
                            "end": 746,
                            "fullWidth": 25,
                            "width": 13,
                            "modifiers": [],
                            "variableDeclaration": {
                                "kind": "VariableDeclaration",
                                "fullStart": 723,
                                "fullEnd": 745,
                                "start": 733,
                                "end": 745,
                                "fullWidth": 22,
                                "width": 12,
                                "varKeyword": {
                                    "kind": "VarKeyword",
                                    "fullStart": 723,
                                    "fullEnd": 737,
                                    "start": 733,
                                    "end": 736,
                                    "fullWidth": 14,
                                    "width": 3,
                                    "text": "var",
                                    "value": "var",
                                    "valueText": "var",
                                    "hasLeadingTrivia": true,
                                    "hasLeadingNewLine": true,
                                    "hasTrailingTrivia": true,
                                    "leadingTrivia": [
                                        {
                                            "kind": "NewLineTrivia",
                                            "text": "\r\n"
                                        },
                                        {
                                            "kind": "WhitespaceTrivia",
                                            "text": "        "
                                        }
                                    ],
                                    "trailingTrivia": [
                                        {
                                            "kind": "WhitespaceTrivia",
                                            "text": " "
                                        }
                                    ]
                                },
                                "variableDeclarators": [
                                    {
                                        "kind": "VariableDeclarator",
                                        "fullStart": 737,
                                        "fullEnd": 745,
                                        "start": 737,
                                        "end": 745,
                                        "fullWidth": 8,
<<<<<<< HEAD
                                        "width": 8,
                                        "identifier": {
=======
                                        "propertyName": {
>>>>>>> 85e84683
                                            "kind": "IdentifierName",
                                            "fullStart": 737,
                                            "fullEnd": 741,
                                            "start": 737,
                                            "end": 740,
                                            "fullWidth": 4,
                                            "width": 3,
                                            "text": "arr",
                                            "value": "arr",
                                            "valueText": "arr",
                                            "hasTrailingTrivia": true,
                                            "trailingTrivia": [
                                                {
                                                    "kind": "WhitespaceTrivia",
                                                    "text": " "
                                                }
                                            ]
                                        },
                                        "equalsValueClause": {
                                            "kind": "EqualsValueClause",
                                            "fullStart": 741,
                                            "fullEnd": 745,
                                            "start": 741,
                                            "end": 745,
                                            "fullWidth": 4,
                                            "width": 4,
                                            "equalsToken": {
                                                "kind": "EqualsToken",
                                                "fullStart": 741,
                                                "fullEnd": 743,
                                                "start": 741,
                                                "end": 742,
                                                "fullWidth": 2,
                                                "width": 1,
                                                "text": "=",
                                                "value": "=",
                                                "valueText": "=",
                                                "hasTrailingTrivia": true,
                                                "trailingTrivia": [
                                                    {
                                                        "kind": "WhitespaceTrivia",
                                                        "text": " "
                                                    }
                                                ]
                                            },
                                            "value": {
                                                "kind": "ArrayLiteralExpression",
                                                "fullStart": 743,
                                                "fullEnd": 745,
                                                "start": 743,
                                                "end": 745,
                                                "fullWidth": 2,
                                                "width": 2,
                                                "openBracketToken": {
                                                    "kind": "OpenBracketToken",
                                                    "fullStart": 743,
                                                    "fullEnd": 744,
                                                    "start": 743,
                                                    "end": 744,
                                                    "fullWidth": 1,
                                                    "width": 1,
                                                    "text": "[",
                                                    "value": "[",
                                                    "valueText": "["
                                                },
                                                "expressions": [],
                                                "closeBracketToken": {
                                                    "kind": "CloseBracketToken",
                                                    "fullStart": 744,
                                                    "fullEnd": 745,
                                                    "start": 744,
                                                    "end": 745,
                                                    "fullWidth": 1,
                                                    "width": 1,
                                                    "text": "]",
                                                    "value": "]",
                                                    "valueText": "]"
                                                }
                                            }
                                        }
                                    }
                                ]
                            },
                            "semicolonToken": {
                                "kind": "SemicolonToken",
                                "fullStart": 745,
                                "fullEnd": 748,
                                "start": 745,
                                "end": 746,
                                "fullWidth": 3,
                                "width": 1,
                                "text": ";",
                                "value": ";",
                                "valueText": ";",
                                "hasTrailingTrivia": true,
                                "hasTrailingNewLine": true,
                                "trailingTrivia": [
                                    {
                                        "kind": "NewLineTrivia",
                                        "text": "\r\n"
                                    }
                                ]
                            }
                        },
                        {
                            "kind": "ExpressionStatement",
                            "fullStart": 748,
                            "fullEnd": 865,
                            "start": 758,
                            "end": 863,
                            "fullWidth": 117,
                            "width": 105,
                            "expression": {
                                "kind": "InvocationExpression",
                                "fullStart": 748,
                                "fullEnd": 862,
                                "start": 758,
                                "end": 862,
                                "fullWidth": 114,
                                "width": 104,
                                "expression": {
                                    "kind": "MemberAccessExpression",
                                    "fullStart": 748,
                                    "fullEnd": 781,
                                    "start": 758,
                                    "end": 781,
                                    "fullWidth": 33,
                                    "width": 23,
                                    "expression": {
                                        "kind": "IdentifierName",
                                        "fullStart": 748,
                                        "fullEnd": 764,
                                        "start": 758,
                                        "end": 764,
                                        "fullWidth": 16,
                                        "width": 6,
                                        "text": "Object",
                                        "value": "Object",
                                        "valueText": "Object",
                                        "hasLeadingTrivia": true,
                                        "hasLeadingNewLine": true,
                                        "leadingTrivia": [
                                            {
                                                "kind": "NewLineTrivia",
                                                "text": "\r\n"
                                            },
                                            {
                                                "kind": "WhitespaceTrivia",
                                                "text": "        "
                                            }
                                        ]
                                    },
                                    "dotToken": {
                                        "kind": "DotToken",
                                        "fullStart": 764,
                                        "fullEnd": 765,
                                        "start": 764,
                                        "end": 765,
                                        "fullWidth": 1,
                                        "width": 1,
                                        "text": ".",
                                        "value": ".",
                                        "valueText": "."
                                    },
                                    "name": {
                                        "kind": "IdentifierName",
                                        "fullStart": 765,
                                        "fullEnd": 781,
                                        "start": 765,
                                        "end": 781,
                                        "fullWidth": 16,
                                        "width": 16,
                                        "text": "defineProperties",
                                        "value": "defineProperties",
                                        "valueText": "defineProperties"
                                    }
                                },
                                "argumentList": {
                                    "kind": "ArgumentList",
                                    "fullStart": 781,
                                    "fullEnd": 862,
                                    "start": 781,
                                    "end": 862,
                                    "fullWidth": 81,
                                    "width": 81,
                                    "openParenToken": {
                                        "kind": "OpenParenToken",
                                        "fullStart": 781,
                                        "fullEnd": 782,
                                        "start": 781,
                                        "end": 782,
                                        "fullWidth": 1,
                                        "width": 1,
                                        "text": "(",
                                        "value": "(",
                                        "valueText": "("
                                    },
                                    "arguments": [
                                        {
                                            "kind": "IdentifierName",
                                            "fullStart": 782,
                                            "fullEnd": 785,
                                            "start": 782,
                                            "end": 785,
                                            "fullWidth": 3,
                                            "width": 3,
                                            "text": "arr",
                                            "value": "arr",
                                            "valueText": "arr"
                                        },
                                        {
                                            "kind": "CommaToken",
                                            "fullStart": 785,
                                            "fullEnd": 787,
                                            "start": 785,
                                            "end": 786,
                                            "fullWidth": 2,
                                            "width": 1,
                                            "text": ",",
                                            "value": ",",
                                            "valueText": ",",
                                            "hasTrailingTrivia": true,
                                            "trailingTrivia": [
                                                {
                                                    "kind": "WhitespaceTrivia",
                                                    "text": " "
                                                }
                                            ]
                                        },
                                        {
                                            "kind": "ObjectLiteralExpression",
                                            "fullStart": 787,
                                            "fullEnd": 861,
                                            "start": 787,
                                            "end": 861,
                                            "fullWidth": 74,
                                            "width": 74,
                                            "openBraceToken": {
                                                "kind": "OpenBraceToken",
                                                "fullStart": 787,
                                                "fullEnd": 790,
                                                "start": 787,
                                                "end": 788,
                                                "fullWidth": 3,
                                                "width": 1,
                                                "text": "{",
                                                "value": "{",
                                                "valueText": "{",
                                                "hasTrailingTrivia": true,
                                                "hasTrailingNewLine": true,
                                                "trailingTrivia": [
                                                    {
                                                        "kind": "NewLineTrivia",
                                                        "text": "\r\n"
                                                    }
                                                ]
                                            },
                                            "propertyAssignments": [
                                                {
                                                    "kind": "SimplePropertyAssignment",
                                                    "fullStart": 790,
                                                    "fullEnd": 852,
                                                    "start": 802,
                                                    "end": 850,
                                                    "fullWidth": 62,
                                                    "width": 48,
                                                    "propertyName": {
                                                        "kind": "StringLiteral",
                                                        "fullStart": 790,
                                                        "fullEnd": 805,
                                                        "start": 802,
                                                        "end": 805,
                                                        "fullWidth": 15,
                                                        "width": 3,
                                                        "text": "\"5\"",
                                                        "value": "5",
                                                        "valueText": "5",
                                                        "hasLeadingTrivia": true,
                                                        "leadingTrivia": [
                                                            {
                                                                "kind": "WhitespaceTrivia",
                                                                "text": "            "
                                                            }
                                                        ]
                                                    },
                                                    "colonToken": {
                                                        "kind": "ColonToken",
                                                        "fullStart": 805,
                                                        "fullEnd": 807,
                                                        "start": 805,
                                                        "end": 806,
                                                        "fullWidth": 2,
                                                        "width": 1,
                                                        "text": ":",
                                                        "value": ":",
                                                        "valueText": ":",
                                                        "hasTrailingTrivia": true,
                                                        "trailingTrivia": [
                                                            {
                                                                "kind": "WhitespaceTrivia",
                                                                "text": " "
                                                            }
                                                        ]
                                                    },
                                                    "expression": {
                                                        "kind": "ObjectLiteralExpression",
                                                        "fullStart": 807,
                                                        "fullEnd": 852,
                                                        "start": 807,
                                                        "end": 850,
                                                        "fullWidth": 45,
                                                        "width": 43,
                                                        "openBraceToken": {
                                                            "kind": "OpenBraceToken",
                                                            "fullStart": 807,
                                                            "fullEnd": 810,
                                                            "start": 807,
                                                            "end": 808,
                                                            "fullWidth": 3,
                                                            "width": 1,
                                                            "text": "{",
                                                            "value": "{",
                                                            "valueText": "{",
                                                            "hasTrailingTrivia": true,
                                                            "hasTrailingNewLine": true,
                                                            "trailingTrivia": [
                                                                {
                                                                    "kind": "NewLineTrivia",
                                                                    "text": "\r\n"
                                                                }
                                                            ]
                                                        },
                                                        "propertyAssignments": [
                                                            {
                                                                "kind": "SimplePropertyAssignment",
                                                                "fullStart": 810,
                                                                "fullEnd": 837,
                                                                "start": 826,
                                                                "end": 835,
                                                                "fullWidth": 27,
                                                                "width": 9,
                                                                "propertyName": {
                                                                    "kind": "IdentifierName",
                                                                    "fullStart": 810,
                                                                    "fullEnd": 831,
                                                                    "start": 826,
                                                                    "end": 831,
                                                                    "fullWidth": 21,
                                                                    "width": 5,
                                                                    "text": "value",
                                                                    "value": "value",
                                                                    "valueText": "value",
                                                                    "hasLeadingTrivia": true,
                                                                    "leadingTrivia": [
                                                                        {
                                                                            "kind": "WhitespaceTrivia",
                                                                            "text": "                "
                                                                        }
                                                                    ]
                                                                },
                                                                "colonToken": {
                                                                    "kind": "ColonToken",
                                                                    "fullStart": 831,
                                                                    "fullEnd": 833,
                                                                    "start": 831,
                                                                    "end": 832,
                                                                    "fullWidth": 2,
                                                                    "width": 1,
                                                                    "text": ":",
                                                                    "value": ":",
                                                                    "valueText": ":",
                                                                    "hasTrailingTrivia": true,
                                                                    "trailingTrivia": [
                                                                        {
                                                                            "kind": "WhitespaceTrivia",
                                                                            "text": " "
                                                                        }
                                                                    ]
                                                                },
                                                                "expression": {
                                                                    "kind": "NumericLiteral",
                                                                    "fullStart": 833,
                                                                    "fullEnd": 837,
                                                                    "start": 833,
                                                                    "end": 835,
                                                                    "fullWidth": 4,
                                                                    "width": 2,
                                                                    "text": "26",
                                                                    "value": 26,
                                                                    "valueText": "26",
                                                                    "hasTrailingTrivia": true,
                                                                    "hasTrailingNewLine": true,
                                                                    "trailingTrivia": [
                                                                        {
                                                                            "kind": "NewLineTrivia",
                                                                            "text": "\r\n"
                                                                        }
                                                                    ]
                                                                }
                                                            }
                                                        ],
                                                        "closeBraceToken": {
                                                            "kind": "CloseBraceToken",
                                                            "fullStart": 837,
                                                            "fullEnd": 852,
                                                            "start": 849,
                                                            "end": 850,
                                                            "fullWidth": 15,
                                                            "width": 1,
                                                            "text": "}",
                                                            "value": "}",
                                                            "valueText": "}",
                                                            "hasLeadingTrivia": true,
                                                            "hasTrailingTrivia": true,
                                                            "hasTrailingNewLine": true,
                                                            "leadingTrivia": [
                                                                {
                                                                    "kind": "WhitespaceTrivia",
                                                                    "text": "            "
                                                                }
                                                            ],
                                                            "trailingTrivia": [
                                                                {
                                                                    "kind": "NewLineTrivia",
                                                                    "text": "\r\n"
                                                                }
                                                            ]
                                                        }
                                                    }
                                                }
                                            ],
                                            "closeBraceToken": {
                                                "kind": "CloseBraceToken",
                                                "fullStart": 852,
                                                "fullEnd": 861,
                                                "start": 860,
                                                "end": 861,
                                                "fullWidth": 9,
                                                "width": 1,
                                                "text": "}",
                                                "value": "}",
                                                "valueText": "}",
                                                "hasLeadingTrivia": true,
                                                "leadingTrivia": [
                                                    {
                                                        "kind": "WhitespaceTrivia",
                                                        "text": "        "
                                                    }
                                                ]
                                            }
                                        }
                                    ],
                                    "closeParenToken": {
                                        "kind": "CloseParenToken",
                                        "fullStart": 861,
                                        "fullEnd": 862,
                                        "start": 861,
                                        "end": 862,
                                        "fullWidth": 1,
                                        "width": 1,
                                        "text": ")",
                                        "value": ")",
                                        "valueText": ")"
                                    }
                                }
                            },
                            "semicolonToken": {
                                "kind": "SemicolonToken",
                                "fullStart": 862,
                                "fullEnd": 865,
                                "start": 862,
                                "end": 863,
                                "fullWidth": 3,
                                "width": 1,
                                "text": ";",
                                "value": ";",
                                "valueText": ";",
                                "hasTrailingTrivia": true,
                                "hasTrailingNewLine": true,
                                "trailingTrivia": [
                                    {
                                        "kind": "NewLineTrivia",
                                        "text": "\r\n"
                                    }
                                ]
                            }
                        },
                        {
                            "kind": "ReturnStatement",
                            "fullStart": 865,
                            "fullEnd": 916,
                            "start": 873,
                            "end": 914,
                            "fullWidth": 51,
                            "width": 41,
                            "returnKeyword": {
                                "kind": "ReturnKeyword",
                                "fullStart": 865,
                                "fullEnd": 880,
                                "start": 873,
                                "end": 879,
                                "fullWidth": 15,
                                "width": 6,
                                "text": "return",
                                "value": "return",
                                "valueText": "return",
                                "hasLeadingTrivia": true,
                                "hasTrailingTrivia": true,
                                "leadingTrivia": [
                                    {
                                        "kind": "WhitespaceTrivia",
                                        "text": "        "
                                    }
                                ],
                                "trailingTrivia": [
                                    {
                                        "kind": "WhitespaceTrivia",
                                        "text": " "
                                    }
                                ]
                            },
                            "expression": {
                                "kind": "LogicalAndExpression",
                                "fullStart": 880,
                                "fullEnd": 913,
                                "start": 880,
                                "end": 913,
                                "fullWidth": 33,
                                "width": 33,
                                "left": {
                                    "kind": "EqualsExpression",
                                    "fullStart": 880,
                                    "fullEnd": 897,
                                    "start": 880,
                                    "end": 896,
                                    "fullWidth": 17,
                                    "width": 16,
                                    "left": {
                                        "kind": "MemberAccessExpression",
                                        "fullStart": 880,
                                        "fullEnd": 891,
                                        "start": 880,
                                        "end": 890,
                                        "fullWidth": 11,
                                        "width": 10,
                                        "expression": {
                                            "kind": "IdentifierName",
                                            "fullStart": 880,
                                            "fullEnd": 883,
                                            "start": 880,
                                            "end": 883,
                                            "fullWidth": 3,
                                            "width": 3,
                                            "text": "arr",
                                            "value": "arr",
                                            "valueText": "arr"
                                        },
                                        "dotToken": {
                                            "kind": "DotToken",
                                            "fullStart": 883,
                                            "fullEnd": 884,
                                            "start": 883,
                                            "end": 884,
                                            "fullWidth": 1,
                                            "width": 1,
                                            "text": ".",
                                            "value": ".",
                                            "valueText": "."
                                        },
                                        "name": {
                                            "kind": "IdentifierName",
                                            "fullStart": 884,
                                            "fullEnd": 891,
                                            "start": 884,
                                            "end": 890,
                                            "fullWidth": 7,
                                            "width": 6,
                                            "text": "length",
                                            "value": "length",
                                            "valueText": "length",
                                            "hasTrailingTrivia": true,
                                            "trailingTrivia": [
                                                {
                                                    "kind": "WhitespaceTrivia",
                                                    "text": " "
                                                }
                                            ]
                                        }
                                    },
                                    "operatorToken": {
                                        "kind": "EqualsEqualsEqualsToken",
                                        "fullStart": 891,
                                        "fullEnd": 895,
                                        "start": 891,
                                        "end": 894,
                                        "fullWidth": 4,
                                        "width": 3,
                                        "text": "===",
                                        "value": "===",
                                        "valueText": "===",
                                        "hasTrailingTrivia": true,
                                        "trailingTrivia": [
                                            {
                                                "kind": "WhitespaceTrivia",
                                                "text": " "
                                            }
                                        ]
                                    },
                                    "right": {
                                        "kind": "NumericLiteral",
                                        "fullStart": 895,
                                        "fullEnd": 897,
                                        "start": 895,
                                        "end": 896,
                                        "fullWidth": 2,
                                        "width": 1,
                                        "text": "6",
                                        "value": 6,
                                        "valueText": "6",
                                        "hasTrailingTrivia": true,
                                        "trailingTrivia": [
                                            {
                                                "kind": "WhitespaceTrivia",
                                                "text": " "
                                            }
                                        ]
                                    }
                                },
                                "operatorToken": {
                                    "kind": "AmpersandAmpersandToken",
                                    "fullStart": 897,
                                    "fullEnd": 900,
                                    "start": 897,
                                    "end": 899,
                                    "fullWidth": 3,
                                    "width": 2,
                                    "text": "&&",
                                    "value": "&&",
                                    "valueText": "&&",
                                    "hasTrailingTrivia": true,
                                    "trailingTrivia": [
                                        {
                                            "kind": "WhitespaceTrivia",
                                            "text": " "
                                        }
                                    ]
                                },
                                "right": {
                                    "kind": "EqualsExpression",
                                    "fullStart": 900,
                                    "fullEnd": 913,
                                    "start": 900,
                                    "end": 913,
                                    "fullWidth": 13,
                                    "width": 13,
                                    "left": {
                                        "kind": "ElementAccessExpression",
                                        "fullStart": 900,
                                        "fullEnd": 907,
                                        "start": 900,
                                        "end": 906,
                                        "fullWidth": 7,
                                        "width": 6,
                                        "expression": {
                                            "kind": "IdentifierName",
                                            "fullStart": 900,
                                            "fullEnd": 903,
                                            "start": 900,
                                            "end": 903,
                                            "fullWidth": 3,
                                            "width": 3,
                                            "text": "arr",
                                            "value": "arr",
                                            "valueText": "arr"
                                        },
                                        "openBracketToken": {
                                            "kind": "OpenBracketToken",
                                            "fullStart": 903,
                                            "fullEnd": 904,
                                            "start": 903,
                                            "end": 904,
                                            "fullWidth": 1,
                                            "width": 1,
                                            "text": "[",
                                            "value": "[",
                                            "valueText": "["
                                        },
                                        "argumentExpression": {
                                            "kind": "NumericLiteral",
                                            "fullStart": 904,
                                            "fullEnd": 905,
                                            "start": 904,
                                            "end": 905,
                                            "fullWidth": 1,
                                            "width": 1,
                                            "text": "5",
                                            "value": 5,
                                            "valueText": "5"
                                        },
                                        "closeBracketToken": {
                                            "kind": "CloseBracketToken",
                                            "fullStart": 905,
                                            "fullEnd": 907,
                                            "start": 905,
                                            "end": 906,
                                            "fullWidth": 2,
                                            "width": 1,
                                            "text": "]",
                                            "value": "]",
                                            "valueText": "]",
                                            "hasTrailingTrivia": true,
                                            "trailingTrivia": [
                                                {
                                                    "kind": "WhitespaceTrivia",
                                                    "text": " "
                                                }
                                            ]
                                        }
                                    },
                                    "operatorToken": {
                                        "kind": "EqualsEqualsEqualsToken",
                                        "fullStart": 907,
                                        "fullEnd": 911,
                                        "start": 907,
                                        "end": 910,
                                        "fullWidth": 4,
                                        "width": 3,
                                        "text": "===",
                                        "value": "===",
                                        "valueText": "===",
                                        "hasTrailingTrivia": true,
                                        "trailingTrivia": [
                                            {
                                                "kind": "WhitespaceTrivia",
                                                "text": " "
                                            }
                                        ]
                                    },
                                    "right": {
                                        "kind": "NumericLiteral",
                                        "fullStart": 911,
                                        "fullEnd": 913,
                                        "start": 911,
                                        "end": 913,
                                        "fullWidth": 2,
                                        "width": 2,
                                        "text": "26",
                                        "value": 26,
                                        "valueText": "26"
                                    }
                                }
                            },
                            "semicolonToken": {
                                "kind": "SemicolonToken",
                                "fullStart": 913,
                                "fullEnd": 916,
                                "start": 913,
                                "end": 914,
                                "fullWidth": 3,
                                "width": 1,
                                "text": ";",
                                "value": ";",
                                "valueText": ";",
                                "hasTrailingTrivia": true,
                                "hasTrailingNewLine": true,
                                "trailingTrivia": [
                                    {
                                        "kind": "NewLineTrivia",
                                        "text": "\r\n"
                                    }
                                ]
                            }
                        }
                    ],
                    "closeBraceToken": {
                        "kind": "CloseBraceToken",
                        "fullStart": 916,
                        "fullEnd": 923,
                        "start": 920,
                        "end": 921,
                        "fullWidth": 7,
                        "width": 1,
                        "text": "}",
                        "value": "}",
                        "valueText": "}",
                        "hasLeadingTrivia": true,
                        "hasTrailingTrivia": true,
                        "hasTrailingNewLine": true,
                        "leadingTrivia": [
                            {
                                "kind": "WhitespaceTrivia",
                                "text": "    "
                            }
                        ],
                        "trailingTrivia": [
                            {
                                "kind": "NewLineTrivia",
                                "text": "\r\n"
                            }
                        ]
                    }
                }
            },
            {
                "kind": "ExpressionStatement",
                "fullStart": 923,
                "fullEnd": 947,
                "start": 923,
                "end": 945,
                "fullWidth": 24,
                "width": 22,
                "expression": {
                    "kind": "InvocationExpression",
                    "fullStart": 923,
                    "fullEnd": 944,
                    "start": 923,
                    "end": 944,
                    "fullWidth": 21,
                    "width": 21,
                    "expression": {
                        "kind": "IdentifierName",
                        "fullStart": 923,
                        "fullEnd": 934,
                        "start": 923,
                        "end": 934,
                        "fullWidth": 11,
                        "width": 11,
                        "text": "runTestCase",
                        "value": "runTestCase",
                        "valueText": "runTestCase"
                    },
                    "argumentList": {
                        "kind": "ArgumentList",
                        "fullStart": 934,
                        "fullEnd": 944,
                        "start": 934,
                        "end": 944,
                        "fullWidth": 10,
                        "width": 10,
                        "openParenToken": {
                            "kind": "OpenParenToken",
                            "fullStart": 934,
                            "fullEnd": 935,
                            "start": 934,
                            "end": 935,
                            "fullWidth": 1,
                            "width": 1,
                            "text": "(",
                            "value": "(",
                            "valueText": "("
                        },
                        "arguments": [
                            {
                                "kind": "IdentifierName",
                                "fullStart": 935,
                                "fullEnd": 943,
                                "start": 935,
                                "end": 943,
                                "fullWidth": 8,
                                "width": 8,
                                "text": "testcase",
                                "value": "testcase",
                                "valueText": "testcase"
                            }
                        ],
                        "closeParenToken": {
                            "kind": "CloseParenToken",
                            "fullStart": 943,
                            "fullEnd": 944,
                            "start": 943,
                            "end": 944,
                            "fullWidth": 1,
                            "width": 1,
                            "text": ")",
                            "value": ")",
                            "valueText": ")"
                        }
                    }
                },
                "semicolonToken": {
                    "kind": "SemicolonToken",
                    "fullStart": 944,
                    "fullEnd": 947,
                    "start": 944,
                    "end": 945,
                    "fullWidth": 3,
                    "width": 1,
                    "text": ";",
                    "value": ";",
                    "valueText": ";",
                    "hasTrailingTrivia": true,
                    "hasTrailingNewLine": true,
                    "trailingTrivia": [
                        {
                            "kind": "NewLineTrivia",
                            "text": "\r\n"
                        }
                    ]
                }
            }
        ],
        "endOfFileToken": {
            "kind": "EndOfFileToken",
            "fullStart": 947,
            "fullEnd": 947,
            "start": 947,
            "end": 947,
            "fullWidth": 0,
            "width": 0,
            "text": ""
        }
    },
    "lineMap": {
        "lineStarts": [
            0,
            67,
            152,
            232,
            308,
            380,
            385,
            441,
            691,
            696,
            698,
            700,
            723,
            725,
            748,
            750,
            790,
            810,
            837,
            852,
            865,
            916,
            923,
            947
        ],
        "length": 947
    }
}<|MERGE_RESOLUTION|>--- conflicted
+++ resolved
@@ -250,12 +250,8 @@
                                         "start": 737,
                                         "end": 745,
                                         "fullWidth": 8,
-<<<<<<< HEAD
                                         "width": 8,
-                                        "identifier": {
-=======
                                         "propertyName": {
->>>>>>> 85e84683
                                             "kind": "IdentifierName",
                                             "fullStart": 737,
                                             "fullEnd": 741,
