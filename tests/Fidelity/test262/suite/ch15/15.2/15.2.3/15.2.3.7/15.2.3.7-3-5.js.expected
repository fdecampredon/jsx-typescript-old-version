{
    "isDeclaration": false,
    "languageVersion": "EcmaScript5",
    "parseOptions": {
        "allowAutomaticSemicolonInsertion": true
    },
    "sourceUnit": {
        "kind": "SourceUnit",
        "fullStart": 0,
        "fullEnd": 945,
        "start": 574,
        "end": 945,
        "fullWidth": 945,
        "width": 371,
        "isIncrementallyUnusable": true,
        "moduleElements": [
            {
                "kind": "FunctionDeclaration",
                "fullStart": 0,
                "fullEnd": 921,
                "start": 574,
                "end": 919,
                "fullWidth": 921,
                "width": 345,
                "isIncrementallyUnusable": true,
                "modifiers": [],
                "functionKeyword": {
                    "kind": "FunctionKeyword",
                    "fullStart": 0,
                    "fullEnd": 583,
                    "start": 574,
                    "end": 582,
                    "fullWidth": 583,
                    "width": 8,
                    "text": "function",
                    "value": "function",
                    "valueText": "function",
                    "hasLeadingTrivia": true,
                    "hasLeadingComment": true,
                    "hasLeadingNewLine": true,
                    "hasTrailingTrivia": true,
                    "leadingTrivia": [
                        {
                            "kind": "SingleLineCommentTrivia",
                            "text": "/// Copyright (c) 2012 Ecma International.  All rights reserved. "
                        },
                        {
                            "kind": "NewLineTrivia",
                            "text": "\r\n"
                        },
                        {
                            "kind": "SingleLineCommentTrivia",
                            "text": "/// Ecma International makes this code available under the terms and conditions set"
                        },
                        {
                            "kind": "NewLineTrivia",
                            "text": "\r\n"
                        },
                        {
                            "kind": "SingleLineCommentTrivia",
                            "text": "/// forth on http://hg.ecmascript.org/tests/test262/raw-file/tip/LICENSE (the "
                        },
                        {
                            "kind": "NewLineTrivia",
                            "text": "\r\n"
                        },
                        {
                            "kind": "SingleLineCommentTrivia",
                            "text": "/// \"Use Terms\").   Any redistribution of this code must retain the above "
                        },
                        {
                            "kind": "NewLineTrivia",
                            "text": "\r\n"
                        },
                        {
                            "kind": "SingleLineCommentTrivia",
                            "text": "/// copyright and this notice and otherwise comply with the Use Terms."
                        },
                        {
                            "kind": "NewLineTrivia",
                            "text": "\r\n"
                        },
                        {
                            "kind": "MultiLineCommentTrivia",
                            "text": "/**\r\n * @path ch15/15.2/15.2.3/15.2.3.7/15.2.3.7-3-5.js\r\n * @description Object.defineProperties - own accessor property of 'Properties' which is not enumerable is not defined in 'O' \r\n */"
                        },
                        {
                            "kind": "NewLineTrivia",
                            "text": "\r\n"
                        },
                        {
                            "kind": "NewLineTrivia",
                            "text": "\r\n"
                        },
                        {
                            "kind": "NewLineTrivia",
                            "text": "\r\n"
                        }
                    ],
                    "trailingTrivia": [
                        {
                            "kind": "WhitespaceTrivia",
                            "text": " "
                        }
                    ]
                },
                "identifier": {
                    "kind": "IdentifierName",
                    "fullStart": 583,
                    "fullEnd": 591,
                    "start": 583,
                    "end": 591,
                    "fullWidth": 8,
                    "width": 8,
                    "text": "testcase",
                    "value": "testcase",
                    "valueText": "testcase"
                },
                "callSignature": {
                    "kind": "CallSignature",
                    "fullStart": 591,
                    "fullEnd": 594,
                    "start": 591,
                    "end": 593,
                    "fullWidth": 3,
                    "width": 2,
                    "parameterList": {
                        "kind": "ParameterList",
                        "fullStart": 591,
                        "fullEnd": 594,
                        "start": 591,
                        "end": 593,
                        "fullWidth": 3,
                        "width": 2,
                        "openParenToken": {
                            "kind": "OpenParenToken",
                            "fullStart": 591,
                            "fullEnd": 592,
                            "start": 591,
                            "end": 592,
                            "fullWidth": 1,
                            "width": 1,
                            "text": "(",
                            "value": "(",
                            "valueText": "("
                        },
                        "parameters": [],
                        "closeParenToken": {
                            "kind": "CloseParenToken",
                            "fullStart": 592,
                            "fullEnd": 594,
                            "start": 592,
                            "end": 593,
                            "fullWidth": 2,
                            "width": 1,
                            "text": ")",
                            "value": ")",
                            "valueText": ")",
                            "hasTrailingTrivia": true,
                            "trailingTrivia": [
                                {
                                    "kind": "WhitespaceTrivia",
                                    "text": " "
                                }
                            ]
                        }
                    }
                },
                "block": {
                    "kind": "Block",
                    "fullStart": 594,
                    "fullEnd": 921,
                    "start": 594,
                    "end": 919,
                    "fullWidth": 327,
                    "width": 325,
                    "isIncrementallyUnusable": true,
                    "openBraceToken": {
                        "kind": "OpenBraceToken",
                        "fullStart": 594,
                        "fullEnd": 597,
                        "start": 594,
                        "end": 595,
                        "fullWidth": 3,
                        "width": 1,
                        "text": "{",
                        "value": "{",
                        "valueText": "{",
                        "hasTrailingTrivia": true,
                        "hasTrailingNewLine": true,
                        "trailingTrivia": [
                            {
                                "kind": "NewLineTrivia",
                                "text": "\r\n"
                            }
                        ]
                    },
                    "statements": [
                        {
                            "kind": "VariableStatement",
                            "fullStart": 597,
                            "fullEnd": 622,
                            "start": 607,
                            "end": 620,
                            "fullWidth": 25,
                            "width": 13,
                            "modifiers": [],
                            "variableDeclaration": {
                                "kind": "VariableDeclaration",
                                "fullStart": 597,
                                "fullEnd": 619,
                                "start": 607,
                                "end": 619,
                                "fullWidth": 22,
                                "width": 12,
                                "varKeyword": {
                                    "kind": "VarKeyword",
                                    "fullStart": 597,
                                    "fullEnd": 611,
                                    "start": 607,
                                    "end": 610,
                                    "fullWidth": 14,
                                    "width": 3,
                                    "text": "var",
                                    "value": "var",
                                    "valueText": "var",
                                    "hasLeadingTrivia": true,
                                    "hasLeadingNewLine": true,
                                    "hasTrailingTrivia": true,
                                    "leadingTrivia": [
                                        {
                                            "kind": "NewLineTrivia",
                                            "text": "\r\n"
                                        },
                                        {
                                            "kind": "WhitespaceTrivia",
                                            "text": "        "
                                        }
                                    ],
                                    "trailingTrivia": [
                                        {
                                            "kind": "WhitespaceTrivia",
                                            "text": " "
                                        }
                                    ]
                                },
                                "variableDeclarators": [
                                    {
                                        "kind": "VariableDeclarator",
                                        "fullStart": 611,
                                        "fullEnd": 619,
                                        "start": 611,
                                        "end": 619,
                                        "fullWidth": 8,
<<<<<<< HEAD
                                        "width": 8,
                                        "identifier": {
=======
                                        "propertyName": {
>>>>>>> 85e84683
                                            "kind": "IdentifierName",
                                            "fullStart": 611,
                                            "fullEnd": 615,
                                            "start": 611,
                                            "end": 614,
                                            "fullWidth": 4,
                                            "width": 3,
                                            "text": "obj",
                                            "value": "obj",
                                            "valueText": "obj",
                                            "hasTrailingTrivia": true,
                                            "trailingTrivia": [
                                                {
                                                    "kind": "WhitespaceTrivia",
                                                    "text": " "
                                                }
                                            ]
                                        },
                                        "equalsValueClause": {
                                            "kind": "EqualsValueClause",
                                            "fullStart": 615,
                                            "fullEnd": 619,
                                            "start": 615,
                                            "end": 619,
                                            "fullWidth": 4,
                                            "width": 4,
                                            "equalsToken": {
                                                "kind": "EqualsToken",
                                                "fullStart": 615,
                                                "fullEnd": 617,
                                                "start": 615,
                                                "end": 616,
                                                "fullWidth": 2,
                                                "width": 1,
                                                "text": "=",
                                                "value": "=",
                                                "valueText": "=",
                                                "hasTrailingTrivia": true,
                                                "trailingTrivia": [
                                                    {
                                                        "kind": "WhitespaceTrivia",
                                                        "text": " "
                                                    }
                                                ]
                                            },
                                            "value": {
                                                "kind": "ObjectLiteralExpression",
                                                "fullStart": 617,
                                                "fullEnd": 619,
                                                "start": 617,
                                                "end": 619,
                                                "fullWidth": 2,
                                                "width": 2,
                                                "openBraceToken": {
                                                    "kind": "OpenBraceToken",
                                                    "fullStart": 617,
                                                    "fullEnd": 618,
                                                    "start": 617,
                                                    "end": 618,
                                                    "fullWidth": 1,
                                                    "width": 1,
                                                    "text": "{",
                                                    "value": "{",
                                                    "valueText": "{"
                                                },
                                                "propertyAssignments": [],
                                                "closeBraceToken": {
                                                    "kind": "CloseBraceToken",
                                                    "fullStart": 618,
                                                    "fullEnd": 619,
                                                    "start": 618,
                                                    "end": 619,
                                                    "fullWidth": 1,
                                                    "width": 1,
                                                    "text": "}",
                                                    "value": "}",
                                                    "valueText": "}"
                                                }
                                            }
                                        }
                                    }
                                ]
                            },
                            "semicolonToken": {
                                "kind": "SemicolonToken",
                                "fullStart": 619,
                                "fullEnd": 622,
                                "start": 619,
                                "end": 620,
                                "fullWidth": 3,
                                "width": 1,
                                "text": ";",
                                "value": ";",
                                "valueText": ";",
                                "hasTrailingTrivia": true,
                                "hasTrailingNewLine": true,
                                "trailingTrivia": [
                                    {
                                        "kind": "NewLineTrivia",
                                        "text": "\r\n"
                                    }
                                ]
                            }
                        },
                        {
                            "kind": "VariableStatement",
                            "fullStart": 622,
                            "fullEnd": 649,
                            "start": 632,
                            "end": 647,
                            "fullWidth": 27,
                            "width": 15,
                            "modifiers": [],
                            "variableDeclaration": {
                                "kind": "VariableDeclaration",
                                "fullStart": 622,
                                "fullEnd": 646,
                                "start": 632,
                                "end": 646,
                                "fullWidth": 24,
                                "width": 14,
                                "varKeyword": {
                                    "kind": "VarKeyword",
                                    "fullStart": 622,
                                    "fullEnd": 636,
                                    "start": 632,
                                    "end": 635,
                                    "fullWidth": 14,
                                    "width": 3,
                                    "text": "var",
                                    "value": "var",
                                    "valueText": "var",
                                    "hasLeadingTrivia": true,
                                    "hasLeadingNewLine": true,
                                    "hasTrailingTrivia": true,
                                    "leadingTrivia": [
                                        {
                                            "kind": "NewLineTrivia",
                                            "text": "\r\n"
                                        },
                                        {
                                            "kind": "WhitespaceTrivia",
                                            "text": "        "
                                        }
                                    ],
                                    "trailingTrivia": [
                                        {
                                            "kind": "WhitespaceTrivia",
                                            "text": " "
                                        }
                                    ]
                                },
                                "variableDeclarators": [
                                    {
                                        "kind": "VariableDeclarator",
                                        "fullStart": 636,
                                        "fullEnd": 646,
                                        "start": 636,
                                        "end": 646,
                                        "fullWidth": 10,
<<<<<<< HEAD
                                        "width": 10,
                                        "identifier": {
=======
                                        "propertyName": {
>>>>>>> 85e84683
                                            "kind": "IdentifierName",
                                            "fullStart": 636,
                                            "fullEnd": 642,
                                            "start": 636,
                                            "end": 641,
                                            "fullWidth": 6,
                                            "width": 5,
                                            "text": "props",
                                            "value": "props",
                                            "valueText": "props",
                                            "hasTrailingTrivia": true,
                                            "trailingTrivia": [
                                                {
                                                    "kind": "WhitespaceTrivia",
                                                    "text": " "
                                                }
                                            ]
                                        },
                                        "equalsValueClause": {
                                            "kind": "EqualsValueClause",
                                            "fullStart": 642,
                                            "fullEnd": 646,
                                            "start": 642,
                                            "end": 646,
                                            "fullWidth": 4,
                                            "width": 4,
                                            "equalsToken": {
                                                "kind": "EqualsToken",
                                                "fullStart": 642,
                                                "fullEnd": 644,
                                                "start": 642,
                                                "end": 643,
                                                "fullWidth": 2,
                                                "width": 1,
                                                "text": "=",
                                                "value": "=",
                                                "valueText": "=",
                                                "hasTrailingTrivia": true,
                                                "trailingTrivia": [
                                                    {
                                                        "kind": "WhitespaceTrivia",
                                                        "text": " "
                                                    }
                                                ]
                                            },
                                            "value": {
                                                "kind": "ObjectLiteralExpression",
                                                "fullStart": 644,
                                                "fullEnd": 646,
                                                "start": 644,
                                                "end": 646,
                                                "fullWidth": 2,
                                                "width": 2,
                                                "openBraceToken": {
                                                    "kind": "OpenBraceToken",
                                                    "fullStart": 644,
                                                    "fullEnd": 645,
                                                    "start": 644,
                                                    "end": 645,
                                                    "fullWidth": 1,
                                                    "width": 1,
                                                    "text": "{",
                                                    "value": "{",
                                                    "valueText": "{"
                                                },
                                                "propertyAssignments": [],
                                                "closeBraceToken": {
                                                    "kind": "CloseBraceToken",
                                                    "fullStart": 645,
                                                    "fullEnd": 646,
                                                    "start": 645,
                                                    "end": 646,
                                                    "fullWidth": 1,
                                                    "width": 1,
                                                    "text": "}",
                                                    "value": "}",
                                                    "valueText": "}"
                                                }
                                            }
                                        }
                                    }
                                ]
                            },
                            "semicolonToken": {
                                "kind": "SemicolonToken",
                                "fullStart": 646,
                                "fullEnd": 649,
                                "start": 646,
                                "end": 647,
                                "fullWidth": 3,
                                "width": 1,
                                "text": ";",
                                "value": ";",
                                "valueText": ";",
                                "hasTrailingTrivia": true,
                                "hasTrailingNewLine": true,
                                "trailingTrivia": [
                                    {
                                        "kind": "NewLineTrivia",
                                        "text": "\r\n"
                                    }
                                ]
                            }
                        },
                        {
                            "kind": "ExpressionStatement",
                            "fullStart": 649,
                            "fullEnd": 819,
                            "start": 659,
                            "end": 817,
                            "fullWidth": 170,
                            "width": 158,
                            "isIncrementallyUnusable": true,
                            "expression": {
                                "kind": "InvocationExpression",
                                "fullStart": 649,
                                "fullEnd": 816,
                                "start": 659,
                                "end": 816,
                                "fullWidth": 167,
                                "width": 157,
                                "isIncrementallyUnusable": true,
                                "expression": {
                                    "kind": "MemberAccessExpression",
                                    "fullStart": 649,
                                    "fullEnd": 680,
                                    "start": 659,
                                    "end": 680,
                                    "fullWidth": 31,
                                    "width": 21,
                                    "expression": {
                                        "kind": "IdentifierName",
                                        "fullStart": 649,
                                        "fullEnd": 665,
                                        "start": 659,
                                        "end": 665,
                                        "fullWidth": 16,
                                        "width": 6,
                                        "text": "Object",
                                        "value": "Object",
                                        "valueText": "Object",
                                        "hasLeadingTrivia": true,
                                        "hasLeadingNewLine": true,
                                        "leadingTrivia": [
                                            {
                                                "kind": "NewLineTrivia",
                                                "text": "\r\n"
                                            },
                                            {
                                                "kind": "WhitespaceTrivia",
                                                "text": "        "
                                            }
                                        ]
                                    },
                                    "dotToken": {
                                        "kind": "DotToken",
                                        "fullStart": 665,
                                        "fullEnd": 666,
                                        "start": 665,
                                        "end": 666,
                                        "fullWidth": 1,
                                        "width": 1,
                                        "text": ".",
                                        "value": ".",
                                        "valueText": "."
                                    },
                                    "name": {
                                        "kind": "IdentifierName",
                                        "fullStart": 666,
                                        "fullEnd": 680,
                                        "start": 666,
                                        "end": 680,
                                        "fullWidth": 14,
                                        "width": 14,
                                        "text": "defineProperty",
                                        "value": "defineProperty",
                                        "valueText": "defineProperty"
                                    }
                                },
                                "argumentList": {
                                    "kind": "ArgumentList",
                                    "fullStart": 680,
                                    "fullEnd": 816,
                                    "start": 680,
                                    "end": 816,
                                    "fullWidth": 136,
                                    "width": 136,
                                    "isIncrementallyUnusable": true,
                                    "openParenToken": {
                                        "kind": "OpenParenToken",
                                        "fullStart": 680,
                                        "fullEnd": 681,
                                        "start": 680,
                                        "end": 681,
                                        "fullWidth": 1,
                                        "width": 1,
                                        "text": "(",
                                        "value": "(",
                                        "valueText": "("
                                    },
                                    "arguments": [
                                        {
                                            "kind": "IdentifierName",
                                            "fullStart": 681,
                                            "fullEnd": 686,
                                            "start": 681,
                                            "end": 686,
                                            "fullWidth": 5,
                                            "width": 5,
                                            "text": "props",
                                            "value": "props",
                                            "valueText": "props"
                                        },
                                        {
                                            "kind": "CommaToken",
                                            "fullStart": 686,
                                            "fullEnd": 688,
                                            "start": 686,
                                            "end": 687,
                                            "fullWidth": 2,
                                            "width": 1,
                                            "text": ",",
                                            "value": ",",
                                            "valueText": ",",
                                            "hasTrailingTrivia": true,
                                            "trailingTrivia": [
                                                {
                                                    "kind": "WhitespaceTrivia",
                                                    "text": " "
                                                }
                                            ]
                                        },
                                        {
                                            "kind": "StringLiteral",
                                            "fullStart": 688,
                                            "fullEnd": 694,
                                            "start": 688,
                                            "end": 694,
                                            "fullWidth": 6,
                                            "width": 6,
                                            "text": "\"prop\"",
                                            "value": "prop",
                                            "valueText": "prop"
                                        },
                                        {
                                            "kind": "CommaToken",
                                            "fullStart": 694,
                                            "fullEnd": 696,
                                            "start": 694,
                                            "end": 695,
                                            "fullWidth": 2,
                                            "width": 1,
                                            "text": ",",
                                            "value": ",",
                                            "valueText": ",",
                                            "hasTrailingTrivia": true,
                                            "trailingTrivia": [
                                                {
                                                    "kind": "WhitespaceTrivia",
                                                    "text": " "
                                                }
                                            ]
                                        },
                                        {
                                            "kind": "ObjectLiteralExpression",
                                            "fullStart": 696,
                                            "fullEnd": 815,
                                            "start": 696,
                                            "end": 815,
                                            "fullWidth": 119,
                                            "width": 119,
                                            "isIncrementallyUnusable": true,
                                            "openBraceToken": {
                                                "kind": "OpenBraceToken",
                                                "fullStart": 696,
                                                "fullEnd": 699,
                                                "start": 696,
                                                "end": 697,
                                                "fullWidth": 3,
                                                "width": 1,
                                                "text": "{",
                                                "value": "{",
                                                "valueText": "{",
                                                "hasTrailingTrivia": true,
                                                "hasTrailingNewLine": true,
                                                "trailingTrivia": [
                                                    {
                                                        "kind": "NewLineTrivia",
                                                        "text": "\r\n"
                                                    }
                                                ]
                                            },
                                            "propertyAssignments": [
                                                {
                                                    "kind": "SimplePropertyAssignment",
                                                    "fullStart": 699,
                                                    "fullEnd": 772,
                                                    "start": 711,
                                                    "end": 772,
                                                    "fullWidth": 73,
                                                    "width": 61,
                                                    "isIncrementallyUnusable": true,
                                                    "propertyName": {
                                                        "kind": "IdentifierName",
                                                        "fullStart": 699,
                                                        "fullEnd": 714,
                                                        "start": 711,
                                                        "end": 714,
                                                        "fullWidth": 15,
                                                        "width": 3,
                                                        "text": "get",
                                                        "value": "get",
                                                        "valueText": "get",
                                                        "hasLeadingTrivia": true,
                                                        "leadingTrivia": [
                                                            {
                                                                "kind": "WhitespaceTrivia",
                                                                "text": "            "
                                                            }
                                                        ]
                                                    },
                                                    "colonToken": {
                                                        "kind": "ColonToken",
                                                        "fullStart": 714,
                                                        "fullEnd": 716,
                                                        "start": 714,
                                                        "end": 715,
                                                        "fullWidth": 2,
                                                        "width": 1,
                                                        "text": ":",
                                                        "value": ":",
                                                        "valueText": ":",
                                                        "hasTrailingTrivia": true,
                                                        "trailingTrivia": [
                                                            {
                                                                "kind": "WhitespaceTrivia",
                                                                "text": " "
                                                            }
                                                        ]
                                                    },
                                                    "expression": {
                                                        "kind": "FunctionExpression",
                                                        "fullStart": 716,
                                                        "fullEnd": 772,
                                                        "start": 716,
                                                        "end": 772,
                                                        "fullWidth": 56,
                                                        "width": 56,
                                                        "functionKeyword": {
                                                            "kind": "FunctionKeyword",
                                                            "fullStart": 716,
                                                            "fullEnd": 725,
                                                            "start": 716,
                                                            "end": 724,
                                                            "fullWidth": 9,
                                                            "width": 8,
                                                            "text": "function",
                                                            "value": "function",
                                                            "valueText": "function",
                                                            "hasTrailingTrivia": true,
                                                            "trailingTrivia": [
                                                                {
                                                                    "kind": "WhitespaceTrivia",
                                                                    "text": " "
                                                                }
                                                            ]
                                                        },
                                                        "callSignature": {
                                                            "kind": "CallSignature",
                                                            "fullStart": 725,
                                                            "fullEnd": 728,
                                                            "start": 725,
                                                            "end": 727,
                                                            "fullWidth": 3,
                                                            "width": 2,
                                                            "parameterList": {
                                                                "kind": "ParameterList",
                                                                "fullStart": 725,
                                                                "fullEnd": 728,
                                                                "start": 725,
                                                                "end": 727,
                                                                "fullWidth": 3,
                                                                "width": 2,
                                                                "openParenToken": {
                                                                    "kind": "OpenParenToken",
                                                                    "fullStart": 725,
                                                                    "fullEnd": 726,
                                                                    "start": 725,
                                                                    "end": 726,
                                                                    "fullWidth": 1,
                                                                    "width": 1,
                                                                    "text": "(",
                                                                    "value": "(",
                                                                    "valueText": "("
                                                                },
                                                                "parameters": [],
                                                                "closeParenToken": {
                                                                    "kind": "CloseParenToken",
                                                                    "fullStart": 726,
                                                                    "fullEnd": 728,
                                                                    "start": 726,
                                                                    "end": 727,
                                                                    "fullWidth": 2,
                                                                    "width": 1,
                                                                    "text": ")",
                                                                    "value": ")",
                                                                    "valueText": ")",
                                                                    "hasTrailingTrivia": true,
                                                                    "trailingTrivia": [
                                                                        {
                                                                            "kind": "WhitespaceTrivia",
                                                                            "text": " "
                                                                        }
                                                                    ]
                                                                }
                                                            }
                                                        },
                                                        "block": {
                                                            "kind": "Block",
                                                            "fullStart": 728,
                                                            "fullEnd": 772,
                                                            "start": 728,
                                                            "end": 772,
                                                            "fullWidth": 44,
                                                            "width": 44,
                                                            "openBraceToken": {
                                                                "kind": "OpenBraceToken",
                                                                "fullStart": 728,
                                                                "fullEnd": 731,
                                                                "start": 728,
                                                                "end": 729,
                                                                "fullWidth": 3,
                                                                "width": 1,
                                                                "text": "{",
                                                                "value": "{",
                                                                "valueText": "{",
                                                                "hasTrailingTrivia": true,
                                                                "hasTrailingNewLine": true,
                                                                "trailingTrivia": [
                                                                    {
                                                                        "kind": "NewLineTrivia",
                                                                        "text": "\r\n"
                                                                    }
                                                                ]
                                                            },
                                                            "statements": [
                                                                {
                                                                    "kind": "ReturnStatement",
                                                                    "fullStart": 731,
                                                                    "fullEnd": 759,
                                                                    "start": 747,
                                                                    "end": 757,
                                                                    "fullWidth": 28,
                                                                    "width": 10,
                                                                    "returnKeyword": {
                                                                        "kind": "ReturnKeyword",
                                                                        "fullStart": 731,
                                                                        "fullEnd": 754,
                                                                        "start": 747,
                                                                        "end": 753,
                                                                        "fullWidth": 23,
                                                                        "width": 6,
                                                                        "text": "return",
                                                                        "value": "return",
                                                                        "valueText": "return",
                                                                        "hasLeadingTrivia": true,
                                                                        "hasTrailingTrivia": true,
                                                                        "leadingTrivia": [
                                                                            {
                                                                                "kind": "WhitespaceTrivia",
                                                                                "text": "                "
                                                                            }
                                                                        ],
                                                                        "trailingTrivia": [
                                                                            {
                                                                                "kind": "WhitespaceTrivia",
                                                                                "text": " "
                                                                            }
                                                                        ]
                                                                    },
                                                                    "expression": {
                                                                        "kind": "ObjectLiteralExpression",
                                                                        "fullStart": 754,
                                                                        "fullEnd": 756,
                                                                        "start": 754,
                                                                        "end": 756,
                                                                        "fullWidth": 2,
                                                                        "width": 2,
                                                                        "openBraceToken": {
                                                                            "kind": "OpenBraceToken",
                                                                            "fullStart": 754,
                                                                            "fullEnd": 755,
                                                                            "start": 754,
                                                                            "end": 755,
                                                                            "fullWidth": 1,
                                                                            "width": 1,
                                                                            "text": "{",
                                                                            "value": "{",
                                                                            "valueText": "{"
                                                                        },
                                                                        "propertyAssignments": [],
                                                                        "closeBraceToken": {
                                                                            "kind": "CloseBraceToken",
                                                                            "fullStart": 755,
                                                                            "fullEnd": 756,
                                                                            "start": 755,
                                                                            "end": 756,
                                                                            "fullWidth": 1,
                                                                            "width": 1,
                                                                            "text": "}",
                                                                            "value": "}",
                                                                            "valueText": "}"
                                                                        }
                                                                    },
                                                                    "semicolonToken": {
                                                                        "kind": "SemicolonToken",
                                                                        "fullStart": 756,
                                                                        "fullEnd": 759,
                                                                        "start": 756,
                                                                        "end": 757,
                                                                        "fullWidth": 3,
                                                                        "width": 1,
                                                                        "text": ";",
                                                                        "value": ";",
                                                                        "valueText": ";",
                                                                        "hasTrailingTrivia": true,
                                                                        "hasTrailingNewLine": true,
                                                                        "trailingTrivia": [
                                                                            {
                                                                                "kind": "NewLineTrivia",
                                                                                "text": "\r\n"
                                                                            }
                                                                        ]
                                                                    }
                                                                }
                                                            ],
                                                            "closeBraceToken": {
                                                                "kind": "CloseBraceToken",
                                                                "fullStart": 759,
                                                                "fullEnd": 772,
                                                                "start": 771,
                                                                "end": 772,
                                                                "fullWidth": 13,
                                                                "width": 1,
                                                                "text": "}",
                                                                "value": "}",
                                                                "valueText": "}",
                                                                "hasLeadingTrivia": true,
                                                                "leadingTrivia": [
                                                                    {
                                                                        "kind": "WhitespaceTrivia",
                                                                        "text": "            "
                                                                    }
                                                                ]
                                                            }
                                                        }
                                                    }
                                                },
                                                {
                                                    "kind": "CommaToken",
                                                    "fullStart": 772,
                                                    "fullEnd": 775,
                                                    "start": 772,
                                                    "end": 773,
                                                    "fullWidth": 3,
                                                    "width": 1,
                                                    "text": ",",
                                                    "value": ",",
                                                    "valueText": ",",
                                                    "hasTrailingTrivia": true,
                                                    "hasTrailingNewLine": true,
                                                    "trailingTrivia": [
                                                        {
                                                            "kind": "NewLineTrivia",
                                                            "text": "\r\n"
                                                        }
                                                    ]
                                                },
                                                {
                                                    "kind": "SimplePropertyAssignment",
                                                    "fullStart": 775,
                                                    "fullEnd": 806,
                                                    "start": 787,
                                                    "end": 804,
                                                    "fullWidth": 31,
                                                    "width": 17,
                                                    "propertyName": {
                                                        "kind": "IdentifierName",
                                                        "fullStart": 775,
                                                        "fullEnd": 797,
                                                        "start": 787,
                                                        "end": 797,
                                                        "fullWidth": 22,
                                                        "width": 10,
                                                        "text": "enumerable",
                                                        "value": "enumerable",
                                                        "valueText": "enumerable",
                                                        "hasLeadingTrivia": true,
                                                        "leadingTrivia": [
                                                            {
                                                                "kind": "WhitespaceTrivia",
                                                                "text": "            "
                                                            }
                                                        ]
                                                    },
                                                    "colonToken": {
                                                        "kind": "ColonToken",
                                                        "fullStart": 797,
                                                        "fullEnd": 799,
                                                        "start": 797,
                                                        "end": 798,
                                                        "fullWidth": 2,
                                                        "width": 1,
                                                        "text": ":",
                                                        "value": ":",
                                                        "valueText": ":",
                                                        "hasTrailingTrivia": true,
                                                        "trailingTrivia": [
                                                            {
                                                                "kind": "WhitespaceTrivia",
                                                                "text": " "
                                                            }
                                                        ]
                                                    },
                                                    "expression": {
                                                        "kind": "FalseKeyword",
                                                        "fullStart": 799,
                                                        "fullEnd": 806,
                                                        "start": 799,
                                                        "end": 804,
                                                        "fullWidth": 7,
                                                        "width": 5,
                                                        "text": "false",
                                                        "value": false,
                                                        "valueText": "false",
                                                        "hasTrailingTrivia": true,
                                                        "hasTrailingNewLine": true,
                                                        "trailingTrivia": [
                                                            {
                                                                "kind": "NewLineTrivia",
                                                                "text": "\r\n"
                                                            }
                                                        ]
                                                    }
                                                }
                                            ],
                                            "closeBraceToken": {
                                                "kind": "CloseBraceToken",
                                                "fullStart": 806,
                                                "fullEnd": 815,
                                                "start": 814,
                                                "end": 815,
                                                "fullWidth": 9,
                                                "width": 1,
                                                "text": "}",
                                                "value": "}",
                                                "valueText": "}",
                                                "hasLeadingTrivia": true,
                                                "leadingTrivia": [
                                                    {
                                                        "kind": "WhitespaceTrivia",
                                                        "text": "        "
                                                    }
                                                ]
                                            }
                                        }
                                    ],
                                    "closeParenToken": {
                                        "kind": "CloseParenToken",
                                        "fullStart": 815,
                                        "fullEnd": 816,
                                        "start": 815,
                                        "end": 816,
                                        "fullWidth": 1,
                                        "width": 1,
                                        "text": ")",
                                        "value": ")",
                                        "valueText": ")"
                                    }
                                }
                            },
                            "semicolonToken": {
                                "kind": "SemicolonToken",
                                "fullStart": 816,
                                "fullEnd": 819,
                                "start": 816,
                                "end": 817,
                                "fullWidth": 3,
                                "width": 1,
                                "text": ";",
                                "value": ";",
                                "valueText": ";",
                                "hasTrailingTrivia": true,
                                "hasTrailingNewLine": true,
                                "trailingTrivia": [
                                    {
                                        "kind": "NewLineTrivia",
                                        "text": "\r\n"
                                    }
                                ]
                            }
                        },
                        {
                            "kind": "ExpressionStatement",
                            "fullStart": 819,
                            "fullEnd": 867,
                            "start": 829,
                            "end": 865,
                            "fullWidth": 48,
                            "width": 36,
                            "expression": {
                                "kind": "InvocationExpression",
                                "fullStart": 819,
                                "fullEnd": 864,
                                "start": 829,
                                "end": 864,
                                "fullWidth": 45,
                                "width": 35,
                                "expression": {
                                    "kind": "MemberAccessExpression",
                                    "fullStart": 819,
                                    "fullEnd": 852,
                                    "start": 829,
                                    "end": 852,
                                    "fullWidth": 33,
                                    "width": 23,
                                    "expression": {
                                        "kind": "IdentifierName",
                                        "fullStart": 819,
                                        "fullEnd": 835,
                                        "start": 829,
                                        "end": 835,
                                        "fullWidth": 16,
                                        "width": 6,
                                        "text": "Object",
                                        "value": "Object",
                                        "valueText": "Object",
                                        "hasLeadingTrivia": true,
                                        "hasLeadingNewLine": true,
                                        "leadingTrivia": [
                                            {
                                                "kind": "NewLineTrivia",
                                                "text": "\r\n"
                                            },
                                            {
                                                "kind": "WhitespaceTrivia",
                                                "text": "        "
                                            }
                                        ]
                                    },
                                    "dotToken": {
                                        "kind": "DotToken",
                                        "fullStart": 835,
                                        "fullEnd": 836,
                                        "start": 835,
                                        "end": 836,
                                        "fullWidth": 1,
                                        "width": 1,
                                        "text": ".",
                                        "value": ".",
                                        "valueText": "."
                                    },
                                    "name": {
                                        "kind": "IdentifierName",
                                        "fullStart": 836,
                                        "fullEnd": 852,
                                        "start": 836,
                                        "end": 852,
                                        "fullWidth": 16,
                                        "width": 16,
                                        "text": "defineProperties",
                                        "value": "defineProperties",
                                        "valueText": "defineProperties"
                                    }
                                },
                                "argumentList": {
                                    "kind": "ArgumentList",
                                    "fullStart": 852,
                                    "fullEnd": 864,
                                    "start": 852,
                                    "end": 864,
                                    "fullWidth": 12,
                                    "width": 12,
                                    "openParenToken": {
                                        "kind": "OpenParenToken",
                                        "fullStart": 852,
                                        "fullEnd": 853,
                                        "start": 852,
                                        "end": 853,
                                        "fullWidth": 1,
                                        "width": 1,
                                        "text": "(",
                                        "value": "(",
                                        "valueText": "("
                                    },
                                    "arguments": [
                                        {
                                            "kind": "IdentifierName",
                                            "fullStart": 853,
                                            "fullEnd": 856,
                                            "start": 853,
                                            "end": 856,
                                            "fullWidth": 3,
                                            "width": 3,
                                            "text": "obj",
                                            "value": "obj",
                                            "valueText": "obj"
                                        },
                                        {
                                            "kind": "CommaToken",
                                            "fullStart": 856,
                                            "fullEnd": 858,
                                            "start": 856,
                                            "end": 857,
                                            "fullWidth": 2,
                                            "width": 1,
                                            "text": ",",
                                            "value": ",",
                                            "valueText": ",",
                                            "hasTrailingTrivia": true,
                                            "trailingTrivia": [
                                                {
                                                    "kind": "WhitespaceTrivia",
                                                    "text": " "
                                                }
                                            ]
                                        },
                                        {
                                            "kind": "IdentifierName",
                                            "fullStart": 858,
                                            "fullEnd": 863,
                                            "start": 858,
                                            "end": 863,
                                            "fullWidth": 5,
                                            "width": 5,
                                            "text": "props",
                                            "value": "props",
                                            "valueText": "props"
                                        }
                                    ],
                                    "closeParenToken": {
                                        "kind": "CloseParenToken",
                                        "fullStart": 863,
                                        "fullEnd": 864,
                                        "start": 863,
                                        "end": 864,
                                        "fullWidth": 1,
                                        "width": 1,
                                        "text": ")",
                                        "value": ")",
                                        "valueText": ")"
                                    }
                                }
                            },
                            "semicolonToken": {
                                "kind": "SemicolonToken",
                                "fullStart": 864,
                                "fullEnd": 867,
                                "start": 864,
                                "end": 865,
                                "fullWidth": 3,
                                "width": 1,
                                "text": ";",
                                "value": ";",
                                "valueText": ";",
                                "hasTrailingTrivia": true,
                                "hasTrailingNewLine": true,
                                "trailingTrivia": [
                                    {
                                        "kind": "NewLineTrivia",
                                        "text": "\r\n"
                                    }
                                ]
                            }
                        },
                        {
                            "kind": "ReturnStatement",
                            "fullStart": 867,
                            "fullEnd": 914,
                            "start": 877,
                            "end": 912,
                            "fullWidth": 47,
                            "width": 35,
                            "returnKeyword": {
                                "kind": "ReturnKeyword",
                                "fullStart": 867,
                                "fullEnd": 884,
                                "start": 877,
                                "end": 883,
                                "fullWidth": 17,
                                "width": 6,
                                "text": "return",
                                "value": "return",
                                "valueText": "return",
                                "hasLeadingTrivia": true,
                                "hasLeadingNewLine": true,
                                "hasTrailingTrivia": true,
                                "leadingTrivia": [
                                    {
                                        "kind": "NewLineTrivia",
                                        "text": "\r\n"
                                    },
                                    {
                                        "kind": "WhitespaceTrivia",
                                        "text": "        "
                                    }
                                ],
                                "trailingTrivia": [
                                    {
                                        "kind": "WhitespaceTrivia",
                                        "text": " "
                                    }
                                ]
                            },
                            "expression": {
                                "kind": "LogicalNotExpression",
                                "fullStart": 884,
                                "fullEnd": 911,
                                "start": 884,
                                "end": 911,
                                "fullWidth": 27,
                                "width": 27,
                                "operatorToken": {
                                    "kind": "ExclamationToken",
                                    "fullStart": 884,
                                    "fullEnd": 885,
                                    "start": 884,
                                    "end": 885,
                                    "fullWidth": 1,
                                    "width": 1,
                                    "text": "!",
                                    "value": "!",
                                    "valueText": "!"
                                },
                                "operand": {
                                    "kind": "InvocationExpression",
                                    "fullStart": 885,
                                    "fullEnd": 911,
                                    "start": 885,
                                    "end": 911,
                                    "fullWidth": 26,
                                    "width": 26,
                                    "expression": {
                                        "kind": "MemberAccessExpression",
                                        "fullStart": 885,
                                        "fullEnd": 903,
                                        "start": 885,
                                        "end": 903,
                                        "fullWidth": 18,
                                        "width": 18,
                                        "expression": {
                                            "kind": "IdentifierName",
                                            "fullStart": 885,
                                            "fullEnd": 888,
                                            "start": 885,
                                            "end": 888,
                                            "fullWidth": 3,
                                            "width": 3,
                                            "text": "obj",
                                            "value": "obj",
                                            "valueText": "obj"
                                        },
                                        "dotToken": {
                                            "kind": "DotToken",
                                            "fullStart": 888,
                                            "fullEnd": 889,
                                            "start": 888,
                                            "end": 889,
                                            "fullWidth": 1,
                                            "width": 1,
                                            "text": ".",
                                            "value": ".",
                                            "valueText": "."
                                        },
                                        "name": {
                                            "kind": "IdentifierName",
                                            "fullStart": 889,
                                            "fullEnd": 903,
                                            "start": 889,
                                            "end": 903,
                                            "fullWidth": 14,
                                            "width": 14,
                                            "text": "hasOwnProperty",
                                            "value": "hasOwnProperty",
                                            "valueText": "hasOwnProperty"
                                        }
                                    },
                                    "argumentList": {
                                        "kind": "ArgumentList",
                                        "fullStart": 903,
                                        "fullEnd": 911,
                                        "start": 903,
                                        "end": 911,
                                        "fullWidth": 8,
                                        "width": 8,
                                        "openParenToken": {
                                            "kind": "OpenParenToken",
                                            "fullStart": 903,
                                            "fullEnd": 904,
                                            "start": 903,
                                            "end": 904,
                                            "fullWidth": 1,
                                            "width": 1,
                                            "text": "(",
                                            "value": "(",
                                            "valueText": "("
                                        },
                                        "arguments": [
                                            {
                                                "kind": "StringLiteral",
                                                "fullStart": 904,
                                                "fullEnd": 910,
                                                "start": 904,
                                                "end": 910,
                                                "fullWidth": 6,
                                                "width": 6,
                                                "text": "\"prop\"",
                                                "value": "prop",
                                                "valueText": "prop"
                                            }
                                        ],
                                        "closeParenToken": {
                                            "kind": "CloseParenToken",
                                            "fullStart": 910,
                                            "fullEnd": 911,
                                            "start": 910,
                                            "end": 911,
                                            "fullWidth": 1,
                                            "width": 1,
                                            "text": ")",
                                            "value": ")",
                                            "valueText": ")"
                                        }
                                    }
                                }
                            },
                            "semicolonToken": {
                                "kind": "SemicolonToken",
                                "fullStart": 911,
                                "fullEnd": 914,
                                "start": 911,
                                "end": 912,
                                "fullWidth": 3,
                                "width": 1,
                                "text": ";",
                                "value": ";",
                                "valueText": ";",
                                "hasTrailingTrivia": true,
                                "hasTrailingNewLine": true,
                                "trailingTrivia": [
                                    {
                                        "kind": "NewLineTrivia",
                                        "text": "\r\n"
                                    }
                                ]
                            }
                        }
                    ],
                    "closeBraceToken": {
                        "kind": "CloseBraceToken",
                        "fullStart": 914,
                        "fullEnd": 921,
                        "start": 918,
                        "end": 919,
                        "fullWidth": 7,
                        "width": 1,
                        "text": "}",
                        "value": "}",
                        "valueText": "}",
                        "hasLeadingTrivia": true,
                        "hasTrailingTrivia": true,
                        "hasTrailingNewLine": true,
                        "leadingTrivia": [
                            {
                                "kind": "WhitespaceTrivia",
                                "text": "    "
                            }
                        ],
                        "trailingTrivia": [
                            {
                                "kind": "NewLineTrivia",
                                "text": "\r\n"
                            }
                        ]
                    }
                }
            },
            {
                "kind": "ExpressionStatement",
                "fullStart": 921,
                "fullEnd": 945,
                "start": 921,
                "end": 943,
                "fullWidth": 24,
                "width": 22,
                "expression": {
                    "kind": "InvocationExpression",
                    "fullStart": 921,
                    "fullEnd": 942,
                    "start": 921,
                    "end": 942,
                    "fullWidth": 21,
                    "width": 21,
                    "expression": {
                        "kind": "IdentifierName",
                        "fullStart": 921,
                        "fullEnd": 932,
                        "start": 921,
                        "end": 932,
                        "fullWidth": 11,
                        "width": 11,
                        "text": "runTestCase",
                        "value": "runTestCase",
                        "valueText": "runTestCase"
                    },
                    "argumentList": {
                        "kind": "ArgumentList",
                        "fullStart": 932,
                        "fullEnd": 942,
                        "start": 932,
                        "end": 942,
                        "fullWidth": 10,
                        "width": 10,
                        "openParenToken": {
                            "kind": "OpenParenToken",
                            "fullStart": 932,
                            "fullEnd": 933,
                            "start": 932,
                            "end": 933,
                            "fullWidth": 1,
                            "width": 1,
                            "text": "(",
                            "value": "(",
                            "valueText": "("
                        },
                        "arguments": [
                            {
                                "kind": "IdentifierName",
                                "fullStart": 933,
                                "fullEnd": 941,
                                "start": 933,
                                "end": 941,
                                "fullWidth": 8,
                                "width": 8,
                                "text": "testcase",
                                "value": "testcase",
                                "valueText": "testcase"
                            }
                        ],
                        "closeParenToken": {
                            "kind": "CloseParenToken",
                            "fullStart": 941,
                            "fullEnd": 942,
                            "start": 941,
                            "end": 942,
                            "fullWidth": 1,
                            "width": 1,
                            "text": ")",
                            "value": ")",
                            "valueText": ")"
                        }
                    }
                },
                "semicolonToken": {
                    "kind": "SemicolonToken",
                    "fullStart": 942,
                    "fullEnd": 945,
                    "start": 942,
                    "end": 943,
                    "fullWidth": 3,
                    "width": 1,
                    "text": ";",
                    "value": ";",
                    "valueText": ";",
                    "hasTrailingTrivia": true,
                    "hasTrailingNewLine": true,
                    "trailingTrivia": [
                        {
                            "kind": "NewLineTrivia",
                            "text": "\r\n"
                        }
                    ]
                }
            }
        ],
        "endOfFileToken": {
            "kind": "EndOfFileToken",
            "fullStart": 945,
            "fullEnd": 945,
            "start": 945,
            "end": 945,
            "fullWidth": 0,
            "width": 0,
            "text": ""
        }
    },
    "lineMap": {
        "lineStarts": [
            0,
            67,
            152,
            232,
            308,
            380,
            385,
            437,
            565,
            570,
            572,
            574,
            597,
            599,
            622,
            624,
            649,
            651,
            699,
            731,
            759,
            775,
            806,
            819,
            821,
            867,
            869,
            914,
            921,
            945
        ],
        "length": 945
    }
}<|MERGE_RESOLUTION|>--- conflicted
+++ resolved
@@ -252,12 +252,8 @@
                                         "start": 611,
                                         "end": 619,
                                         "fullWidth": 8,
-<<<<<<< HEAD
                                         "width": 8,
-                                        "identifier": {
-=======
                                         "propertyName": {
->>>>>>> 85e84683
                                             "kind": "IdentifierName",
                                             "fullStart": 611,
                                             "fullEnd": 615,
@@ -418,12 +414,8 @@
                                         "start": 636,
                                         "end": 646,
                                         "fullWidth": 10,
-<<<<<<< HEAD
                                         "width": 10,
-                                        "identifier": {
-=======
                                         "propertyName": {
->>>>>>> 85e84683
                                             "kind": "IdentifierName",
                                             "fullStart": 636,
                                             "fullEnd": 642,
