{
    "isDeclaration": false,
    "languageVersion": "EcmaScript5",
    "parseOptions": {
        "allowAutomaticSemicolonInsertion": true
    },
    "sourceUnit": {
        "kind": "SourceUnit",
        "fullStart": 0,
        "fullEnd": 1255,
        "start": 761,
        "end": 1255,
        "fullWidth": 1255,
        "width": 494,
        "isIncrementallyUnusable": true,
        "moduleElements": [
            {
                "kind": "FunctionDeclaration",
                "fullStart": 0,
                "fullEnd": 1231,
                "start": 761,
                "end": 1229,
                "fullWidth": 1231,
                "width": 468,
                "modifiers": [],
                "functionKeyword": {
                    "kind": "FunctionKeyword",
                    "fullStart": 0,
                    "fullEnd": 770,
                    "start": 761,
                    "end": 769,
                    "fullWidth": 770,
                    "width": 8,
                    "text": "function",
                    "value": "function",
                    "valueText": "function",
                    "hasLeadingTrivia": true,
                    "hasLeadingComment": true,
                    "hasLeadingNewLine": true,
                    "hasTrailingTrivia": true,
                    "leadingTrivia": [
                        {
                            "kind": "SingleLineCommentTrivia",
                            "text": "/// Copyright (c) 2012 Ecma International.  All rights reserved. "
                        },
                        {
                            "kind": "NewLineTrivia",
                            "text": "\r\n"
                        },
                        {
                            "kind": "SingleLineCommentTrivia",
                            "text": "/// Ecma International makes this code available under the terms and conditions set"
                        },
                        {
                            "kind": "NewLineTrivia",
                            "text": "\r\n"
                        },
                        {
                            "kind": "SingleLineCommentTrivia",
                            "text": "/// forth on http://hg.ecmascript.org/tests/test262/raw-file/tip/LICENSE (the "
                        },
                        {
                            "kind": "NewLineTrivia",
                            "text": "\r\n"
                        },
                        {
                            "kind": "SingleLineCommentTrivia",
                            "text": "/// \"Use Terms\").   Any redistribution of this code must retain the above "
                        },
                        {
                            "kind": "NewLineTrivia",
                            "text": "\r\n"
                        },
                        {
                            "kind": "SingleLineCommentTrivia",
                            "text": "/// copyright and this notice and otherwise comply with the Use Terms."
                        },
                        {
                            "kind": "NewLineTrivia",
                            "text": "\r\n"
                        },
                        {
                            "kind": "MultiLineCommentTrivia",
                            "text": "/**\r\n * @path ch15/15.2/15.2.3/15.2.3.7/15.2.3.7-6-a-278.js\r\n * @description Object.defineProperties - 'O' is an Arguments object, 'P' is own property which is ever defined in both [[ParameterMap]] of 'O' and 'O', and is deleted afterwards, and 'desc' is data descriptor, test 'P' is redefined in 'O' with all correct attribute values (10.6 [[DefineOwnProperty]] step 3)\r\n */"
                        },
                        {
                            "kind": "NewLineTrivia",
                            "text": "\r\n"
                        },
                        {
                            "kind": "NewLineTrivia",
                            "text": "\r\n"
                        },
                        {
                            "kind": "NewLineTrivia",
                            "text": "\r\n"
                        }
                    ],
                    "trailingTrivia": [
                        {
                            "kind": "WhitespaceTrivia",
                            "text": " "
                        }
                    ]
                },
                "identifier": {
                    "kind": "IdentifierName",
                    "fullStart": 770,
                    "fullEnd": 778,
                    "start": 770,
                    "end": 778,
                    "fullWidth": 8,
                    "width": 8,
                    "text": "testcase",
                    "value": "testcase",
                    "valueText": "testcase"
                },
                "callSignature": {
                    "kind": "CallSignature",
                    "fullStart": 778,
                    "fullEnd": 781,
                    "start": 778,
                    "end": 780,
                    "fullWidth": 3,
                    "width": 2,
                    "parameterList": {
                        "kind": "ParameterList",
                        "fullStart": 778,
                        "fullEnd": 781,
                        "start": 778,
                        "end": 780,
                        "fullWidth": 3,
                        "width": 2,
                        "openParenToken": {
                            "kind": "OpenParenToken",
                            "fullStart": 778,
                            "fullEnd": 779,
                            "start": 778,
                            "end": 779,
                            "fullWidth": 1,
                            "width": 1,
                            "text": "(",
                            "value": "(",
                            "valueText": "("
                        },
                        "parameters": [],
                        "closeParenToken": {
                            "kind": "CloseParenToken",
                            "fullStart": 779,
                            "fullEnd": 781,
                            "start": 779,
                            "end": 780,
                            "fullWidth": 2,
                            "width": 1,
                            "text": ")",
                            "value": ")",
                            "valueText": ")",
                            "hasTrailingTrivia": true,
                            "trailingTrivia": [
                                {
                                    "kind": "WhitespaceTrivia",
                                    "text": " "
                                }
                            ]
                        }
                    }
                },
                "block": {
                    "kind": "Block",
                    "fullStart": 781,
                    "fullEnd": 1231,
                    "start": 781,
                    "end": 1229,
                    "fullWidth": 450,
                    "width": 448,
                    "openBraceToken": {
                        "kind": "OpenBraceToken",
                        "fullStart": 781,
                        "fullEnd": 784,
                        "start": 781,
                        "end": 782,
                        "fullWidth": 3,
                        "width": 1,
                        "text": "{",
                        "value": "{",
                        "valueText": "{",
                        "hasTrailingTrivia": true,
                        "hasTrailingNewLine": true,
                        "trailingTrivia": [
                            {
                                "kind": "NewLineTrivia",
                                "text": "\r\n"
                            }
                        ]
                    },
                    "statements": [
                        {
                            "kind": "VariableStatement",
                            "fullStart": 784,
                            "fullEnd": 804,
                            "start": 794,
                            "end": 802,
                            "fullWidth": 20,
                            "width": 8,
                            "modifiers": [],
                            "variableDeclaration": {
                                "kind": "VariableDeclaration",
                                "fullStart": 784,
                                "fullEnd": 801,
                                "start": 794,
                                "end": 801,
                                "fullWidth": 17,
                                "width": 7,
                                "varKeyword": {
                                    "kind": "VarKeyword",
                                    "fullStart": 784,
                                    "fullEnd": 798,
                                    "start": 794,
                                    "end": 797,
                                    "fullWidth": 14,
                                    "width": 3,
                                    "text": "var",
                                    "value": "var",
                                    "valueText": "var",
                                    "hasLeadingTrivia": true,
                                    "hasLeadingNewLine": true,
                                    "hasTrailingTrivia": true,
                                    "leadingTrivia": [
                                        {
                                            "kind": "NewLineTrivia",
                                            "text": "\r\n"
                                        },
                                        {
                                            "kind": "WhitespaceTrivia",
                                            "text": "        "
                                        }
                                    ],
                                    "trailingTrivia": [
                                        {
                                            "kind": "WhitespaceTrivia",
                                            "text": " "
                                        }
                                    ]
                                },
                                "variableDeclarators": [
                                    {
                                        "kind": "VariableDeclarator",
                                        "fullStart": 798,
                                        "fullEnd": 801,
                                        "start": 798,
                                        "end": 801,
                                        "fullWidth": 3,
                                        "width": 3,
                                        "identifier": {
                                            "kind": "IdentifierName",
                                            "fullStart": 798,
                                            "fullEnd": 801,
                                            "start": 798,
                                            "end": 801,
                                            "fullWidth": 3,
                                            "width": 3,
                                            "text": "arg",
                                            "value": "arg",
                                            "valueText": "arg"
                                        }
                                    }
                                ]
                            },
                            "semicolonToken": {
                                "kind": "SemicolonToken",
                                "fullStart": 801,
                                "fullEnd": 804,
                                "start": 801,
                                "end": 802,
                                "fullWidth": 3,
                                "width": 1,
                                "text": ";",
                                "value": ";",
                                "valueText": ";",
                                "hasTrailingTrivia": true,
                                "hasTrailingNewLine": true,
                                "trailingTrivia": [
                                    {
                                        "kind": "NewLineTrivia",
                                        "text": "\r\n"
                                    }
                                ]
                            }
                        },
                        {
                            "kind": "ExpressionStatement",
                            "fullStart": 804,
                            "fullEnd": 892,
                            "start": 814,
                            "end": 890,
                            "fullWidth": 88,
                            "width": 76,
                            "expression": {
                                "kind": "ParenthesizedExpression",
                                "fullStart": 804,
                                "fullEnd": 889,
                                "start": 814,
                                "end": 889,
                                "fullWidth": 85,
                                "width": 75,
                                "openParenToken": {
                                    "kind": "OpenParenToken",
                                    "fullStart": 804,
                                    "fullEnd": 815,
                                    "start": 814,
                                    "end": 815,
                                    "fullWidth": 11,
                                    "width": 1,
                                    "text": "(",
                                    "value": "(",
                                    "valueText": "(",
                                    "hasLeadingTrivia": true,
                                    "hasLeadingNewLine": true,
                                    "leadingTrivia": [
                                        {
                                            "kind": "NewLineTrivia",
                                            "text": "\r\n"
                                        },
                                        {
                                            "kind": "WhitespaceTrivia",
                                            "text": "        "
                                        }
                                    ]
                                },
                                "expression": {
                                    "kind": "InvocationExpression",
                                    "fullStart": 815,
                                    "fullEnd": 888,
                                    "start": 815,
                                    "end": 888,
                                    "fullWidth": 73,
                                    "width": 73,
                                    "expression": {
                                        "kind": "FunctionExpression",
                                        "fullStart": 815,
                                        "fullEnd": 879,
                                        "start": 815,
                                        "end": 879,
                                        "fullWidth": 64,
                                        "width": 64,
                                        "functionKeyword": {
                                            "kind": "FunctionKeyword",
                                            "fullStart": 815,
                                            "fullEnd": 824,
                                            "start": 815,
                                            "end": 823,
                                            "fullWidth": 9,
                                            "width": 8,
                                            "text": "function",
                                            "value": "function",
                                            "valueText": "function",
                                            "hasTrailingTrivia": true,
                                            "trailingTrivia": [
                                                {
                                                    "kind": "WhitespaceTrivia",
                                                    "text": " "
                                                }
                                            ]
                                        },
                                        "identifier": {
                                            "kind": "IdentifierName",
                                            "fullStart": 824,
                                            "fullEnd": 827,
                                            "start": 824,
                                            "end": 827,
                                            "fullWidth": 3,
                                            "width": 3,
                                            "text": "fun",
                                            "value": "fun",
                                            "valueText": "fun"
                                        },
                                        "callSignature": {
                                            "kind": "CallSignature",
                                            "fullStart": 827,
                                            "fullEnd": 837,
                                            "start": 827,
                                            "end": 836,
                                            "fullWidth": 10,
                                            "width": 9,
                                            "parameterList": {
                                                "kind": "ParameterList",
                                                "fullStart": 827,
                                                "fullEnd": 837,
                                                "start": 827,
                                                "end": 836,
                                                "fullWidth": 10,
                                                "width": 9,
                                                "openParenToken": {
                                                    "kind": "OpenParenToken",
                                                    "fullStart": 827,
                                                    "fullEnd": 828,
                                                    "start": 827,
                                                    "end": 828,
                                                    "fullWidth": 1,
                                                    "width": 1,
                                                    "text": "(",
                                                    "value": "(",
                                                    "valueText": "("
                                                },
                                                "parameters": [
                                                    {
                                                        "kind": "Parameter",
                                                        "fullStart": 828,
                                                        "fullEnd": 829,
                                                        "start": 828,
                                                        "end": 829,
                                                        "fullWidth": 1,
<<<<<<< HEAD
                                                        "width": 1,
=======
                                                        "modifiers": [],
>>>>>>> e3c38734
                                                        "identifier": {
                                                            "kind": "IdentifierName",
                                                            "fullStart": 828,
                                                            "fullEnd": 829,
                                                            "start": 828,
                                                            "end": 829,
                                                            "fullWidth": 1,
                                                            "width": 1,
                                                            "text": "a",
                                                            "value": "a",
                                                            "valueText": "a"
                                                        }
                                                    },
                                                    {
                                                        "kind": "CommaToken",
                                                        "fullStart": 829,
                                                        "fullEnd": 831,
                                                        "start": 829,
                                                        "end": 830,
                                                        "fullWidth": 2,
                                                        "width": 1,
                                                        "text": ",",
                                                        "value": ",",
                                                        "valueText": ",",
                                                        "hasTrailingTrivia": true,
                                                        "trailingTrivia": [
                                                            {
                                                                "kind": "WhitespaceTrivia",
                                                                "text": " "
                                                            }
                                                        ]
                                                    },
                                                    {
                                                        "kind": "Parameter",
                                                        "fullStart": 831,
                                                        "fullEnd": 832,
                                                        "start": 831,
                                                        "end": 832,
                                                        "fullWidth": 1,
<<<<<<< HEAD
                                                        "width": 1,
=======
                                                        "modifiers": [],
>>>>>>> e3c38734
                                                        "identifier": {
                                                            "kind": "IdentifierName",
                                                            "fullStart": 831,
                                                            "fullEnd": 832,
                                                            "start": 831,
                                                            "end": 832,
                                                            "fullWidth": 1,
                                                            "width": 1,
                                                            "text": "b",
                                                            "value": "b",
                                                            "valueText": "b"
                                                        }
                                                    },
                                                    {
                                                        "kind": "CommaToken",
                                                        "fullStart": 832,
                                                        "fullEnd": 834,
                                                        "start": 832,
                                                        "end": 833,
                                                        "fullWidth": 2,
                                                        "width": 1,
                                                        "text": ",",
                                                        "value": ",",
                                                        "valueText": ",",
                                                        "hasTrailingTrivia": true,
                                                        "trailingTrivia": [
                                                            {
                                                                "kind": "WhitespaceTrivia",
                                                                "text": " "
                                                            }
                                                        ]
                                                    },
                                                    {
                                                        "kind": "Parameter",
                                                        "fullStart": 834,
                                                        "fullEnd": 835,
                                                        "start": 834,
                                                        "end": 835,
                                                        "fullWidth": 1,
<<<<<<< HEAD
                                                        "width": 1,
=======
                                                        "modifiers": [],
>>>>>>> e3c38734
                                                        "identifier": {
                                                            "kind": "IdentifierName",
                                                            "fullStart": 834,
                                                            "fullEnd": 835,
                                                            "start": 834,
                                                            "end": 835,
                                                            "fullWidth": 1,
                                                            "width": 1,
                                                            "text": "c",
                                                            "value": "c",
                                                            "valueText": "c"
                                                        }
                                                    }
                                                ],
                                                "closeParenToken": {
                                                    "kind": "CloseParenToken",
                                                    "fullStart": 835,
                                                    "fullEnd": 837,
                                                    "start": 835,
                                                    "end": 836,
                                                    "fullWidth": 2,
                                                    "width": 1,
                                                    "text": ")",
                                                    "value": ")",
                                                    "valueText": ")",
                                                    "hasTrailingTrivia": true,
                                                    "trailingTrivia": [
                                                        {
                                                            "kind": "WhitespaceTrivia",
                                                            "text": " "
                                                        }
                                                    ]
                                                }
                                            }
                                        },
                                        "block": {
                                            "kind": "Block",
                                            "fullStart": 837,
                                            "fullEnd": 879,
                                            "start": 837,
                                            "end": 879,
                                            "fullWidth": 42,
                                            "width": 42,
                                            "openBraceToken": {
                                                "kind": "OpenBraceToken",
                                                "fullStart": 837,
                                                "fullEnd": 840,
                                                "start": 837,
                                                "end": 838,
                                                "fullWidth": 3,
                                                "width": 1,
                                                "text": "{",
                                                "value": "{",
                                                "valueText": "{",
                                                "hasTrailingTrivia": true,
                                                "hasTrailingNewLine": true,
                                                "trailingTrivia": [
                                                    {
                                                        "kind": "NewLineTrivia",
                                                        "text": "\r\n"
                                                    }
                                                ]
                                            },
                                            "statements": [
                                                {
                                                    "kind": "ExpressionStatement",
                                                    "fullStart": 840,
                                                    "fullEnd": 870,
                                                    "start": 852,
                                                    "end": 868,
                                                    "fullWidth": 30,
                                                    "width": 16,
                                                    "expression": {
                                                        "kind": "AssignmentExpression",
                                                        "fullStart": 840,
                                                        "fullEnd": 867,
                                                        "start": 852,
                                                        "end": 867,
                                                        "fullWidth": 27,
                                                        "width": 15,
                                                        "left": {
                                                            "kind": "IdentifierName",
                                                            "fullStart": 840,
                                                            "fullEnd": 856,
                                                            "start": 852,
                                                            "end": 855,
                                                            "fullWidth": 16,
                                                            "width": 3,
                                                            "text": "arg",
                                                            "value": "arg",
                                                            "valueText": "arg",
                                                            "hasLeadingTrivia": true,
                                                            "hasTrailingTrivia": true,
                                                            "leadingTrivia": [
                                                                {
                                                                    "kind": "WhitespaceTrivia",
                                                                    "text": "            "
                                                                }
                                                            ],
                                                            "trailingTrivia": [
                                                                {
                                                                    "kind": "WhitespaceTrivia",
                                                                    "text": " "
                                                                }
                                                            ]
                                                        },
                                                        "operatorToken": {
                                                            "kind": "EqualsToken",
                                                            "fullStart": 856,
                                                            "fullEnd": 858,
                                                            "start": 856,
                                                            "end": 857,
                                                            "fullWidth": 2,
                                                            "width": 1,
                                                            "text": "=",
                                                            "value": "=",
                                                            "valueText": "=",
                                                            "hasTrailingTrivia": true,
                                                            "trailingTrivia": [
                                                                {
                                                                    "kind": "WhitespaceTrivia",
                                                                    "text": " "
                                                                }
                                                            ]
                                                        },
                                                        "right": {
                                                            "kind": "IdentifierName",
                                                            "fullStart": 858,
                                                            "fullEnd": 867,
                                                            "start": 858,
                                                            "end": 867,
                                                            "fullWidth": 9,
                                                            "width": 9,
                                                            "text": "arguments",
                                                            "value": "arguments",
                                                            "valueText": "arguments"
                                                        }
                                                    },
                                                    "semicolonToken": {
                                                        "kind": "SemicolonToken",
                                                        "fullStart": 867,
                                                        "fullEnd": 870,
                                                        "start": 867,
                                                        "end": 868,
                                                        "fullWidth": 3,
                                                        "width": 1,
                                                        "text": ";",
                                                        "value": ";",
                                                        "valueText": ";",
                                                        "hasTrailingTrivia": true,
                                                        "hasTrailingNewLine": true,
                                                        "trailingTrivia": [
                                                            {
                                                                "kind": "NewLineTrivia",
                                                                "text": "\r\n"
                                                            }
                                                        ]
                                                    }
                                                }
                                            ],
                                            "closeBraceToken": {
                                                "kind": "CloseBraceToken",
                                                "fullStart": 870,
                                                "fullEnd": 879,
                                                "start": 878,
                                                "end": 879,
                                                "fullWidth": 9,
                                                "width": 1,
                                                "text": "}",
                                                "value": "}",
                                                "valueText": "}",
                                                "hasLeadingTrivia": true,
                                                "leadingTrivia": [
                                                    {
                                                        "kind": "WhitespaceTrivia",
                                                        "text": "        "
                                                    }
                                                ]
                                            }
                                        }
                                    },
                                    "argumentList": {
                                        "kind": "ArgumentList",
                                        "fullStart": 879,
                                        "fullEnd": 888,
                                        "start": 879,
                                        "end": 888,
                                        "fullWidth": 9,
                                        "width": 9,
                                        "openParenToken": {
                                            "kind": "OpenParenToken",
                                            "fullStart": 879,
                                            "fullEnd": 880,
                                            "start": 879,
                                            "end": 880,
                                            "fullWidth": 1,
                                            "width": 1,
                                            "text": "(",
                                            "value": "(",
                                            "valueText": "("
                                        },
                                        "arguments": [
                                            {
                                                "kind": "NumericLiteral",
                                                "fullStart": 880,
                                                "fullEnd": 881,
                                                "start": 880,
                                                "end": 881,
                                                "fullWidth": 1,
                                                "width": 1,
                                                "text": "0",
                                                "value": 0,
                                                "valueText": "0"
                                            },
                                            {
                                                "kind": "CommaToken",
                                                "fullStart": 881,
                                                "fullEnd": 883,
                                                "start": 881,
                                                "end": 882,
                                                "fullWidth": 2,
                                                "width": 1,
                                                "text": ",",
                                                "value": ",",
                                                "valueText": ",",
                                                "hasTrailingTrivia": true,
                                                "trailingTrivia": [
                                                    {
                                                        "kind": "WhitespaceTrivia",
                                                        "text": " "
                                                    }
                                                ]
                                            },
                                            {
                                                "kind": "NumericLiteral",
                                                "fullStart": 883,
                                                "fullEnd": 884,
                                                "start": 883,
                                                "end": 884,
                                                "fullWidth": 1,
                                                "width": 1,
                                                "text": "1",
                                                "value": 1,
                                                "valueText": "1"
                                            },
                                            {
                                                "kind": "CommaToken",
                                                "fullStart": 884,
                                                "fullEnd": 886,
                                                "start": 884,
                                                "end": 885,
                                                "fullWidth": 2,
                                                "width": 1,
                                                "text": ",",
                                                "value": ",",
                                                "valueText": ",",
                                                "hasTrailingTrivia": true,
                                                "trailingTrivia": [
                                                    {
                                                        "kind": "WhitespaceTrivia",
                                                        "text": " "
                                                    }
                                                ]
                                            },
                                            {
                                                "kind": "NumericLiteral",
                                                "fullStart": 886,
                                                "fullEnd": 887,
                                                "start": 886,
                                                "end": 887,
                                                "fullWidth": 1,
                                                "width": 1,
                                                "text": "2",
                                                "value": 2,
                                                "valueText": "2"
                                            }
                                        ],
                                        "closeParenToken": {
                                            "kind": "CloseParenToken",
                                            "fullStart": 887,
                                            "fullEnd": 888,
                                            "start": 887,
                                            "end": 888,
                                            "fullWidth": 1,
                                            "width": 1,
                                            "text": ")",
                                            "value": ")",
                                            "valueText": ")"
                                        }
                                    }
                                },
                                "closeParenToken": {
                                    "kind": "CloseParenToken",
                                    "fullStart": 888,
                                    "fullEnd": 889,
                                    "start": 888,
                                    "end": 889,
                                    "fullWidth": 1,
                                    "width": 1,
                                    "text": ")",
                                    "value": ")",
                                    "valueText": ")"
                                }
                            },
                            "semicolonToken": {
                                "kind": "SemicolonToken",
                                "fullStart": 889,
                                "fullEnd": 892,
                                "start": 889,
                                "end": 890,
                                "fullWidth": 3,
                                "width": 1,
                                "text": ";",
                                "value": ";",
                                "valueText": ";",
                                "hasTrailingTrivia": true,
                                "hasTrailingNewLine": true,
                                "trailingTrivia": [
                                    {
                                        "kind": "NewLineTrivia",
                                        "text": "\r\n"
                                    }
                                ]
                            }
                        },
                        {
                            "kind": "ExpressionStatement",
                            "fullStart": 892,
                            "fullEnd": 918,
                            "start": 902,
                            "end": 916,
                            "fullWidth": 26,
                            "width": 14,
                            "expression": {
                                "kind": "DeleteExpression",
                                "fullStart": 892,
                                "fullEnd": 915,
                                "start": 902,
                                "end": 915,
                                "fullWidth": 23,
                                "width": 13,
                                "deleteKeyword": {
                                    "kind": "DeleteKeyword",
                                    "fullStart": 892,
                                    "fullEnd": 909,
                                    "start": 902,
                                    "end": 908,
                                    "fullWidth": 17,
                                    "width": 6,
                                    "text": "delete",
                                    "value": "delete",
                                    "valueText": "delete",
                                    "hasLeadingTrivia": true,
                                    "hasLeadingNewLine": true,
                                    "hasTrailingTrivia": true,
                                    "leadingTrivia": [
                                        {
                                            "kind": "NewLineTrivia",
                                            "text": "\r\n"
                                        },
                                        {
                                            "kind": "WhitespaceTrivia",
                                            "text": "        "
                                        }
                                    ],
                                    "trailingTrivia": [
                                        {
                                            "kind": "WhitespaceTrivia",
                                            "text": " "
                                        }
                                    ]
                                },
                                "expression": {
                                    "kind": "ElementAccessExpression",
                                    "fullStart": 909,
                                    "fullEnd": 915,
                                    "start": 909,
                                    "end": 915,
                                    "fullWidth": 6,
                                    "width": 6,
                                    "expression": {
                                        "kind": "IdentifierName",
                                        "fullStart": 909,
                                        "fullEnd": 912,
                                        "start": 909,
                                        "end": 912,
                                        "fullWidth": 3,
                                        "width": 3,
                                        "text": "arg",
                                        "value": "arg",
                                        "valueText": "arg"
                                    },
                                    "openBracketToken": {
                                        "kind": "OpenBracketToken",
                                        "fullStart": 912,
                                        "fullEnd": 913,
                                        "start": 912,
                                        "end": 913,
                                        "fullWidth": 1,
                                        "width": 1,
                                        "text": "[",
                                        "value": "[",
                                        "valueText": "["
                                    },
                                    "argumentExpression": {
                                        "kind": "NumericLiteral",
                                        "fullStart": 913,
                                        "fullEnd": 914,
                                        "start": 913,
                                        "end": 914,
                                        "fullWidth": 1,
                                        "width": 1,
                                        "text": "0",
                                        "value": 0,
                                        "valueText": "0"
                                    },
                                    "closeBracketToken": {
                                        "kind": "CloseBracketToken",
                                        "fullStart": 914,
                                        "fullEnd": 915,
                                        "start": 914,
                                        "end": 915,
                                        "fullWidth": 1,
                                        "width": 1,
                                        "text": "]",
                                        "value": "]",
                                        "valueText": "]"
                                    }
                                }
                            },
                            "semicolonToken": {
                                "kind": "SemicolonToken",
                                "fullStart": 915,
                                "fullEnd": 918,
                                "start": 915,
                                "end": 916,
                                "fullWidth": 3,
                                "width": 1,
                                "text": ";",
                                "value": ";",
                                "valueText": ";",
                                "hasTrailingTrivia": true,
                                "hasTrailingNewLine": true,
                                "trailingTrivia": [
                                    {
                                        "kind": "NewLineTrivia",
                                        "text": "\r\n"
                                    }
                                ]
                            }
                        },
                        {
                            "kind": "ExpressionStatement",
                            "fullStart": 918,
                            "fullEnd": 1140,
                            "start": 928,
                            "end": 1138,
                            "fullWidth": 222,
                            "width": 210,
                            "expression": {
                                "kind": "InvocationExpression",
                                "fullStart": 918,
                                "fullEnd": 1137,
                                "start": 928,
                                "end": 1137,
                                "fullWidth": 219,
                                "width": 209,
                                "expression": {
                                    "kind": "MemberAccessExpression",
                                    "fullStart": 918,
                                    "fullEnd": 951,
                                    "start": 928,
                                    "end": 951,
                                    "fullWidth": 33,
                                    "width": 23,
                                    "expression": {
                                        "kind": "IdentifierName",
                                        "fullStart": 918,
                                        "fullEnd": 934,
                                        "start": 928,
                                        "end": 934,
                                        "fullWidth": 16,
                                        "width": 6,
                                        "text": "Object",
                                        "value": "Object",
                                        "valueText": "Object",
                                        "hasLeadingTrivia": true,
                                        "hasLeadingNewLine": true,
                                        "leadingTrivia": [
                                            {
                                                "kind": "NewLineTrivia",
                                                "text": "\r\n"
                                            },
                                            {
                                                "kind": "WhitespaceTrivia",
                                                "text": "        "
                                            }
                                        ]
                                    },
                                    "dotToken": {
                                        "kind": "DotToken",
                                        "fullStart": 934,
                                        "fullEnd": 935,
                                        "start": 934,
                                        "end": 935,
                                        "fullWidth": 1,
                                        "width": 1,
                                        "text": ".",
                                        "value": ".",
                                        "valueText": "."
                                    },
                                    "name": {
                                        "kind": "IdentifierName",
                                        "fullStart": 935,
                                        "fullEnd": 951,
                                        "start": 935,
                                        "end": 951,
                                        "fullWidth": 16,
                                        "width": 16,
                                        "text": "defineProperties",
                                        "value": "defineProperties",
                                        "valueText": "defineProperties"
                                    }
                                },
                                "argumentList": {
                                    "kind": "ArgumentList",
                                    "fullStart": 951,
                                    "fullEnd": 1137,
                                    "start": 951,
                                    "end": 1137,
                                    "fullWidth": 186,
                                    "width": 186,
                                    "openParenToken": {
                                        "kind": "OpenParenToken",
                                        "fullStart": 951,
                                        "fullEnd": 952,
                                        "start": 951,
                                        "end": 952,
                                        "fullWidth": 1,
                                        "width": 1,
                                        "text": "(",
                                        "value": "(",
                                        "valueText": "("
                                    },
                                    "arguments": [
                                        {
                                            "kind": "IdentifierName",
                                            "fullStart": 952,
                                            "fullEnd": 955,
                                            "start": 952,
                                            "end": 955,
                                            "fullWidth": 3,
                                            "width": 3,
                                            "text": "arg",
                                            "value": "arg",
                                            "valueText": "arg"
                                        },
                                        {
                                            "kind": "CommaToken",
                                            "fullStart": 955,
                                            "fullEnd": 957,
                                            "start": 955,
                                            "end": 956,
                                            "fullWidth": 2,
                                            "width": 1,
                                            "text": ",",
                                            "value": ",",
                                            "valueText": ",",
                                            "hasTrailingTrivia": true,
                                            "trailingTrivia": [
                                                {
                                                    "kind": "WhitespaceTrivia",
                                                    "text": " "
                                                }
                                            ]
                                        },
                                        {
                                            "kind": "ObjectLiteralExpression",
                                            "fullStart": 957,
                                            "fullEnd": 1136,
                                            "start": 957,
                                            "end": 1136,
                                            "fullWidth": 179,
                                            "width": 179,
                                            "openBraceToken": {
                                                "kind": "OpenBraceToken",
                                                "fullStart": 957,
                                                "fullEnd": 960,
                                                "start": 957,
                                                "end": 958,
                                                "fullWidth": 3,
                                                "width": 1,
                                                "text": "{",
                                                "value": "{",
                                                "valueText": "{",
                                                "hasTrailingTrivia": true,
                                                "hasTrailingNewLine": true,
                                                "trailingTrivia": [
                                                    {
                                                        "kind": "NewLineTrivia",
                                                        "text": "\r\n"
                                                    }
                                                ]
                                            },
                                            "propertyAssignments": [
                                                {
                                                    "kind": "SimplePropertyAssignment",
                                                    "fullStart": 960,
                                                    "fullEnd": 1127,
                                                    "start": 972,
                                                    "end": 1125,
                                                    "fullWidth": 167,
                                                    "width": 153,
                                                    "propertyName": {
                                                        "kind": "StringLiteral",
                                                        "fullStart": 960,
                                                        "fullEnd": 975,
                                                        "start": 972,
                                                        "end": 975,
                                                        "fullWidth": 15,
                                                        "width": 3,
                                                        "text": "\"0\"",
                                                        "value": "0",
                                                        "valueText": "0",
                                                        "hasLeadingTrivia": true,
                                                        "leadingTrivia": [
                                                            {
                                                                "kind": "WhitespaceTrivia",
                                                                "text": "            "
                                                            }
                                                        ]
                                                    },
                                                    "colonToken": {
                                                        "kind": "ColonToken",
                                                        "fullStart": 975,
                                                        "fullEnd": 977,
                                                        "start": 975,
                                                        "end": 976,
                                                        "fullWidth": 2,
                                                        "width": 1,
                                                        "text": ":",
                                                        "value": ":",
                                                        "valueText": ":",
                                                        "hasTrailingTrivia": true,
                                                        "trailingTrivia": [
                                                            {
                                                                "kind": "WhitespaceTrivia",
                                                                "text": " "
                                                            }
                                                        ]
                                                    },
                                                    "expression": {
                                                        "kind": "ObjectLiteralExpression",
                                                        "fullStart": 977,
                                                        "fullEnd": 1127,
                                                        "start": 977,
                                                        "end": 1125,
                                                        "fullWidth": 150,
                                                        "width": 148,
                                                        "openBraceToken": {
                                                            "kind": "OpenBraceToken",
                                                            "fullStart": 977,
                                                            "fullEnd": 980,
                                                            "start": 977,
                                                            "end": 978,
                                                            "fullWidth": 3,
                                                            "width": 1,
                                                            "text": "{",
                                                            "value": "{",
                                                            "valueText": "{",
                                                            "hasTrailingTrivia": true,
                                                            "hasTrailingNewLine": true,
                                                            "trailingTrivia": [
                                                                {
                                                                    "kind": "NewLineTrivia",
                                                                    "text": "\r\n"
                                                                }
                                                            ]
                                                        },
                                                        "propertyAssignments": [
                                                            {
                                                                "kind": "SimplePropertyAssignment",
                                                                "fullStart": 980,
                                                                "fullEnd": 1005,
                                                                "start": 996,
                                                                "end": 1005,
                                                                "fullWidth": 25,
                                                                "width": 9,
                                                                "propertyName": {
                                                                    "kind": "IdentifierName",
                                                                    "fullStart": 980,
                                                                    "fullEnd": 1001,
                                                                    "start": 996,
                                                                    "end": 1001,
                                                                    "fullWidth": 21,
                                                                    "width": 5,
                                                                    "text": "value",
                                                                    "value": "value",
                                                                    "valueText": "value",
                                                                    "hasLeadingTrivia": true,
                                                                    "leadingTrivia": [
                                                                        {
                                                                            "kind": "WhitespaceTrivia",
                                                                            "text": "                "
                                                                        }
                                                                    ]
                                                                },
                                                                "colonToken": {
                                                                    "kind": "ColonToken",
                                                                    "fullStart": 1001,
                                                                    "fullEnd": 1003,
                                                                    "start": 1001,
                                                                    "end": 1002,
                                                                    "fullWidth": 2,
                                                                    "width": 1,
                                                                    "text": ":",
                                                                    "value": ":",
                                                                    "valueText": ":",
                                                                    "hasTrailingTrivia": true,
                                                                    "trailingTrivia": [
                                                                        {
                                                                            "kind": "WhitespaceTrivia",
                                                                            "text": " "
                                                                        }
                                                                    ]
                                                                },
                                                                "expression": {
                                                                    "kind": "NumericLiteral",
                                                                    "fullStart": 1003,
                                                                    "fullEnd": 1005,
                                                                    "start": 1003,
                                                                    "end": 1005,
                                                                    "fullWidth": 2,
                                                                    "width": 2,
                                                                    "text": "10",
                                                                    "value": 10,
                                                                    "valueText": "10"
                                                                }
                                                            },
                                                            {
                                                                "kind": "CommaToken",
                                                                "fullStart": 1005,
                                                                "fullEnd": 1008,
                                                                "start": 1005,
                                                                "end": 1006,
                                                                "fullWidth": 3,
                                                                "width": 1,
                                                                "text": ",",
                                                                "value": ",",
                                                                "valueText": ",",
                                                                "hasTrailingTrivia": true,
                                                                "hasTrailingNewLine": true,
                                                                "trailingTrivia": [
                                                                    {
                                                                        "kind": "NewLineTrivia",
                                                                        "text": "\r\n"
                                                                    }
                                                                ]
                                                            },
                                                            {
                                                                "kind": "SimplePropertyAssignment",
                                                                "fullStart": 1008,
                                                                "fullEnd": 1038,
                                                                "start": 1024,
                                                                "end": 1038,
                                                                "fullWidth": 30,
                                                                "width": 14,
                                                                "propertyName": {
                                                                    "kind": "IdentifierName",
                                                                    "fullStart": 1008,
                                                                    "fullEnd": 1032,
                                                                    "start": 1024,
                                                                    "end": 1032,
                                                                    "fullWidth": 24,
                                                                    "width": 8,
                                                                    "text": "writable",
                                                                    "value": "writable",
                                                                    "valueText": "writable",
                                                                    "hasLeadingTrivia": true,
                                                                    "leadingTrivia": [
                                                                        {
                                                                            "kind": "WhitespaceTrivia",
                                                                            "text": "                "
                                                                        }
                                                                    ]
                                                                },
                                                                "colonToken": {
                                                                    "kind": "ColonToken",
                                                                    "fullStart": 1032,
                                                                    "fullEnd": 1034,
                                                                    "start": 1032,
                                                                    "end": 1033,
                                                                    "fullWidth": 2,
                                                                    "width": 1,
                                                                    "text": ":",
                                                                    "value": ":",
                                                                    "valueText": ":",
                                                                    "hasTrailingTrivia": true,
                                                                    "trailingTrivia": [
                                                                        {
                                                                            "kind": "WhitespaceTrivia",
                                                                            "text": " "
                                                                        }
                                                                    ]
                                                                },
                                                                "expression": {
                                                                    "kind": "TrueKeyword",
                                                                    "fullStart": 1034,
                                                                    "fullEnd": 1038,
                                                                    "start": 1034,
                                                                    "end": 1038,
                                                                    "fullWidth": 4,
                                                                    "width": 4,
                                                                    "text": "true",
                                                                    "value": true,
                                                                    "valueText": "true"
                                                                }
                                                            },
                                                            {
                                                                "kind": "CommaToken",
                                                                "fullStart": 1038,
                                                                "fullEnd": 1041,
                                                                "start": 1038,
                                                                "end": 1039,
                                                                "fullWidth": 3,
                                                                "width": 1,
                                                                "text": ",",
                                                                "value": ",",
                                                                "valueText": ",",
                                                                "hasTrailingTrivia": true,
                                                                "hasTrailingNewLine": true,
                                                                "trailingTrivia": [
                                                                    {
                                                                        "kind": "NewLineTrivia",
                                                                        "text": "\r\n"
                                                                    }
                                                                ]
                                                            },
                                                            {
                                                                "kind": "SimplePropertyAssignment",
                                                                "fullStart": 1041,
                                                                "fullEnd": 1073,
                                                                "start": 1057,
                                                                "end": 1073,
                                                                "fullWidth": 32,
                                                                "width": 16,
                                                                "propertyName": {
                                                                    "kind": "IdentifierName",
                                                                    "fullStart": 1041,
                                                                    "fullEnd": 1067,
                                                                    "start": 1057,
                                                                    "end": 1067,
                                                                    "fullWidth": 26,
                                                                    "width": 10,
                                                                    "text": "enumerable",
                                                                    "value": "enumerable",
                                                                    "valueText": "enumerable",
                                                                    "hasLeadingTrivia": true,
                                                                    "leadingTrivia": [
                                                                        {
                                                                            "kind": "WhitespaceTrivia",
                                                                            "text": "                "
                                                                        }
                                                                    ]
                                                                },
                                                                "colonToken": {
                                                                    "kind": "ColonToken",
                                                                    "fullStart": 1067,
                                                                    "fullEnd": 1069,
                                                                    "start": 1067,
                                                                    "end": 1068,
                                                                    "fullWidth": 2,
                                                                    "width": 1,
                                                                    "text": ":",
                                                                    "value": ":",
                                                                    "valueText": ":",
                                                                    "hasTrailingTrivia": true,
                                                                    "trailingTrivia": [
                                                                        {
                                                                            "kind": "WhitespaceTrivia",
                                                                            "text": " "
                                                                        }
                                                                    ]
                                                                },
                                                                "expression": {
                                                                    "kind": "TrueKeyword",
                                                                    "fullStart": 1069,
                                                                    "fullEnd": 1073,
                                                                    "start": 1069,
                                                                    "end": 1073,
                                                                    "fullWidth": 4,
                                                                    "width": 4,
                                                                    "text": "true",
                                                                    "value": true,
                                                                    "valueText": "true"
                                                                }
                                                            },
                                                            {
                                                                "kind": "CommaToken",
                                                                "fullStart": 1073,
                                                                "fullEnd": 1076,
                                                                "start": 1073,
                                                                "end": 1074,
                                                                "fullWidth": 3,
                                                                "width": 1,
                                                                "text": ",",
                                                                "value": ",",
                                                                "valueText": ",",
                                                                "hasTrailingTrivia": true,
                                                                "hasTrailingNewLine": true,
                                                                "trailingTrivia": [
                                                                    {
                                                                        "kind": "NewLineTrivia",
                                                                        "text": "\r\n"
                                                                    }
                                                                ]
                                                            },
                                                            {
                                                                "kind": "SimplePropertyAssignment",
                                                                "fullStart": 1076,
                                                                "fullEnd": 1112,
                                                                "start": 1092,
                                                                "end": 1110,
                                                                "fullWidth": 36,
                                                                "width": 18,
                                                                "propertyName": {
                                                                    "kind": "IdentifierName",
                                                                    "fullStart": 1076,
                                                                    "fullEnd": 1104,
                                                                    "start": 1092,
                                                                    "end": 1104,
                                                                    "fullWidth": 28,
                                                                    "width": 12,
                                                                    "text": "configurable",
                                                                    "value": "configurable",
                                                                    "valueText": "configurable",
                                                                    "hasLeadingTrivia": true,
                                                                    "leadingTrivia": [
                                                                        {
                                                                            "kind": "WhitespaceTrivia",
                                                                            "text": "                "
                                                                        }
                                                                    ]
                                                                },
                                                                "colonToken": {
                                                                    "kind": "ColonToken",
                                                                    "fullStart": 1104,
                                                                    "fullEnd": 1106,
                                                                    "start": 1104,
                                                                    "end": 1105,
                                                                    "fullWidth": 2,
                                                                    "width": 1,
                                                                    "text": ":",
                                                                    "value": ":",
                                                                    "valueText": ":",
                                                                    "hasTrailingTrivia": true,
                                                                    "trailingTrivia": [
                                                                        {
                                                                            "kind": "WhitespaceTrivia",
                                                                            "text": " "
                                                                        }
                                                                    ]
                                                                },
                                                                "expression": {
                                                                    "kind": "TrueKeyword",
                                                                    "fullStart": 1106,
                                                                    "fullEnd": 1112,
                                                                    "start": 1106,
                                                                    "end": 1110,
                                                                    "fullWidth": 6,
                                                                    "width": 4,
                                                                    "text": "true",
                                                                    "value": true,
                                                                    "valueText": "true",
                                                                    "hasTrailingTrivia": true,
                                                                    "hasTrailingNewLine": true,
                                                                    "trailingTrivia": [
                                                                        {
                                                                            "kind": "NewLineTrivia",
                                                                            "text": "\r\n"
                                                                        }
                                                                    ]
                                                                }
                                                            }
                                                        ],
                                                        "closeBraceToken": {
                                                            "kind": "CloseBraceToken",
                                                            "fullStart": 1112,
                                                            "fullEnd": 1127,
                                                            "start": 1124,
                                                            "end": 1125,
                                                            "fullWidth": 15,
                                                            "width": 1,
                                                            "text": "}",
                                                            "value": "}",
                                                            "valueText": "}",
                                                            "hasLeadingTrivia": true,
                                                            "hasTrailingTrivia": true,
                                                            "hasTrailingNewLine": true,
                                                            "leadingTrivia": [
                                                                {
                                                                    "kind": "WhitespaceTrivia",
                                                                    "text": "            "
                                                                }
                                                            ],
                                                            "trailingTrivia": [
                                                                {
                                                                    "kind": "NewLineTrivia",
                                                                    "text": "\r\n"
                                                                }
                                                            ]
                                                        }
                                                    }
                                                }
                                            ],
                                            "closeBraceToken": {
                                                "kind": "CloseBraceToken",
                                                "fullStart": 1127,
                                                "fullEnd": 1136,
                                                "start": 1135,
                                                "end": 1136,
                                                "fullWidth": 9,
                                                "width": 1,
                                                "text": "}",
                                                "value": "}",
                                                "valueText": "}",
                                                "hasLeadingTrivia": true,
                                                "leadingTrivia": [
                                                    {
                                                        "kind": "WhitespaceTrivia",
                                                        "text": "        "
                                                    }
                                                ]
                                            }
                                        }
                                    ],
                                    "closeParenToken": {
                                        "kind": "CloseParenToken",
                                        "fullStart": 1136,
                                        "fullEnd": 1137,
                                        "start": 1136,
                                        "end": 1137,
                                        "fullWidth": 1,
                                        "width": 1,
                                        "text": ")",
                                        "value": ")",
                                        "valueText": ")"
                                    }
                                }
                            },
                            "semicolonToken": {
                                "kind": "SemicolonToken",
                                "fullStart": 1137,
                                "fullEnd": 1140,
                                "start": 1137,
                                "end": 1138,
                                "fullWidth": 3,
                                "width": 1,
                                "text": ";",
                                "value": ";",
                                "valueText": ";",
                                "hasTrailingTrivia": true,
                                "hasTrailingNewLine": true,
                                "trailingTrivia": [
                                    {
                                        "kind": "NewLineTrivia",
                                        "text": "\r\n"
                                    }
                                ]
                            }
                        },
                        {
                            "kind": "ReturnStatement",
                            "fullStart": 1140,
                            "fullEnd": 1224,
                            "start": 1150,
                            "end": 1222,
                            "fullWidth": 84,
                            "width": 72,
                            "returnKeyword": {
                                "kind": "ReturnKeyword",
                                "fullStart": 1140,
                                "fullEnd": 1157,
                                "start": 1150,
                                "end": 1156,
                                "fullWidth": 17,
                                "width": 6,
                                "text": "return",
                                "value": "return",
                                "valueText": "return",
                                "hasLeadingTrivia": true,
                                "hasLeadingNewLine": true,
                                "hasTrailingTrivia": true,
                                "leadingTrivia": [
                                    {
                                        "kind": "NewLineTrivia",
                                        "text": "\r\n"
                                    },
                                    {
                                        "kind": "WhitespaceTrivia",
                                        "text": "        "
                                    }
                                ],
                                "trailingTrivia": [
                                    {
                                        "kind": "WhitespaceTrivia",
                                        "text": " "
                                    }
                                ]
                            },
                            "expression": {
                                "kind": "InvocationExpression",
                                "fullStart": 1157,
                                "fullEnd": 1221,
                                "start": 1157,
                                "end": 1221,
                                "fullWidth": 64,
                                "width": 64,
                                "expression": {
                                    "kind": "IdentifierName",
                                    "fullStart": 1157,
                                    "fullEnd": 1189,
                                    "start": 1157,
                                    "end": 1189,
                                    "fullWidth": 32,
                                    "width": 32,
                                    "text": "dataPropertyAttributesAreCorrect",
                                    "value": "dataPropertyAttributesAreCorrect",
                                    "valueText": "dataPropertyAttributesAreCorrect"
                                },
                                "argumentList": {
                                    "kind": "ArgumentList",
                                    "fullStart": 1189,
                                    "fullEnd": 1221,
                                    "start": 1189,
                                    "end": 1221,
                                    "fullWidth": 32,
                                    "width": 32,
                                    "openParenToken": {
                                        "kind": "OpenParenToken",
                                        "fullStart": 1189,
                                        "fullEnd": 1190,
                                        "start": 1189,
                                        "end": 1190,
                                        "fullWidth": 1,
                                        "width": 1,
                                        "text": "(",
                                        "value": "(",
                                        "valueText": "("
                                    },
                                    "arguments": [
                                        {
                                            "kind": "IdentifierName",
                                            "fullStart": 1190,
                                            "fullEnd": 1193,
                                            "start": 1190,
                                            "end": 1193,
                                            "fullWidth": 3,
                                            "width": 3,
                                            "text": "arg",
                                            "value": "arg",
                                            "valueText": "arg"
                                        },
                                        {
                                            "kind": "CommaToken",
                                            "fullStart": 1193,
                                            "fullEnd": 1195,
                                            "start": 1193,
                                            "end": 1194,
                                            "fullWidth": 2,
                                            "width": 1,
                                            "text": ",",
                                            "value": ",",
                                            "valueText": ",",
                                            "hasTrailingTrivia": true,
                                            "trailingTrivia": [
                                                {
                                                    "kind": "WhitespaceTrivia",
                                                    "text": " "
                                                }
                                            ]
                                        },
                                        {
                                            "kind": "StringLiteral",
                                            "fullStart": 1195,
                                            "fullEnd": 1198,
                                            "start": 1195,
                                            "end": 1198,
                                            "fullWidth": 3,
                                            "width": 3,
                                            "text": "\"0\"",
                                            "value": "0",
                                            "valueText": "0"
                                        },
                                        {
                                            "kind": "CommaToken",
                                            "fullStart": 1198,
                                            "fullEnd": 1200,
                                            "start": 1198,
                                            "end": 1199,
                                            "fullWidth": 2,
                                            "width": 1,
                                            "text": ",",
                                            "value": ",",
                                            "valueText": ",",
                                            "hasTrailingTrivia": true,
                                            "trailingTrivia": [
                                                {
                                                    "kind": "WhitespaceTrivia",
                                                    "text": " "
                                                }
                                            ]
                                        },
                                        {
                                            "kind": "NumericLiteral",
                                            "fullStart": 1200,
                                            "fullEnd": 1202,
                                            "start": 1200,
                                            "end": 1202,
                                            "fullWidth": 2,
                                            "width": 2,
                                            "text": "10",
                                            "value": 10,
                                            "valueText": "10"
                                        },
                                        {
                                            "kind": "CommaToken",
                                            "fullStart": 1202,
                                            "fullEnd": 1204,
                                            "start": 1202,
                                            "end": 1203,
                                            "fullWidth": 2,
                                            "width": 1,
                                            "text": ",",
                                            "value": ",",
                                            "valueText": ",",
                                            "hasTrailingTrivia": true,
                                            "trailingTrivia": [
                                                {
                                                    "kind": "WhitespaceTrivia",
                                                    "text": " "
                                                }
                                            ]
                                        },
                                        {
                                            "kind": "TrueKeyword",
                                            "fullStart": 1204,
                                            "fullEnd": 1208,
                                            "start": 1204,
                                            "end": 1208,
                                            "fullWidth": 4,
                                            "width": 4,
                                            "text": "true",
                                            "value": true,
                                            "valueText": "true"
                                        },
                                        {
                                            "kind": "CommaToken",
                                            "fullStart": 1208,
                                            "fullEnd": 1210,
                                            "start": 1208,
                                            "end": 1209,
                                            "fullWidth": 2,
                                            "width": 1,
                                            "text": ",",
                                            "value": ",",
                                            "valueText": ",",
                                            "hasTrailingTrivia": true,
                                            "trailingTrivia": [
                                                {
                                                    "kind": "WhitespaceTrivia",
                                                    "text": " "
                                                }
                                            ]
                                        },
                                        {
                                            "kind": "TrueKeyword",
                                            "fullStart": 1210,
                                            "fullEnd": 1214,
                                            "start": 1210,
                                            "end": 1214,
                                            "fullWidth": 4,
                                            "width": 4,
                                            "text": "true",
                                            "value": true,
                                            "valueText": "true"
                                        },
                                        {
                                            "kind": "CommaToken",
                                            "fullStart": 1214,
                                            "fullEnd": 1216,
                                            "start": 1214,
                                            "end": 1215,
                                            "fullWidth": 2,
                                            "width": 1,
                                            "text": ",",
                                            "value": ",",
                                            "valueText": ",",
                                            "hasTrailingTrivia": true,
                                            "trailingTrivia": [
                                                {
                                                    "kind": "WhitespaceTrivia",
                                                    "text": " "
                                                }
                                            ]
                                        },
                                        {
                                            "kind": "TrueKeyword",
                                            "fullStart": 1216,
                                            "fullEnd": 1220,
                                            "start": 1216,
                                            "end": 1220,
                                            "fullWidth": 4,
                                            "width": 4,
                                            "text": "true",
                                            "value": true,
                                            "valueText": "true"
                                        }
                                    ],
                                    "closeParenToken": {
                                        "kind": "CloseParenToken",
                                        "fullStart": 1220,
                                        "fullEnd": 1221,
                                        "start": 1220,
                                        "end": 1221,
                                        "fullWidth": 1,
                                        "width": 1,
                                        "text": ")",
                                        "value": ")",
                                        "valueText": ")"
                                    }
                                }
                            },
                            "semicolonToken": {
                                "kind": "SemicolonToken",
                                "fullStart": 1221,
                                "fullEnd": 1224,
                                "start": 1221,
                                "end": 1222,
                                "fullWidth": 3,
                                "width": 1,
                                "text": ";",
                                "value": ";",
                                "valueText": ";",
                                "hasTrailingTrivia": true,
                                "hasTrailingNewLine": true,
                                "trailingTrivia": [
                                    {
                                        "kind": "NewLineTrivia",
                                        "text": "\r\n"
                                    }
                                ]
                            }
                        }
                    ],
                    "closeBraceToken": {
                        "kind": "CloseBraceToken",
                        "fullStart": 1224,
                        "fullEnd": 1231,
                        "start": 1228,
                        "end": 1229,
                        "fullWidth": 7,
                        "width": 1,
                        "text": "}",
                        "value": "}",
                        "valueText": "}",
                        "hasLeadingTrivia": true,
                        "hasTrailingTrivia": true,
                        "hasTrailingNewLine": true,
                        "leadingTrivia": [
                            {
                                "kind": "WhitespaceTrivia",
                                "text": "    "
                            }
                        ],
                        "trailingTrivia": [
                            {
                                "kind": "NewLineTrivia",
                                "text": "\r\n"
                            }
                        ]
                    }
                }
            },
            {
                "kind": "ExpressionStatement",
                "fullStart": 1231,
                "fullEnd": 1255,
                "start": 1231,
                "end": 1253,
                "fullWidth": 24,
                "width": 22,
                "expression": {
                    "kind": "InvocationExpression",
                    "fullStart": 1231,
                    "fullEnd": 1252,
                    "start": 1231,
                    "end": 1252,
                    "fullWidth": 21,
                    "width": 21,
                    "expression": {
                        "kind": "IdentifierName",
                        "fullStart": 1231,
                        "fullEnd": 1242,
                        "start": 1231,
                        "end": 1242,
                        "fullWidth": 11,
                        "width": 11,
                        "text": "runTestCase",
                        "value": "runTestCase",
                        "valueText": "runTestCase"
                    },
                    "argumentList": {
                        "kind": "ArgumentList",
                        "fullStart": 1242,
                        "fullEnd": 1252,
                        "start": 1242,
                        "end": 1252,
                        "fullWidth": 10,
                        "width": 10,
                        "openParenToken": {
                            "kind": "OpenParenToken",
                            "fullStart": 1242,
                            "fullEnd": 1243,
                            "start": 1242,
                            "end": 1243,
                            "fullWidth": 1,
                            "width": 1,
                            "text": "(",
                            "value": "(",
                            "valueText": "("
                        },
                        "arguments": [
                            {
                                "kind": "IdentifierName",
                                "fullStart": 1243,
                                "fullEnd": 1251,
                                "start": 1243,
                                "end": 1251,
                                "fullWidth": 8,
                                "width": 8,
                                "text": "testcase",
                                "value": "testcase",
                                "valueText": "testcase"
                            }
                        ],
                        "closeParenToken": {
                            "kind": "CloseParenToken",
                            "fullStart": 1251,
                            "fullEnd": 1252,
                            "start": 1251,
                            "end": 1252,
                            "fullWidth": 1,
                            "width": 1,
                            "text": ")",
                            "value": ")",
                            "valueText": ")"
                        }
                    }
                },
                "semicolonToken": {
                    "kind": "SemicolonToken",
                    "fullStart": 1252,
                    "fullEnd": 1255,
                    "start": 1252,
                    "end": 1253,
                    "fullWidth": 3,
                    "width": 1,
                    "text": ";",
                    "value": ";",
                    "valueText": ";",
                    "hasTrailingTrivia": true,
                    "hasTrailingNewLine": true,
                    "trailingTrivia": [
                        {
                            "kind": "NewLineTrivia",
                            "text": "\r\n"
                        }
                    ]
                }
            }
        ],
        "endOfFileToken": {
            "kind": "EndOfFileToken",
            "fullStart": 1255,
            "fullEnd": 1255,
            "start": 1255,
            "end": 1255,
            "fullWidth": 0,
            "width": 0,
            "text": ""
        }
    },
    "lineMap": {
        "lineStarts": [
            0,
            67,
            152,
            232,
            308,
            380,
            385,
            441,
            752,
            757,
            759,
            761,
            784,
            786,
            804,
            806,
            840,
            870,
            892,
            894,
            918,
            920,
            960,
            980,
            1008,
            1041,
            1076,
            1112,
            1127,
            1140,
            1142,
            1224,
            1231,
            1255
        ],
        "length": 1255
    }
}<|MERGE_RESOLUTION|>--- conflicted
+++ resolved
@@ -410,11 +410,8 @@
                                                         "start": 828,
                                                         "end": 829,
                                                         "fullWidth": 1,
-<<<<<<< HEAD
                                                         "width": 1,
-=======
                                                         "modifiers": [],
->>>>>>> e3c38734
                                                         "identifier": {
                                                             "kind": "IdentifierName",
                                                             "fullStart": 828,
@@ -454,11 +451,8 @@
                                                         "start": 831,
                                                         "end": 832,
                                                         "fullWidth": 1,
-<<<<<<< HEAD
                                                         "width": 1,
-=======
                                                         "modifiers": [],
->>>>>>> e3c38734
                                                         "identifier": {
                                                             "kind": "IdentifierName",
                                                             "fullStart": 831,
@@ -498,11 +492,8 @@
                                                         "start": 834,
                                                         "end": 835,
                                                         "fullWidth": 1,
-<<<<<<< HEAD
                                                         "width": 1,
-=======
                                                         "modifiers": [],
->>>>>>> e3c38734
                                                         "identifier": {
                                                             "kind": "IdentifierName",
                                                             "fullStart": 834,
