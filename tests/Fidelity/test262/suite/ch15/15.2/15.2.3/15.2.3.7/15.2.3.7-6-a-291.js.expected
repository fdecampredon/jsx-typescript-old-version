{
    "isDeclaration": false,
    "languageVersion": "EcmaScript5",
    "parseOptions": {
        "allowAutomaticSemicolonInsertion": true
    },
    "sourceUnit": {
        "kind": "SourceUnit",
        "fullStart": 0,
        "fullEnd": 1429,
        "start": 741,
        "end": 1429,
        "fullWidth": 1429,
        "width": 688,
        "isIncrementallyUnusable": true,
        "moduleElements": [
            {
                "kind": "FunctionDeclaration",
                "fullStart": 0,
                "fullEnd": 1405,
                "start": 741,
                "end": 1403,
                "fullWidth": 1405,
                "width": 662,
                "isIncrementallyUnusable": true,
                "modifiers": [],
                "functionKeyword": {
                    "kind": "FunctionKeyword",
                    "fullStart": 0,
                    "fullEnd": 750,
                    "start": 741,
                    "end": 749,
                    "fullWidth": 750,
                    "width": 8,
                    "text": "function",
                    "value": "function",
                    "valueText": "function",
                    "hasLeadingTrivia": true,
                    "hasLeadingComment": true,
                    "hasLeadingNewLine": true,
                    "hasTrailingTrivia": true,
                    "leadingTrivia": [
                        {
                            "kind": "SingleLineCommentTrivia",
                            "text": "/// Copyright (c) 2012 Ecma International.  All rights reserved. "
                        },
                        {
                            "kind": "NewLineTrivia",
                            "text": "\r\n"
                        },
                        {
                            "kind": "SingleLineCommentTrivia",
                            "text": "/// Ecma International makes this code available under the terms and conditions set"
                        },
                        {
                            "kind": "NewLineTrivia",
                            "text": "\r\n"
                        },
                        {
                            "kind": "SingleLineCommentTrivia",
                            "text": "/// forth on http://hg.ecmascript.org/tests/test262/raw-file/tip/LICENSE (the "
                        },
                        {
                            "kind": "NewLineTrivia",
                            "text": "\r\n"
                        },
                        {
                            "kind": "SingleLineCommentTrivia",
                            "text": "/// \"Use Terms\").   Any redistribution of this code must retain the above "
                        },
                        {
                            "kind": "NewLineTrivia",
                            "text": "\r\n"
                        },
                        {
                            "kind": "SingleLineCommentTrivia",
                            "text": "/// copyright and this notice and otherwise comply with the Use Terms."
                        },
                        {
                            "kind": "NewLineTrivia",
                            "text": "\r\n"
                        },
                        {
                            "kind": "MultiLineCommentTrivia",
                            "text": "/**\r\n * @path ch15/15.2/15.2.3/15.2.3.7/15.2.3.7-6-a-291.js\r\n * @description Object.defineProperties - 'O' is an Arguments object, 'P' is an array index named property of 'O' but not defined in [[ParameterMap]] of 'O', and 'desc' is accessor descriptor, test 'P' is defined in 'O' with all correct attribute values (10.6 [[DefineOwnProperty]] step 3)\r\n */"
                        },
                        {
                            "kind": "NewLineTrivia",
                            "text": "\r\n"
                        },
                        {
                            "kind": "NewLineTrivia",
                            "text": "\r\n"
                        },
                        {
                            "kind": "NewLineTrivia",
                            "text": "\r\n"
                        }
                    ],
                    "trailingTrivia": [
                        {
                            "kind": "WhitespaceTrivia",
                            "text": " "
                        }
                    ]
                },
                "identifier": {
                    "kind": "IdentifierName",
                    "fullStart": 750,
                    "fullEnd": 758,
                    "start": 750,
                    "end": 758,
                    "fullWidth": 8,
                    "width": 8,
                    "text": "testcase",
                    "value": "testcase",
                    "valueText": "testcase"
                },
                "callSignature": {
                    "kind": "CallSignature",
                    "fullStart": 758,
                    "fullEnd": 761,
                    "start": 758,
                    "end": 760,
                    "fullWidth": 3,
                    "width": 2,
                    "parameterList": {
                        "kind": "ParameterList",
                        "fullStart": 758,
                        "fullEnd": 761,
                        "start": 758,
                        "end": 760,
                        "fullWidth": 3,
                        "width": 2,
                        "openParenToken": {
                            "kind": "OpenParenToken",
                            "fullStart": 758,
                            "fullEnd": 759,
                            "start": 758,
                            "end": 759,
                            "fullWidth": 1,
                            "width": 1,
                            "text": "(",
                            "value": "(",
                            "valueText": "("
                        },
                        "parameters": [],
                        "closeParenToken": {
                            "kind": "CloseParenToken",
                            "fullStart": 759,
                            "fullEnd": 761,
                            "start": 759,
                            "end": 760,
                            "fullWidth": 2,
                            "width": 1,
                            "text": ")",
                            "value": ")",
                            "valueText": ")",
                            "hasTrailingTrivia": true,
                            "trailingTrivia": [
                                {
                                    "kind": "WhitespaceTrivia",
                                    "text": " "
                                }
                            ]
                        }
                    }
                },
                "block": {
                    "kind": "Block",
                    "fullStart": 761,
                    "fullEnd": 1405,
                    "start": 761,
                    "end": 1403,
                    "fullWidth": 644,
                    "width": 642,
                    "isIncrementallyUnusable": true,
                    "openBraceToken": {
                        "kind": "OpenBraceToken",
                        "fullStart": 761,
                        "fullEnd": 764,
                        "start": 761,
                        "end": 762,
                        "fullWidth": 3,
                        "width": 1,
                        "text": "{",
                        "value": "{",
                        "valueText": "{",
                        "hasTrailingTrivia": true,
                        "hasTrailingNewLine": true,
                        "trailingTrivia": [
                            {
                                "kind": "NewLineTrivia",
                                "text": "\r\n"
                            }
                        ]
                    },
                    "statements": [
                        {
                            "kind": "VariableStatement",
                            "fullStart": 764,
                            "fullEnd": 784,
                            "start": 774,
                            "end": 782,
                            "fullWidth": 20,
                            "width": 8,
                            "modifiers": [],
                            "variableDeclaration": {
                                "kind": "VariableDeclaration",
                                "fullStart": 764,
                                "fullEnd": 781,
                                "start": 774,
                                "end": 781,
                                "fullWidth": 17,
                                "width": 7,
                                "varKeyword": {
                                    "kind": "VarKeyword",
                                    "fullStart": 764,
                                    "fullEnd": 778,
                                    "start": 774,
                                    "end": 777,
                                    "fullWidth": 14,
                                    "width": 3,
                                    "text": "var",
                                    "value": "var",
                                    "valueText": "var",
                                    "hasLeadingTrivia": true,
                                    "hasLeadingNewLine": true,
                                    "hasTrailingTrivia": true,
                                    "leadingTrivia": [
                                        {
                                            "kind": "NewLineTrivia",
                                            "text": "\r\n"
                                        },
                                        {
                                            "kind": "WhitespaceTrivia",
                                            "text": "        "
                                        }
                                    ],
                                    "trailingTrivia": [
                                        {
                                            "kind": "WhitespaceTrivia",
                                            "text": " "
                                        }
                                    ]
                                },
                                "variableDeclarators": [
                                    {
                                        "kind": "VariableDeclarator",
                                        "fullStart": 778,
                                        "fullEnd": 781,
                                        "start": 778,
                                        "end": 781,
                                        "fullWidth": 3,
                                        "width": 3,
                                        "identifier": {
                                            "kind": "IdentifierName",
                                            "fullStart": 778,
                                            "fullEnd": 781,
                                            "start": 778,
                                            "end": 781,
                                            "fullWidth": 3,
                                            "width": 3,
                                            "text": "arg",
                                            "value": "arg",
                                            "valueText": "arg"
                                        }
                                    }
                                ]
                            },
                            "semicolonToken": {
                                "kind": "SemicolonToken",
                                "fullStart": 781,
                                "fullEnd": 784,
                                "start": 781,
                                "end": 782,
                                "fullWidth": 3,
                                "width": 1,
                                "text": ";",
                                "value": ";",
                                "valueText": ";",
                                "hasTrailingTrivia": true,
                                "hasTrailingNewLine": true,
                                "trailingTrivia": [
                                    {
                                        "kind": "NewLineTrivia",
                                        "text": "\r\n"
                                    }
                                ]
                            }
                        },
                        {
                            "kind": "ExpressionStatement",
                            "fullStart": 784,
                            "fullEnd": 865,
                            "start": 794,
                            "end": 863,
                            "fullWidth": 81,
                            "width": 69,
                            "expression": {
                                "kind": "ParenthesizedExpression",
                                "fullStart": 784,
                                "fullEnd": 862,
                                "start": 794,
                                "end": 862,
                                "fullWidth": 78,
                                "width": 68,
                                "openParenToken": {
                                    "kind": "OpenParenToken",
                                    "fullStart": 784,
                                    "fullEnd": 795,
                                    "start": 794,
                                    "end": 795,
                                    "fullWidth": 11,
                                    "width": 1,
                                    "text": "(",
                                    "value": "(",
                                    "valueText": "(",
                                    "hasLeadingTrivia": true,
                                    "hasLeadingNewLine": true,
                                    "leadingTrivia": [
                                        {
                                            "kind": "NewLineTrivia",
                                            "text": "\r\n"
                                        },
                                        {
                                            "kind": "WhitespaceTrivia",
                                            "text": "        "
                                        }
                                    ]
                                },
                                "expression": {
                                    "kind": "InvocationExpression",
                                    "fullStart": 795,
                                    "fullEnd": 861,
                                    "start": 795,
                                    "end": 861,
                                    "fullWidth": 66,
                                    "width": 66,
                                    "expression": {
                                        "kind": "FunctionExpression",
                                        "fullStart": 795,
                                        "fullEnd": 852,
                                        "start": 795,
                                        "end": 852,
                                        "fullWidth": 57,
                                        "width": 57,
                                        "functionKeyword": {
                                            "kind": "FunctionKeyword",
                                            "fullStart": 795,
                                            "fullEnd": 804,
                                            "start": 795,
                                            "end": 803,
                                            "fullWidth": 9,
                                            "width": 8,
                                            "text": "function",
                                            "value": "function",
                                            "valueText": "function",
                                            "hasTrailingTrivia": true,
                                            "trailingTrivia": [
                                                {
                                                    "kind": "WhitespaceTrivia",
                                                    "text": " "
                                                }
                                            ]
                                        },
                                        "identifier": {
                                            "kind": "IdentifierName",
                                            "fullStart": 804,
                                            "fullEnd": 807,
                                            "start": 804,
                                            "end": 807,
                                            "fullWidth": 3,
                                            "width": 3,
                                            "text": "fun",
                                            "value": "fun",
                                            "valueText": "fun"
                                        },
                                        "callSignature": {
                                            "kind": "CallSignature",
                                            "fullStart": 807,
                                            "fullEnd": 810,
                                            "start": 807,
                                            "end": 809,
                                            "fullWidth": 3,
                                            "width": 2,
                                            "parameterList": {
                                                "kind": "ParameterList",
                                                "fullStart": 807,
                                                "fullEnd": 810,
                                                "start": 807,
                                                "end": 809,
                                                "fullWidth": 3,
                                                "width": 2,
                                                "openParenToken": {
                                                    "kind": "OpenParenToken",
                                                    "fullStart": 807,
                                                    "fullEnd": 808,
                                                    "start": 807,
                                                    "end": 808,
                                                    "fullWidth": 1,
                                                    "width": 1,
                                                    "text": "(",
                                                    "value": "(",
                                                    "valueText": "("
                                                },
                                                "parameters": [],
                                                "closeParenToken": {
                                                    "kind": "CloseParenToken",
                                                    "fullStart": 808,
                                                    "fullEnd": 810,
                                                    "start": 808,
                                                    "end": 809,
                                                    "fullWidth": 2,
                                                    "width": 1,
                                                    "text": ")",
                                                    "value": ")",
                                                    "valueText": ")",
                                                    "hasTrailingTrivia": true,
                                                    "trailingTrivia": [
                                                        {
                                                            "kind": "WhitespaceTrivia",
                                                            "text": " "
                                                        }
                                                    ]
                                                }
                                            }
                                        },
                                        "block": {
                                            "kind": "Block",
                                            "fullStart": 810,
                                            "fullEnd": 852,
                                            "start": 810,
                                            "end": 852,
                                            "fullWidth": 42,
                                            "width": 42,
                                            "openBraceToken": {
                                                "kind": "OpenBraceToken",
                                                "fullStart": 810,
                                                "fullEnd": 813,
                                                "start": 810,
                                                "end": 811,
                                                "fullWidth": 3,
                                                "width": 1,
                                                "text": "{",
                                                "value": "{",
                                                "valueText": "{",
                                                "hasTrailingTrivia": true,
                                                "hasTrailingNewLine": true,
                                                "trailingTrivia": [
                                                    {
                                                        "kind": "NewLineTrivia",
                                                        "text": "\r\n"
                                                    }
                                                ]
                                            },
                                            "statements": [
                                                {
                                                    "kind": "ExpressionStatement",
                                                    "fullStart": 813,
                                                    "fullEnd": 843,
                                                    "start": 825,
                                                    "end": 841,
                                                    "fullWidth": 30,
                                                    "width": 16,
                                                    "expression": {
                                                        "kind": "AssignmentExpression",
                                                        "fullStart": 813,
                                                        "fullEnd": 840,
                                                        "start": 825,
                                                        "end": 840,
                                                        "fullWidth": 27,
                                                        "width": 15,
                                                        "left": {
                                                            "kind": "IdentifierName",
                                                            "fullStart": 813,
                                                            "fullEnd": 829,
                                                            "start": 825,
                                                            "end": 828,
                                                            "fullWidth": 16,
                                                            "width": 3,
                                                            "text": "arg",
                                                            "value": "arg",
                                                            "valueText": "arg",
                                                            "hasLeadingTrivia": true,
                                                            "hasTrailingTrivia": true,
                                                            "leadingTrivia": [
                                                                {
                                                                    "kind": "WhitespaceTrivia",
                                                                    "text": "            "
                                                                }
                                                            ],
                                                            "trailingTrivia": [
                                                                {
                                                                    "kind": "WhitespaceTrivia",
                                                                    "text": " "
                                                                }
                                                            ]
                                                        },
                                                        "operatorToken": {
                                                            "kind": "EqualsToken",
                                                            "fullStart": 829,
                                                            "fullEnd": 831,
                                                            "start": 829,
                                                            "end": 830,
                                                            "fullWidth": 2,
                                                            "width": 1,
                                                            "text": "=",
                                                            "value": "=",
                                                            "valueText": "=",
                                                            "hasTrailingTrivia": true,
                                                            "trailingTrivia": [
                                                                {
                                                                    "kind": "WhitespaceTrivia",
                                                                    "text": " "
                                                                }
                                                            ]
                                                        },
                                                        "right": {
                                                            "kind": "IdentifierName",
                                                            "fullStart": 831,
                                                            "fullEnd": 840,
                                                            "start": 831,
                                                            "end": 840,
                                                            "fullWidth": 9,
                                                            "width": 9,
                                                            "text": "arguments",
                                                            "value": "arguments",
                                                            "valueText": "arguments"
                                                        }
                                                    },
                                                    "semicolonToken": {
                                                        "kind": "SemicolonToken",
                                                        "fullStart": 840,
                                                        "fullEnd": 843,
                                                        "start": 840,
                                                        "end": 841,
                                                        "fullWidth": 3,
                                                        "width": 1,
                                                        "text": ";",
                                                        "value": ";",
                                                        "valueText": ";",
                                                        "hasTrailingTrivia": true,
                                                        "hasTrailingNewLine": true,
                                                        "trailingTrivia": [
                                                            {
                                                                "kind": "NewLineTrivia",
                                                                "text": "\r\n"
                                                            }
                                                        ]
                                                    }
                                                }
                                            ],
                                            "closeBraceToken": {
                                                "kind": "CloseBraceToken",
                                                "fullStart": 843,
                                                "fullEnd": 852,
                                                "start": 851,
                                                "end": 852,
                                                "fullWidth": 9,
                                                "width": 1,
                                                "text": "}",
                                                "value": "}",
                                                "valueText": "}",
                                                "hasLeadingTrivia": true,
                                                "leadingTrivia": [
                                                    {
                                                        "kind": "WhitespaceTrivia",
                                                        "text": "        "
                                                    }
                                                ]
                                            }
                                        }
                                    },
                                    "argumentList": {
                                        "kind": "ArgumentList",
                                        "fullStart": 852,
                                        "fullEnd": 861,
                                        "start": 852,
                                        "end": 861,
                                        "fullWidth": 9,
                                        "width": 9,
                                        "openParenToken": {
                                            "kind": "OpenParenToken",
                                            "fullStart": 852,
                                            "fullEnd": 853,
                                            "start": 852,
                                            "end": 853,
                                            "fullWidth": 1,
                                            "width": 1,
                                            "text": "(",
                                            "value": "(",
                                            "valueText": "("
                                        },
                                        "arguments": [
                                            {
                                                "kind": "NumericLiteral",
                                                "fullStart": 853,
                                                "fullEnd": 854,
                                                "start": 853,
                                                "end": 854,
                                                "fullWidth": 1,
                                                "width": 1,
                                                "text": "0",
                                                "value": 0,
                                                "valueText": "0"
                                            },
                                            {
                                                "kind": "CommaToken",
                                                "fullStart": 854,
                                                "fullEnd": 856,
                                                "start": 854,
                                                "end": 855,
                                                "fullWidth": 2,
                                                "width": 1,
                                                "text": ",",
                                                "value": ",",
                                                "valueText": ",",
                                                "hasTrailingTrivia": true,
                                                "trailingTrivia": [
                                                    {
                                                        "kind": "WhitespaceTrivia",
                                                        "text": " "
                                                    }
                                                ]
                                            },
                                            {
                                                "kind": "NumericLiteral",
                                                "fullStart": 856,
                                                "fullEnd": 857,
                                                "start": 856,
                                                "end": 857,
                                                "fullWidth": 1,
                                                "width": 1,
                                                "text": "1",
                                                "value": 1,
                                                "valueText": "1"
                                            },
                                            {
                                                "kind": "CommaToken",
                                                "fullStart": 857,
                                                "fullEnd": 859,
                                                "start": 857,
                                                "end": 858,
                                                "fullWidth": 2,
                                                "width": 1,
                                                "text": ",",
                                                "value": ",",
                                                "valueText": ",",
                                                "hasTrailingTrivia": true,
                                                "trailingTrivia": [
                                                    {
                                                        "kind": "WhitespaceTrivia",
                                                        "text": " "
                                                    }
                                                ]
                                            },
                                            {
                                                "kind": "NumericLiteral",
                                                "fullStart": 859,
                                                "fullEnd": 860,
                                                "start": 859,
                                                "end": 860,
                                                "fullWidth": 1,
                                                "width": 1,
                                                "text": "2",
                                                "value": 2,
                                                "valueText": "2"
                                            }
                                        ],
                                        "closeParenToken": {
                                            "kind": "CloseParenToken",
                                            "fullStart": 860,
                                            "fullEnd": 861,
                                            "start": 860,
                                            "end": 861,
                                            "fullWidth": 1,
                                            "width": 1,
                                            "text": ")",
                                            "value": ")",
                                            "valueText": ")"
                                        }
                                    }
                                },
                                "closeParenToken": {
                                    "kind": "CloseParenToken",
                                    "fullStart": 861,
                                    "fullEnd": 862,
                                    "start": 861,
                                    "end": 862,
                                    "fullWidth": 1,
                                    "width": 1,
                                    "text": ")",
                                    "value": ")",
                                    "valueText": ")"
                                }
                            },
                            "semicolonToken": {
                                "kind": "SemicolonToken",
                                "fullStart": 862,
                                "fullEnd": 865,
                                "start": 862,
                                "end": 863,
                                "fullWidth": 3,
                                "width": 1,
                                "text": ";",
                                "value": ";",
                                "valueText": ";",
                                "hasTrailingTrivia": true,
                                "hasTrailingNewLine": true,
                                "trailingTrivia": [
                                    {
                                        "kind": "NewLineTrivia",
                                        "text": "\r\n"
                                    }
                                ]
                            }
                        },
                        {
                            "kind": "ExpressionStatement",
                            "fullStart": 865,
                            "fullEnd": 891,
                            "start": 875,
                            "end": 889,
                            "fullWidth": 26,
                            "width": 14,
                            "expression": {
                                "kind": "DeleteExpression",
                                "fullStart": 865,
                                "fullEnd": 888,
                                "start": 875,
                                "end": 888,
                                "fullWidth": 23,
                                "width": 13,
                                "deleteKeyword": {
                                    "kind": "DeleteKeyword",
                                    "fullStart": 865,
                                    "fullEnd": 882,
                                    "start": 875,
                                    "end": 881,
                                    "fullWidth": 17,
                                    "width": 6,
                                    "text": "delete",
                                    "value": "delete",
                                    "valueText": "delete",
                                    "hasLeadingTrivia": true,
                                    "hasLeadingNewLine": true,
                                    "hasTrailingTrivia": true,
                                    "leadingTrivia": [
                                        {
                                            "kind": "NewLineTrivia",
                                            "text": "\r\n"
                                        },
                                        {
                                            "kind": "WhitespaceTrivia",
                                            "text": "        "
                                        }
                                    ],
                                    "trailingTrivia": [
                                        {
                                            "kind": "WhitespaceTrivia",
                                            "text": " "
                                        }
                                    ]
                                },
                                "expression": {
                                    "kind": "ElementAccessExpression",
                                    "fullStart": 882,
                                    "fullEnd": 888,
                                    "start": 882,
                                    "end": 888,
                                    "fullWidth": 6,
                                    "width": 6,
                                    "expression": {
                                        "kind": "IdentifierName",
                                        "fullStart": 882,
                                        "fullEnd": 885,
                                        "start": 882,
                                        "end": 885,
                                        "fullWidth": 3,
                                        "width": 3,
                                        "text": "arg",
                                        "value": "arg",
                                        "valueText": "arg"
                                    },
                                    "openBracketToken": {
                                        "kind": "OpenBracketToken",
                                        "fullStart": 885,
                                        "fullEnd": 886,
                                        "start": 885,
                                        "end": 886,
                                        "fullWidth": 1,
                                        "width": 1,
                                        "text": "[",
                                        "value": "[",
                                        "valueText": "["
                                    },
                                    "argumentExpression": {
                                        "kind": "NumericLiteral",
                                        "fullStart": 886,
                                        "fullEnd": 887,
                                        "start": 886,
                                        "end": 887,
                                        "fullWidth": 1,
                                        "width": 1,
                                        "text": "0",
                                        "value": 0,
                                        "valueText": "0"
                                    },
                                    "closeBracketToken": {
                                        "kind": "CloseBracketToken",
                                        "fullStart": 887,
                                        "fullEnd": 888,
                                        "start": 887,
                                        "end": 888,
                                        "fullWidth": 1,
                                        "width": 1,
                                        "text": "]",
                                        "value": "]",
                                        "valueText": "]"
                                    }
                                }
                            },
                            "semicolonToken": {
                                "kind": "SemicolonToken",
                                "fullStart": 888,
                                "fullEnd": 891,
                                "start": 888,
                                "end": 889,
                                "fullWidth": 3,
                                "width": 1,
                                "text": ";",
                                "value": ";",
                                "valueText": ";",
                                "hasTrailingTrivia": true,
                                "hasTrailingNewLine": true,
                                "trailingTrivia": [
                                    {
                                        "kind": "NewLineTrivia",
                                        "text": "\r\n"
                                    }
                                ]
                            }
                        },
                        {
                            "kind": "FunctionDeclaration",
                            "fullStart": 891,
                            "fullEnd": 959,
                            "start": 901,
                            "end": 957,
                            "fullWidth": 68,
                            "width": 56,
                            "modifiers": [],
                            "functionKeyword": {
                                "kind": "FunctionKeyword",
                                "fullStart": 891,
                                "fullEnd": 910,
                                "start": 901,
                                "end": 909,
                                "fullWidth": 19,
                                "width": 8,
                                "text": "function",
                                "value": "function",
                                "valueText": "function",
                                "hasLeadingTrivia": true,
                                "hasLeadingNewLine": true,
                                "hasTrailingTrivia": true,
                                "leadingTrivia": [
                                    {
                                        "kind": "NewLineTrivia",
                                        "text": "\r\n"
                                    },
                                    {
                                        "kind": "WhitespaceTrivia",
                                        "text": "        "
                                    }
                                ],
                                "trailingTrivia": [
                                    {
                                        "kind": "WhitespaceTrivia",
                                        "text": " "
                                    }
                                ]
                            },
                            "identifier": {
                                "kind": "IdentifierName",
                                "fullStart": 910,
                                "fullEnd": 918,
                                "start": 910,
                                "end": 918,
                                "fullWidth": 8,
                                "width": 8,
                                "text": "get_func",
                                "value": "get_func",
                                "valueText": "get_func"
                            },
                            "callSignature": {
                                "kind": "CallSignature",
                                "fullStart": 918,
                                "fullEnd": 921,
                                "start": 918,
                                "end": 920,
                                "fullWidth": 3,
                                "width": 2,
                                "parameterList": {
                                    "kind": "ParameterList",
                                    "fullStart": 918,
                                    "fullEnd": 921,
                                    "start": 918,
                                    "end": 920,
                                    "fullWidth": 3,
                                    "width": 2,
                                    "openParenToken": {
                                        "kind": "OpenParenToken",
                                        "fullStart": 918,
                                        "fullEnd": 919,
                                        "start": 918,
                                        "end": 919,
                                        "fullWidth": 1,
                                        "width": 1,
                                        "text": "(",
                                        "value": "(",
                                        "valueText": "("
                                    },
                                    "parameters": [],
                                    "closeParenToken": {
                                        "kind": "CloseParenToken",
                                        "fullStart": 919,
                                        "fullEnd": 921,
                                        "start": 919,
                                        "end": 920,
                                        "fullWidth": 2,
                                        "width": 1,
                                        "text": ")",
                                        "value": ")",
                                        "valueText": ")",
                                        "hasTrailingTrivia": true,
                                        "trailingTrivia": [
                                            {
                                                "kind": "WhitespaceTrivia",
                                                "text": " "
                                            }
                                        ]
                                    }
                                }
                            },
                            "block": {
                                "kind": "Block",
                                "fullStart": 921,
                                "fullEnd": 959,
                                "start": 921,
                                "end": 957,
                                "fullWidth": 38,
                                "width": 36,
                                "openBraceToken": {
                                    "kind": "OpenBraceToken",
                                    "fullStart": 921,
                                    "fullEnd": 924,
                                    "start": 921,
                                    "end": 922,
                                    "fullWidth": 3,
                                    "width": 1,
                                    "text": "{",
                                    "value": "{",
                                    "valueText": "{",
                                    "hasTrailingTrivia": true,
                                    "hasTrailingNewLine": true,
                                    "trailingTrivia": [
                                        {
                                            "kind": "NewLineTrivia",
                                            "text": "\r\n"
                                        }
                                    ]
                                },
                                "statements": [
                                    {
                                        "kind": "ReturnStatement",
                                        "fullStart": 924,
                                        "fullEnd": 948,
                                        "start": 936,
                                        "end": 946,
                                        "fullWidth": 24,
                                        "width": 10,
                                        "returnKeyword": {
                                            "kind": "ReturnKeyword",
                                            "fullStart": 924,
                                            "fullEnd": 943,
                                            "start": 936,
                                            "end": 942,
                                            "fullWidth": 19,
                                            "width": 6,
                                            "text": "return",
                                            "value": "return",
                                            "valueText": "return",
                                            "hasLeadingTrivia": true,
                                            "hasTrailingTrivia": true,
                                            "leadingTrivia": [
                                                {
                                                    "kind": "WhitespaceTrivia",
                                                    "text": "            "
                                                }
                                            ],
                                            "trailingTrivia": [
                                                {
                                                    "kind": "WhitespaceTrivia",
                                                    "text": " "
                                                }
                                            ]
                                        },
                                        "expression": {
                                            "kind": "NumericLiteral",
                                            "fullStart": 943,
                                            "fullEnd": 945,
                                            "start": 943,
                                            "end": 945,
                                            "fullWidth": 2,
                                            "width": 2,
                                            "text": "10",
                                            "value": 10,
                                            "valueText": "10"
                                        },
                                        "semicolonToken": {
                                            "kind": "SemicolonToken",
                                            "fullStart": 945,
                                            "fullEnd": 948,
                                            "start": 945,
                                            "end": 946,
                                            "fullWidth": 3,
                                            "width": 1,
                                            "text": ";",
                                            "value": ";",
                                            "valueText": ";",
                                            "hasTrailingTrivia": true,
                                            "hasTrailingNewLine": true,
                                            "trailingTrivia": [
                                                {
                                                    "kind": "NewLineTrivia",
                                                    "text": "\r\n"
                                                }
                                            ]
                                        }
                                    }
                                ],
                                "closeBraceToken": {
                                    "kind": "CloseBraceToken",
                                    "fullStart": 948,
                                    "fullEnd": 959,
                                    "start": 956,
                                    "end": 957,
                                    "fullWidth": 11,
                                    "width": 1,
                                    "text": "}",
                                    "value": "}",
                                    "valueText": "}",
                                    "hasLeadingTrivia": true,
                                    "hasTrailingTrivia": true,
                                    "hasTrailingNewLine": true,
                                    "leadingTrivia": [
                                        {
                                            "kind": "WhitespaceTrivia",
                                            "text": "        "
                                        }
                                    ],
                                    "trailingTrivia": [
                                        {
                                            "kind": "NewLineTrivia",
                                            "text": "\r\n"
                                        }
                                    ]
                                }
                            }
                        },
                        {
                            "kind": "FunctionDeclaration",
                            "fullStart": 959,
                            "fullEnd": 1050,
                            "start": 967,
                            "end": 1048,
                            "fullWidth": 91,
                            "width": 81,
                            "modifiers": [],
                            "functionKeyword": {
                                "kind": "FunctionKeyword",
                                "fullStart": 959,
                                "fullEnd": 976,
                                "start": 967,
                                "end": 975,
                                "fullWidth": 17,
                                "width": 8,
                                "text": "function",
                                "value": "function",
                                "valueText": "function",
                                "hasLeadingTrivia": true,
                                "hasTrailingTrivia": true,
                                "leadingTrivia": [
                                    {
                                        "kind": "WhitespaceTrivia",
                                        "text": "        "
                                    }
                                ],
                                "trailingTrivia": [
                                    {
                                        "kind": "WhitespaceTrivia",
                                        "text": " "
                                    }
                                ]
                            },
                            "identifier": {
                                "kind": "IdentifierName",
                                "fullStart": 976,
                                "fullEnd": 984,
                                "start": 976,
                                "end": 984,
                                "fullWidth": 8,
                                "width": 8,
                                "text": "set_func",
                                "value": "set_func",
                                "valueText": "set_func"
                            },
                            "callSignature": {
                                "kind": "CallSignature",
                                "fullStart": 984,
                                "fullEnd": 992,
                                "start": 984,
                                "end": 991,
                                "fullWidth": 8,
                                "width": 7,
                                "parameterList": {
                                    "kind": "ParameterList",
                                    "fullStart": 984,
                                    "fullEnd": 992,
                                    "start": 984,
                                    "end": 991,
                                    "fullWidth": 8,
                                    "width": 7,
                                    "openParenToken": {
                                        "kind": "OpenParenToken",
                                        "fullStart": 984,
                                        "fullEnd": 985,
                                        "start": 984,
                                        "end": 985,
                                        "fullWidth": 1,
                                        "width": 1,
                                        "text": "(",
                                        "value": "(",
                                        "valueText": "("
                                    },
                                    "parameters": [
                                        {
                                            "kind": "Parameter",
                                            "fullStart": 985,
                                            "fullEnd": 990,
                                            "start": 985,
                                            "end": 990,
                                            "fullWidth": 5,
<<<<<<< HEAD
                                            "width": 5,
=======
                                            "modifiers": [],
>>>>>>> e3c38734
                                            "identifier": {
                                                "kind": "IdentifierName",
                                                "fullStart": 985,
                                                "fullEnd": 990,
                                                "start": 985,
                                                "end": 990,
                                                "fullWidth": 5,
                                                "width": 5,
                                                "text": "value",
                                                "value": "value",
                                                "valueText": "value"
                                            }
                                        }
                                    ],
                                    "closeParenToken": {
                                        "kind": "CloseParenToken",
                                        "fullStart": 990,
                                        "fullEnd": 992,
                                        "start": 990,
                                        "end": 991,
                                        "fullWidth": 2,
                                        "width": 1,
                                        "text": ")",
                                        "value": ")",
                                        "valueText": ")",
                                        "hasTrailingTrivia": true,
                                        "trailingTrivia": [
                                            {
                                                "kind": "WhitespaceTrivia",
                                                "text": " "
                                            }
                                        ]
                                    }
                                }
                            },
                            "block": {
                                "kind": "Block",
                                "fullStart": 992,
                                "fullEnd": 1050,
                                "start": 992,
                                "end": 1048,
                                "fullWidth": 58,
                                "width": 56,
                                "openBraceToken": {
                                    "kind": "OpenBraceToken",
                                    "fullStart": 992,
                                    "fullEnd": 995,
                                    "start": 992,
                                    "end": 993,
                                    "fullWidth": 3,
                                    "width": 1,
                                    "text": "{",
                                    "value": "{",
                                    "valueText": "{",
                                    "hasTrailingTrivia": true,
                                    "hasTrailingNewLine": true,
                                    "trailingTrivia": [
                                        {
                                            "kind": "NewLineTrivia",
                                            "text": "\r\n"
                                        }
                                    ]
                                },
                                "statements": [
                                    {
                                        "kind": "ExpressionStatement",
                                        "fullStart": 995,
                                        "fullEnd": 1039,
                                        "start": 1007,
                                        "end": 1037,
                                        "fullWidth": 44,
                                        "width": 30,
                                        "expression": {
                                            "kind": "AssignmentExpression",
                                            "fullStart": 995,
                                            "fullEnd": 1036,
                                            "start": 1007,
                                            "end": 1036,
                                            "fullWidth": 41,
                                            "width": 29,
                                            "left": {
                                                "kind": "MemberAccessExpression",
                                                "fullStart": 995,
                                                "fullEnd": 1029,
                                                "start": 1007,
                                                "end": 1028,
                                                "fullWidth": 34,
                                                "width": 21,
                                                "expression": {
                                                    "kind": "IdentifierName",
                                                    "fullStart": 995,
                                                    "fullEnd": 1010,
                                                    "start": 1007,
                                                    "end": 1010,
                                                    "fullWidth": 15,
                                                    "width": 3,
                                                    "text": "arg",
                                                    "value": "arg",
                                                    "valueText": "arg",
                                                    "hasLeadingTrivia": true,
                                                    "leadingTrivia": [
                                                        {
                                                            "kind": "WhitespaceTrivia",
                                                            "text": "            "
                                                        }
                                                    ]
                                                },
                                                "dotToken": {
                                                    "kind": "DotToken",
                                                    "fullStart": 1010,
                                                    "fullEnd": 1011,
                                                    "start": 1010,
                                                    "end": 1011,
                                                    "fullWidth": 1,
                                                    "width": 1,
                                                    "text": ".",
                                                    "value": ".",
                                                    "valueText": "."
                                                },
                                                "name": {
                                                    "kind": "IdentifierName",
                                                    "fullStart": 1011,
                                                    "fullEnd": 1029,
                                                    "start": 1011,
                                                    "end": 1028,
                                                    "fullWidth": 18,
                                                    "width": 17,
                                                    "text": "setVerifyHelpProp",
                                                    "value": "setVerifyHelpProp",
                                                    "valueText": "setVerifyHelpProp",
                                                    "hasTrailingTrivia": true,
                                                    "trailingTrivia": [
                                                        {
                                                            "kind": "WhitespaceTrivia",
                                                            "text": " "
                                                        }
                                                    ]
                                                }
                                            },
                                            "operatorToken": {
                                                "kind": "EqualsToken",
                                                "fullStart": 1029,
                                                "fullEnd": 1031,
                                                "start": 1029,
                                                "end": 1030,
                                                "fullWidth": 2,
                                                "width": 1,
                                                "text": "=",
                                                "value": "=",
                                                "valueText": "=",
                                                "hasTrailingTrivia": true,
                                                "trailingTrivia": [
                                                    {
                                                        "kind": "WhitespaceTrivia",
                                                        "text": " "
                                                    }
                                                ]
                                            },
                                            "right": {
                                                "kind": "IdentifierName",
                                                "fullStart": 1031,
                                                "fullEnd": 1036,
                                                "start": 1031,
                                                "end": 1036,
                                                "fullWidth": 5,
                                                "width": 5,
                                                "text": "value",
                                                "value": "value",
                                                "valueText": "value"
                                            }
                                        },
                                        "semicolonToken": {
                                            "kind": "SemicolonToken",
                                            "fullStart": 1036,
                                            "fullEnd": 1039,
                                            "start": 1036,
                                            "end": 1037,
                                            "fullWidth": 3,
                                            "width": 1,
                                            "text": ";",
                                            "value": ";",
                                            "valueText": ";",
                                            "hasTrailingTrivia": true,
                                            "hasTrailingNewLine": true,
                                            "trailingTrivia": [
                                                {
                                                    "kind": "NewLineTrivia",
                                                    "text": "\r\n"
                                                }
                                            ]
                                        }
                                    }
                                ],
                                "closeBraceToken": {
                                    "kind": "CloseBraceToken",
                                    "fullStart": 1039,
                                    "fullEnd": 1050,
                                    "start": 1047,
                                    "end": 1048,
                                    "fullWidth": 11,
                                    "width": 1,
                                    "text": "}",
                                    "value": "}",
                                    "valueText": "}",
                                    "hasLeadingTrivia": true,
                                    "hasTrailingTrivia": true,
                                    "hasTrailingNewLine": true,
                                    "leadingTrivia": [
                                        {
                                            "kind": "WhitespaceTrivia",
                                            "text": "        "
                                        }
                                    ],
                                    "trailingTrivia": [
                                        {
                                            "kind": "NewLineTrivia",
                                            "text": "\r\n"
                                        }
                                    ]
                                }
                            }
                        },
                        {
                            "kind": "ExpressionStatement",
                            "fullStart": 1050,
                            "fullEnd": 1277,
                            "start": 1060,
                            "end": 1275,
                            "fullWidth": 227,
                            "width": 215,
                            "isIncrementallyUnusable": true,
                            "expression": {
                                "kind": "InvocationExpression",
                                "fullStart": 1050,
                                "fullEnd": 1274,
                                "start": 1060,
                                "end": 1274,
                                "fullWidth": 224,
                                "width": 214,
                                "isIncrementallyUnusable": true,
                                "expression": {
                                    "kind": "MemberAccessExpression",
                                    "fullStart": 1050,
                                    "fullEnd": 1083,
                                    "start": 1060,
                                    "end": 1083,
                                    "fullWidth": 33,
                                    "width": 23,
                                    "expression": {
                                        "kind": "IdentifierName",
                                        "fullStart": 1050,
                                        "fullEnd": 1066,
                                        "start": 1060,
                                        "end": 1066,
                                        "fullWidth": 16,
                                        "width": 6,
                                        "text": "Object",
                                        "value": "Object",
                                        "valueText": "Object",
                                        "hasLeadingTrivia": true,
                                        "hasLeadingNewLine": true,
                                        "leadingTrivia": [
                                            {
                                                "kind": "NewLineTrivia",
                                                "text": "\r\n"
                                            },
                                            {
                                                "kind": "WhitespaceTrivia",
                                                "text": "        "
                                            }
                                        ]
                                    },
                                    "dotToken": {
                                        "kind": "DotToken",
                                        "fullStart": 1066,
                                        "fullEnd": 1067,
                                        "start": 1066,
                                        "end": 1067,
                                        "fullWidth": 1,
                                        "width": 1,
                                        "text": ".",
                                        "value": ".",
                                        "valueText": "."
                                    },
                                    "name": {
                                        "kind": "IdentifierName",
                                        "fullStart": 1067,
                                        "fullEnd": 1083,
                                        "start": 1067,
                                        "end": 1083,
                                        "fullWidth": 16,
                                        "width": 16,
                                        "text": "defineProperties",
                                        "value": "defineProperties",
                                        "valueText": "defineProperties"
                                    }
                                },
                                "argumentList": {
                                    "kind": "ArgumentList",
                                    "fullStart": 1083,
                                    "fullEnd": 1274,
                                    "start": 1083,
                                    "end": 1274,
                                    "fullWidth": 191,
                                    "width": 191,
                                    "isIncrementallyUnusable": true,
                                    "openParenToken": {
                                        "kind": "OpenParenToken",
                                        "fullStart": 1083,
                                        "fullEnd": 1084,
                                        "start": 1083,
                                        "end": 1084,
                                        "fullWidth": 1,
                                        "width": 1,
                                        "text": "(",
                                        "value": "(",
                                        "valueText": "("
                                    },
                                    "arguments": [
                                        {
                                            "kind": "IdentifierName",
                                            "fullStart": 1084,
                                            "fullEnd": 1087,
                                            "start": 1084,
                                            "end": 1087,
                                            "fullWidth": 3,
                                            "width": 3,
                                            "text": "arg",
                                            "value": "arg",
                                            "valueText": "arg"
                                        },
                                        {
                                            "kind": "CommaToken",
                                            "fullStart": 1087,
                                            "fullEnd": 1089,
                                            "start": 1087,
                                            "end": 1088,
                                            "fullWidth": 2,
                                            "width": 1,
                                            "text": ",",
                                            "value": ",",
                                            "valueText": ",",
                                            "hasTrailingTrivia": true,
                                            "trailingTrivia": [
                                                {
                                                    "kind": "WhitespaceTrivia",
                                                    "text": " "
                                                }
                                            ]
                                        },
                                        {
                                            "kind": "ObjectLiteralExpression",
                                            "fullStart": 1089,
                                            "fullEnd": 1273,
                                            "start": 1089,
                                            "end": 1273,
                                            "fullWidth": 184,
                                            "width": 184,
                                            "isIncrementallyUnusable": true,
                                            "openBraceToken": {
                                                "kind": "OpenBraceToken",
                                                "fullStart": 1089,
                                                "fullEnd": 1092,
                                                "start": 1089,
                                                "end": 1090,
                                                "fullWidth": 3,
                                                "width": 1,
                                                "text": "{",
                                                "value": "{",
                                                "valueText": "{",
                                                "hasTrailingTrivia": true,
                                                "hasTrailingNewLine": true,
                                                "trailingTrivia": [
                                                    {
                                                        "kind": "NewLineTrivia",
                                                        "text": "\r\n"
                                                    }
                                                ]
                                            },
                                            "propertyAssignments": [
                                                {
                                                    "kind": "SimplePropertyAssignment",
                                                    "fullStart": 1092,
                                                    "fullEnd": 1264,
                                                    "start": 1104,
                                                    "end": 1262,
                                                    "fullWidth": 172,
                                                    "width": 158,
                                                    "isIncrementallyUnusable": true,
                                                    "propertyName": {
                                                        "kind": "StringLiteral",
                                                        "fullStart": 1092,
                                                        "fullEnd": 1107,
                                                        "start": 1104,
                                                        "end": 1107,
                                                        "fullWidth": 15,
                                                        "width": 3,
                                                        "text": "\"0\"",
                                                        "value": "0",
                                                        "valueText": "0",
                                                        "hasLeadingTrivia": true,
                                                        "leadingTrivia": [
                                                            {
                                                                "kind": "WhitespaceTrivia",
                                                                "text": "            "
                                                            }
                                                        ]
                                                    },
                                                    "colonToken": {
                                                        "kind": "ColonToken",
                                                        "fullStart": 1107,
                                                        "fullEnd": 1109,
                                                        "start": 1107,
                                                        "end": 1108,
                                                        "fullWidth": 2,
                                                        "width": 1,
                                                        "text": ":",
                                                        "value": ":",
                                                        "valueText": ":",
                                                        "hasTrailingTrivia": true,
                                                        "trailingTrivia": [
                                                            {
                                                                "kind": "WhitespaceTrivia",
                                                                "text": " "
                                                            }
                                                        ]
                                                    },
                                                    "expression": {
                                                        "kind": "ObjectLiteralExpression",
                                                        "fullStart": 1109,
                                                        "fullEnd": 1264,
                                                        "start": 1109,
                                                        "end": 1262,
                                                        "fullWidth": 155,
                                                        "width": 153,
                                                        "isIncrementallyUnusable": true,
                                                        "openBraceToken": {
                                                            "kind": "OpenBraceToken",
                                                            "fullStart": 1109,
                                                            "fullEnd": 1112,
                                                            "start": 1109,
                                                            "end": 1110,
                                                            "fullWidth": 3,
                                                            "width": 1,
                                                            "text": "{",
                                                            "value": "{",
                                                            "valueText": "{",
                                                            "hasTrailingTrivia": true,
                                                            "hasTrailingNewLine": true,
                                                            "trailingTrivia": [
                                                                {
                                                                    "kind": "NewLineTrivia",
                                                                    "text": "\r\n"
                                                                }
                                                            ]
                                                        },
                                                        "propertyAssignments": [
                                                            {
                                                                "kind": "SimplePropertyAssignment",
                                                                "fullStart": 1112,
                                                                "fullEnd": 1141,
                                                                "start": 1128,
                                                                "end": 1141,
                                                                "fullWidth": 29,
                                                                "width": 13,
                                                                "isIncrementallyUnusable": true,
                                                                "propertyName": {
                                                                    "kind": "IdentifierName",
                                                                    "fullStart": 1112,
                                                                    "fullEnd": 1131,
                                                                    "start": 1128,
                                                                    "end": 1131,
                                                                    "fullWidth": 19,
                                                                    "width": 3,
                                                                    "text": "get",
                                                                    "value": "get",
                                                                    "valueText": "get",
                                                                    "hasLeadingTrivia": true,
                                                                    "leadingTrivia": [
                                                                        {
                                                                            "kind": "WhitespaceTrivia",
                                                                            "text": "                "
                                                                        }
                                                                    ]
                                                                },
                                                                "colonToken": {
                                                                    "kind": "ColonToken",
                                                                    "fullStart": 1131,
                                                                    "fullEnd": 1133,
                                                                    "start": 1131,
                                                                    "end": 1132,
                                                                    "fullWidth": 2,
                                                                    "width": 1,
                                                                    "text": ":",
                                                                    "value": ":",
                                                                    "valueText": ":",
                                                                    "hasTrailingTrivia": true,
                                                                    "trailingTrivia": [
                                                                        {
                                                                            "kind": "WhitespaceTrivia",
                                                                            "text": " "
                                                                        }
                                                                    ]
                                                                },
                                                                "expression": {
                                                                    "kind": "IdentifierName",
                                                                    "fullStart": 1133,
                                                                    "fullEnd": 1141,
                                                                    "start": 1133,
                                                                    "end": 1141,
                                                                    "fullWidth": 8,
                                                                    "width": 8,
                                                                    "text": "get_func",
                                                                    "value": "get_func",
                                                                    "valueText": "get_func"
                                                                }
                                                            },
                                                            {
                                                                "kind": "CommaToken",
                                                                "fullStart": 1141,
                                                                "fullEnd": 1144,
                                                                "start": 1141,
                                                                "end": 1142,
                                                                "fullWidth": 3,
                                                                "width": 1,
                                                                "text": ",",
                                                                "value": ",",
                                                                "valueText": ",",
                                                                "hasTrailingTrivia": true,
                                                                "hasTrailingNewLine": true,
                                                                "trailingTrivia": [
                                                                    {
                                                                        "kind": "NewLineTrivia",
                                                                        "text": "\r\n"
                                                                    }
                                                                ]
                                                            },
                                                            {
                                                                "kind": "SimplePropertyAssignment",
                                                                "fullStart": 1144,
                                                                "fullEnd": 1173,
                                                                "start": 1160,
                                                                "end": 1173,
                                                                "fullWidth": 29,
                                                                "width": 13,
                                                                "isIncrementallyUnusable": true,
                                                                "propertyName": {
                                                                    "kind": "IdentifierName",
                                                                    "fullStart": 1144,
                                                                    "fullEnd": 1163,
                                                                    "start": 1160,
                                                                    "end": 1163,
                                                                    "fullWidth": 19,
                                                                    "width": 3,
                                                                    "text": "set",
                                                                    "value": "set",
                                                                    "valueText": "set",
                                                                    "hasLeadingTrivia": true,
                                                                    "leadingTrivia": [
                                                                        {
                                                                            "kind": "WhitespaceTrivia",
                                                                            "text": "                "
                                                                        }
                                                                    ]
                                                                },
                                                                "colonToken": {
                                                                    "kind": "ColonToken",
                                                                    "fullStart": 1163,
                                                                    "fullEnd": 1165,
                                                                    "start": 1163,
                                                                    "end": 1164,
                                                                    "fullWidth": 2,
                                                                    "width": 1,
                                                                    "text": ":",
                                                                    "value": ":",
                                                                    "valueText": ":",
                                                                    "hasTrailingTrivia": true,
                                                                    "trailingTrivia": [
                                                                        {
                                                                            "kind": "WhitespaceTrivia",
                                                                            "text": " "
                                                                        }
                                                                    ]
                                                                },
                                                                "expression": {
                                                                    "kind": "IdentifierName",
                                                                    "fullStart": 1165,
                                                                    "fullEnd": 1173,
                                                                    "start": 1165,
                                                                    "end": 1173,
                                                                    "fullWidth": 8,
                                                                    "width": 8,
                                                                    "text": "set_func",
                                                                    "value": "set_func",
                                                                    "valueText": "set_func"
                                                                }
                                                            },
                                                            {
                                                                "kind": "CommaToken",
                                                                "fullStart": 1173,
                                                                "fullEnd": 1176,
                                                                "start": 1173,
                                                                "end": 1174,
                                                                "fullWidth": 3,
                                                                "width": 1,
                                                                "text": ",",
                                                                "value": ",",
                                                                "valueText": ",",
                                                                "hasTrailingTrivia": true,
                                                                "hasTrailingNewLine": true,
                                                                "trailingTrivia": [
                                                                    {
                                                                        "kind": "NewLineTrivia",
                                                                        "text": "\r\n"
                                                                    }
                                                                ]
                                                            },
                                                            {
                                                                "kind": "SimplePropertyAssignment",
                                                                "fullStart": 1176,
                                                                "fullEnd": 1209,
                                                                "start": 1192,
                                                                "end": 1209,
                                                                "fullWidth": 33,
                                                                "width": 17,
                                                                "propertyName": {
                                                                    "kind": "IdentifierName",
                                                                    "fullStart": 1176,
                                                                    "fullEnd": 1202,
                                                                    "start": 1192,
                                                                    "end": 1202,
                                                                    "fullWidth": 26,
                                                                    "width": 10,
                                                                    "text": "enumerable",
                                                                    "value": "enumerable",
                                                                    "valueText": "enumerable",
                                                                    "hasLeadingTrivia": true,
                                                                    "leadingTrivia": [
                                                                        {
                                                                            "kind": "WhitespaceTrivia",
                                                                            "text": "                "
                                                                        }
                                                                    ]
                                                                },
                                                                "colonToken": {
                                                                    "kind": "ColonToken",
                                                                    "fullStart": 1202,
                                                                    "fullEnd": 1204,
                                                                    "start": 1202,
                                                                    "end": 1203,
                                                                    "fullWidth": 2,
                                                                    "width": 1,
                                                                    "text": ":",
                                                                    "value": ":",
                                                                    "valueText": ":",
                                                                    "hasTrailingTrivia": true,
                                                                    "trailingTrivia": [
                                                                        {
                                                                            "kind": "WhitespaceTrivia",
                                                                            "text": " "
                                                                        }
                                                                    ]
                                                                },
                                                                "expression": {
                                                                    "kind": "FalseKeyword",
                                                                    "fullStart": 1204,
                                                                    "fullEnd": 1209,
                                                                    "start": 1204,
                                                                    "end": 1209,
                                                                    "fullWidth": 5,
                                                                    "width": 5,
                                                                    "text": "false",
                                                                    "value": false,
                                                                    "valueText": "false"
                                                                }
                                                            },
                                                            {
                                                                "kind": "CommaToken",
                                                                "fullStart": 1209,
                                                                "fullEnd": 1212,
                                                                "start": 1209,
                                                                "end": 1210,
                                                                "fullWidth": 3,
                                                                "width": 1,
                                                                "text": ",",
                                                                "value": ",",
                                                                "valueText": ",",
                                                                "hasTrailingTrivia": true,
                                                                "hasTrailingNewLine": true,
                                                                "trailingTrivia": [
                                                                    {
                                                                        "kind": "NewLineTrivia",
                                                                        "text": "\r\n"
                                                                    }
                                                                ]
                                                            },
                                                            {
                                                                "kind": "SimplePropertyAssignment",
                                                                "fullStart": 1212,
                                                                "fullEnd": 1249,
                                                                "start": 1228,
                                                                "end": 1247,
                                                                "fullWidth": 37,
                                                                "width": 19,
                                                                "propertyName": {
                                                                    "kind": "IdentifierName",
                                                                    "fullStart": 1212,
                                                                    "fullEnd": 1240,
                                                                    "start": 1228,
                                                                    "end": 1240,
                                                                    "fullWidth": 28,
                                                                    "width": 12,
                                                                    "text": "configurable",
                                                                    "value": "configurable",
                                                                    "valueText": "configurable",
                                                                    "hasLeadingTrivia": true,
                                                                    "leadingTrivia": [
                                                                        {
                                                                            "kind": "WhitespaceTrivia",
                                                                            "text": "                "
                                                                        }
                                                                    ]
                                                                },
                                                                "colonToken": {
                                                                    "kind": "ColonToken",
                                                                    "fullStart": 1240,
                                                                    "fullEnd": 1242,
                                                                    "start": 1240,
                                                                    "end": 1241,
                                                                    "fullWidth": 2,
                                                                    "width": 1,
                                                                    "text": ":",
                                                                    "value": ":",
                                                                    "valueText": ":",
                                                                    "hasTrailingTrivia": true,
                                                                    "trailingTrivia": [
                                                                        {
                                                                            "kind": "WhitespaceTrivia",
                                                                            "text": " "
                                                                        }
                                                                    ]
                                                                },
                                                                "expression": {
                                                                    "kind": "FalseKeyword",
                                                                    "fullStart": 1242,
                                                                    "fullEnd": 1249,
                                                                    "start": 1242,
                                                                    "end": 1247,
                                                                    "fullWidth": 7,
                                                                    "width": 5,
                                                                    "text": "false",
                                                                    "value": false,
                                                                    "valueText": "false",
                                                                    "hasTrailingTrivia": true,
                                                                    "hasTrailingNewLine": true,
                                                                    "trailingTrivia": [
                                                                        {
                                                                            "kind": "NewLineTrivia",
                                                                            "text": "\r\n"
                                                                        }
                                                                    ]
                                                                }
                                                            }
                                                        ],
                                                        "closeBraceToken": {
                                                            "kind": "CloseBraceToken",
                                                            "fullStart": 1249,
                                                            "fullEnd": 1264,
                                                            "start": 1261,
                                                            "end": 1262,
                                                            "fullWidth": 15,
                                                            "width": 1,
                                                            "text": "}",
                                                            "value": "}",
                                                            "valueText": "}",
                                                            "hasLeadingTrivia": true,
                                                            "hasTrailingTrivia": true,
                                                            "hasTrailingNewLine": true,
                                                            "leadingTrivia": [
                                                                {
                                                                    "kind": "WhitespaceTrivia",
                                                                    "text": "            "
                                                                }
                                                            ],
                                                            "trailingTrivia": [
                                                                {
                                                                    "kind": "NewLineTrivia",
                                                                    "text": "\r\n"
                                                                }
                                                            ]
                                                        }
                                                    }
                                                }
                                            ],
                                            "closeBraceToken": {
                                                "kind": "CloseBraceToken",
                                                "fullStart": 1264,
                                                "fullEnd": 1273,
                                                "start": 1272,
                                                "end": 1273,
                                                "fullWidth": 9,
                                                "width": 1,
                                                "text": "}",
                                                "value": "}",
                                                "valueText": "}",
                                                "hasLeadingTrivia": true,
                                                "leadingTrivia": [
                                                    {
                                                        "kind": "WhitespaceTrivia",
                                                        "text": "        "
                                                    }
                                                ]
                                            }
                                        }
                                    ],
                                    "closeParenToken": {
                                        "kind": "CloseParenToken",
                                        "fullStart": 1273,
                                        "fullEnd": 1274,
                                        "start": 1273,
                                        "end": 1274,
                                        "fullWidth": 1,
                                        "width": 1,
                                        "text": ")",
                                        "value": ")",
                                        "valueText": ")"
                                    }
                                }
                            },
                            "semicolonToken": {
                                "kind": "SemicolonToken",
                                "fullStart": 1274,
                                "fullEnd": 1277,
                                "start": 1274,
                                "end": 1275,
                                "fullWidth": 3,
                                "width": 1,
                                "text": ";",
                                "value": ";",
                                "valueText": ";",
                                "hasTrailingTrivia": true,
                                "hasTrailingNewLine": true,
                                "trailingTrivia": [
                                    {
                                        "kind": "NewLineTrivia",
                                        "text": "\r\n"
                                    }
                                ]
                            }
                        },
                        {
                            "kind": "ReturnStatement",
                            "fullStart": 1277,
                            "fullEnd": 1398,
                            "start": 1287,
                            "end": 1396,
                            "fullWidth": 121,
                            "width": 109,
                            "returnKeyword": {
                                "kind": "ReturnKeyword",
                                "fullStart": 1277,
                                "fullEnd": 1294,
                                "start": 1287,
                                "end": 1293,
                                "fullWidth": 17,
                                "width": 6,
                                "text": "return",
                                "value": "return",
                                "valueText": "return",
                                "hasLeadingTrivia": true,
                                "hasLeadingNewLine": true,
                                "hasTrailingTrivia": true,
                                "leadingTrivia": [
                                    {
                                        "kind": "NewLineTrivia",
                                        "text": "\r\n"
                                    },
                                    {
                                        "kind": "WhitespaceTrivia",
                                        "text": "        "
                                    }
                                ],
                                "trailingTrivia": [
                                    {
                                        "kind": "WhitespaceTrivia",
                                        "text": " "
                                    }
                                ]
                            },
                            "expression": {
                                "kind": "InvocationExpression",
                                "fullStart": 1294,
                                "fullEnd": 1395,
                                "start": 1294,
                                "end": 1395,
                                "fullWidth": 101,
                                "width": 101,
                                "expression": {
                                    "kind": "IdentifierName",
                                    "fullStart": 1294,
                                    "fullEnd": 1330,
                                    "start": 1294,
                                    "end": 1330,
                                    "fullWidth": 36,
                                    "width": 36,
                                    "text": "accessorPropertyAttributesAreCorrect",
                                    "value": "accessorPropertyAttributesAreCorrect",
                                    "valueText": "accessorPropertyAttributesAreCorrect"
                                },
                                "argumentList": {
                                    "kind": "ArgumentList",
                                    "fullStart": 1330,
                                    "fullEnd": 1395,
                                    "start": 1330,
                                    "end": 1395,
                                    "fullWidth": 65,
                                    "width": 65,
                                    "openParenToken": {
                                        "kind": "OpenParenToken",
                                        "fullStart": 1330,
                                        "fullEnd": 1331,
                                        "start": 1330,
                                        "end": 1331,
                                        "fullWidth": 1,
                                        "width": 1,
                                        "text": "(",
                                        "value": "(",
                                        "valueText": "("
                                    },
                                    "arguments": [
                                        {
                                            "kind": "IdentifierName",
                                            "fullStart": 1331,
                                            "fullEnd": 1334,
                                            "start": 1331,
                                            "end": 1334,
                                            "fullWidth": 3,
                                            "width": 3,
                                            "text": "arg",
                                            "value": "arg",
                                            "valueText": "arg"
                                        },
                                        {
                                            "kind": "CommaToken",
                                            "fullStart": 1334,
                                            "fullEnd": 1336,
                                            "start": 1334,
                                            "end": 1335,
                                            "fullWidth": 2,
                                            "width": 1,
                                            "text": ",",
                                            "value": ",",
                                            "valueText": ",",
                                            "hasTrailingTrivia": true,
                                            "trailingTrivia": [
                                                {
                                                    "kind": "WhitespaceTrivia",
                                                    "text": " "
                                                }
                                            ]
                                        },
                                        {
                                            "kind": "StringLiteral",
                                            "fullStart": 1336,
                                            "fullEnd": 1339,
                                            "start": 1336,
                                            "end": 1339,
                                            "fullWidth": 3,
                                            "width": 3,
                                            "text": "\"0\"",
                                            "value": "0",
                                            "valueText": "0"
                                        },
                                        {
                                            "kind": "CommaToken",
                                            "fullStart": 1339,
                                            "fullEnd": 1341,
                                            "start": 1339,
                                            "end": 1340,
                                            "fullWidth": 2,
                                            "width": 1,
                                            "text": ",",
                                            "value": ",",
                                            "valueText": ",",
                                            "hasTrailingTrivia": true,
                                            "trailingTrivia": [
                                                {
                                                    "kind": "WhitespaceTrivia",
                                                    "text": " "
                                                }
                                            ]
                                        },
                                        {
                                            "kind": "IdentifierName",
                                            "fullStart": 1341,
                                            "fullEnd": 1349,
                                            "start": 1341,
                                            "end": 1349,
                                            "fullWidth": 8,
                                            "width": 8,
                                            "text": "get_func",
                                            "value": "get_func",
                                            "valueText": "get_func"
                                        },
                                        {
                                            "kind": "CommaToken",
                                            "fullStart": 1349,
                                            "fullEnd": 1351,
                                            "start": 1349,
                                            "end": 1350,
                                            "fullWidth": 2,
                                            "width": 1,
                                            "text": ",",
                                            "value": ",",
                                            "valueText": ",",
                                            "hasTrailingTrivia": true,
                                            "trailingTrivia": [
                                                {
                                                    "kind": "WhitespaceTrivia",
                                                    "text": " "
                                                }
                                            ]
                                        },
                                        {
                                            "kind": "IdentifierName",
                                            "fullStart": 1351,
                                            "fullEnd": 1359,
                                            "start": 1351,
                                            "end": 1359,
                                            "fullWidth": 8,
                                            "width": 8,
                                            "text": "set_func",
                                            "value": "set_func",
                                            "valueText": "set_func"
                                        },
                                        {
                                            "kind": "CommaToken",
                                            "fullStart": 1359,
                                            "fullEnd": 1361,
                                            "start": 1359,
                                            "end": 1360,
                                            "fullWidth": 2,
                                            "width": 1,
                                            "text": ",",
                                            "value": ",",
                                            "valueText": ",",
                                            "hasTrailingTrivia": true,
                                            "trailingTrivia": [
                                                {
                                                    "kind": "WhitespaceTrivia",
                                                    "text": " "
                                                }
                                            ]
                                        },
                                        {
                                            "kind": "StringLiteral",
                                            "fullStart": 1361,
                                            "fullEnd": 1380,
                                            "start": 1361,
                                            "end": 1380,
                                            "fullWidth": 19,
                                            "width": 19,
                                            "text": "\"setVerifyHelpProp\"",
                                            "value": "setVerifyHelpProp",
                                            "valueText": "setVerifyHelpProp"
                                        },
                                        {
                                            "kind": "CommaToken",
                                            "fullStart": 1380,
                                            "fullEnd": 1382,
                                            "start": 1380,
                                            "end": 1381,
                                            "fullWidth": 2,
                                            "width": 1,
                                            "text": ",",
                                            "value": ",",
                                            "valueText": ",",
                                            "hasTrailingTrivia": true,
                                            "trailingTrivia": [
                                                {
                                                    "kind": "WhitespaceTrivia",
                                                    "text": " "
                                                }
                                            ]
                                        },
                                        {
                                            "kind": "FalseKeyword",
                                            "fullStart": 1382,
                                            "fullEnd": 1387,
                                            "start": 1382,
                                            "end": 1387,
                                            "fullWidth": 5,
                                            "width": 5,
                                            "text": "false",
                                            "value": false,
                                            "valueText": "false"
                                        },
                                        {
                                            "kind": "CommaToken",
                                            "fullStart": 1387,
                                            "fullEnd": 1389,
                                            "start": 1387,
                                            "end": 1388,
                                            "fullWidth": 2,
                                            "width": 1,
                                            "text": ",",
                                            "value": ",",
                                            "valueText": ",",
                                            "hasTrailingTrivia": true,
                                            "trailingTrivia": [
                                                {
                                                    "kind": "WhitespaceTrivia",
                                                    "text": " "
                                                }
                                            ]
                                        },
                                        {
                                            "kind": "FalseKeyword",
                                            "fullStart": 1389,
                                            "fullEnd": 1394,
                                            "start": 1389,
                                            "end": 1394,
                                            "fullWidth": 5,
                                            "width": 5,
                                            "text": "false",
                                            "value": false,
                                            "valueText": "false"
                                        }
                                    ],
                                    "closeParenToken": {
                                        "kind": "CloseParenToken",
                                        "fullStart": 1394,
                                        "fullEnd": 1395,
                                        "start": 1394,
                                        "end": 1395,
                                        "fullWidth": 1,
                                        "width": 1,
                                        "text": ")",
                                        "value": ")",
                                        "valueText": ")"
                                    }
                                }
                            },
                            "semicolonToken": {
                                "kind": "SemicolonToken",
                                "fullStart": 1395,
                                "fullEnd": 1398,
                                "start": 1395,
                                "end": 1396,
                                "fullWidth": 3,
                                "width": 1,
                                "text": ";",
                                "value": ";",
                                "valueText": ";",
                                "hasTrailingTrivia": true,
                                "hasTrailingNewLine": true,
                                "trailingTrivia": [
                                    {
                                        "kind": "NewLineTrivia",
                                        "text": "\r\n"
                                    }
                                ]
                            }
                        }
                    ],
                    "closeBraceToken": {
                        "kind": "CloseBraceToken",
                        "fullStart": 1398,
                        "fullEnd": 1405,
                        "start": 1402,
                        "end": 1403,
                        "fullWidth": 7,
                        "width": 1,
                        "text": "}",
                        "value": "}",
                        "valueText": "}",
                        "hasLeadingTrivia": true,
                        "hasTrailingTrivia": true,
                        "hasTrailingNewLine": true,
                        "leadingTrivia": [
                            {
                                "kind": "WhitespaceTrivia",
                                "text": "    "
                            }
                        ],
                        "trailingTrivia": [
                            {
                                "kind": "NewLineTrivia",
                                "text": "\r\n"
                            }
                        ]
                    }
                }
            },
            {
                "kind": "ExpressionStatement",
                "fullStart": 1405,
                "fullEnd": 1429,
                "start": 1405,
                "end": 1427,
                "fullWidth": 24,
                "width": 22,
                "expression": {
                    "kind": "InvocationExpression",
                    "fullStart": 1405,
                    "fullEnd": 1426,
                    "start": 1405,
                    "end": 1426,
                    "fullWidth": 21,
                    "width": 21,
                    "expression": {
                        "kind": "IdentifierName",
                        "fullStart": 1405,
                        "fullEnd": 1416,
                        "start": 1405,
                        "end": 1416,
                        "fullWidth": 11,
                        "width": 11,
                        "text": "runTestCase",
                        "value": "runTestCase",
                        "valueText": "runTestCase"
                    },
                    "argumentList": {
                        "kind": "ArgumentList",
                        "fullStart": 1416,
                        "fullEnd": 1426,
                        "start": 1416,
                        "end": 1426,
                        "fullWidth": 10,
                        "width": 10,
                        "openParenToken": {
                            "kind": "OpenParenToken",
                            "fullStart": 1416,
                            "fullEnd": 1417,
                            "start": 1416,
                            "end": 1417,
                            "fullWidth": 1,
                            "width": 1,
                            "text": "(",
                            "value": "(",
                            "valueText": "("
                        },
                        "arguments": [
                            {
                                "kind": "IdentifierName",
                                "fullStart": 1417,
                                "fullEnd": 1425,
                                "start": 1417,
                                "end": 1425,
                                "fullWidth": 8,
                                "width": 8,
                                "text": "testcase",
                                "value": "testcase",
                                "valueText": "testcase"
                            }
                        ],
                        "closeParenToken": {
                            "kind": "CloseParenToken",
                            "fullStart": 1425,
                            "fullEnd": 1426,
                            "start": 1425,
                            "end": 1426,
                            "fullWidth": 1,
                            "width": 1,
                            "text": ")",
                            "value": ")",
                            "valueText": ")"
                        }
                    }
                },
                "semicolonToken": {
                    "kind": "SemicolonToken",
                    "fullStart": 1426,
                    "fullEnd": 1429,
                    "start": 1426,
                    "end": 1427,
                    "fullWidth": 3,
                    "width": 1,
                    "text": ";",
                    "value": ";",
                    "valueText": ";",
                    "hasTrailingTrivia": true,
                    "hasTrailingNewLine": true,
                    "trailingTrivia": [
                        {
                            "kind": "NewLineTrivia",
                            "text": "\r\n"
                        }
                    ]
                }
            }
        ],
        "endOfFileToken": {
            "kind": "EndOfFileToken",
            "fullStart": 1429,
            "fullEnd": 1429,
            "start": 1429,
            "end": 1429,
            "fullWidth": 0,
            "width": 0,
            "text": ""
        }
    },
    "lineMap": {
        "lineStarts": [
            0,
            67,
            152,
            232,
            308,
            380,
            385,
            441,
            732,
            737,
            739,
            741,
            764,
            766,
            784,
            786,
            813,
            843,
            865,
            867,
            891,
            893,
            924,
            948,
            959,
            995,
            1039,
            1050,
            1052,
            1092,
            1112,
            1144,
            1176,
            1212,
            1249,
            1264,
            1277,
            1279,
            1398,
            1405,
            1429
        ],
        "length": 1429
    }
}<|MERGE_RESOLUTION|>--- conflicted
+++ resolved
@@ -1153,11 +1153,8 @@
                                             "start": 985,
                                             "end": 990,
                                             "fullWidth": 5,
-<<<<<<< HEAD
                                             "width": 5,
-=======
                                             "modifiers": [],
->>>>>>> e3c38734
                                             "identifier": {
                                                 "kind": "IdentifierName",
                                                 "fullStart": 985,
