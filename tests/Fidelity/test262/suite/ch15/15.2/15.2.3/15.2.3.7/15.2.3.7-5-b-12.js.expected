--- conflicted
+++ resolved
@@ -252,12 +252,8 @@
                                         "start": 607,
                                         "end": 615,
                                         "fullWidth": 8,
-<<<<<<< HEAD
                                         "width": 8,
-                                        "identifier": {
-=======
                                         "propertyName": {
->>>>>>> 85e84683
                                             "kind": "IdentifierName",
                                             "fullStart": 607,
                                             "fullEnd": 611,
@@ -413,12 +409,8 @@
                                         "start": 630,
                                         "end": 646,
                                         "fullWidth": 16,
-<<<<<<< HEAD
                                         "width": 16,
-                                        "identifier": {
-=======
                                         "propertyName": {
->>>>>>> 85e84683
                                             "kind": "IdentifierName",
                                             "fullStart": 630,
                                             "fullEnd": 639,
@@ -552,12 +544,8 @@
                                         "start": 661,
                                         "end": 673,
                                         "fullWidth": 12,
-<<<<<<< HEAD
                                         "width": 12,
-                                        "identifier": {
-=======
                                         "propertyName": {
->>>>>>> 85e84683
                                             "kind": "IdentifierName",
                                             "fullStart": 661,
                                             "fullEnd": 669,
@@ -1518,12 +1506,8 @@
                                         "start": 923,
                                         "end": 931,
                                         "fullWidth": 9,
-<<<<<<< HEAD
                                         "width": 8,
-                                        "identifier": {
-=======
                                         "propertyName": {
->>>>>>> 85e84683
                                             "kind": "IdentifierName",
                                             "fullStart": 923,
                                             "fullEnd": 932,
