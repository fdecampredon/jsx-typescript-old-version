{
    "isDeclaration": false,
    "languageVersion": "EcmaScript5",
    "parseOptions": {
        "allowAutomaticSemicolonInsertion": true
    },
    "sourceUnit": {
        "kind": "SourceUnit",
        "fullStart": 0,
        "fullEnd": 851,
        "start": 623,
        "end": 851,
        "fullWidth": 851,
        "width": 228,
        "isIncrementallyUnusable": true,
        "moduleElements": [
            {
                "kind": "FunctionDeclaration",
                "fullStart": 0,
                "fullEnd": 827,
                "start": 623,
                "end": 825,
                "fullWidth": 827,
                "width": 202,
                "modifiers": [],
                "functionKeyword": {
                    "kind": "FunctionKeyword",
                    "fullStart": 0,
                    "fullEnd": 632,
                    "start": 623,
                    "end": 631,
                    "fullWidth": 632,
                    "width": 8,
                    "text": "function",
                    "value": "function",
                    "valueText": "function",
                    "hasLeadingTrivia": true,
                    "hasLeadingComment": true,
                    "hasLeadingNewLine": true,
                    "hasTrailingTrivia": true,
                    "leadingTrivia": [
                        {
                            "kind": "SingleLineCommentTrivia",
                            "text": "/// Copyright (c) 2012 Ecma International.  All rights reserved. "
                        },
                        {
                            "kind": "NewLineTrivia",
                            "text": "\r\n"
                        },
                        {
                            "kind": "SingleLineCommentTrivia",
                            "text": "/// Ecma International makes this code available under the terms and conditions set"
                        },
                        {
                            "kind": "NewLineTrivia",
                            "text": "\r\n"
                        },
                        {
                            "kind": "SingleLineCommentTrivia",
                            "text": "/// forth on http://hg.ecmascript.org/tests/test262/raw-file/tip/LICENSE (the "
                        },
                        {
                            "kind": "NewLineTrivia",
                            "text": "\r\n"
                        },
                        {
                            "kind": "SingleLineCommentTrivia",
                            "text": "/// \"Use Terms\").   Any redistribution of this code must retain the above "
                        },
                        {
                            "kind": "NewLineTrivia",
                            "text": "\r\n"
                        },
                        {
                            "kind": "SingleLineCommentTrivia",
                            "text": "/// copyright and this notice and otherwise comply with the Use Terms."
                        },
                        {
                            "kind": "NewLineTrivia",
                            "text": "\r\n"
                        },
                        {
                            "kind": "MultiLineCommentTrivia",
                            "text": "/**\r\n * @path ch15/15.2/15.2.3/15.2.3.7/15.2.3.7-6-a-178.js\r\n * @description Object.defineProperties - 'O' is an Array, 'P' is an array index named property, 'P' is available String values that convert to numbers (15.4.5.1 step 4.a)\r\n */"
                        },
                        {
                            "kind": "NewLineTrivia",
                            "text": "\r\n"
                        },
                        {
                            "kind": "NewLineTrivia",
                            "text": "\r\n"
                        },
                        {
                            "kind": "NewLineTrivia",
                            "text": "\r\n"
                        }
                    ],
                    "trailingTrivia": [
                        {
                            "kind": "WhitespaceTrivia",
                            "text": " "
                        }
                    ]
                },
                "identifier": {
                    "kind": "IdentifierName",
                    "fullStart": 632,
                    "fullEnd": 640,
                    "start": 632,
                    "end": 640,
                    "fullWidth": 8,
                    "width": 8,
                    "text": "testcase",
                    "value": "testcase",
                    "valueText": "testcase"
                },
                "callSignature": {
                    "kind": "CallSignature",
                    "fullStart": 640,
                    "fullEnd": 643,
                    "start": 640,
                    "end": 642,
                    "fullWidth": 3,
                    "width": 2,
                    "parameterList": {
                        "kind": "ParameterList",
                        "fullStart": 640,
                        "fullEnd": 643,
                        "start": 640,
                        "end": 642,
                        "fullWidth": 3,
                        "width": 2,
                        "openParenToken": {
                            "kind": "OpenParenToken",
                            "fullStart": 640,
                            "fullEnd": 641,
                            "start": 640,
                            "end": 641,
                            "fullWidth": 1,
                            "width": 1,
                            "text": "(",
                            "value": "(",
                            "valueText": "("
                        },
                        "parameters": [],
                        "closeParenToken": {
                            "kind": "CloseParenToken",
                            "fullStart": 641,
                            "fullEnd": 643,
                            "start": 641,
                            "end": 642,
                            "fullWidth": 2,
                            "width": 1,
                            "text": ")",
                            "value": ")",
                            "valueText": ")",
                            "hasTrailingTrivia": true,
                            "trailingTrivia": [
                                {
                                    "kind": "WhitespaceTrivia",
                                    "text": " "
                                }
                            ]
                        }
                    }
                },
                "block": {
                    "kind": "Block",
                    "fullStart": 643,
                    "fullEnd": 827,
                    "start": 643,
                    "end": 825,
                    "fullWidth": 184,
                    "width": 182,
                    "openBraceToken": {
                        "kind": "OpenBraceToken",
                        "fullStart": 643,
                        "fullEnd": 646,
                        "start": 643,
                        "end": 644,
                        "fullWidth": 3,
                        "width": 1,
                        "text": "{",
                        "value": "{",
                        "valueText": "{",
                        "hasTrailingTrivia": true,
                        "hasTrailingNewLine": true,
                        "trailingTrivia": [
                            {
                                "kind": "NewLineTrivia",
                                "text": "\r\n"
                            }
                        ]
                    },
                    "statements": [
                        {
                            "kind": "VariableStatement",
                            "fullStart": 646,
                            "fullEnd": 672,
                            "start": 656,
                            "end": 670,
                            "fullWidth": 26,
                            "width": 14,
                            "modifiers": [],
                            "variableDeclaration": {
                                "kind": "VariableDeclaration",
                                "fullStart": 646,
                                "fullEnd": 669,
                                "start": 656,
                                "end": 669,
                                "fullWidth": 23,
                                "width": 13,
                                "varKeyword": {
                                    "kind": "VarKeyword",
                                    "fullStart": 646,
                                    "fullEnd": 660,
                                    "start": 656,
                                    "end": 659,
                                    "fullWidth": 14,
                                    "width": 3,
                                    "text": "var",
                                    "value": "var",
                                    "valueText": "var",
                                    "hasLeadingTrivia": true,
                                    "hasLeadingNewLine": true,
                                    "hasTrailingTrivia": true,
                                    "leadingTrivia": [
                                        {
                                            "kind": "NewLineTrivia",
                                            "text": "\r\n"
                                        },
                                        {
                                            "kind": "WhitespaceTrivia",
                                            "text": "        "
                                        }
                                    ],
                                    "trailingTrivia": [
                                        {
                                            "kind": "WhitespaceTrivia",
                                            "text": " "
                                        }
                                    ]
                                },
                                "variableDeclarators": [
                                    {
                                        "kind": "VariableDeclarator",
                                        "fullStart": 660,
                                        "fullEnd": 669,
                                        "start": 660,
                                        "end": 669,
                                        "fullWidth": 9,
<<<<<<< HEAD
                                        "width": 9,
                                        "identifier": {
=======
                                        "propertyName": {
>>>>>>> 85e84683
                                            "kind": "IdentifierName",
                                            "fullStart": 660,
                                            "fullEnd": 664,
                                            "start": 660,
                                            "end": 663,
                                            "fullWidth": 4,
                                            "width": 3,
                                            "text": "arr",
                                            "value": "arr",
                                            "valueText": "arr",
                                            "hasTrailingTrivia": true,
                                            "trailingTrivia": [
                                                {
                                                    "kind": "WhitespaceTrivia",
                                                    "text": " "
                                                }
                                            ]
                                        },
                                        "equalsValueClause": {
                                            "kind": "EqualsValueClause",
                                            "fullStart": 664,
                                            "fullEnd": 669,
                                            "start": 664,
                                            "end": 669,
                                            "fullWidth": 5,
                                            "width": 5,
                                            "equalsToken": {
                                                "kind": "EqualsToken",
                                                "fullStart": 664,
                                                "fullEnd": 666,
                                                "start": 664,
                                                "end": 665,
                                                "fullWidth": 2,
                                                "width": 1,
                                                "text": "=",
                                                "value": "=",
                                                "valueText": "=",
                                                "hasTrailingTrivia": true,
                                                "trailingTrivia": [
                                                    {
                                                        "kind": "WhitespaceTrivia",
                                                        "text": " "
                                                    }
                                                ]
                                            },
                                            "value": {
                                                "kind": "ArrayLiteralExpression",
                                                "fullStart": 666,
                                                "fullEnd": 669,
                                                "start": 666,
                                                "end": 669,
                                                "fullWidth": 3,
                                                "width": 3,
                                                "openBracketToken": {
                                                    "kind": "OpenBracketToken",
                                                    "fullStart": 666,
                                                    "fullEnd": 667,
                                                    "start": 666,
                                                    "end": 667,
                                                    "fullWidth": 1,
                                                    "width": 1,
                                                    "text": "[",
                                                    "value": "[",
                                                    "valueText": "["
                                                },
                                                "expressions": [
                                                    {
                                                        "kind": "NumericLiteral",
                                                        "fullStart": 667,
                                                        "fullEnd": 668,
                                                        "start": 667,
                                                        "end": 668,
                                                        "fullWidth": 1,
                                                        "width": 1,
                                                        "text": "0",
                                                        "value": 0,
                                                        "valueText": "0"
                                                    }
                                                ],
                                                "closeBracketToken": {
                                                    "kind": "CloseBracketToken",
                                                    "fullStart": 668,
                                                    "fullEnd": 669,
                                                    "start": 668,
                                                    "end": 669,
                                                    "fullWidth": 1,
                                                    "width": 1,
                                                    "text": "]",
                                                    "value": "]",
                                                    "valueText": "]"
                                                }
                                            }
                                        }
                                    }
                                ]
                            },
                            "semicolonToken": {
                                "kind": "SemicolonToken",
                                "fullStart": 669,
                                "fullEnd": 672,
                                "start": 669,
                                "end": 670,
                                "fullWidth": 3,
                                "width": 1,
                                "text": ";",
                                "value": ";",
                                "valueText": ";",
                                "hasTrailingTrivia": true,
                                "hasTrailingNewLine": true,
                                "trailingTrivia": [
                                    {
                                        "kind": "NewLineTrivia",
                                        "text": "\r\n"
                                    }
                                ]
                            }
                        },
                        {
                            "kind": "ExpressionStatement",
                            "fullStart": 672,
                            "fullEnd": 789,
                            "start": 682,
                            "end": 787,
                            "fullWidth": 117,
                            "width": 105,
                            "expression": {
                                "kind": "InvocationExpression",
                                "fullStart": 672,
                                "fullEnd": 786,
                                "start": 682,
                                "end": 786,
                                "fullWidth": 114,
                                "width": 104,
                                "expression": {
                                    "kind": "MemberAccessExpression",
                                    "fullStart": 672,
                                    "fullEnd": 705,
                                    "start": 682,
                                    "end": 705,
                                    "fullWidth": 33,
                                    "width": 23,
                                    "expression": {
                                        "kind": "IdentifierName",
                                        "fullStart": 672,
                                        "fullEnd": 688,
                                        "start": 682,
                                        "end": 688,
                                        "fullWidth": 16,
                                        "width": 6,
                                        "text": "Object",
                                        "value": "Object",
                                        "valueText": "Object",
                                        "hasLeadingTrivia": true,
                                        "hasLeadingNewLine": true,
                                        "leadingTrivia": [
                                            {
                                                "kind": "NewLineTrivia",
                                                "text": "\r\n"
                                            },
                                            {
                                                "kind": "WhitespaceTrivia",
                                                "text": "        "
                                            }
                                        ]
                                    },
                                    "dotToken": {
                                        "kind": "DotToken",
                                        "fullStart": 688,
                                        "fullEnd": 689,
                                        "start": 688,
                                        "end": 689,
                                        "fullWidth": 1,
                                        "width": 1,
                                        "text": ".",
                                        "value": ".",
                                        "valueText": "."
                                    },
                                    "name": {
                                        "kind": "IdentifierName",
                                        "fullStart": 689,
                                        "fullEnd": 705,
                                        "start": 689,
                                        "end": 705,
                                        "fullWidth": 16,
                                        "width": 16,
                                        "text": "defineProperties",
                                        "value": "defineProperties",
                                        "valueText": "defineProperties"
                                    }
                                },
                                "argumentList": {
                                    "kind": "ArgumentList",
                                    "fullStart": 705,
                                    "fullEnd": 786,
                                    "start": 705,
                                    "end": 786,
                                    "fullWidth": 81,
                                    "width": 81,
                                    "openParenToken": {
                                        "kind": "OpenParenToken",
                                        "fullStart": 705,
                                        "fullEnd": 706,
                                        "start": 705,
                                        "end": 706,
                                        "fullWidth": 1,
                                        "width": 1,
                                        "text": "(",
                                        "value": "(",
                                        "valueText": "("
                                    },
                                    "arguments": [
                                        {
                                            "kind": "IdentifierName",
                                            "fullStart": 706,
                                            "fullEnd": 709,
                                            "start": 706,
                                            "end": 709,
                                            "fullWidth": 3,
                                            "width": 3,
                                            "text": "arr",
                                            "value": "arr",
                                            "valueText": "arr"
                                        },
                                        {
                                            "kind": "CommaToken",
                                            "fullStart": 709,
                                            "fullEnd": 711,
                                            "start": 709,
                                            "end": 710,
                                            "fullWidth": 2,
                                            "width": 1,
                                            "text": ",",
                                            "value": ",",
                                            "valueText": ",",
                                            "hasTrailingTrivia": true,
                                            "trailingTrivia": [
                                                {
                                                    "kind": "WhitespaceTrivia",
                                                    "text": " "
                                                }
                                            ]
                                        },
                                        {
                                            "kind": "ObjectLiteralExpression",
                                            "fullStart": 711,
                                            "fullEnd": 785,
                                            "start": 711,
                                            "end": 785,
                                            "fullWidth": 74,
                                            "width": 74,
                                            "openBraceToken": {
                                                "kind": "OpenBraceToken",
                                                "fullStart": 711,
                                                "fullEnd": 714,
                                                "start": 711,
                                                "end": 712,
                                                "fullWidth": 3,
                                                "width": 1,
                                                "text": "{",
                                                "value": "{",
                                                "valueText": "{",
                                                "hasTrailingTrivia": true,
                                                "hasTrailingNewLine": true,
                                                "trailingTrivia": [
                                                    {
                                                        "kind": "NewLineTrivia",
                                                        "text": "\r\n"
                                                    }
                                                ]
                                            },
                                            "propertyAssignments": [
                                                {
                                                    "kind": "SimplePropertyAssignment",
                                                    "fullStart": 714,
                                                    "fullEnd": 776,
                                                    "start": 726,
                                                    "end": 774,
                                                    "fullWidth": 62,
                                                    "width": 48,
                                                    "propertyName": {
                                                        "kind": "StringLiteral",
                                                        "fullStart": 714,
                                                        "fullEnd": 729,
                                                        "start": 726,
                                                        "end": 729,
                                                        "fullWidth": 15,
                                                        "width": 3,
                                                        "text": "\"0\"",
                                                        "value": "0",
                                                        "valueText": "0",
                                                        "hasLeadingTrivia": true,
                                                        "leadingTrivia": [
                                                            {
                                                                "kind": "WhitespaceTrivia",
                                                                "text": "            "
                                                            }
                                                        ]
                                                    },
                                                    "colonToken": {
                                                        "kind": "ColonToken",
                                                        "fullStart": 729,
                                                        "fullEnd": 731,
                                                        "start": 729,
                                                        "end": 730,
                                                        "fullWidth": 2,
                                                        "width": 1,
                                                        "text": ":",
                                                        "value": ":",
                                                        "valueText": ":",
                                                        "hasTrailingTrivia": true,
                                                        "trailingTrivia": [
                                                            {
                                                                "kind": "WhitespaceTrivia",
                                                                "text": " "
                                                            }
                                                        ]
                                                    },
                                                    "expression": {
                                                        "kind": "ObjectLiteralExpression",
                                                        "fullStart": 731,
                                                        "fullEnd": 776,
                                                        "start": 731,
                                                        "end": 774,
                                                        "fullWidth": 45,
                                                        "width": 43,
                                                        "openBraceToken": {
                                                            "kind": "OpenBraceToken",
                                                            "fullStart": 731,
                                                            "fullEnd": 734,
                                                            "start": 731,
                                                            "end": 732,
                                                            "fullWidth": 3,
                                                            "width": 1,
                                                            "text": "{",
                                                            "value": "{",
                                                            "valueText": "{",
                                                            "hasTrailingTrivia": true,
                                                            "hasTrailingNewLine": true,
                                                            "trailingTrivia": [
                                                                {
                                                                    "kind": "NewLineTrivia",
                                                                    "text": "\r\n"
                                                                }
                                                            ]
                                                        },
                                                        "propertyAssignments": [
                                                            {
                                                                "kind": "SimplePropertyAssignment",
                                                                "fullStart": 734,
                                                                "fullEnd": 761,
                                                                "start": 750,
                                                                "end": 759,
                                                                "fullWidth": 27,
                                                                "width": 9,
                                                                "propertyName": {
                                                                    "kind": "IdentifierName",
                                                                    "fullStart": 734,
                                                                    "fullEnd": 755,
                                                                    "start": 750,
                                                                    "end": 755,
                                                                    "fullWidth": 21,
                                                                    "width": 5,
                                                                    "text": "value",
                                                                    "value": "value",
                                                                    "valueText": "value",
                                                                    "hasLeadingTrivia": true,
                                                                    "leadingTrivia": [
                                                                        {
                                                                            "kind": "WhitespaceTrivia",
                                                                            "text": "                "
                                                                        }
                                                                    ]
                                                                },
                                                                "colonToken": {
                                                                    "kind": "ColonToken",
                                                                    "fullStart": 755,
                                                                    "fullEnd": 757,
                                                                    "start": 755,
                                                                    "end": 756,
                                                                    "fullWidth": 2,
                                                                    "width": 1,
                                                                    "text": ":",
                                                                    "value": ":",
                                                                    "valueText": ":",
                                                                    "hasTrailingTrivia": true,
                                                                    "trailingTrivia": [
                                                                        {
                                                                            "kind": "WhitespaceTrivia",
                                                                            "text": " "
                                                                        }
                                                                    ]
                                                                },
                                                                "expression": {
                                                                    "kind": "NumericLiteral",
                                                                    "fullStart": 757,
                                                                    "fullEnd": 761,
                                                                    "start": 757,
                                                                    "end": 759,
                                                                    "fullWidth": 4,
                                                                    "width": 2,
                                                                    "text": "12",
                                                                    "value": 12,
                                                                    "valueText": "12",
                                                                    "hasTrailingTrivia": true,
                                                                    "hasTrailingNewLine": true,
                                                                    "trailingTrivia": [
                                                                        {
                                                                            "kind": "NewLineTrivia",
                                                                            "text": "\r\n"
                                                                        }
                                                                    ]
                                                                }
                                                            }
                                                        ],
                                                        "closeBraceToken": {
                                                            "kind": "CloseBraceToken",
                                                            "fullStart": 761,
                                                            "fullEnd": 776,
                                                            "start": 773,
                                                            "end": 774,
                                                            "fullWidth": 15,
                                                            "width": 1,
                                                            "text": "}",
                                                            "value": "}",
                                                            "valueText": "}",
                                                            "hasLeadingTrivia": true,
                                                            "hasTrailingTrivia": true,
                                                            "hasTrailingNewLine": true,
                                                            "leadingTrivia": [
                                                                {
                                                                    "kind": "WhitespaceTrivia",
                                                                    "text": "            "
                                                                }
                                                            ],
                                                            "trailingTrivia": [
                                                                {
                                                                    "kind": "NewLineTrivia",
                                                                    "text": "\r\n"
                                                                }
                                                            ]
                                                        }
                                                    }
                                                }
                                            ],
                                            "closeBraceToken": {
                                                "kind": "CloseBraceToken",
                                                "fullStart": 776,
                                                "fullEnd": 785,
                                                "start": 784,
                                                "end": 785,
                                                "fullWidth": 9,
                                                "width": 1,
                                                "text": "}",
                                                "value": "}",
                                                "valueText": "}",
                                                "hasLeadingTrivia": true,
                                                "leadingTrivia": [
                                                    {
                                                        "kind": "WhitespaceTrivia",
                                                        "text": "        "
                                                    }
                                                ]
                                            }
                                        }
                                    ],
                                    "closeParenToken": {
                                        "kind": "CloseParenToken",
                                        "fullStart": 785,
                                        "fullEnd": 786,
                                        "start": 785,
                                        "end": 786,
                                        "fullWidth": 1,
                                        "width": 1,
                                        "text": ")",
                                        "value": ")",
                                        "valueText": ")"
                                    }
                                }
                            },
                            "semicolonToken": {
                                "kind": "SemicolonToken",
                                "fullStart": 786,
                                "fullEnd": 789,
                                "start": 786,
                                "end": 787,
                                "fullWidth": 3,
                                "width": 1,
                                "text": ";",
                                "value": ";",
                                "valueText": ";",
                                "hasTrailingTrivia": true,
                                "hasTrailingNewLine": true,
                                "trailingTrivia": [
                                    {
                                        "kind": "NewLineTrivia",
                                        "text": "\r\n"
                                    }
                                ]
                            }
                        },
                        {
                            "kind": "ReturnStatement",
                            "fullStart": 789,
                            "fullEnd": 820,
                            "start": 797,
                            "end": 818,
                            "fullWidth": 31,
                            "width": 21,
                            "returnKeyword": {
                                "kind": "ReturnKeyword",
                                "fullStart": 789,
                                "fullEnd": 804,
                                "start": 797,
                                "end": 803,
                                "fullWidth": 15,
                                "width": 6,
                                "text": "return",
                                "value": "return",
                                "valueText": "return",
                                "hasLeadingTrivia": true,
                                "hasTrailingTrivia": true,
                                "leadingTrivia": [
                                    {
                                        "kind": "WhitespaceTrivia",
                                        "text": "        "
                                    }
                                ],
                                "trailingTrivia": [
                                    {
                                        "kind": "WhitespaceTrivia",
                                        "text": " "
                                    }
                                ]
                            },
                            "expression": {
                                "kind": "EqualsExpression",
                                "fullStart": 804,
                                "fullEnd": 817,
                                "start": 804,
                                "end": 817,
                                "fullWidth": 13,
                                "width": 13,
                                "left": {
                                    "kind": "ElementAccessExpression",
                                    "fullStart": 804,
                                    "fullEnd": 811,
                                    "start": 804,
                                    "end": 810,
                                    "fullWidth": 7,
                                    "width": 6,
                                    "expression": {
                                        "kind": "IdentifierName",
                                        "fullStart": 804,
                                        "fullEnd": 807,
                                        "start": 804,
                                        "end": 807,
                                        "fullWidth": 3,
                                        "width": 3,
                                        "text": "arr",
                                        "value": "arr",
                                        "valueText": "arr"
                                    },
                                    "openBracketToken": {
                                        "kind": "OpenBracketToken",
                                        "fullStart": 807,
                                        "fullEnd": 808,
                                        "start": 807,
                                        "end": 808,
                                        "fullWidth": 1,
                                        "width": 1,
                                        "text": "[",
                                        "value": "[",
                                        "valueText": "["
                                    },
                                    "argumentExpression": {
                                        "kind": "NumericLiteral",
                                        "fullStart": 808,
                                        "fullEnd": 809,
                                        "start": 808,
                                        "end": 809,
                                        "fullWidth": 1,
                                        "width": 1,
                                        "text": "0",
                                        "value": 0,
                                        "valueText": "0"
                                    },
                                    "closeBracketToken": {
                                        "kind": "CloseBracketToken",
                                        "fullStart": 809,
                                        "fullEnd": 811,
                                        "start": 809,
                                        "end": 810,
                                        "fullWidth": 2,
                                        "width": 1,
                                        "text": "]",
                                        "value": "]",
                                        "valueText": "]",
                                        "hasTrailingTrivia": true,
                                        "trailingTrivia": [
                                            {
                                                "kind": "WhitespaceTrivia",
                                                "text": " "
                                            }
                                        ]
                                    }
                                },
                                "operatorToken": {
                                    "kind": "EqualsEqualsEqualsToken",
                                    "fullStart": 811,
                                    "fullEnd": 815,
                                    "start": 811,
                                    "end": 814,
                                    "fullWidth": 4,
                                    "width": 3,
                                    "text": "===",
                                    "value": "===",
                                    "valueText": "===",
                                    "hasTrailingTrivia": true,
                                    "trailingTrivia": [
                                        {
                                            "kind": "WhitespaceTrivia",
                                            "text": " "
                                        }
                                    ]
                                },
                                "right": {
                                    "kind": "NumericLiteral",
                                    "fullStart": 815,
                                    "fullEnd": 817,
                                    "start": 815,
                                    "end": 817,
                                    "fullWidth": 2,
                                    "width": 2,
                                    "text": "12",
                                    "value": 12,
                                    "valueText": "12"
                                }
                            },
                            "semicolonToken": {
                                "kind": "SemicolonToken",
                                "fullStart": 817,
                                "fullEnd": 820,
                                "start": 817,
                                "end": 818,
                                "fullWidth": 3,
                                "width": 1,
                                "text": ";",
                                "value": ";",
                                "valueText": ";",
                                "hasTrailingTrivia": true,
                                "hasTrailingNewLine": true,
                                "trailingTrivia": [
                                    {
                                        "kind": "NewLineTrivia",
                                        "text": "\r\n"
                                    }
                                ]
                            }
                        }
                    ],
                    "closeBraceToken": {
                        "kind": "CloseBraceToken",
                        "fullStart": 820,
                        "fullEnd": 827,
                        "start": 824,
                        "end": 825,
                        "fullWidth": 7,
                        "width": 1,
                        "text": "}",
                        "value": "}",
                        "valueText": "}",
                        "hasLeadingTrivia": true,
                        "hasTrailingTrivia": true,
                        "hasTrailingNewLine": true,
                        "leadingTrivia": [
                            {
                                "kind": "WhitespaceTrivia",
                                "text": "    "
                            }
                        ],
                        "trailingTrivia": [
                            {
                                "kind": "NewLineTrivia",
                                "text": "\r\n"
                            }
                        ]
                    }
                }
            },
            {
                "kind": "ExpressionStatement",
                "fullStart": 827,
                "fullEnd": 851,
                "start": 827,
                "end": 849,
                "fullWidth": 24,
                "width": 22,
                "expression": {
                    "kind": "InvocationExpression",
                    "fullStart": 827,
                    "fullEnd": 848,
                    "start": 827,
                    "end": 848,
                    "fullWidth": 21,
                    "width": 21,
                    "expression": {
                        "kind": "IdentifierName",
                        "fullStart": 827,
                        "fullEnd": 838,
                        "start": 827,
                        "end": 838,
                        "fullWidth": 11,
                        "width": 11,
                        "text": "runTestCase",
                        "value": "runTestCase",
                        "valueText": "runTestCase"
                    },
                    "argumentList": {
                        "kind": "ArgumentList",
                        "fullStart": 838,
                        "fullEnd": 848,
                        "start": 838,
                        "end": 848,
                        "fullWidth": 10,
                        "width": 10,
                        "openParenToken": {
                            "kind": "OpenParenToken",
                            "fullStart": 838,
                            "fullEnd": 839,
                            "start": 838,
                            "end": 839,
                            "fullWidth": 1,
                            "width": 1,
                            "text": "(",
                            "value": "(",
                            "valueText": "("
                        },
                        "arguments": [
                            {
                                "kind": "IdentifierName",
                                "fullStart": 839,
                                "fullEnd": 847,
                                "start": 839,
                                "end": 847,
                                "fullWidth": 8,
                                "width": 8,
                                "text": "testcase",
                                "value": "testcase",
                                "valueText": "testcase"
                            }
                        ],
                        "closeParenToken": {
                            "kind": "CloseParenToken",
                            "fullStart": 847,
                            "fullEnd": 848,
                            "start": 847,
                            "end": 848,
                            "fullWidth": 1,
                            "width": 1,
                            "text": ")",
                            "value": ")",
                            "valueText": ")"
                        }
                    }
                },
                "semicolonToken": {
                    "kind": "SemicolonToken",
                    "fullStart": 848,
                    "fullEnd": 851,
                    "start": 848,
                    "end": 849,
                    "fullWidth": 3,
                    "width": 1,
                    "text": ";",
                    "value": ";",
                    "valueText": ";",
                    "hasTrailingTrivia": true,
                    "hasTrailingNewLine": true,
                    "trailingTrivia": [
                        {
                            "kind": "NewLineTrivia",
                            "text": "\r\n"
                        }
                    ]
                }
            }
        ],
        "endOfFileToken": {
            "kind": "EndOfFileToken",
            "fullStart": 851,
            "fullEnd": 851,
            "start": 851,
            "end": 851,
            "fullWidth": 0,
            "width": 0,
            "text": ""
        }
    },
    "lineMap": {
        "lineStarts": [
            0,
            67,
            152,
            232,
            308,
            380,
            385,
            441,
            614,
            619,
            621,
            623,
            646,
            648,
            672,
            674,
            714,
            734,
            761,
            776,
            789,
            820,
            827,
            851
        ],
        "length": 851
    }
}<|MERGE_RESOLUTION|>--- conflicted
+++ resolved
@@ -250,12 +250,8 @@
                                         "start": 660,
                                         "end": 669,
                                         "fullWidth": 9,
-<<<<<<< HEAD
                                         "width": 9,
-                                        "identifier": {
-=======
                                         "propertyName": {
->>>>>>> 85e84683
                                             "kind": "IdentifierName",
                                             "fullStart": 660,
                                             "fullEnd": 664,
