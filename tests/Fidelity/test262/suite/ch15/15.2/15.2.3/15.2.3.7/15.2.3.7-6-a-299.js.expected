--- conflicted
+++ resolved
@@ -1509,11 +1509,8 @@
                                             "start": 1146,
                                             "end": 1151,
                                             "fullWidth": 5,
-<<<<<<< HEAD
                                             "width": 5,
-=======
                                             "modifiers": [],
->>>>>>> e3c38734
                                             "identifier": {
                                                 "kind": "IdentifierName",
                                                 "fullStart": 1146,
