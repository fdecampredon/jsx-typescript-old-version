{
    "isDeclaration": false,
    "languageVersion": "EcmaScript5",
    "parseOptions": {
        "allowAutomaticSemicolonInsertion": true
    },
    "sourceUnit": {
        "kind": "SourceUnit",
        "fullStart": 0,
        "fullEnd": 1034,
        "start": 544,
        "end": 1034,
        "fullWidth": 1034,
        "width": 490,
        "isIncrementallyUnusable": true,
        "moduleElements": [
            {
                "kind": "FunctionDeclaration",
                "fullStart": 0,
                "fullEnd": 1010,
                "start": 544,
                "end": 1008,
                "fullWidth": 1010,
                "width": 464,
                "modifiers": [],
                "functionKeyword": {
                    "kind": "FunctionKeyword",
                    "fullStart": 0,
                    "fullEnd": 553,
                    "start": 544,
                    "end": 552,
                    "fullWidth": 553,
                    "width": 8,
                    "text": "function",
                    "value": "function",
                    "valueText": "function",
                    "hasLeadingTrivia": true,
                    "hasLeadingComment": true,
                    "hasLeadingNewLine": true,
                    "hasTrailingTrivia": true,
                    "leadingTrivia": [
                        {
                            "kind": "SingleLineCommentTrivia",
                            "text": "/// Copyright (c) 2012 Ecma International.  All rights reserved. "
                        },
                        {
                            "kind": "NewLineTrivia",
                            "text": "\r\n"
                        },
                        {
                            "kind": "SingleLineCommentTrivia",
                            "text": "/// Ecma International makes this code available under the terms and conditions set"
                        },
                        {
                            "kind": "NewLineTrivia",
                            "text": "\r\n"
                        },
                        {
                            "kind": "SingleLineCommentTrivia",
                            "text": "/// forth on http://hg.ecmascript.org/tests/test262/raw-file/tip/LICENSE (the "
                        },
                        {
                            "kind": "NewLineTrivia",
                            "text": "\r\n"
                        },
                        {
                            "kind": "SingleLineCommentTrivia",
                            "text": "/// \"Use Terms\").   Any redistribution of this code must retain the above "
                        },
                        {
                            "kind": "NewLineTrivia",
                            "text": "\r\n"
                        },
                        {
                            "kind": "SingleLineCommentTrivia",
                            "text": "/// copyright and this notice and otherwise comply with the Use Terms."
                        },
                        {
                            "kind": "NewLineTrivia",
                            "text": "\r\n"
                        },
                        {
                            "kind": "MultiLineCommentTrivia",
                            "text": "/**\r\n * @path ch15/15.2/15.2.3/15.2.3.14/15.2.3.14-5-a-3.js\r\n * @description Object.keys - 'enumerable' attribute of element of returned array is correct\r\n */"
                        },
                        {
                            "kind": "NewLineTrivia",
                            "text": "\r\n"
                        },
                        {
                            "kind": "NewLineTrivia",
                            "text": "\r\n"
                        },
                        {
                            "kind": "NewLineTrivia",
                            "text": "\r\n"
                        }
                    ],
                    "trailingTrivia": [
                        {
                            "kind": "WhitespaceTrivia",
                            "text": " "
                        }
                    ]
                },
                "identifier": {
                    "kind": "IdentifierName",
                    "fullStart": 553,
                    "fullEnd": 561,
                    "start": 553,
                    "end": 561,
                    "fullWidth": 8,
                    "width": 8,
                    "text": "testcase",
                    "value": "testcase",
                    "valueText": "testcase"
                },
                "callSignature": {
                    "kind": "CallSignature",
                    "fullStart": 561,
                    "fullEnd": 564,
                    "start": 561,
                    "end": 563,
                    "fullWidth": 3,
                    "width": 2,
                    "parameterList": {
                        "kind": "ParameterList",
                        "fullStart": 561,
                        "fullEnd": 564,
                        "start": 561,
                        "end": 563,
                        "fullWidth": 3,
                        "width": 2,
                        "openParenToken": {
                            "kind": "OpenParenToken",
                            "fullStart": 561,
                            "fullEnd": 562,
                            "start": 561,
                            "end": 562,
                            "fullWidth": 1,
                            "width": 1,
                            "text": "(",
                            "value": "(",
                            "valueText": "("
                        },
                        "parameters": [],
                        "closeParenToken": {
                            "kind": "CloseParenToken",
                            "fullStart": 562,
                            "fullEnd": 564,
                            "start": 562,
                            "end": 563,
                            "fullWidth": 2,
                            "width": 1,
                            "text": ")",
                            "value": ")",
                            "valueText": ")",
                            "hasTrailingTrivia": true,
                            "trailingTrivia": [
                                {
                                    "kind": "WhitespaceTrivia",
                                    "text": " "
                                }
                            ]
                        }
                    }
                },
                "block": {
                    "kind": "Block",
                    "fullStart": 564,
                    "fullEnd": 1010,
                    "start": 564,
                    "end": 1008,
                    "fullWidth": 446,
                    "width": 444,
                    "openBraceToken": {
                        "kind": "OpenBraceToken",
                        "fullStart": 564,
                        "fullEnd": 567,
                        "start": 564,
                        "end": 565,
                        "fullWidth": 3,
                        "width": 1,
                        "text": "{",
                        "value": "{",
                        "valueText": "{",
                        "hasTrailingTrivia": true,
                        "hasTrailingNewLine": true,
                        "trailingTrivia": [
                            {
                                "kind": "NewLineTrivia",
                                "text": "\r\n"
                            }
                        ]
                    },
                    "statements": [
                        {
                            "kind": "VariableStatement",
                            "fullStart": 567,
                            "fullEnd": 602,
                            "start": 575,
                            "end": 600,
                            "fullWidth": 35,
                            "width": 25,
                            "modifiers": [],
                            "variableDeclaration": {
                                "kind": "VariableDeclaration",
                                "fullStart": 567,
                                "fullEnd": 599,
                                "start": 575,
                                "end": 599,
                                "fullWidth": 32,
                                "width": 24,
                                "varKeyword": {
                                    "kind": "VarKeyword",
                                    "fullStart": 567,
                                    "fullEnd": 579,
                                    "start": 575,
                                    "end": 578,
                                    "fullWidth": 12,
                                    "width": 3,
                                    "text": "var",
                                    "value": "var",
                                    "valueText": "var",
                                    "hasLeadingTrivia": true,
                                    "hasTrailingTrivia": true,
                                    "leadingTrivia": [
                                        {
                                            "kind": "WhitespaceTrivia",
                                            "text": "        "
                                        }
                                    ],
                                    "trailingTrivia": [
                                        {
                                            "kind": "WhitespaceTrivia",
                                            "text": " "
                                        }
                                    ]
                                },
                                "variableDeclarators": [
                                    {
                                        "kind": "VariableDeclarator",
                                        "fullStart": 579,
                                        "fullEnd": 599,
                                        "start": 579,
                                        "end": 599,
                                        "fullWidth": 20,
<<<<<<< HEAD
                                        "width": 20,
                                        "identifier": {
=======
                                        "propertyName": {
>>>>>>> 85e84683
                                            "kind": "IdentifierName",
                                            "fullStart": 579,
                                            "fullEnd": 583,
                                            "start": 579,
                                            "end": 582,
                                            "fullWidth": 4,
                                            "width": 3,
                                            "text": "obj",
                                            "value": "obj",
                                            "valueText": "obj",
                                            "hasTrailingTrivia": true,
                                            "trailingTrivia": [
                                                {
                                                    "kind": "WhitespaceTrivia",
                                                    "text": " "
                                                }
                                            ]
                                        },
                                        "equalsValueClause": {
                                            "kind": "EqualsValueClause",
                                            "fullStart": 583,
                                            "fullEnd": 599,
                                            "start": 583,
                                            "end": 599,
                                            "fullWidth": 16,
                                            "width": 16,
                                            "equalsToken": {
                                                "kind": "EqualsToken",
                                                "fullStart": 583,
                                                "fullEnd": 585,
                                                "start": 583,
                                                "end": 584,
                                                "fullWidth": 2,
                                                "width": 1,
                                                "text": "=",
                                                "value": "=",
                                                "valueText": "=",
                                                "hasTrailingTrivia": true,
                                                "trailingTrivia": [
                                                    {
                                                        "kind": "WhitespaceTrivia",
                                                        "text": " "
                                                    }
                                                ]
                                            },
                                            "value": {
                                                "kind": "ObjectLiteralExpression",
                                                "fullStart": 585,
                                                "fullEnd": 599,
                                                "start": 585,
                                                "end": 599,
                                                "fullWidth": 14,
                                                "width": 14,
                                                "openBraceToken": {
                                                    "kind": "OpenBraceToken",
                                                    "fullStart": 585,
                                                    "fullEnd": 587,
                                                    "start": 585,
                                                    "end": 586,
                                                    "fullWidth": 2,
                                                    "width": 1,
                                                    "text": "{",
                                                    "value": "{",
                                                    "valueText": "{",
                                                    "hasTrailingTrivia": true,
                                                    "trailingTrivia": [
                                                        {
                                                            "kind": "WhitespaceTrivia",
                                                            "text": " "
                                                        }
                                                    ]
                                                },
                                                "propertyAssignments": [
                                                    {
                                                        "kind": "SimplePropertyAssignment",
                                                        "fullStart": 587,
                                                        "fullEnd": 598,
                                                        "start": 587,
                                                        "end": 597,
                                                        "fullWidth": 11,
                                                        "width": 10,
                                                        "propertyName": {
                                                            "kind": "IdentifierName",
                                                            "fullStart": 587,
                                                            "fullEnd": 592,
                                                            "start": 587,
                                                            "end": 592,
                                                            "fullWidth": 5,
                                                            "width": 5,
                                                            "text": "prop1",
                                                            "value": "prop1",
                                                            "valueText": "prop1"
                                                        },
                                                        "colonToken": {
                                                            "kind": "ColonToken",
                                                            "fullStart": 592,
                                                            "fullEnd": 594,
                                                            "start": 592,
                                                            "end": 593,
                                                            "fullWidth": 2,
                                                            "width": 1,
                                                            "text": ":",
                                                            "value": ":",
                                                            "valueText": ":",
                                                            "hasTrailingTrivia": true,
                                                            "trailingTrivia": [
                                                                {
                                                                    "kind": "WhitespaceTrivia",
                                                                    "text": " "
                                                                }
                                                            ]
                                                        },
                                                        "expression": {
                                                            "kind": "NumericLiteral",
                                                            "fullStart": 594,
                                                            "fullEnd": 598,
                                                            "start": 594,
                                                            "end": 597,
                                                            "fullWidth": 4,
                                                            "width": 3,
                                                            "text": "100",
                                                            "value": 100,
                                                            "valueText": "100",
                                                            "hasTrailingTrivia": true,
                                                            "trailingTrivia": [
                                                                {
                                                                    "kind": "WhitespaceTrivia",
                                                                    "text": " "
                                                                }
                                                            ]
                                                        }
                                                    }
                                                ],
                                                "closeBraceToken": {
                                                    "kind": "CloseBraceToken",
                                                    "fullStart": 598,
                                                    "fullEnd": 599,
                                                    "start": 598,
                                                    "end": 599,
                                                    "fullWidth": 1,
                                                    "width": 1,
                                                    "text": "}",
                                                    "value": "}",
                                                    "valueText": "}"
                                                }
                                            }
                                        }
                                    }
                                ]
                            },
                            "semicolonToken": {
                                "kind": "SemicolonToken",
                                "fullStart": 599,
                                "fullEnd": 602,
                                "start": 599,
                                "end": 600,
                                "fullWidth": 3,
                                "width": 1,
                                "text": ";",
                                "value": ";",
                                "valueText": ";",
                                "hasTrailingTrivia": true,
                                "hasTrailingNewLine": true,
                                "trailingTrivia": [
                                    {
                                        "kind": "NewLineTrivia",
                                        "text": "\r\n"
                                    }
                                ]
                            }
                        },
                        {
                            "kind": "VariableStatement",
                            "fullStart": 602,
                            "fullEnd": 643,
                            "start": 612,
                            "end": 641,
                            "fullWidth": 41,
                            "width": 29,
                            "modifiers": [],
                            "variableDeclaration": {
                                "kind": "VariableDeclaration",
                                "fullStart": 602,
                                "fullEnd": 640,
                                "start": 612,
                                "end": 640,
                                "fullWidth": 38,
                                "width": 28,
                                "varKeyword": {
                                    "kind": "VarKeyword",
                                    "fullStart": 602,
                                    "fullEnd": 616,
                                    "start": 612,
                                    "end": 615,
                                    "fullWidth": 14,
                                    "width": 3,
                                    "text": "var",
                                    "value": "var",
                                    "valueText": "var",
                                    "hasLeadingTrivia": true,
                                    "hasLeadingNewLine": true,
                                    "hasTrailingTrivia": true,
                                    "leadingTrivia": [
                                        {
                                            "kind": "NewLineTrivia",
                                            "text": "\r\n"
                                        },
                                        {
                                            "kind": "WhitespaceTrivia",
                                            "text": "        "
                                        }
                                    ],
                                    "trailingTrivia": [
                                        {
                                            "kind": "WhitespaceTrivia",
                                            "text": " "
                                        }
                                    ]
                                },
                                "variableDeclarators": [
                                    {
                                        "kind": "VariableDeclarator",
                                        "fullStart": 616,
                                        "fullEnd": 640,
                                        "start": 616,
                                        "end": 640,
                                        "fullWidth": 24,
<<<<<<< HEAD
                                        "width": 24,
                                        "identifier": {
=======
                                        "propertyName": {
>>>>>>> 85e84683
                                            "kind": "IdentifierName",
                                            "fullStart": 616,
                                            "fullEnd": 622,
                                            "start": 616,
                                            "end": 621,
                                            "fullWidth": 6,
                                            "width": 5,
                                            "text": "array",
                                            "value": "array",
                                            "valueText": "array",
                                            "hasTrailingTrivia": true,
                                            "trailingTrivia": [
                                                {
                                                    "kind": "WhitespaceTrivia",
                                                    "text": " "
                                                }
                                            ]
                                        },
                                        "equalsValueClause": {
                                            "kind": "EqualsValueClause",
                                            "fullStart": 622,
                                            "fullEnd": 640,
                                            "start": 622,
                                            "end": 640,
                                            "fullWidth": 18,
                                            "width": 18,
                                            "equalsToken": {
                                                "kind": "EqualsToken",
                                                "fullStart": 622,
                                                "fullEnd": 624,
                                                "start": 622,
                                                "end": 623,
                                                "fullWidth": 2,
                                                "width": 1,
                                                "text": "=",
                                                "value": "=",
                                                "valueText": "=",
                                                "hasTrailingTrivia": true,
                                                "trailingTrivia": [
                                                    {
                                                        "kind": "WhitespaceTrivia",
                                                        "text": " "
                                                    }
                                                ]
                                            },
                                            "value": {
                                                "kind": "InvocationExpression",
                                                "fullStart": 624,
                                                "fullEnd": 640,
                                                "start": 624,
                                                "end": 640,
                                                "fullWidth": 16,
                                                "width": 16,
                                                "expression": {
                                                    "kind": "MemberAccessExpression",
                                                    "fullStart": 624,
                                                    "fullEnd": 635,
                                                    "start": 624,
                                                    "end": 635,
                                                    "fullWidth": 11,
                                                    "width": 11,
                                                    "expression": {
                                                        "kind": "IdentifierName",
                                                        "fullStart": 624,
                                                        "fullEnd": 630,
                                                        "start": 624,
                                                        "end": 630,
                                                        "fullWidth": 6,
                                                        "width": 6,
                                                        "text": "Object",
                                                        "value": "Object",
                                                        "valueText": "Object"
                                                    },
                                                    "dotToken": {
                                                        "kind": "DotToken",
                                                        "fullStart": 630,
                                                        "fullEnd": 631,
                                                        "start": 630,
                                                        "end": 631,
                                                        "fullWidth": 1,
                                                        "width": 1,
                                                        "text": ".",
                                                        "value": ".",
                                                        "valueText": "."
                                                    },
                                                    "name": {
                                                        "kind": "IdentifierName",
                                                        "fullStart": 631,
                                                        "fullEnd": 635,
                                                        "start": 631,
                                                        "end": 635,
                                                        "fullWidth": 4,
                                                        "width": 4,
                                                        "text": "keys",
                                                        "value": "keys",
                                                        "valueText": "keys"
                                                    }
                                                },
                                                "argumentList": {
                                                    "kind": "ArgumentList",
                                                    "fullStart": 635,
                                                    "fullEnd": 640,
                                                    "start": 635,
                                                    "end": 640,
                                                    "fullWidth": 5,
                                                    "width": 5,
                                                    "openParenToken": {
                                                        "kind": "OpenParenToken",
                                                        "fullStart": 635,
                                                        "fullEnd": 636,
                                                        "start": 635,
                                                        "end": 636,
                                                        "fullWidth": 1,
                                                        "width": 1,
                                                        "text": "(",
                                                        "value": "(",
                                                        "valueText": "("
                                                    },
                                                    "arguments": [
                                                        {
                                                            "kind": "IdentifierName",
                                                            "fullStart": 636,
                                                            "fullEnd": 639,
                                                            "start": 636,
                                                            "end": 639,
                                                            "fullWidth": 3,
                                                            "width": 3,
                                                            "text": "obj",
                                                            "value": "obj",
                                                            "valueText": "obj"
                                                        }
                                                    ],
                                                    "closeParenToken": {
                                                        "kind": "CloseParenToken",
                                                        "fullStart": 639,
                                                        "fullEnd": 640,
                                                        "start": 639,
                                                        "end": 640,
                                                        "fullWidth": 1,
                                                        "width": 1,
                                                        "text": ")",
                                                        "value": ")",
                                                        "valueText": ")"
                                                    }
                                                }
                                            }
                                        }
                                    }
                                ]
                            },
                            "semicolonToken": {
                                "kind": "SemicolonToken",
                                "fullStart": 640,
                                "fullEnd": 643,
                                "start": 640,
                                "end": 641,
                                "fullWidth": 3,
                                "width": 1,
                                "text": ";",
                                "value": ";",
                                "valueText": ";",
                                "hasTrailingTrivia": true,
                                "hasTrailingNewLine": true,
                                "trailingTrivia": [
                                    {
                                        "kind": "NewLineTrivia",
                                        "text": "\r\n"
                                    }
                                ]
                            }
                        },
                        {
                            "kind": "VariableStatement",
                            "fullStart": 643,
                            "fullEnd": 708,
                            "start": 651,
                            "end": 706,
                            "fullWidth": 65,
                            "width": 55,
                            "modifiers": [],
                            "variableDeclaration": {
                                "kind": "VariableDeclaration",
                                "fullStart": 643,
                                "fullEnd": 705,
                                "start": 651,
                                "end": 705,
                                "fullWidth": 62,
                                "width": 54,
                                "varKeyword": {
                                    "kind": "VarKeyword",
                                    "fullStart": 643,
                                    "fullEnd": 655,
                                    "start": 651,
                                    "end": 654,
                                    "fullWidth": 12,
                                    "width": 3,
                                    "text": "var",
                                    "value": "var",
                                    "valueText": "var",
                                    "hasLeadingTrivia": true,
                                    "hasTrailingTrivia": true,
                                    "leadingTrivia": [
                                        {
                                            "kind": "WhitespaceTrivia",
                                            "text": "        "
                                        }
                                    ],
                                    "trailingTrivia": [
                                        {
                                            "kind": "WhitespaceTrivia",
                                            "text": " "
                                        }
                                    ]
                                },
                                "variableDeclarators": [
                                    {
                                        "kind": "VariableDeclarator",
                                        "fullStart": 655,
                                        "fullEnd": 705,
                                        "start": 655,
                                        "end": 705,
                                        "fullWidth": 50,
<<<<<<< HEAD
                                        "width": 50,
                                        "identifier": {
=======
                                        "propertyName": {
>>>>>>> 85e84683
                                            "kind": "IdentifierName",
                                            "fullStart": 655,
                                            "fullEnd": 660,
                                            "start": 655,
                                            "end": 659,
                                            "fullWidth": 5,
                                            "width": 4,
                                            "text": "desc",
                                            "value": "desc",
                                            "valueText": "desc",
                                            "hasTrailingTrivia": true,
                                            "trailingTrivia": [
                                                {
                                                    "kind": "WhitespaceTrivia",
                                                    "text": " "
                                                }
                                            ]
                                        },
                                        "equalsValueClause": {
                                            "kind": "EqualsValueClause",
                                            "fullStart": 660,
                                            "fullEnd": 705,
                                            "start": 660,
                                            "end": 705,
                                            "fullWidth": 45,
                                            "width": 45,
                                            "equalsToken": {
                                                "kind": "EqualsToken",
                                                "fullStart": 660,
                                                "fullEnd": 662,
                                                "start": 660,
                                                "end": 661,
                                                "fullWidth": 2,
                                                "width": 1,
                                                "text": "=",
                                                "value": "=",
                                                "valueText": "=",
                                                "hasTrailingTrivia": true,
                                                "trailingTrivia": [
                                                    {
                                                        "kind": "WhitespaceTrivia",
                                                        "text": " "
                                                    }
                                                ]
                                            },
                                            "value": {
                                                "kind": "InvocationExpression",
                                                "fullStart": 662,
                                                "fullEnd": 705,
                                                "start": 662,
                                                "end": 705,
                                                "fullWidth": 43,
                                                "width": 43,
                                                "expression": {
                                                    "kind": "MemberAccessExpression",
                                                    "fullStart": 662,
                                                    "fullEnd": 693,
                                                    "start": 662,
                                                    "end": 693,
                                                    "fullWidth": 31,
                                                    "width": 31,
                                                    "expression": {
                                                        "kind": "IdentifierName",
                                                        "fullStart": 662,
                                                        "fullEnd": 668,
                                                        "start": 662,
                                                        "end": 668,
                                                        "fullWidth": 6,
                                                        "width": 6,
                                                        "text": "Object",
                                                        "value": "Object",
                                                        "valueText": "Object"
                                                    },
                                                    "dotToken": {
                                                        "kind": "DotToken",
                                                        "fullStart": 668,
                                                        "fullEnd": 669,
                                                        "start": 668,
                                                        "end": 669,
                                                        "fullWidth": 1,
                                                        "width": 1,
                                                        "text": ".",
                                                        "value": ".",
                                                        "valueText": "."
                                                    },
                                                    "name": {
                                                        "kind": "IdentifierName",
                                                        "fullStart": 669,
                                                        "fullEnd": 693,
                                                        "start": 669,
                                                        "end": 693,
                                                        "fullWidth": 24,
                                                        "width": 24,
                                                        "text": "getOwnPropertyDescriptor",
                                                        "value": "getOwnPropertyDescriptor",
                                                        "valueText": "getOwnPropertyDescriptor"
                                                    }
                                                },
                                                "argumentList": {
                                                    "kind": "ArgumentList",
                                                    "fullStart": 693,
                                                    "fullEnd": 705,
                                                    "start": 693,
                                                    "end": 705,
                                                    "fullWidth": 12,
                                                    "width": 12,
                                                    "openParenToken": {
                                                        "kind": "OpenParenToken",
                                                        "fullStart": 693,
                                                        "fullEnd": 694,
                                                        "start": 693,
                                                        "end": 694,
                                                        "fullWidth": 1,
                                                        "width": 1,
                                                        "text": "(",
                                                        "value": "(",
                                                        "valueText": "("
                                                    },
                                                    "arguments": [
                                                        {
                                                            "kind": "IdentifierName",
                                                            "fullStart": 694,
                                                            "fullEnd": 699,
                                                            "start": 694,
                                                            "end": 699,
                                                            "fullWidth": 5,
                                                            "width": 5,
                                                            "text": "array",
                                                            "value": "array",
                                                            "valueText": "array"
                                                        },
                                                        {
                                                            "kind": "CommaToken",
                                                            "fullStart": 699,
                                                            "fullEnd": 701,
                                                            "start": 699,
                                                            "end": 700,
                                                            "fullWidth": 2,
                                                            "width": 1,
                                                            "text": ",",
                                                            "value": ",",
                                                            "valueText": ",",
                                                            "hasTrailingTrivia": true,
                                                            "trailingTrivia": [
                                                                {
                                                                    "kind": "WhitespaceTrivia",
                                                                    "text": " "
                                                                }
                                                            ]
                                                        },
                                                        {
                                                            "kind": "StringLiteral",
                                                            "fullStart": 701,
                                                            "fullEnd": 704,
                                                            "start": 701,
                                                            "end": 704,
                                                            "fullWidth": 3,
                                                            "width": 3,
                                                            "text": "\"0\"",
                                                            "value": "0",
                                                            "valueText": "0"
                                                        }
                                                    ],
                                                    "closeParenToken": {
                                                        "kind": "CloseParenToken",
                                                        "fullStart": 704,
                                                        "fullEnd": 705,
                                                        "start": 704,
                                                        "end": 705,
                                                        "fullWidth": 1,
                                                        "width": 1,
                                                        "text": ")",
                                                        "value": ")",
                                                        "valueText": ")"
                                                    }
                                                }
                                            }
                                        }
                                    }
                                ]
                            },
                            "semicolonToken": {
                                "kind": "SemicolonToken",
                                "fullStart": 705,
                                "fullEnd": 708,
                                "start": 705,
                                "end": 706,
                                "fullWidth": 3,
                                "width": 1,
                                "text": ";",
                                "value": ";",
                                "valueText": ";",
                                "hasTrailingTrivia": true,
                                "hasTrailingNewLine": true,
                                "trailingTrivia": [
                                    {
                                        "kind": "NewLineTrivia",
                                        "text": "\r\n"
                                    }
                                ]
                            }
                        },
                        {
                            "kind": "VariableStatement",
                            "fullStart": 708,
                            "fullEnd": 737,
                            "start": 716,
                            "end": 735,
                            "fullWidth": 29,
                            "width": 19,
                            "modifiers": [],
                            "variableDeclaration": {
                                "kind": "VariableDeclaration",
                                "fullStart": 708,
                                "fullEnd": 734,
                                "start": 716,
                                "end": 734,
                                "fullWidth": 26,
                                "width": 18,
                                "varKeyword": {
                                    "kind": "VarKeyword",
                                    "fullStart": 708,
                                    "fullEnd": 720,
                                    "start": 716,
                                    "end": 719,
                                    "fullWidth": 12,
                                    "width": 3,
                                    "text": "var",
                                    "value": "var",
                                    "valueText": "var",
                                    "hasLeadingTrivia": true,
                                    "hasTrailingTrivia": true,
                                    "leadingTrivia": [
                                        {
                                            "kind": "WhitespaceTrivia",
                                            "text": "        "
                                        }
                                    ],
                                    "trailingTrivia": [
                                        {
                                            "kind": "WhitespaceTrivia",
                                            "text": " "
                                        }
                                    ]
                                },
                                "variableDeclarators": [
                                    {
                                        "kind": "VariableDeclarator",
                                        "fullStart": 720,
                                        "fullEnd": 734,
                                        "start": 720,
                                        "end": 734,
                                        "fullWidth": 14,
<<<<<<< HEAD
                                        "width": 14,
                                        "identifier": {
=======
                                        "propertyName": {
>>>>>>> 85e84683
                                            "kind": "IdentifierName",
                                            "fullStart": 720,
                                            "fullEnd": 727,
                                            "start": 720,
                                            "end": 726,
                                            "fullWidth": 7,
                                            "width": 6,
                                            "text": "result",
                                            "value": "result",
                                            "valueText": "result",
                                            "hasTrailingTrivia": true,
                                            "trailingTrivia": [
                                                {
                                                    "kind": "WhitespaceTrivia",
                                                    "text": " "
                                                }
                                            ]
                                        },
                                        "equalsValueClause": {
                                            "kind": "EqualsValueClause",
                                            "fullStart": 727,
                                            "fullEnd": 734,
                                            "start": 727,
                                            "end": 734,
                                            "fullWidth": 7,
                                            "width": 7,
                                            "equalsToken": {
                                                "kind": "EqualsToken",
                                                "fullStart": 727,
                                                "fullEnd": 729,
                                                "start": 727,
                                                "end": 728,
                                                "fullWidth": 2,
                                                "width": 1,
                                                "text": "=",
                                                "value": "=",
                                                "valueText": "=",
                                                "hasTrailingTrivia": true,
                                                "trailingTrivia": [
                                                    {
                                                        "kind": "WhitespaceTrivia",
                                                        "text": " "
                                                    }
                                                ]
                                            },
                                            "value": {
                                                "kind": "FalseKeyword",
                                                "fullStart": 729,
                                                "fullEnd": 734,
                                                "start": 729,
                                                "end": 734,
                                                "fullWidth": 5,
                                                "width": 5,
                                                "text": "false",
                                                "value": false,
                                                "valueText": "false"
                                            }
                                        }
                                    }
                                ]
                            },
                            "semicolonToken": {
                                "kind": "SemicolonToken",
                                "fullStart": 734,
                                "fullEnd": 737,
                                "start": 734,
                                "end": 735,
                                "fullWidth": 3,
                                "width": 1,
                                "text": ";",
                                "value": ";",
                                "valueText": ";",
                                "hasTrailingTrivia": true,
                                "hasTrailingNewLine": true,
                                "trailingTrivia": [
                                    {
                                        "kind": "NewLineTrivia",
                                        "text": "\r\n"
                                    }
                                ]
                            }
                        },
                        {
                            "kind": "ForInStatement",
                            "fullStart": 737,
                            "fullEnd": 912,
                            "start": 745,
                            "end": 910,
                            "fullWidth": 175,
                            "width": 165,
                            "forKeyword": {
                                "kind": "ForKeyword",
                                "fullStart": 737,
                                "fullEnd": 749,
                                "start": 745,
                                "end": 748,
                                "fullWidth": 12,
                                "width": 3,
                                "text": "for",
                                "value": "for",
                                "valueText": "for",
                                "hasLeadingTrivia": true,
                                "hasTrailingTrivia": true,
                                "leadingTrivia": [
                                    {
                                        "kind": "WhitespaceTrivia",
                                        "text": "        "
                                    }
                                ],
                                "trailingTrivia": [
                                    {
                                        "kind": "WhitespaceTrivia",
                                        "text": " "
                                    }
                                ]
                            },
                            "openParenToken": {
                                "kind": "OpenParenToken",
                                "fullStart": 749,
                                "fullEnd": 750,
                                "start": 749,
                                "end": 750,
                                "fullWidth": 1,
                                "width": 1,
                                "text": "(",
                                "value": "(",
                                "valueText": "("
                            },
                            "variableDeclaration": {
                                "kind": "VariableDeclaration",
                                "fullStart": 750,
                                "fullEnd": 760,
                                "start": 750,
                                "end": 759,
                                "fullWidth": 10,
                                "width": 9,
                                "varKeyword": {
                                    "kind": "VarKeyword",
                                    "fullStart": 750,
                                    "fullEnd": 754,
                                    "start": 750,
                                    "end": 753,
                                    "fullWidth": 4,
                                    "width": 3,
                                    "text": "var",
                                    "value": "var",
                                    "valueText": "var",
                                    "hasTrailingTrivia": true,
                                    "trailingTrivia": [
                                        {
                                            "kind": "WhitespaceTrivia",
                                            "text": " "
                                        }
                                    ]
                                },
                                "variableDeclarators": [
                                    {
                                        "kind": "VariableDeclarator",
                                        "fullStart": 754,
                                        "fullEnd": 760,
                                        "start": 754,
                                        "end": 759,
                                        "fullWidth": 6,
<<<<<<< HEAD
                                        "width": 5,
                                        "identifier": {
=======
                                        "propertyName": {
>>>>>>> 85e84683
                                            "kind": "IdentifierName",
                                            "fullStart": 754,
                                            "fullEnd": 760,
                                            "start": 754,
                                            "end": 759,
                                            "fullWidth": 6,
                                            "width": 5,
                                            "text": "index",
                                            "value": "index",
                                            "valueText": "index",
                                            "hasTrailingTrivia": true,
                                            "trailingTrivia": [
                                                {
                                                    "kind": "WhitespaceTrivia",
                                                    "text": " "
                                                }
                                            ]
                                        }
                                    }
                                ]
                            },
                            "inKeyword": {
                                "kind": "InKeyword",
                                "fullStart": 760,
                                "fullEnd": 763,
                                "start": 760,
                                "end": 762,
                                "fullWidth": 3,
                                "width": 2,
                                "text": "in",
                                "value": "in",
                                "valueText": "in",
                                "hasTrailingTrivia": true,
                                "trailingTrivia": [
                                    {
                                        "kind": "WhitespaceTrivia",
                                        "text": " "
                                    }
                                ]
                            },
                            "expression": {
                                "kind": "IdentifierName",
                                "fullStart": 763,
                                "fullEnd": 768,
                                "start": 763,
                                "end": 768,
                                "fullWidth": 5,
                                "width": 5,
                                "text": "array",
                                "value": "array",
                                "valueText": "array"
                            },
                            "closeParenToken": {
                                "kind": "CloseParenToken",
                                "fullStart": 768,
                                "fullEnd": 770,
                                "start": 768,
                                "end": 769,
                                "fullWidth": 2,
                                "width": 1,
                                "text": ")",
                                "value": ")",
                                "valueText": ")",
                                "hasTrailingTrivia": true,
                                "trailingTrivia": [
                                    {
                                        "kind": "WhitespaceTrivia",
                                        "text": " "
                                    }
                                ]
                            },
                            "statement": {
                                "kind": "Block",
                                "fullStart": 770,
                                "fullEnd": 912,
                                "start": 770,
                                "end": 910,
                                "fullWidth": 142,
                                "width": 140,
                                "openBraceToken": {
                                    "kind": "OpenBraceToken",
                                    "fullStart": 770,
                                    "fullEnd": 773,
                                    "start": 770,
                                    "end": 771,
                                    "fullWidth": 3,
                                    "width": 1,
                                    "text": "{",
                                    "value": "{",
                                    "valueText": "{",
                                    "hasTrailingTrivia": true,
                                    "hasTrailingNewLine": true,
                                    "trailingTrivia": [
                                        {
                                            "kind": "NewLineTrivia",
                                            "text": "\r\n"
                                        }
                                    ]
                                },
                                "statements": [
                                    {
                                        "kind": "IfStatement",
                                        "fullStart": 773,
                                        "fullEnd": 901,
                                        "start": 785,
                                        "end": 899,
                                        "fullWidth": 128,
                                        "width": 114,
                                        "ifKeyword": {
                                            "kind": "IfKeyword",
                                            "fullStart": 773,
                                            "fullEnd": 788,
                                            "start": 785,
                                            "end": 787,
                                            "fullWidth": 15,
                                            "width": 2,
                                            "text": "if",
                                            "value": "if",
                                            "valueText": "if",
                                            "hasLeadingTrivia": true,
                                            "hasTrailingTrivia": true,
                                            "leadingTrivia": [
                                                {
                                                    "kind": "WhitespaceTrivia",
                                                    "text": "            "
                                                }
                                            ],
                                            "trailingTrivia": [
                                                {
                                                    "kind": "WhitespaceTrivia",
                                                    "text": " "
                                                }
                                            ]
                                        },
                                        "openParenToken": {
                                            "kind": "OpenParenToken",
                                            "fullStart": 788,
                                            "fullEnd": 789,
                                            "start": 788,
                                            "end": 789,
                                            "fullWidth": 1,
                                            "width": 1,
                                            "text": "(",
                                            "value": "(",
                                            "valueText": "("
                                        },
                                        "condition": {
                                            "kind": "LogicalAndExpression",
                                            "fullStart": 789,
                                            "fullEnd": 849,
                                            "start": 789,
                                            "end": 849,
                                            "fullWidth": 60,
                                            "width": 60,
                                            "left": {
                                                "kind": "InvocationExpression",
                                                "fullStart": 789,
                                                "fullEnd": 822,
                                                "start": 789,
                                                "end": 821,
                                                "fullWidth": 33,
                                                "width": 32,
                                                "expression": {
                                                    "kind": "MemberAccessExpression",
                                                    "fullStart": 789,
                                                    "fullEnd": 807,
                                                    "start": 789,
                                                    "end": 807,
                                                    "fullWidth": 18,
                                                    "width": 18,
                                                    "expression": {
                                                        "kind": "IdentifierName",
                                                        "fullStart": 789,
                                                        "fullEnd": 792,
                                                        "start": 789,
                                                        "end": 792,
                                                        "fullWidth": 3,
                                                        "width": 3,
                                                        "text": "obj",
                                                        "value": "obj",
                                                        "valueText": "obj"
                                                    },
                                                    "dotToken": {
                                                        "kind": "DotToken",
                                                        "fullStart": 792,
                                                        "fullEnd": 793,
                                                        "start": 792,
                                                        "end": 793,
                                                        "fullWidth": 1,
                                                        "width": 1,
                                                        "text": ".",
                                                        "value": ".",
                                                        "valueText": "."
                                                    },
                                                    "name": {
                                                        "kind": "IdentifierName",
                                                        "fullStart": 793,
                                                        "fullEnd": 807,
                                                        "start": 793,
                                                        "end": 807,
                                                        "fullWidth": 14,
                                                        "width": 14,
                                                        "text": "hasOwnProperty",
                                                        "value": "hasOwnProperty",
                                                        "valueText": "hasOwnProperty"
                                                    }
                                                },
                                                "argumentList": {
                                                    "kind": "ArgumentList",
                                                    "fullStart": 807,
                                                    "fullEnd": 822,
                                                    "start": 807,
                                                    "end": 821,
                                                    "fullWidth": 15,
                                                    "width": 14,
                                                    "openParenToken": {
                                                        "kind": "OpenParenToken",
                                                        "fullStart": 807,
                                                        "fullEnd": 808,
                                                        "start": 807,
                                                        "end": 808,
                                                        "fullWidth": 1,
                                                        "width": 1,
                                                        "text": "(",
                                                        "value": "(",
                                                        "valueText": "("
                                                    },
                                                    "arguments": [
                                                        {
                                                            "kind": "ElementAccessExpression",
                                                            "fullStart": 808,
                                                            "fullEnd": 820,
                                                            "start": 808,
                                                            "end": 820,
                                                            "fullWidth": 12,
                                                            "width": 12,
                                                            "expression": {
                                                                "kind": "IdentifierName",
                                                                "fullStart": 808,
                                                                "fullEnd": 813,
                                                                "start": 808,
                                                                "end": 813,
                                                                "fullWidth": 5,
                                                                "width": 5,
                                                                "text": "array",
                                                                "value": "array",
                                                                "valueText": "array"
                                                            },
                                                            "openBracketToken": {
                                                                "kind": "OpenBracketToken",
                                                                "fullStart": 813,
                                                                "fullEnd": 814,
                                                                "start": 813,
                                                                "end": 814,
                                                                "fullWidth": 1,
                                                                "width": 1,
                                                                "text": "[",
                                                                "value": "[",
                                                                "valueText": "["
                                                            },
                                                            "argumentExpression": {
                                                                "kind": "IdentifierName",
                                                                "fullStart": 814,
                                                                "fullEnd": 819,
                                                                "start": 814,
                                                                "end": 819,
                                                                "fullWidth": 5,
                                                                "width": 5,
                                                                "text": "index",
                                                                "value": "index",
                                                                "valueText": "index"
                                                            },
                                                            "closeBracketToken": {
                                                                "kind": "CloseBracketToken",
                                                                "fullStart": 819,
                                                                "fullEnd": 820,
                                                                "start": 819,
                                                                "end": 820,
                                                                "fullWidth": 1,
                                                                "width": 1,
                                                                "text": "]",
                                                                "value": "]",
                                                                "valueText": "]"
                                                            }
                                                        }
                                                    ],
                                                    "closeParenToken": {
                                                        "kind": "CloseParenToken",
                                                        "fullStart": 820,
                                                        "fullEnd": 822,
                                                        "start": 820,
                                                        "end": 821,
                                                        "fullWidth": 2,
                                                        "width": 1,
                                                        "text": ")",
                                                        "value": ")",
                                                        "valueText": ")",
                                                        "hasTrailingTrivia": true,
                                                        "trailingTrivia": [
                                                            {
                                                                "kind": "WhitespaceTrivia",
                                                                "text": " "
                                                            }
                                                        ]
                                                    }
                                                }
                                            },
                                            "operatorToken": {
                                                "kind": "AmpersandAmpersandToken",
                                                "fullStart": 822,
                                                "fullEnd": 825,
                                                "start": 822,
                                                "end": 824,
                                                "fullWidth": 3,
                                                "width": 2,
                                                "text": "&&",
                                                "value": "&&",
                                                "valueText": "&&",
                                                "hasTrailingTrivia": true,
                                                "trailingTrivia": [
                                                    {
                                                        "kind": "WhitespaceTrivia",
                                                        "text": " "
                                                    }
                                                ]
                                            },
                                            "right": {
                                                "kind": "EqualsExpression",
                                                "fullStart": 825,
                                                "fullEnd": 849,
                                                "start": 825,
                                                "end": 849,
                                                "fullWidth": 24,
                                                "width": 24,
                                                "left": {
                                                    "kind": "ElementAccessExpression",
                                                    "fullStart": 825,
                                                    "fullEnd": 838,
                                                    "start": 825,
                                                    "end": 837,
                                                    "fullWidth": 13,
                                                    "width": 12,
                                                    "expression": {
                                                        "kind": "IdentifierName",
                                                        "fullStart": 825,
                                                        "fullEnd": 830,
                                                        "start": 825,
                                                        "end": 830,
                                                        "fullWidth": 5,
                                                        "width": 5,
                                                        "text": "array",
                                                        "value": "array",
                                                        "valueText": "array"
                                                    },
                                                    "openBracketToken": {
                                                        "kind": "OpenBracketToken",
                                                        "fullStart": 830,
                                                        "fullEnd": 831,
                                                        "start": 830,
                                                        "end": 831,
                                                        "fullWidth": 1,
                                                        "width": 1,
                                                        "text": "[",
                                                        "value": "[",
                                                        "valueText": "["
                                                    },
                                                    "argumentExpression": {
                                                        "kind": "IdentifierName",
                                                        "fullStart": 831,
                                                        "fullEnd": 836,
                                                        "start": 831,
                                                        "end": 836,
                                                        "fullWidth": 5,
                                                        "width": 5,
                                                        "text": "index",
                                                        "value": "index",
                                                        "valueText": "index"
                                                    },
                                                    "closeBracketToken": {
                                                        "kind": "CloseBracketToken",
                                                        "fullStart": 836,
                                                        "fullEnd": 838,
                                                        "start": 836,
                                                        "end": 837,
                                                        "fullWidth": 2,
                                                        "width": 1,
                                                        "text": "]",
                                                        "value": "]",
                                                        "valueText": "]",
                                                        "hasTrailingTrivia": true,
                                                        "trailingTrivia": [
                                                            {
                                                                "kind": "WhitespaceTrivia",
                                                                "text": " "
                                                            }
                                                        ]
                                                    }
                                                },
                                                "operatorToken": {
                                                    "kind": "EqualsEqualsEqualsToken",
                                                    "fullStart": 838,
                                                    "fullEnd": 842,
                                                    "start": 838,
                                                    "end": 841,
                                                    "fullWidth": 4,
                                                    "width": 3,
                                                    "text": "===",
                                                    "value": "===",
                                                    "valueText": "===",
                                                    "hasTrailingTrivia": true,
                                                    "trailingTrivia": [
                                                        {
                                                            "kind": "WhitespaceTrivia",
                                                            "text": " "
                                                        }
                                                    ]
                                                },
                                                "right": {
                                                    "kind": "StringLiteral",
                                                    "fullStart": 842,
                                                    "fullEnd": 849,
                                                    "start": 842,
                                                    "end": 849,
                                                    "fullWidth": 7,
                                                    "width": 7,
                                                    "text": "\"prop1\"",
                                                    "value": "prop1",
                                                    "valueText": "prop1"
                                                }
                                            }
                                        },
                                        "closeParenToken": {
                                            "kind": "CloseParenToken",
                                            "fullStart": 849,
                                            "fullEnd": 851,
                                            "start": 849,
                                            "end": 850,
                                            "fullWidth": 2,
                                            "width": 1,
                                            "text": ")",
                                            "value": ")",
                                            "valueText": ")",
                                            "hasTrailingTrivia": true,
                                            "trailingTrivia": [
                                                {
                                                    "kind": "WhitespaceTrivia",
                                                    "text": " "
                                                }
                                            ]
                                        },
                                        "statement": {
                                            "kind": "Block",
                                            "fullStart": 851,
                                            "fullEnd": 901,
                                            "start": 851,
                                            "end": 899,
                                            "fullWidth": 50,
                                            "width": 48,
                                            "openBraceToken": {
                                                "kind": "OpenBraceToken",
                                                "fullStart": 851,
                                                "fullEnd": 854,
                                                "start": 851,
                                                "end": 852,
                                                "fullWidth": 3,
                                                "width": 1,
                                                "text": "{",
                                                "value": "{",
                                                "valueText": "{",
                                                "hasTrailingTrivia": true,
                                                "hasTrailingNewLine": true,
                                                "trailingTrivia": [
                                                    {
                                                        "kind": "NewLineTrivia",
                                                        "text": "\r\n"
                                                    }
                                                ]
                                            },
                                            "statements": [
                                                {
                                                    "kind": "ExpressionStatement",
                                                    "fullStart": 854,
                                                    "fullEnd": 886,
                                                    "start": 870,
                                                    "end": 884,
                                                    "fullWidth": 32,
                                                    "width": 14,
                                                    "expression": {
                                                        "kind": "AssignmentExpression",
                                                        "fullStart": 854,
                                                        "fullEnd": 883,
                                                        "start": 870,
                                                        "end": 883,
                                                        "fullWidth": 29,
                                                        "width": 13,
                                                        "left": {
                                                            "kind": "IdentifierName",
                                                            "fullStart": 854,
                                                            "fullEnd": 877,
                                                            "start": 870,
                                                            "end": 876,
                                                            "fullWidth": 23,
                                                            "width": 6,
                                                            "text": "result",
                                                            "value": "result",
                                                            "valueText": "result",
                                                            "hasLeadingTrivia": true,
                                                            "hasTrailingTrivia": true,
                                                            "leadingTrivia": [
                                                                {
                                                                    "kind": "WhitespaceTrivia",
                                                                    "text": "                "
                                                                }
                                                            ],
                                                            "trailingTrivia": [
                                                                {
                                                                    "kind": "WhitespaceTrivia",
                                                                    "text": " "
                                                                }
                                                            ]
                                                        },
                                                        "operatorToken": {
                                                            "kind": "EqualsToken",
                                                            "fullStart": 877,
                                                            "fullEnd": 879,
                                                            "start": 877,
                                                            "end": 878,
                                                            "fullWidth": 2,
                                                            "width": 1,
                                                            "text": "=",
                                                            "value": "=",
                                                            "valueText": "=",
                                                            "hasTrailingTrivia": true,
                                                            "trailingTrivia": [
                                                                {
                                                                    "kind": "WhitespaceTrivia",
                                                                    "text": " "
                                                                }
                                                            ]
                                                        },
                                                        "right": {
                                                            "kind": "TrueKeyword",
                                                            "fullStart": 879,
                                                            "fullEnd": 883,
                                                            "start": 879,
                                                            "end": 883,
                                                            "fullWidth": 4,
                                                            "width": 4,
                                                            "text": "true",
                                                            "value": true,
                                                            "valueText": "true"
                                                        }
                                                    },
                                                    "semicolonToken": {
                                                        "kind": "SemicolonToken",
                                                        "fullStart": 883,
                                                        "fullEnd": 886,
                                                        "start": 883,
                                                        "end": 884,
                                                        "fullWidth": 3,
                                                        "width": 1,
                                                        "text": ";",
                                                        "value": ";",
                                                        "valueText": ";",
                                                        "hasTrailingTrivia": true,
                                                        "hasTrailingNewLine": true,
                                                        "trailingTrivia": [
                                                            {
                                                                "kind": "NewLineTrivia",
                                                                "text": "\r\n"
                                                            }
                                                        ]
                                                    }
                                                }
                                            ],
                                            "closeBraceToken": {
                                                "kind": "CloseBraceToken",
                                                "fullStart": 886,
                                                "fullEnd": 901,
                                                "start": 898,
                                                "end": 899,
                                                "fullWidth": 15,
                                                "width": 1,
                                                "text": "}",
                                                "value": "}",
                                                "valueText": "}",
                                                "hasLeadingTrivia": true,
                                                "hasTrailingTrivia": true,
                                                "hasTrailingNewLine": true,
                                                "leadingTrivia": [
                                                    {
                                                        "kind": "WhitespaceTrivia",
                                                        "text": "            "
                                                    }
                                                ],
                                                "trailingTrivia": [
                                                    {
                                                        "kind": "NewLineTrivia",
                                                        "text": "\r\n"
                                                    }
                                                ]
                                            }
                                        }
                                    }
                                ],
                                "closeBraceToken": {
                                    "kind": "CloseBraceToken",
                                    "fullStart": 901,
                                    "fullEnd": 912,
                                    "start": 909,
                                    "end": 910,
                                    "fullWidth": 11,
                                    "width": 1,
                                    "text": "}",
                                    "value": "}",
                                    "valueText": "}",
                                    "hasLeadingTrivia": true,
                                    "hasTrailingTrivia": true,
                                    "hasTrailingNewLine": true,
                                    "leadingTrivia": [
                                        {
                                            "kind": "WhitespaceTrivia",
                                            "text": "        "
                                        }
                                    ],
                                    "trailingTrivia": [
                                        {
                                            "kind": "NewLineTrivia",
                                            "text": "\r\n"
                                        }
                                    ]
                                }
                            }
                        },
                        {
                            "kind": "ReturnStatement",
                            "fullStart": 912,
                            "fullEnd": 1003,
                            "start": 922,
                            "end": 1001,
                            "fullWidth": 91,
                            "width": 79,
                            "returnKeyword": {
                                "kind": "ReturnKeyword",
                                "fullStart": 912,
                                "fullEnd": 929,
                                "start": 922,
                                "end": 928,
                                "fullWidth": 17,
                                "width": 6,
                                "text": "return",
                                "value": "return",
                                "valueText": "return",
                                "hasLeadingTrivia": true,
                                "hasLeadingNewLine": true,
                                "hasTrailingTrivia": true,
                                "leadingTrivia": [
                                    {
                                        "kind": "NewLineTrivia",
                                        "text": "\r\n"
                                    },
                                    {
                                        "kind": "WhitespaceTrivia",
                                        "text": "        "
                                    }
                                ],
                                "trailingTrivia": [
                                    {
                                        "kind": "WhitespaceTrivia",
                                        "text": " "
                                    }
                                ]
                            },
                            "expression": {
                                "kind": "LogicalAndExpression",
                                "fullStart": 929,
                                "fullEnd": 1000,
                                "start": 929,
                                "end": 1000,
                                "fullWidth": 71,
                                "width": 71,
                                "left": {
                                    "kind": "LogicalAndExpression",
                                    "fullStart": 929,
                                    "fullEnd": 973,
                                    "start": 929,
                                    "end": 972,
                                    "fullWidth": 44,
                                    "width": 43,
                                    "left": {
                                        "kind": "IdentifierName",
                                        "fullStart": 929,
                                        "fullEnd": 936,
                                        "start": 929,
                                        "end": 935,
                                        "fullWidth": 7,
                                        "width": 6,
                                        "text": "result",
                                        "value": "result",
                                        "valueText": "result",
                                        "hasTrailingTrivia": true,
                                        "trailingTrivia": [
                                            {
                                                "kind": "WhitespaceTrivia",
                                                "text": " "
                                            }
                                        ]
                                    },
                                    "operatorToken": {
                                        "kind": "AmpersandAmpersandToken",
                                        "fullStart": 936,
                                        "fullEnd": 939,
                                        "start": 936,
                                        "end": 938,
                                        "fullWidth": 3,
                                        "width": 2,
                                        "text": "&&",
                                        "value": "&&",
                                        "valueText": "&&",
                                        "hasTrailingTrivia": true,
                                        "trailingTrivia": [
                                            {
                                                "kind": "WhitespaceTrivia",
                                                "text": " "
                                            }
                                        ]
                                    },
                                    "right": {
                                        "kind": "InvocationExpression",
                                        "fullStart": 939,
                                        "fullEnd": 973,
                                        "start": 939,
                                        "end": 972,
                                        "fullWidth": 34,
                                        "width": 33,
                                        "expression": {
                                            "kind": "MemberAccessExpression",
                                            "fullStart": 939,
                                            "fullEnd": 958,
                                            "start": 939,
                                            "end": 958,
                                            "fullWidth": 19,
                                            "width": 19,
                                            "expression": {
                                                "kind": "IdentifierName",
                                                "fullStart": 939,
                                                "fullEnd": 943,
                                                "start": 939,
                                                "end": 943,
                                                "fullWidth": 4,
                                                "width": 4,
                                                "text": "desc",
                                                "value": "desc",
                                                "valueText": "desc"
                                            },
                                            "dotToken": {
                                                "kind": "DotToken",
                                                "fullStart": 943,
                                                "fullEnd": 944,
                                                "start": 943,
                                                "end": 944,
                                                "fullWidth": 1,
                                                "width": 1,
                                                "text": ".",
                                                "value": ".",
                                                "valueText": "."
                                            },
                                            "name": {
                                                "kind": "IdentifierName",
                                                "fullStart": 944,
                                                "fullEnd": 958,
                                                "start": 944,
                                                "end": 958,
                                                "fullWidth": 14,
                                                "width": 14,
                                                "text": "hasOwnProperty",
                                                "value": "hasOwnProperty",
                                                "valueText": "hasOwnProperty"
                                            }
                                        },
                                        "argumentList": {
                                            "kind": "ArgumentList",
                                            "fullStart": 958,
                                            "fullEnd": 973,
                                            "start": 958,
                                            "end": 972,
                                            "fullWidth": 15,
                                            "width": 14,
                                            "openParenToken": {
                                                "kind": "OpenParenToken",
                                                "fullStart": 958,
                                                "fullEnd": 959,
                                                "start": 958,
                                                "end": 959,
                                                "fullWidth": 1,
                                                "width": 1,
                                                "text": "(",
                                                "value": "(",
                                                "valueText": "("
                                            },
                                            "arguments": [
                                                {
                                                    "kind": "StringLiteral",
                                                    "fullStart": 959,
                                                    "fullEnd": 971,
                                                    "start": 959,
                                                    "end": 971,
                                                    "fullWidth": 12,
                                                    "width": 12,
                                                    "text": "\"enumerable\"",
                                                    "value": "enumerable",
                                                    "valueText": "enumerable"
                                                }
                                            ],
                                            "closeParenToken": {
                                                "kind": "CloseParenToken",
                                                "fullStart": 971,
                                                "fullEnd": 973,
                                                "start": 971,
                                                "end": 972,
                                                "fullWidth": 2,
                                                "width": 1,
                                                "text": ")",
                                                "value": ")",
                                                "valueText": ")",
                                                "hasTrailingTrivia": true,
                                                "trailingTrivia": [
                                                    {
                                                        "kind": "WhitespaceTrivia",
                                                        "text": " "
                                                    }
                                                ]
                                            }
                                        }
                                    }
                                },
                                "operatorToken": {
                                    "kind": "AmpersandAmpersandToken",
                                    "fullStart": 973,
                                    "fullEnd": 976,
                                    "start": 973,
                                    "end": 975,
                                    "fullWidth": 3,
                                    "width": 2,
                                    "text": "&&",
                                    "value": "&&",
                                    "valueText": "&&",
                                    "hasTrailingTrivia": true,
                                    "trailingTrivia": [
                                        {
                                            "kind": "WhitespaceTrivia",
                                            "text": " "
                                        }
                                    ]
                                },
                                "right": {
                                    "kind": "EqualsExpression",
                                    "fullStart": 976,
                                    "fullEnd": 1000,
                                    "start": 976,
                                    "end": 1000,
                                    "fullWidth": 24,
                                    "width": 24,
                                    "left": {
                                        "kind": "MemberAccessExpression",
                                        "fullStart": 976,
                                        "fullEnd": 992,
                                        "start": 976,
                                        "end": 991,
                                        "fullWidth": 16,
                                        "width": 15,
                                        "expression": {
                                            "kind": "IdentifierName",
                                            "fullStart": 976,
                                            "fullEnd": 980,
                                            "start": 976,
                                            "end": 980,
                                            "fullWidth": 4,
                                            "width": 4,
                                            "text": "desc",
                                            "value": "desc",
                                            "valueText": "desc"
                                        },
                                        "dotToken": {
                                            "kind": "DotToken",
                                            "fullStart": 980,
                                            "fullEnd": 981,
                                            "start": 980,
                                            "end": 981,
                                            "fullWidth": 1,
                                            "width": 1,
                                            "text": ".",
                                            "value": ".",
                                            "valueText": "."
                                        },
                                        "name": {
                                            "kind": "IdentifierName",
                                            "fullStart": 981,
                                            "fullEnd": 992,
                                            "start": 981,
                                            "end": 991,
                                            "fullWidth": 11,
                                            "width": 10,
                                            "text": "enumerable",
                                            "value": "enumerable",
                                            "valueText": "enumerable",
                                            "hasTrailingTrivia": true,
                                            "trailingTrivia": [
                                                {
                                                    "kind": "WhitespaceTrivia",
                                                    "text": " "
                                                }
                                            ]
                                        }
                                    },
                                    "operatorToken": {
                                        "kind": "EqualsEqualsEqualsToken",
                                        "fullStart": 992,
                                        "fullEnd": 996,
                                        "start": 992,
                                        "end": 995,
                                        "fullWidth": 4,
                                        "width": 3,
                                        "text": "===",
                                        "value": "===",
                                        "valueText": "===",
                                        "hasTrailingTrivia": true,
                                        "trailingTrivia": [
                                            {
                                                "kind": "WhitespaceTrivia",
                                                "text": " "
                                            }
                                        ]
                                    },
                                    "right": {
                                        "kind": "TrueKeyword",
                                        "fullStart": 996,
                                        "fullEnd": 1000,
                                        "start": 996,
                                        "end": 1000,
                                        "fullWidth": 4,
                                        "width": 4,
                                        "text": "true",
                                        "value": true,
                                        "valueText": "true"
                                    }
                                }
                            },
                            "semicolonToken": {
                                "kind": "SemicolonToken",
                                "fullStart": 1000,
                                "fullEnd": 1003,
                                "start": 1000,
                                "end": 1001,
                                "fullWidth": 3,
                                "width": 1,
                                "text": ";",
                                "value": ";",
                                "valueText": ";",
                                "hasTrailingTrivia": true,
                                "hasTrailingNewLine": true,
                                "trailingTrivia": [
                                    {
                                        "kind": "NewLineTrivia",
                                        "text": "\r\n"
                                    }
                                ]
                            }
                        }
                    ],
                    "closeBraceToken": {
                        "kind": "CloseBraceToken",
                        "fullStart": 1003,
                        "fullEnd": 1010,
                        "start": 1007,
                        "end": 1008,
                        "fullWidth": 7,
                        "width": 1,
                        "text": "}",
                        "value": "}",
                        "valueText": "}",
                        "hasLeadingTrivia": true,
                        "hasTrailingTrivia": true,
                        "hasTrailingNewLine": true,
                        "leadingTrivia": [
                            {
                                "kind": "WhitespaceTrivia",
                                "text": "    "
                            }
                        ],
                        "trailingTrivia": [
                            {
                                "kind": "NewLineTrivia",
                                "text": "\r\n"
                            }
                        ]
                    }
                }
            },
            {
                "kind": "ExpressionStatement",
                "fullStart": 1010,
                "fullEnd": 1034,
                "start": 1010,
                "end": 1032,
                "fullWidth": 24,
                "width": 22,
                "expression": {
                    "kind": "InvocationExpression",
                    "fullStart": 1010,
                    "fullEnd": 1031,
                    "start": 1010,
                    "end": 1031,
                    "fullWidth": 21,
                    "width": 21,
                    "expression": {
                        "kind": "IdentifierName",
                        "fullStart": 1010,
                        "fullEnd": 1021,
                        "start": 1010,
                        "end": 1021,
                        "fullWidth": 11,
                        "width": 11,
                        "text": "runTestCase",
                        "value": "runTestCase",
                        "valueText": "runTestCase"
                    },
                    "argumentList": {
                        "kind": "ArgumentList",
                        "fullStart": 1021,
                        "fullEnd": 1031,
                        "start": 1021,
                        "end": 1031,
                        "fullWidth": 10,
                        "width": 10,
                        "openParenToken": {
                            "kind": "OpenParenToken",
                            "fullStart": 1021,
                            "fullEnd": 1022,
                            "start": 1021,
                            "end": 1022,
                            "fullWidth": 1,
                            "width": 1,
                            "text": "(",
                            "value": "(",
                            "valueText": "("
                        },
                        "arguments": [
                            {
                                "kind": "IdentifierName",
                                "fullStart": 1022,
                                "fullEnd": 1030,
                                "start": 1022,
                                "end": 1030,
                                "fullWidth": 8,
                                "width": 8,
                                "text": "testcase",
                                "value": "testcase",
                                "valueText": "testcase"
                            }
                        ],
                        "closeParenToken": {
                            "kind": "CloseParenToken",
                            "fullStart": 1030,
                            "fullEnd": 1031,
                            "start": 1030,
                            "end": 1031,
                            "fullWidth": 1,
                            "width": 1,
                            "text": ")",
                            "value": ")",
                            "valueText": ")"
                        }
                    }
                },
                "semicolonToken": {
                    "kind": "SemicolonToken",
                    "fullStart": 1031,
                    "fullEnd": 1034,
                    "start": 1031,
                    "end": 1032,
                    "fullWidth": 3,
                    "width": 1,
                    "text": ";",
                    "value": ";",
                    "valueText": ";",
                    "hasTrailingTrivia": true,
                    "hasTrailingNewLine": true,
                    "trailingTrivia": [
                        {
                            "kind": "NewLineTrivia",
                            "text": "\r\n"
                        }
                    ]
                }
            }
        ],
        "endOfFileToken": {
            "kind": "EndOfFileToken",
            "fullStart": 1034,
            "fullEnd": 1034,
            "start": 1034,
            "end": 1034,
            "fullWidth": 0,
            "width": 0,
            "text": ""
        }
    },
    "lineMap": {
        "lineStarts": [
            0,
            67,
            152,
            232,
            308,
            380,
            385,
            441,
            535,
            540,
            542,
            544,
            567,
            602,
            604,
            643,
            708,
            737,
            773,
            854,
            886,
            901,
            912,
            914,
            1003,
            1010,
            1034
        ],
        "length": 1034
    }
}<|MERGE_RESOLUTION|>--- conflicted
+++ resolved
@@ -245,12 +245,8 @@
                                         "start": 579,
                                         "end": 599,
                                         "fullWidth": 20,
-<<<<<<< HEAD
                                         "width": 20,
-                                        "identifier": {
-=======
                                         "propertyName": {
->>>>>>> 85e84683
                                             "kind": "IdentifierName",
                                             "fullStart": 579,
                                             "fullEnd": 583,
@@ -478,12 +474,8 @@
                                         "start": 616,
                                         "end": 640,
                                         "fullWidth": 24,
-<<<<<<< HEAD
                                         "width": 24,
-                                        "identifier": {
-=======
                                         "propertyName": {
->>>>>>> 85e84683
                                             "kind": "IdentifierName",
                                             "fullStart": 616,
                                             "fullEnd": 622,
@@ -706,12 +698,8 @@
                                         "start": 655,
                                         "end": 705,
                                         "fullWidth": 50,
-<<<<<<< HEAD
                                         "width": 50,
-                                        "identifier": {
-=======
                                         "propertyName": {
->>>>>>> 85e84683
                                             "kind": "IdentifierName",
                                             "fullStart": 655,
                                             "fullEnd": 660,
@@ -965,12 +953,8 @@
                                         "start": 720,
                                         "end": 734,
                                         "fullWidth": 14,
-<<<<<<< HEAD
                                         "width": 14,
-                                        "identifier": {
-=======
                                         "propertyName": {
->>>>>>> 85e84683
                                             "kind": "IdentifierName",
                                             "fullStart": 720,
                                             "fullEnd": 727,
@@ -1134,12 +1118,8 @@
                                         "start": 754,
                                         "end": 759,
                                         "fullWidth": 6,
-<<<<<<< HEAD
                                         "width": 5,
-                                        "identifier": {
-=======
                                         "propertyName": {
->>>>>>> 85e84683
                                             "kind": "IdentifierName",
                                             "fullStart": 754,
                                             "fullEnd": 760,
