{
    "isDeclaration": false,
    "languageVersion": "EcmaScript5",
    "parseOptions": {
        "allowAutomaticSemicolonInsertion": true
    },
    "sourceUnit": {
        "kind": "SourceUnit",
        "fullStart": 0,
        "fullEnd": 1076,
        "start": 567,
        "end": 1076,
        "fullWidth": 1076,
        "width": 509,
        "isIncrementallyUnusable": true,
        "moduleElements": [
            {
                "kind": "FunctionDeclaration",
                "fullStart": 0,
                "fullEnd": 1052,
                "start": 567,
                "end": 1050,
                "fullWidth": 1052,
                "width": 483,
                "modifiers": [],
                "functionKeyword": {
                    "kind": "FunctionKeyword",
                    "fullStart": 0,
                    "fullEnd": 576,
                    "start": 567,
                    "end": 575,
                    "fullWidth": 576,
                    "width": 8,
                    "text": "function",
                    "value": "function",
                    "valueText": "function",
                    "hasLeadingTrivia": true,
                    "hasLeadingComment": true,
                    "hasLeadingNewLine": true,
                    "hasTrailingTrivia": true,
                    "leadingTrivia": [
                        {
                            "kind": "SingleLineCommentTrivia",
                            "text": "/// Copyright (c) 2012 Ecma International.  All rights reserved. "
                        },
                        {
                            "kind": "NewLineTrivia",
                            "text": "\r\n"
                        },
                        {
                            "kind": "SingleLineCommentTrivia",
                            "text": "/// Ecma International makes this code available under the terms and conditions set"
                        },
                        {
                            "kind": "NewLineTrivia",
                            "text": "\r\n"
                        },
                        {
                            "kind": "SingleLineCommentTrivia",
                            "text": "/// forth on http://hg.ecmascript.org/tests/test262/raw-file/tip/LICENSE (the "
                        },
                        {
                            "kind": "NewLineTrivia",
                            "text": "\r\n"
                        },
                        {
                            "kind": "SingleLineCommentTrivia",
                            "text": "/// \"Use Terms\").   Any redistribution of this code must retain the above "
                        },
                        {
                            "kind": "NewLineTrivia",
                            "text": "\r\n"
                        },
                        {
                            "kind": "SingleLineCommentTrivia",
                            "text": "/// copyright and this notice and otherwise comply with the Use Terms."
                        },
                        {
                            "kind": "NewLineTrivia",
                            "text": "\r\n"
                        },
                        {
                            "kind": "MultiLineCommentTrivia",
                            "text": "/**\r\n * @path ch15/15.2/15.2.3/15.2.3.14/15.2.3.14-5-15.js\r\n * @description Object.keys - own enumerable indexed data property of String object 'O' is defined in returned array\r\n */"
                        },
                        {
                            "kind": "NewLineTrivia",
                            "text": "\r\n"
                        },
                        {
                            "kind": "NewLineTrivia",
                            "text": "\r\n"
                        },
                        {
                            "kind": "NewLineTrivia",
                            "text": "\r\n"
                        }
                    ],
                    "trailingTrivia": [
                        {
                            "kind": "WhitespaceTrivia",
                            "text": " "
                        }
                    ]
                },
                "identifier": {
                    "kind": "IdentifierName",
                    "fullStart": 576,
                    "fullEnd": 584,
                    "start": 576,
                    "end": 584,
                    "fullWidth": 8,
                    "width": 8,
                    "text": "testcase",
                    "value": "testcase",
                    "valueText": "testcase"
                },
                "callSignature": {
                    "kind": "CallSignature",
                    "fullStart": 584,
                    "fullEnd": 587,
                    "start": 584,
                    "end": 586,
                    "fullWidth": 3,
                    "width": 2,
                    "parameterList": {
                        "kind": "ParameterList",
                        "fullStart": 584,
                        "fullEnd": 587,
                        "start": 584,
                        "end": 586,
                        "fullWidth": 3,
                        "width": 2,
                        "openParenToken": {
                            "kind": "OpenParenToken",
                            "fullStart": 584,
                            "fullEnd": 585,
                            "start": 584,
                            "end": 585,
                            "fullWidth": 1,
                            "width": 1,
                            "text": "(",
                            "value": "(",
                            "valueText": "("
                        },
                        "parameters": [],
                        "closeParenToken": {
                            "kind": "CloseParenToken",
                            "fullStart": 585,
                            "fullEnd": 587,
                            "start": 585,
                            "end": 586,
                            "fullWidth": 2,
                            "width": 1,
                            "text": ")",
                            "value": ")",
                            "valueText": ")",
                            "hasTrailingTrivia": true,
                            "trailingTrivia": [
                                {
                                    "kind": "WhitespaceTrivia",
                                    "text": " "
                                }
                            ]
                        }
                    }
                },
                "block": {
                    "kind": "Block",
                    "fullStart": 587,
                    "fullEnd": 1052,
                    "start": 587,
                    "end": 1050,
                    "fullWidth": 465,
                    "width": 463,
                    "openBraceToken": {
                        "kind": "OpenBraceToken",
                        "fullStart": 587,
                        "fullEnd": 590,
                        "start": 587,
                        "end": 588,
                        "fullWidth": 3,
                        "width": 1,
                        "text": "{",
                        "value": "{",
                        "valueText": "{",
                        "hasTrailingTrivia": true,
                        "hasTrailingNewLine": true,
                        "trailingTrivia": [
                            {
                                "kind": "NewLineTrivia",
                                "text": "\r\n"
                            }
                        ]
                    },
                    "statements": [
                        {
                            "kind": "VariableStatement",
                            "fullStart": 590,
                            "fullEnd": 628,
                            "start": 598,
                            "end": 626,
                            "fullWidth": 38,
                            "width": 28,
                            "modifiers": [],
                            "variableDeclaration": {
                                "kind": "VariableDeclaration",
                                "fullStart": 590,
                                "fullEnd": 625,
                                "start": 598,
                                "end": 625,
                                "fullWidth": 35,
                                "width": 27,
                                "varKeyword": {
                                    "kind": "VarKeyword",
                                    "fullStart": 590,
                                    "fullEnd": 602,
                                    "start": 598,
                                    "end": 601,
                                    "fullWidth": 12,
                                    "width": 3,
                                    "text": "var",
                                    "value": "var",
                                    "valueText": "var",
                                    "hasLeadingTrivia": true,
                                    "hasTrailingTrivia": true,
                                    "leadingTrivia": [
                                        {
                                            "kind": "WhitespaceTrivia",
                                            "text": "        "
                                        }
                                    ],
                                    "trailingTrivia": [
                                        {
                                            "kind": "WhitespaceTrivia",
                                            "text": " "
                                        }
                                    ]
                                },
                                "variableDeclarators": [
                                    {
                                        "kind": "VariableDeclarator",
                                        "fullStart": 602,
                                        "fullEnd": 625,
                                        "start": 602,
                                        "end": 625,
                                        "fullWidth": 23,
<<<<<<< HEAD
                                        "width": 23,
                                        "identifier": {
=======
                                        "propertyName": {
>>>>>>> 85e84683
                                            "kind": "IdentifierName",
                                            "fullStart": 602,
                                            "fullEnd": 606,
                                            "start": 602,
                                            "end": 605,
                                            "fullWidth": 4,
                                            "width": 3,
                                            "text": "obj",
                                            "value": "obj",
                                            "valueText": "obj",
                                            "hasTrailingTrivia": true,
                                            "trailingTrivia": [
                                                {
                                                    "kind": "WhitespaceTrivia",
                                                    "text": " "
                                                }
                                            ]
                                        },
                                        "equalsValueClause": {
                                            "kind": "EqualsValueClause",
                                            "fullStart": 606,
                                            "fullEnd": 625,
                                            "start": 606,
                                            "end": 625,
                                            "fullWidth": 19,
                                            "width": 19,
                                            "equalsToken": {
                                                "kind": "EqualsToken",
                                                "fullStart": 606,
                                                "fullEnd": 608,
                                                "start": 606,
                                                "end": 607,
                                                "fullWidth": 2,
                                                "width": 1,
                                                "text": "=",
                                                "value": "=",
                                                "valueText": "=",
                                                "hasTrailingTrivia": true,
                                                "trailingTrivia": [
                                                    {
                                                        "kind": "WhitespaceTrivia",
                                                        "text": " "
                                                    }
                                                ]
                                            },
                                            "value": {
                                                "kind": "ObjectCreationExpression",
                                                "fullStart": 608,
                                                "fullEnd": 625,
                                                "start": 608,
                                                "end": 625,
                                                "fullWidth": 17,
                                                "width": 17,
                                                "newKeyword": {
                                                    "kind": "NewKeyword",
                                                    "fullStart": 608,
                                                    "fullEnd": 612,
                                                    "start": 608,
                                                    "end": 611,
                                                    "fullWidth": 4,
                                                    "width": 3,
                                                    "text": "new",
                                                    "value": "new",
                                                    "valueText": "new",
                                                    "hasTrailingTrivia": true,
                                                    "trailingTrivia": [
                                                        {
                                                            "kind": "WhitespaceTrivia",
                                                            "text": " "
                                                        }
                                                    ]
                                                },
                                                "expression": {
                                                    "kind": "IdentifierName",
                                                    "fullStart": 612,
                                                    "fullEnd": 618,
                                                    "start": 612,
                                                    "end": 618,
                                                    "fullWidth": 6,
                                                    "width": 6,
                                                    "text": "String",
                                                    "value": "String",
                                                    "valueText": "String"
                                                },
                                                "argumentList": {
                                                    "kind": "ArgumentList",
                                                    "fullStart": 618,
                                                    "fullEnd": 625,
                                                    "start": 618,
                                                    "end": 625,
                                                    "fullWidth": 7,
                                                    "width": 7,
                                                    "openParenToken": {
                                                        "kind": "OpenParenToken",
                                                        "fullStart": 618,
                                                        "fullEnd": 619,
                                                        "start": 618,
                                                        "end": 619,
                                                        "fullWidth": 1,
                                                        "width": 1,
                                                        "text": "(",
                                                        "value": "(",
                                                        "valueText": "("
                                                    },
                                                    "arguments": [
                                                        {
                                                            "kind": "StringLiteral",
                                                            "fullStart": 619,
                                                            "fullEnd": 624,
                                                            "start": 619,
                                                            "end": 624,
                                                            "fullWidth": 5,
                                                            "width": 5,
                                                            "text": "\"xyz\"",
                                                            "value": "xyz",
                                                            "valueText": "xyz"
                                                        }
                                                    ],
                                                    "closeParenToken": {
                                                        "kind": "CloseParenToken",
                                                        "fullStart": 624,
                                                        "fullEnd": 625,
                                                        "start": 624,
                                                        "end": 625,
                                                        "fullWidth": 1,
                                                        "width": 1,
                                                        "text": ")",
                                                        "value": ")",
                                                        "valueText": ")"
                                                    }
                                                }
                                            }
                                        }
                                    }
                                ]
                            },
                            "semicolonToken": {
                                "kind": "SemicolonToken",
                                "fullStart": 625,
                                "fullEnd": 628,
                                "start": 625,
                                "end": 626,
                                "fullWidth": 3,
                                "width": 1,
                                "text": ";",
                                "value": ";",
                                "valueText": ";",
                                "hasTrailingTrivia": true,
                                "hasTrailingNewLine": true,
                                "trailingTrivia": [
                                    {
                                        "kind": "NewLineTrivia",
                                        "text": "\r\n"
                                    }
                                ]
                            }
                        },
                        {
                            "kind": "ExpressionStatement",
                            "fullStart": 628,
                            "fullEnd": 653,
                            "start": 636,
                            "end": 651,
                            "fullWidth": 25,
                            "width": 15,
                            "expression": {
                                "kind": "AssignmentExpression",
                                "fullStart": 628,
                                "fullEnd": 650,
                                "start": 636,
                                "end": 650,
                                "fullWidth": 22,
                                "width": 14,
                                "left": {
                                    "kind": "ElementAccessExpression",
                                    "fullStart": 628,
                                    "fullEnd": 645,
                                    "start": 636,
                                    "end": 644,
                                    "fullWidth": 17,
                                    "width": 8,
                                    "expression": {
                                        "kind": "IdentifierName",
                                        "fullStart": 628,
                                        "fullEnd": 639,
                                        "start": 636,
                                        "end": 639,
                                        "fullWidth": 11,
                                        "width": 3,
                                        "text": "obj",
                                        "value": "obj",
                                        "valueText": "obj",
                                        "hasLeadingTrivia": true,
                                        "leadingTrivia": [
                                            {
                                                "kind": "WhitespaceTrivia",
                                                "text": "        "
                                            }
                                        ]
                                    },
                                    "openBracketToken": {
                                        "kind": "OpenBracketToken",
                                        "fullStart": 639,
                                        "fullEnd": 640,
                                        "start": 639,
                                        "end": 640,
                                        "fullWidth": 1,
                                        "width": 1,
                                        "text": "[",
                                        "value": "[",
                                        "valueText": "["
                                    },
                                    "argumentExpression": {
                                        "kind": "NegateExpression",
                                        "fullStart": 640,
                                        "fullEnd": 643,
                                        "start": 640,
                                        "end": 643,
                                        "fullWidth": 3,
                                        "width": 3,
                                        "operatorToken": {
                                            "kind": "MinusToken",
                                            "fullStart": 640,
                                            "fullEnd": 641,
                                            "start": 640,
                                            "end": 641,
                                            "fullWidth": 1,
                                            "width": 1,
                                            "text": "-",
                                            "value": "-",
                                            "valueText": "-"
                                        },
                                        "operand": {
                                            "kind": "NumericLiteral",
                                            "fullStart": 641,
                                            "fullEnd": 643,
                                            "start": 641,
                                            "end": 643,
                                            "fullWidth": 2,
                                            "width": 2,
                                            "text": "20",
                                            "value": 20,
                                            "valueText": "20"
                                        }
                                    },
                                    "closeBracketToken": {
                                        "kind": "CloseBracketToken",
                                        "fullStart": 643,
                                        "fullEnd": 645,
                                        "start": 643,
                                        "end": 644,
                                        "fullWidth": 2,
                                        "width": 1,
                                        "text": "]",
                                        "value": "]",
                                        "valueText": "]",
                                        "hasTrailingTrivia": true,
                                        "trailingTrivia": [
                                            {
                                                "kind": "WhitespaceTrivia",
                                                "text": " "
                                            }
                                        ]
                                    }
                                },
                                "operatorToken": {
                                    "kind": "EqualsToken",
                                    "fullStart": 645,
                                    "fullEnd": 647,
                                    "start": 645,
                                    "end": 646,
                                    "fullWidth": 2,
                                    "width": 1,
                                    "text": "=",
                                    "value": "=",
                                    "valueText": "=",
                                    "hasTrailingTrivia": true,
                                    "trailingTrivia": [
                                        {
                                            "kind": "WhitespaceTrivia",
                                            "text": " "
                                        }
                                    ]
                                },
                                "right": {
                                    "kind": "NegateExpression",
                                    "fullStart": 647,
                                    "fullEnd": 650,
                                    "start": 647,
                                    "end": 650,
                                    "fullWidth": 3,
                                    "width": 3,
                                    "operatorToken": {
                                        "kind": "MinusToken",
                                        "fullStart": 647,
                                        "fullEnd": 648,
                                        "start": 647,
                                        "end": 648,
                                        "fullWidth": 1,
                                        "width": 1,
                                        "text": "-",
                                        "value": "-",
                                        "valueText": "-"
                                    },
                                    "operand": {
                                        "kind": "NumericLiteral",
                                        "fullStart": 648,
                                        "fullEnd": 650,
                                        "start": 648,
                                        "end": 650,
                                        "fullWidth": 2,
                                        "width": 2,
                                        "text": "20",
                                        "value": 20,
                                        "valueText": "20"
                                    }
                                }
                            },
                            "semicolonToken": {
                                "kind": "SemicolonToken",
                                "fullStart": 650,
                                "fullEnd": 653,
                                "start": 650,
                                "end": 651,
                                "fullWidth": 3,
                                "width": 1,
                                "text": ";",
                                "value": ";",
                                "valueText": ";",
                                "hasTrailingTrivia": true,
                                "hasTrailingNewLine": true,
                                "trailingTrivia": [
                                    {
                                        "kind": "NewLineTrivia",
                                        "text": "\r\n"
                                    }
                                ]
                            }
                        },
                        {
                            "kind": "ExpressionStatement",
                            "fullStart": 653,
                            "fullEnd": 676,
                            "start": 661,
                            "end": 674,
                            "fullWidth": 23,
                            "width": 13,
                            "expression": {
                                "kind": "AssignmentExpression",
                                "fullStart": 653,
                                "fullEnd": 673,
                                "start": 661,
                                "end": 673,
                                "fullWidth": 20,
                                "width": 12,
                                "left": {
                                    "kind": "ElementAccessExpression",
                                    "fullStart": 653,
                                    "fullEnd": 669,
                                    "start": 661,
                                    "end": 668,
                                    "fullWidth": 16,
                                    "width": 7,
                                    "expression": {
                                        "kind": "IdentifierName",
                                        "fullStart": 653,
                                        "fullEnd": 664,
                                        "start": 661,
                                        "end": 664,
                                        "fullWidth": 11,
                                        "width": 3,
                                        "text": "obj",
                                        "value": "obj",
                                        "valueText": "obj",
                                        "hasLeadingTrivia": true,
                                        "leadingTrivia": [
                                            {
                                                "kind": "WhitespaceTrivia",
                                                "text": "        "
                                            }
                                        ]
                                    },
                                    "openBracketToken": {
                                        "kind": "OpenBracketToken",
                                        "fullStart": 664,
                                        "fullEnd": 665,
                                        "start": 664,
                                        "end": 665,
                                        "fullWidth": 1,
                                        "width": 1,
                                        "text": "[",
                                        "value": "[",
                                        "valueText": "["
                                    },
                                    "argumentExpression": {
                                        "kind": "NumericLiteral",
                                        "fullStart": 665,
                                        "fullEnd": 667,
                                        "start": 665,
                                        "end": 667,
                                        "fullWidth": 2,
                                        "width": 2,
                                        "text": "20",
                                        "value": 20,
                                        "valueText": "20"
                                    },
                                    "closeBracketToken": {
                                        "kind": "CloseBracketToken",
                                        "fullStart": 667,
                                        "fullEnd": 669,
                                        "start": 667,
                                        "end": 668,
                                        "fullWidth": 2,
                                        "width": 1,
                                        "text": "]",
                                        "value": "]",
                                        "valueText": "]",
                                        "hasTrailingTrivia": true,
                                        "trailingTrivia": [
                                            {
                                                "kind": "WhitespaceTrivia",
                                                "text": " "
                                            }
                                        ]
                                    }
                                },
                                "operatorToken": {
                                    "kind": "EqualsToken",
                                    "fullStart": 669,
                                    "fullEnd": 671,
                                    "start": 669,
                                    "end": 670,
                                    "fullWidth": 2,
                                    "width": 1,
                                    "text": "=",
                                    "value": "=",
                                    "valueText": "=",
                                    "hasTrailingTrivia": true,
                                    "trailingTrivia": [
                                        {
                                            "kind": "WhitespaceTrivia",
                                            "text": " "
                                        }
                                    ]
                                },
                                "right": {
                                    "kind": "NumericLiteral",
                                    "fullStart": 671,
                                    "fullEnd": 673,
                                    "start": 671,
                                    "end": 673,
                                    "fullWidth": 2,
                                    "width": 2,
                                    "text": "20",
                                    "value": 20,
                                    "valueText": "20"
                                }
                            },
                            "semicolonToken": {
                                "kind": "SemicolonToken",
                                "fullStart": 673,
                                "fullEnd": 676,
                                "start": 673,
                                "end": 674,
                                "fullWidth": 3,
                                "width": 1,
                                "text": ";",
                                "value": ";",
                                "valueText": ";",
                                "hasTrailingTrivia": true,
                                "hasTrailingNewLine": true,
                                "trailingTrivia": [
                                    {
                                        "kind": "NewLineTrivia",
                                        "text": "\r\n"
                                    }
                                ]
                            }
                        },
                        {
                            "kind": "ExpressionStatement",
                            "fullStart": 676,
                            "fullEnd": 827,
                            "start": 686,
                            "end": 825,
                            "fullWidth": 151,
                            "width": 139,
                            "expression": {
                                "kind": "InvocationExpression",
                                "fullStart": 676,
                                "fullEnd": 824,
                                "start": 686,
                                "end": 824,
                                "fullWidth": 148,
                                "width": 138,
                                "expression": {
                                    "kind": "MemberAccessExpression",
                                    "fullStart": 676,
                                    "fullEnd": 707,
                                    "start": 686,
                                    "end": 707,
                                    "fullWidth": 31,
                                    "width": 21,
                                    "expression": {
                                        "kind": "IdentifierName",
                                        "fullStart": 676,
                                        "fullEnd": 692,
                                        "start": 686,
                                        "end": 692,
                                        "fullWidth": 16,
                                        "width": 6,
                                        "text": "Object",
                                        "value": "Object",
                                        "valueText": "Object",
                                        "hasLeadingTrivia": true,
                                        "hasLeadingNewLine": true,
                                        "leadingTrivia": [
                                            {
                                                "kind": "NewLineTrivia",
                                                "text": "\r\n"
                                            },
                                            {
                                                "kind": "WhitespaceTrivia",
                                                "text": "        "
                                            }
                                        ]
                                    },
                                    "dotToken": {
                                        "kind": "DotToken",
                                        "fullStart": 692,
                                        "fullEnd": 693,
                                        "start": 692,
                                        "end": 693,
                                        "fullWidth": 1,
                                        "width": 1,
                                        "text": ".",
                                        "value": ".",
                                        "valueText": "."
                                    },
                                    "name": {
                                        "kind": "IdentifierName",
                                        "fullStart": 693,
                                        "fullEnd": 707,
                                        "start": 693,
                                        "end": 707,
                                        "fullWidth": 14,
                                        "width": 14,
                                        "text": "defineProperty",
                                        "value": "defineProperty",
                                        "valueText": "defineProperty"
                                    }
                                },
                                "argumentList": {
                                    "kind": "ArgumentList",
                                    "fullStart": 707,
                                    "fullEnd": 824,
                                    "start": 707,
                                    "end": 824,
                                    "fullWidth": 117,
                                    "width": 117,
                                    "openParenToken": {
                                        "kind": "OpenParenToken",
                                        "fullStart": 707,
                                        "fullEnd": 708,
                                        "start": 707,
                                        "end": 708,
                                        "fullWidth": 1,
                                        "width": 1,
                                        "text": "(",
                                        "value": "(",
                                        "valueText": "("
                                    },
                                    "arguments": [
                                        {
                                            "kind": "IdentifierName",
                                            "fullStart": 708,
                                            "fullEnd": 711,
                                            "start": 708,
                                            "end": 711,
                                            "fullWidth": 3,
                                            "width": 3,
                                            "text": "obj",
                                            "value": "obj",
                                            "valueText": "obj"
                                        },
                                        {
                                            "kind": "CommaToken",
                                            "fullStart": 711,
                                            "fullEnd": 713,
                                            "start": 711,
                                            "end": 712,
                                            "fullWidth": 2,
                                            "width": 1,
                                            "text": ",",
                                            "value": ",",
                                            "valueText": ",",
                                            "hasTrailingTrivia": true,
                                            "trailingTrivia": [
                                                {
                                                    "kind": "WhitespaceTrivia",
                                                    "text": " "
                                                }
                                            ]
                                        },
                                        {
                                            "kind": "StringLiteral",
                                            "fullStart": 713,
                                            "fullEnd": 719,
                                            "start": 713,
                                            "end": 719,
                                            "fullWidth": 6,
                                            "width": 6,
                                            "text": "\"prop\"",
                                            "value": "prop",
                                            "valueText": "prop"
                                        },
                                        {
                                            "kind": "CommaToken",
                                            "fullStart": 719,
                                            "fullEnd": 721,
                                            "start": 719,
                                            "end": 720,
                                            "fullWidth": 2,
                                            "width": 1,
                                            "text": ",",
                                            "value": ",",
                                            "valueText": ",",
                                            "hasTrailingTrivia": true,
                                            "trailingTrivia": [
                                                {
                                                    "kind": "WhitespaceTrivia",
                                                    "text": " "
                                                }
                                            ]
                                        },
                                        {
                                            "kind": "ObjectLiteralExpression",
                                            "fullStart": 721,
                                            "fullEnd": 823,
                                            "start": 721,
                                            "end": 823,
                                            "fullWidth": 102,
                                            "width": 102,
                                            "openBraceToken": {
                                                "kind": "OpenBraceToken",
                                                "fullStart": 721,
                                                "fullEnd": 724,
                                                "start": 721,
                                                "end": 722,
                                                "fullWidth": 3,
                                                "width": 1,
                                                "text": "{",
                                                "value": "{",
                                                "valueText": "{",
                                                "hasTrailingTrivia": true,
                                                "hasTrailingNewLine": true,
                                                "trailingTrivia": [
                                                    {
                                                        "kind": "NewLineTrivia",
                                                        "text": "\r\n"
                                                    }
                                                ]
                                            },
                                            "propertyAssignments": [
                                                {
                                                    "kind": "SimplePropertyAssignment",
                                                    "fullStart": 724,
                                                    "fullEnd": 747,
                                                    "start": 736,
                                                    "end": 747,
                                                    "fullWidth": 23,
                                                    "width": 11,
                                                    "propertyName": {
                                                        "kind": "IdentifierName",
                                                        "fullStart": 724,
                                                        "fullEnd": 741,
                                                        "start": 736,
                                                        "end": 741,
                                                        "fullWidth": 17,
                                                        "width": 5,
                                                        "text": "value",
                                                        "value": "value",
                                                        "valueText": "value",
                                                        "hasLeadingTrivia": true,
                                                        "leadingTrivia": [
                                                            {
                                                                "kind": "WhitespaceTrivia",
                                                                "text": "            "
                                                            }
                                                        ]
                                                    },
                                                    "colonToken": {
                                                        "kind": "ColonToken",
                                                        "fullStart": 741,
                                                        "fullEnd": 743,
                                                        "start": 741,
                                                        "end": 742,
                                                        "fullWidth": 2,
                                                        "width": 1,
                                                        "text": ":",
                                                        "value": ":",
                                                        "valueText": ":",
                                                        "hasTrailingTrivia": true,
                                                        "trailingTrivia": [
                                                            {
                                                                "kind": "WhitespaceTrivia",
                                                                "text": " "
                                                            }
                                                        ]
                                                    },
                                                    "expression": {
                                                        "kind": "NumericLiteral",
                                                        "fullStart": 743,
                                                        "fullEnd": 747,
                                                        "start": 743,
                                                        "end": 747,
                                                        "fullWidth": 4,
                                                        "width": 4,
                                                        "text": "1003",
                                                        "value": 1003,
                                                        "valueText": "1003"
                                                    }
                                                },
                                                {
                                                    "kind": "CommaToken",
                                                    "fullStart": 747,
                                                    "fullEnd": 750,
                                                    "start": 747,
                                                    "end": 748,
                                                    "fullWidth": 3,
                                                    "width": 1,
                                                    "text": ",",
                                                    "value": ",",
                                                    "valueText": ",",
                                                    "hasTrailingTrivia": true,
                                                    "hasTrailingNewLine": true,
                                                    "trailingTrivia": [
                                                        {
                                                            "kind": "NewLineTrivia",
                                                            "text": "\r\n"
                                                        }
                                                    ]
                                                },
                                                {
                                                    "kind": "SimplePropertyAssignment",
                                                    "fullStart": 750,
                                                    "fullEnd": 779,
                                                    "start": 762,
                                                    "end": 779,
                                                    "fullWidth": 29,
                                                    "width": 17,
                                                    "propertyName": {
                                                        "kind": "IdentifierName",
                                                        "fullStart": 750,
                                                        "fullEnd": 772,
                                                        "start": 762,
                                                        "end": 772,
                                                        "fullWidth": 22,
                                                        "width": 10,
                                                        "text": "enumerable",
                                                        "value": "enumerable",
                                                        "valueText": "enumerable",
                                                        "hasLeadingTrivia": true,
                                                        "leadingTrivia": [
                                                            {
                                                                "kind": "WhitespaceTrivia",
                                                                "text": "            "
                                                            }
                                                        ]
                                                    },
                                                    "colonToken": {
                                                        "kind": "ColonToken",
                                                        "fullStart": 772,
                                                        "fullEnd": 774,
                                                        "start": 772,
                                                        "end": 773,
                                                        "fullWidth": 2,
                                                        "width": 1,
                                                        "text": ":",
                                                        "value": ":",
                                                        "valueText": ":",
                                                        "hasTrailingTrivia": true,
                                                        "trailingTrivia": [
                                                            {
                                                                "kind": "WhitespaceTrivia",
                                                                "text": " "
                                                            }
                                                        ]
                                                    },
                                                    "expression": {
                                                        "kind": "FalseKeyword",
                                                        "fullStart": 774,
                                                        "fullEnd": 779,
                                                        "start": 774,
                                                        "end": 779,
                                                        "fullWidth": 5,
                                                        "width": 5,
                                                        "text": "false",
                                                        "value": false,
                                                        "valueText": "false"
                                                    }
                                                },
                                                {
                                                    "kind": "CommaToken",
                                                    "fullStart": 779,
                                                    "fullEnd": 782,
                                                    "start": 779,
                                                    "end": 780,
                                                    "fullWidth": 3,
                                                    "width": 1,
                                                    "text": ",",
                                                    "value": ",",
                                                    "valueText": ",",
                                                    "hasTrailingTrivia": true,
                                                    "hasTrailingNewLine": true,
                                                    "trailingTrivia": [
                                                        {
                                                            "kind": "NewLineTrivia",
                                                            "text": "\r\n"
                                                        }
                                                    ]
                                                },
                                                {
                                                    "kind": "SimplePropertyAssignment",
                                                    "fullStart": 782,
                                                    "fullEnd": 814,
                                                    "start": 794,
                                                    "end": 812,
                                                    "fullWidth": 32,
                                                    "width": 18,
                                                    "propertyName": {
                                                        "kind": "IdentifierName",
                                                        "fullStart": 782,
                                                        "fullEnd": 806,
                                                        "start": 794,
                                                        "end": 806,
                                                        "fullWidth": 24,
                                                        "width": 12,
                                                        "text": "configurable",
                                                        "value": "configurable",
                                                        "valueText": "configurable",
                                                        "hasLeadingTrivia": true,
                                                        "leadingTrivia": [
                                                            {
                                                                "kind": "WhitespaceTrivia",
                                                                "text": "            "
                                                            }
                                                        ]
                                                    },
                                                    "colonToken": {
                                                        "kind": "ColonToken",
                                                        "fullStart": 806,
                                                        "fullEnd": 808,
                                                        "start": 806,
                                                        "end": 807,
                                                        "fullWidth": 2,
                                                        "width": 1,
                                                        "text": ":",
                                                        "value": ":",
                                                        "valueText": ":",
                                                        "hasTrailingTrivia": true,
                                                        "trailingTrivia": [
                                                            {
                                                                "kind": "WhitespaceTrivia",
                                                                "text": " "
                                                            }
                                                        ]
                                                    },
                                                    "expression": {
                                                        "kind": "TrueKeyword",
                                                        "fullStart": 808,
                                                        "fullEnd": 814,
                                                        "start": 808,
                                                        "end": 812,
                                                        "fullWidth": 6,
                                                        "width": 4,
                                                        "text": "true",
                                                        "value": true,
                                                        "valueText": "true",
                                                        "hasTrailingTrivia": true,
                                                        "hasTrailingNewLine": true,
                                                        "trailingTrivia": [
                                                            {
                                                                "kind": "NewLineTrivia",
                                                                "text": "\r\n"
                                                            }
                                                        ]
                                                    }
                                                }
                                            ],
                                            "closeBraceToken": {
                                                "kind": "CloseBraceToken",
                                                "fullStart": 814,
                                                "fullEnd": 823,
                                                "start": 822,
                                                "end": 823,
                                                "fullWidth": 9,
                                                "width": 1,
                                                "text": "}",
                                                "value": "}",
                                                "valueText": "}",
                                                "hasLeadingTrivia": true,
                                                "leadingTrivia": [
                                                    {
                                                        "kind": "WhitespaceTrivia",
                                                        "text": "        "
                                                    }
                                                ]
                                            }
                                        }
                                    ],
                                    "closeParenToken": {
                                        "kind": "CloseParenToken",
                                        "fullStart": 823,
                                        "fullEnd": 824,
                                        "start": 823,
                                        "end": 824,
                                        "fullWidth": 1,
                                        "width": 1,
                                        "text": ")",
                                        "value": ")",
                                        "valueText": ")"
                                    }
                                }
                            },
                            "semicolonToken": {
                                "kind": "SemicolonToken",
                                "fullStart": 824,
                                "fullEnd": 827,
                                "start": 824,
                                "end": 825,
                                "fullWidth": 3,
                                "width": 1,
                                "text": ";",
                                "value": ";",
                                "valueText": ";",
                                "hasTrailingTrivia": true,
                                "hasTrailingNewLine": true,
                                "trailingTrivia": [
                                    {
                                        "kind": "NewLineTrivia",
                                        "text": "\r\n"
                                    }
                                ]
                            }
                        },
                        {
                            "kind": "VariableStatement",
                            "fullStart": 827,
                            "fullEnd": 866,
                            "start": 837,
                            "end": 864,
                            "fullWidth": 39,
                            "width": 27,
                            "modifiers": [],
                            "variableDeclaration": {
                                "kind": "VariableDeclaration",
                                "fullStart": 827,
                                "fullEnd": 863,
                                "start": 837,
                                "end": 863,
                                "fullWidth": 36,
                                "width": 26,
                                "varKeyword": {
                                    "kind": "VarKeyword",
                                    "fullStart": 827,
                                    "fullEnd": 841,
                                    "start": 837,
                                    "end": 840,
                                    "fullWidth": 14,
                                    "width": 3,
                                    "text": "var",
                                    "value": "var",
                                    "valueText": "var",
                                    "hasLeadingTrivia": true,
                                    "hasLeadingNewLine": true,
                                    "hasTrailingTrivia": true,
                                    "leadingTrivia": [
                                        {
                                            "kind": "NewLineTrivia",
                                            "text": "\r\n"
                                        },
                                        {
                                            "kind": "WhitespaceTrivia",
                                            "text": "        "
                                        }
                                    ],
                                    "trailingTrivia": [
                                        {
                                            "kind": "WhitespaceTrivia",
                                            "text": " "
                                        }
                                    ]
                                },
                                "variableDeclarators": [
                                    {
                                        "kind": "VariableDeclarator",
                                        "fullStart": 841,
                                        "fullEnd": 863,
                                        "start": 841,
                                        "end": 863,
                                        "fullWidth": 22,
<<<<<<< HEAD
                                        "width": 22,
                                        "identifier": {
=======
                                        "propertyName": {
>>>>>>> 85e84683
                                            "kind": "IdentifierName",
                                            "fullStart": 841,
                                            "fullEnd": 845,
                                            "start": 841,
                                            "end": 844,
                                            "fullWidth": 4,
                                            "width": 3,
                                            "text": "arr",
                                            "value": "arr",
                                            "valueText": "arr",
                                            "hasTrailingTrivia": true,
                                            "trailingTrivia": [
                                                {
                                                    "kind": "WhitespaceTrivia",
                                                    "text": " "
                                                }
                                            ]
                                        },
                                        "equalsValueClause": {
                                            "kind": "EqualsValueClause",
                                            "fullStart": 845,
                                            "fullEnd": 863,
                                            "start": 845,
                                            "end": 863,
                                            "fullWidth": 18,
                                            "width": 18,
                                            "equalsToken": {
                                                "kind": "EqualsToken",
                                                "fullStart": 845,
                                                "fullEnd": 847,
                                                "start": 845,
                                                "end": 846,
                                                "fullWidth": 2,
                                                "width": 1,
                                                "text": "=",
                                                "value": "=",
                                                "valueText": "=",
                                                "hasTrailingTrivia": true,
                                                "trailingTrivia": [
                                                    {
                                                        "kind": "WhitespaceTrivia",
                                                        "text": " "
                                                    }
                                                ]
                                            },
                                            "value": {
                                                "kind": "InvocationExpression",
                                                "fullStart": 847,
                                                "fullEnd": 863,
                                                "start": 847,
                                                "end": 863,
                                                "fullWidth": 16,
                                                "width": 16,
                                                "expression": {
                                                    "kind": "MemberAccessExpression",
                                                    "fullStart": 847,
                                                    "fullEnd": 858,
                                                    "start": 847,
                                                    "end": 858,
                                                    "fullWidth": 11,
                                                    "width": 11,
                                                    "expression": {
                                                        "kind": "IdentifierName",
                                                        "fullStart": 847,
                                                        "fullEnd": 853,
                                                        "start": 847,
                                                        "end": 853,
                                                        "fullWidth": 6,
                                                        "width": 6,
                                                        "text": "Object",
                                                        "value": "Object",
                                                        "valueText": "Object"
                                                    },
                                                    "dotToken": {
                                                        "kind": "DotToken",
                                                        "fullStart": 853,
                                                        "fullEnd": 854,
                                                        "start": 853,
                                                        "end": 854,
                                                        "fullWidth": 1,
                                                        "width": 1,
                                                        "text": ".",
                                                        "value": ".",
                                                        "valueText": "."
                                                    },
                                                    "name": {
                                                        "kind": "IdentifierName",
                                                        "fullStart": 854,
                                                        "fullEnd": 858,
                                                        "start": 854,
                                                        "end": 858,
                                                        "fullWidth": 4,
                                                        "width": 4,
                                                        "text": "keys",
                                                        "value": "keys",
                                                        "valueText": "keys"
                                                    }
                                                },
                                                "argumentList": {
                                                    "kind": "ArgumentList",
                                                    "fullStart": 858,
                                                    "fullEnd": 863,
                                                    "start": 858,
                                                    "end": 863,
                                                    "fullWidth": 5,
                                                    "width": 5,
                                                    "openParenToken": {
                                                        "kind": "OpenParenToken",
                                                        "fullStart": 858,
                                                        "fullEnd": 859,
                                                        "start": 858,
                                                        "end": 859,
                                                        "fullWidth": 1,
                                                        "width": 1,
                                                        "text": "(",
                                                        "value": "(",
                                                        "valueText": "("
                                                    },
                                                    "arguments": [
                                                        {
                                                            "kind": "IdentifierName",
                                                            "fullStart": 859,
                                                            "fullEnd": 862,
                                                            "start": 859,
                                                            "end": 862,
                                                            "fullWidth": 3,
                                                            "width": 3,
                                                            "text": "obj",
                                                            "value": "obj",
                                                            "valueText": "obj"
                                                        }
                                                    ],
                                                    "closeParenToken": {
                                                        "kind": "CloseParenToken",
                                                        "fullStart": 862,
                                                        "fullEnd": 863,
                                                        "start": 862,
                                                        "end": 863,
                                                        "fullWidth": 1,
                                                        "width": 1,
                                                        "text": ")",
                                                        "value": ")",
                                                        "valueText": ")"
                                                    }
                                                }
                                            }
                                        }
                                    }
                                ]
                            },
                            "semicolonToken": {
                                "kind": "SemicolonToken",
                                "fullStart": 863,
                                "fullEnd": 866,
                                "start": 863,
                                "end": 864,
                                "fullWidth": 3,
                                "width": 1,
                                "text": ";",
                                "value": ";",
                                "valueText": ";",
                                "hasTrailingTrivia": true,
                                "hasTrailingNewLine": true,
                                "trailingTrivia": [
                                    {
                                        "kind": "NewLineTrivia",
                                        "text": "\r\n"
                                    }
                                ]
                            }
                        },
                        {
                            "kind": "ForStatement",
                            "fullStart": 866,
                            "fullEnd": 1021,
                            "start": 876,
                            "end": 1019,
                            "fullWidth": 155,
                            "width": 143,
                            "forKeyword": {
                                "kind": "ForKeyword",
                                "fullStart": 866,
                                "fullEnd": 880,
                                "start": 876,
                                "end": 879,
                                "fullWidth": 14,
                                "width": 3,
                                "text": "for",
                                "value": "for",
                                "valueText": "for",
                                "hasLeadingTrivia": true,
                                "hasLeadingNewLine": true,
                                "hasTrailingTrivia": true,
                                "leadingTrivia": [
                                    {
                                        "kind": "NewLineTrivia",
                                        "text": "\r\n"
                                    },
                                    {
                                        "kind": "WhitespaceTrivia",
                                        "text": "        "
                                    }
                                ],
                                "trailingTrivia": [
                                    {
                                        "kind": "WhitespaceTrivia",
                                        "text": " "
                                    }
                                ]
                            },
                            "openParenToken": {
                                "kind": "OpenParenToken",
                                "fullStart": 880,
                                "fullEnd": 881,
                                "start": 880,
                                "end": 881,
                                "fullWidth": 1,
                                "width": 1,
                                "text": "(",
                                "value": "(",
                                "valueText": "("
                            },
                            "variableDeclaration": {
                                "kind": "VariableDeclaration",
                                "fullStart": 881,
                                "fullEnd": 890,
                                "start": 881,
                                "end": 890,
                                "fullWidth": 9,
                                "width": 9,
                                "varKeyword": {
                                    "kind": "VarKeyword",
                                    "fullStart": 881,
                                    "fullEnd": 885,
                                    "start": 881,
                                    "end": 884,
                                    "fullWidth": 4,
                                    "width": 3,
                                    "text": "var",
                                    "value": "var",
                                    "valueText": "var",
                                    "hasTrailingTrivia": true,
                                    "trailingTrivia": [
                                        {
                                            "kind": "WhitespaceTrivia",
                                            "text": " "
                                        }
                                    ]
                                },
                                "variableDeclarators": [
                                    {
                                        "kind": "VariableDeclarator",
                                        "fullStart": 885,
                                        "fullEnd": 890,
                                        "start": 885,
                                        "end": 890,
                                        "fullWidth": 5,
<<<<<<< HEAD
                                        "width": 5,
                                        "identifier": {
=======
                                        "propertyName": {
>>>>>>> 85e84683
                                            "kind": "IdentifierName",
                                            "fullStart": 885,
                                            "fullEnd": 887,
                                            "start": 885,
                                            "end": 886,
                                            "fullWidth": 2,
                                            "width": 1,
                                            "text": "i",
                                            "value": "i",
                                            "valueText": "i",
                                            "hasTrailingTrivia": true,
                                            "trailingTrivia": [
                                                {
                                                    "kind": "WhitespaceTrivia",
                                                    "text": " "
                                                }
                                            ]
                                        },
                                        "equalsValueClause": {
                                            "kind": "EqualsValueClause",
                                            "fullStart": 887,
                                            "fullEnd": 890,
                                            "start": 887,
                                            "end": 890,
                                            "fullWidth": 3,
                                            "width": 3,
                                            "equalsToken": {
                                                "kind": "EqualsToken",
                                                "fullStart": 887,
                                                "fullEnd": 889,
                                                "start": 887,
                                                "end": 888,
                                                "fullWidth": 2,
                                                "width": 1,
                                                "text": "=",
                                                "value": "=",
                                                "valueText": "=",
                                                "hasTrailingTrivia": true,
                                                "trailingTrivia": [
                                                    {
                                                        "kind": "WhitespaceTrivia",
                                                        "text": " "
                                                    }
                                                ]
                                            },
                                            "value": {
                                                "kind": "NumericLiteral",
                                                "fullStart": 889,
                                                "fullEnd": 890,
                                                "start": 889,
                                                "end": 890,
                                                "fullWidth": 1,
                                                "width": 1,
                                                "text": "0",
                                                "value": 0,
                                                "valueText": "0"
                                            }
                                        }
                                    }
                                ]
                            },
                            "firstSemicolonToken": {
                                "kind": "SemicolonToken",
                                "fullStart": 890,
                                "fullEnd": 892,
                                "start": 890,
                                "end": 891,
                                "fullWidth": 2,
                                "width": 1,
                                "text": ";",
                                "value": ";",
                                "valueText": ";",
                                "hasTrailingTrivia": true,
                                "trailingTrivia": [
                                    {
                                        "kind": "WhitespaceTrivia",
                                        "text": " "
                                    }
                                ]
                            },
                            "condition": {
                                "kind": "LessThanExpression",
                                "fullStart": 892,
                                "fullEnd": 906,
                                "start": 892,
                                "end": 906,
                                "fullWidth": 14,
                                "width": 14,
                                "left": {
                                    "kind": "IdentifierName",
                                    "fullStart": 892,
                                    "fullEnd": 894,
                                    "start": 892,
                                    "end": 893,
                                    "fullWidth": 2,
                                    "width": 1,
                                    "text": "i",
                                    "value": "i",
                                    "valueText": "i",
                                    "hasTrailingTrivia": true,
                                    "trailingTrivia": [
                                        {
                                            "kind": "WhitespaceTrivia",
                                            "text": " "
                                        }
                                    ]
                                },
                                "operatorToken": {
                                    "kind": "LessThanToken",
                                    "fullStart": 894,
                                    "fullEnd": 896,
                                    "start": 894,
                                    "end": 895,
                                    "fullWidth": 2,
                                    "width": 1,
                                    "text": "<",
                                    "value": "<",
                                    "valueText": "<",
                                    "hasTrailingTrivia": true,
                                    "trailingTrivia": [
                                        {
                                            "kind": "WhitespaceTrivia",
                                            "text": " "
                                        }
                                    ]
                                },
                                "right": {
                                    "kind": "MemberAccessExpression",
                                    "fullStart": 896,
                                    "fullEnd": 906,
                                    "start": 896,
                                    "end": 906,
                                    "fullWidth": 10,
                                    "width": 10,
                                    "expression": {
                                        "kind": "IdentifierName",
                                        "fullStart": 896,
                                        "fullEnd": 899,
                                        "start": 896,
                                        "end": 899,
                                        "fullWidth": 3,
                                        "width": 3,
                                        "text": "arr",
                                        "value": "arr",
                                        "valueText": "arr"
                                    },
                                    "dotToken": {
                                        "kind": "DotToken",
                                        "fullStart": 899,
                                        "fullEnd": 900,
                                        "start": 899,
                                        "end": 900,
                                        "fullWidth": 1,
                                        "width": 1,
                                        "text": ".",
                                        "value": ".",
                                        "valueText": "."
                                    },
                                    "name": {
                                        "kind": "IdentifierName",
                                        "fullStart": 900,
                                        "fullEnd": 906,
                                        "start": 900,
                                        "end": 906,
                                        "fullWidth": 6,
                                        "width": 6,
                                        "text": "length",
                                        "value": "length",
                                        "valueText": "length"
                                    }
                                }
                            },
                            "secondSemicolonToken": {
                                "kind": "SemicolonToken",
                                "fullStart": 906,
                                "fullEnd": 908,
                                "start": 906,
                                "end": 907,
                                "fullWidth": 2,
                                "width": 1,
                                "text": ";",
                                "value": ";",
                                "valueText": ";",
                                "hasTrailingTrivia": true,
                                "trailingTrivia": [
                                    {
                                        "kind": "WhitespaceTrivia",
                                        "text": " "
                                    }
                                ]
                            },
                            "incrementor": {
                                "kind": "PostIncrementExpression",
                                "fullStart": 908,
                                "fullEnd": 911,
                                "start": 908,
                                "end": 911,
                                "fullWidth": 3,
                                "width": 3,
                                "operand": {
                                    "kind": "IdentifierName",
                                    "fullStart": 908,
                                    "fullEnd": 909,
                                    "start": 908,
                                    "end": 909,
                                    "fullWidth": 1,
                                    "width": 1,
                                    "text": "i",
                                    "value": "i",
                                    "valueText": "i"
                                },
                                "operatorToken": {
                                    "kind": "PlusPlusToken",
                                    "fullStart": 909,
                                    "fullEnd": 911,
                                    "start": 909,
                                    "end": 911,
                                    "fullWidth": 2,
                                    "width": 2,
                                    "text": "++",
                                    "value": "++",
                                    "valueText": "++"
                                }
                            },
                            "closeParenToken": {
                                "kind": "CloseParenToken",
                                "fullStart": 911,
                                "fullEnd": 913,
                                "start": 911,
                                "end": 912,
                                "fullWidth": 2,
                                "width": 1,
                                "text": ")",
                                "value": ")",
                                "valueText": ")",
                                "hasTrailingTrivia": true,
                                "trailingTrivia": [
                                    {
                                        "kind": "WhitespaceTrivia",
                                        "text": " "
                                    }
                                ]
                            },
                            "statement": {
                                "kind": "Block",
                                "fullStart": 913,
                                "fullEnd": 1021,
                                "start": 913,
                                "end": 1019,
                                "fullWidth": 108,
                                "width": 106,
                                "openBraceToken": {
                                    "kind": "OpenBraceToken",
                                    "fullStart": 913,
                                    "fullEnd": 916,
                                    "start": 913,
                                    "end": 914,
                                    "fullWidth": 3,
                                    "width": 1,
                                    "text": "{",
                                    "value": "{",
                                    "valueText": "{",
                                    "hasTrailingTrivia": true,
                                    "hasTrailingNewLine": true,
                                    "trailingTrivia": [
                                        {
                                            "kind": "NewLineTrivia",
                                            "text": "\r\n"
                                        }
                                    ]
                                },
                                "statements": [
                                    {
                                        "kind": "IfStatement",
                                        "fullStart": 916,
                                        "fullEnd": 1010,
                                        "start": 928,
                                        "end": 1008,
                                        "fullWidth": 94,
                                        "width": 80,
                                        "ifKeyword": {
                                            "kind": "IfKeyword",
                                            "fullStart": 916,
                                            "fullEnd": 931,
                                            "start": 928,
                                            "end": 930,
                                            "fullWidth": 15,
                                            "width": 2,
                                            "text": "if",
                                            "value": "if",
                                            "valueText": "if",
                                            "hasLeadingTrivia": true,
                                            "hasTrailingTrivia": true,
                                            "leadingTrivia": [
                                                {
                                                    "kind": "WhitespaceTrivia",
                                                    "text": "            "
                                                }
                                            ],
                                            "trailingTrivia": [
                                                {
                                                    "kind": "WhitespaceTrivia",
                                                    "text": " "
                                                }
                                            ]
                                        },
                                        "openParenToken": {
                                            "kind": "OpenParenToken",
                                            "fullStart": 931,
                                            "fullEnd": 932,
                                            "start": 931,
                                            "end": 932,
                                            "fullWidth": 1,
                                            "width": 1,
                                            "text": "(",
                                            "value": "(",
                                            "valueText": "("
                                        },
                                        "condition": {
                                            "kind": "LogicalNotExpression",
                                            "fullStart": 932,
                                            "fullEnd": 959,
                                            "start": 932,
                                            "end": 959,
                                            "fullWidth": 27,
                                            "width": 27,
                                            "operatorToken": {
                                                "kind": "ExclamationToken",
                                                "fullStart": 932,
                                                "fullEnd": 933,
                                                "start": 932,
                                                "end": 933,
                                                "fullWidth": 1,
                                                "width": 1,
                                                "text": "!",
                                                "value": "!",
                                                "valueText": "!"
                                            },
                                            "operand": {
                                                "kind": "InvocationExpression",
                                                "fullStart": 933,
                                                "fullEnd": 959,
                                                "start": 933,
                                                "end": 959,
                                                "fullWidth": 26,
                                                "width": 26,
                                                "expression": {
                                                    "kind": "MemberAccessExpression",
                                                    "fullStart": 933,
                                                    "fullEnd": 951,
                                                    "start": 933,
                                                    "end": 951,
                                                    "fullWidth": 18,
                                                    "width": 18,
                                                    "expression": {
                                                        "kind": "IdentifierName",
                                                        "fullStart": 933,
                                                        "fullEnd": 936,
                                                        "start": 933,
                                                        "end": 936,
                                                        "fullWidth": 3,
                                                        "width": 3,
                                                        "text": "obj",
                                                        "value": "obj",
                                                        "valueText": "obj"
                                                    },
                                                    "dotToken": {
                                                        "kind": "DotToken",
                                                        "fullStart": 936,
                                                        "fullEnd": 937,
                                                        "start": 936,
                                                        "end": 937,
                                                        "fullWidth": 1,
                                                        "width": 1,
                                                        "text": ".",
                                                        "value": ".",
                                                        "valueText": "."
                                                    },
                                                    "name": {
                                                        "kind": "IdentifierName",
                                                        "fullStart": 937,
                                                        "fullEnd": 951,
                                                        "start": 937,
                                                        "end": 951,
                                                        "fullWidth": 14,
                                                        "width": 14,
                                                        "text": "hasOwnProperty",
                                                        "value": "hasOwnProperty",
                                                        "valueText": "hasOwnProperty"
                                                    }
                                                },
                                                "argumentList": {
                                                    "kind": "ArgumentList",
                                                    "fullStart": 951,
                                                    "fullEnd": 959,
                                                    "start": 951,
                                                    "end": 959,
                                                    "fullWidth": 8,
                                                    "width": 8,
                                                    "openParenToken": {
                                                        "kind": "OpenParenToken",
                                                        "fullStart": 951,
                                                        "fullEnd": 952,
                                                        "start": 951,
                                                        "end": 952,
                                                        "fullWidth": 1,
                                                        "width": 1,
                                                        "text": "(",
                                                        "value": "(",
                                                        "valueText": "("
                                                    },
                                                    "arguments": [
                                                        {
                                                            "kind": "ElementAccessExpression",
                                                            "fullStart": 952,
                                                            "fullEnd": 958,
                                                            "start": 952,
                                                            "end": 958,
                                                            "fullWidth": 6,
                                                            "width": 6,
                                                            "expression": {
                                                                "kind": "IdentifierName",
                                                                "fullStart": 952,
                                                                "fullEnd": 955,
                                                                "start": 952,
                                                                "end": 955,
                                                                "fullWidth": 3,
                                                                "width": 3,
                                                                "text": "arr",
                                                                "value": "arr",
                                                                "valueText": "arr"
                                                            },
                                                            "openBracketToken": {
                                                                "kind": "OpenBracketToken",
                                                                "fullStart": 955,
                                                                "fullEnd": 956,
                                                                "start": 955,
                                                                "end": 956,
                                                                "fullWidth": 1,
                                                                "width": 1,
                                                                "text": "[",
                                                                "value": "[",
                                                                "valueText": "["
                                                            },
                                                            "argumentExpression": {
                                                                "kind": "IdentifierName",
                                                                "fullStart": 956,
                                                                "fullEnd": 957,
                                                                "start": 956,
                                                                "end": 957,
                                                                "fullWidth": 1,
                                                                "width": 1,
                                                                "text": "i",
                                                                "value": "i",
                                                                "valueText": "i"
                                                            },
                                                            "closeBracketToken": {
                                                                "kind": "CloseBracketToken",
                                                                "fullStart": 957,
                                                                "fullEnd": 958,
                                                                "start": 957,
                                                                "end": 958,
                                                                "fullWidth": 1,
                                                                "width": 1,
                                                                "text": "]",
                                                                "value": "]",
                                                                "valueText": "]"
                                                            }
                                                        }
                                                    ],
                                                    "closeParenToken": {
                                                        "kind": "CloseParenToken",
                                                        "fullStart": 958,
                                                        "fullEnd": 959,
                                                        "start": 958,
                                                        "end": 959,
                                                        "fullWidth": 1,
                                                        "width": 1,
                                                        "text": ")",
                                                        "value": ")",
                                                        "valueText": ")"
                                                    }
                                                }
                                            }
                                        },
                                        "closeParenToken": {
                                            "kind": "CloseParenToken",
                                            "fullStart": 959,
                                            "fullEnd": 961,
                                            "start": 959,
                                            "end": 960,
                                            "fullWidth": 2,
                                            "width": 1,
                                            "text": ")",
                                            "value": ")",
                                            "valueText": ")",
                                            "hasTrailingTrivia": true,
                                            "trailingTrivia": [
                                                {
                                                    "kind": "WhitespaceTrivia",
                                                    "text": " "
                                                }
                                            ]
                                        },
                                        "statement": {
                                            "kind": "Block",
                                            "fullStart": 961,
                                            "fullEnd": 1010,
                                            "start": 961,
                                            "end": 1008,
                                            "fullWidth": 49,
                                            "width": 47,
                                            "openBraceToken": {
                                                "kind": "OpenBraceToken",
                                                "fullStart": 961,
                                                "fullEnd": 964,
                                                "start": 961,
                                                "end": 962,
                                                "fullWidth": 3,
                                                "width": 1,
                                                "text": "{",
                                                "value": "{",
                                                "valueText": "{",
                                                "hasTrailingTrivia": true,
                                                "hasTrailingNewLine": true,
                                                "trailingTrivia": [
                                                    {
                                                        "kind": "NewLineTrivia",
                                                        "text": "\r\n"
                                                    }
                                                ]
                                            },
                                            "statements": [
                                                {
                                                    "kind": "ReturnStatement",
                                                    "fullStart": 964,
                                                    "fullEnd": 995,
                                                    "start": 980,
                                                    "end": 993,
                                                    "fullWidth": 31,
                                                    "width": 13,
                                                    "returnKeyword": {
                                                        "kind": "ReturnKeyword",
                                                        "fullStart": 964,
                                                        "fullEnd": 987,
                                                        "start": 980,
                                                        "end": 986,
                                                        "fullWidth": 23,
                                                        "width": 6,
                                                        "text": "return",
                                                        "value": "return",
                                                        "valueText": "return",
                                                        "hasLeadingTrivia": true,
                                                        "hasTrailingTrivia": true,
                                                        "leadingTrivia": [
                                                            {
                                                                "kind": "WhitespaceTrivia",
                                                                "text": "                "
                                                            }
                                                        ],
                                                        "trailingTrivia": [
                                                            {
                                                                "kind": "WhitespaceTrivia",
                                                                "text": " "
                                                            }
                                                        ]
                                                    },
                                                    "expression": {
                                                        "kind": "FalseKeyword",
                                                        "fullStart": 987,
                                                        "fullEnd": 992,
                                                        "start": 987,
                                                        "end": 992,
                                                        "fullWidth": 5,
                                                        "width": 5,
                                                        "text": "false",
                                                        "value": false,
                                                        "valueText": "false"
                                                    },
                                                    "semicolonToken": {
                                                        "kind": "SemicolonToken",
                                                        "fullStart": 992,
                                                        "fullEnd": 995,
                                                        "start": 992,
                                                        "end": 993,
                                                        "fullWidth": 3,
                                                        "width": 1,
                                                        "text": ";",
                                                        "value": ";",
                                                        "valueText": ";",
                                                        "hasTrailingTrivia": true,
                                                        "hasTrailingNewLine": true,
                                                        "trailingTrivia": [
                                                            {
                                                                "kind": "NewLineTrivia",
                                                                "text": "\r\n"
                                                            }
                                                        ]
                                                    }
                                                }
                                            ],
                                            "closeBraceToken": {
                                                "kind": "CloseBraceToken",
                                                "fullStart": 995,
                                                "fullEnd": 1010,
                                                "start": 1007,
                                                "end": 1008,
                                                "fullWidth": 15,
                                                "width": 1,
                                                "text": "}",
                                                "value": "}",
                                                "valueText": "}",
                                                "hasLeadingTrivia": true,
                                                "hasTrailingTrivia": true,
                                                "hasTrailingNewLine": true,
                                                "leadingTrivia": [
                                                    {
                                                        "kind": "WhitespaceTrivia",
                                                        "text": "            "
                                                    }
                                                ],
                                                "trailingTrivia": [
                                                    {
                                                        "kind": "NewLineTrivia",
                                                        "text": "\r\n"
                                                    }
                                                ]
                                            }
                                        }
                                    }
                                ],
                                "closeBraceToken": {
                                    "kind": "CloseBraceToken",
                                    "fullStart": 1010,
                                    "fullEnd": 1021,
                                    "start": 1018,
                                    "end": 1019,
                                    "fullWidth": 11,
                                    "width": 1,
                                    "text": "}",
                                    "value": "}",
                                    "valueText": "}",
                                    "hasLeadingTrivia": true,
                                    "hasTrailingTrivia": true,
                                    "hasTrailingNewLine": true,
                                    "leadingTrivia": [
                                        {
                                            "kind": "WhitespaceTrivia",
                                            "text": "        "
                                        }
                                    ],
                                    "trailingTrivia": [
                                        {
                                            "kind": "NewLineTrivia",
                                            "text": "\r\n"
                                        }
                                    ]
                                }
                            }
                        },
                        {
                            "kind": "ReturnStatement",
                            "fullStart": 1021,
                            "fullEnd": 1045,
                            "start": 1031,
                            "end": 1043,
                            "fullWidth": 24,
                            "width": 12,
                            "returnKeyword": {
                                "kind": "ReturnKeyword",
                                "fullStart": 1021,
                                "fullEnd": 1038,
                                "start": 1031,
                                "end": 1037,
                                "fullWidth": 17,
                                "width": 6,
                                "text": "return",
                                "value": "return",
                                "valueText": "return",
                                "hasLeadingTrivia": true,
                                "hasLeadingNewLine": true,
                                "hasTrailingTrivia": true,
                                "leadingTrivia": [
                                    {
                                        "kind": "NewLineTrivia",
                                        "text": "\r\n"
                                    },
                                    {
                                        "kind": "WhitespaceTrivia",
                                        "text": "        "
                                    }
                                ],
                                "trailingTrivia": [
                                    {
                                        "kind": "WhitespaceTrivia",
                                        "text": " "
                                    }
                                ]
                            },
                            "expression": {
                                "kind": "TrueKeyword",
                                "fullStart": 1038,
                                "fullEnd": 1042,
                                "start": 1038,
                                "end": 1042,
                                "fullWidth": 4,
                                "width": 4,
                                "text": "true",
                                "value": true,
                                "valueText": "true"
                            },
                            "semicolonToken": {
                                "kind": "SemicolonToken",
                                "fullStart": 1042,
                                "fullEnd": 1045,
                                "start": 1042,
                                "end": 1043,
                                "fullWidth": 3,
                                "width": 1,
                                "text": ";",
                                "value": ";",
                                "valueText": ";",
                                "hasTrailingTrivia": true,
                                "hasTrailingNewLine": true,
                                "trailingTrivia": [
                                    {
                                        "kind": "NewLineTrivia",
                                        "text": "\r\n"
                                    }
                                ]
                            }
                        }
                    ],
                    "closeBraceToken": {
                        "kind": "CloseBraceToken",
                        "fullStart": 1045,
                        "fullEnd": 1052,
                        "start": 1049,
                        "end": 1050,
                        "fullWidth": 7,
                        "width": 1,
                        "text": "}",
                        "value": "}",
                        "valueText": "}",
                        "hasLeadingTrivia": true,
                        "hasTrailingTrivia": true,
                        "hasTrailingNewLine": true,
                        "leadingTrivia": [
                            {
                                "kind": "WhitespaceTrivia",
                                "text": "    "
                            }
                        ],
                        "trailingTrivia": [
                            {
                                "kind": "NewLineTrivia",
                                "text": "\r\n"
                            }
                        ]
                    }
                }
            },
            {
                "kind": "ExpressionStatement",
                "fullStart": 1052,
                "fullEnd": 1076,
                "start": 1052,
                "end": 1074,
                "fullWidth": 24,
                "width": 22,
                "expression": {
                    "kind": "InvocationExpression",
                    "fullStart": 1052,
                    "fullEnd": 1073,
                    "start": 1052,
                    "end": 1073,
                    "fullWidth": 21,
                    "width": 21,
                    "expression": {
                        "kind": "IdentifierName",
                        "fullStart": 1052,
                        "fullEnd": 1063,
                        "start": 1052,
                        "end": 1063,
                        "fullWidth": 11,
                        "width": 11,
                        "text": "runTestCase",
                        "value": "runTestCase",
                        "valueText": "runTestCase"
                    },
                    "argumentList": {
                        "kind": "ArgumentList",
                        "fullStart": 1063,
                        "fullEnd": 1073,
                        "start": 1063,
                        "end": 1073,
                        "fullWidth": 10,
                        "width": 10,
                        "openParenToken": {
                            "kind": "OpenParenToken",
                            "fullStart": 1063,
                            "fullEnd": 1064,
                            "start": 1063,
                            "end": 1064,
                            "fullWidth": 1,
                            "width": 1,
                            "text": "(",
                            "value": "(",
                            "valueText": "("
                        },
                        "arguments": [
                            {
                                "kind": "IdentifierName",
                                "fullStart": 1064,
                                "fullEnd": 1072,
                                "start": 1064,
                                "end": 1072,
                                "fullWidth": 8,
                                "width": 8,
                                "text": "testcase",
                                "value": "testcase",
                                "valueText": "testcase"
                            }
                        ],
                        "closeParenToken": {
                            "kind": "CloseParenToken",
                            "fullStart": 1072,
                            "fullEnd": 1073,
                            "start": 1072,
                            "end": 1073,
                            "fullWidth": 1,
                            "width": 1,
                            "text": ")",
                            "value": ")",
                            "valueText": ")"
                        }
                    }
                },
                "semicolonToken": {
                    "kind": "SemicolonToken",
                    "fullStart": 1073,
                    "fullEnd": 1076,
                    "start": 1073,
                    "end": 1074,
                    "fullWidth": 3,
                    "width": 1,
                    "text": ";",
                    "value": ";",
                    "valueText": ";",
                    "hasTrailingTrivia": true,
                    "hasTrailingNewLine": true,
                    "trailingTrivia": [
                        {
                            "kind": "NewLineTrivia",
                            "text": "\r\n"
                        }
                    ]
                }
            }
        ],
        "endOfFileToken": {
            "kind": "EndOfFileToken",
            "fullStart": 1076,
            "fullEnd": 1076,
            "start": 1076,
            "end": 1076,
            "fullWidth": 0,
            "width": 0,
            "text": ""
        }
    },
    "lineMap": {
        "lineStarts": [
            0,
            67,
            152,
            232,
            308,
            380,
            385,
            440,
            558,
            563,
            565,
            567,
            590,
            628,
            653,
            676,
            678,
            724,
            750,
            782,
            814,
            827,
            829,
            866,
            868,
            916,
            964,
            995,
            1010,
            1021,
            1023,
            1045,
            1052,
            1076
        ],
        "length": 1076
    }
}<|MERGE_RESOLUTION|>--- conflicted
+++ resolved
@@ -245,12 +245,8 @@
                                         "start": 602,
                                         "end": 625,
                                         "fullWidth": 23,
-<<<<<<< HEAD
                                         "width": 23,
-                                        "identifier": {
-=======
                                         "propertyName": {
->>>>>>> 85e84683
                                             "kind": "IdentifierName",
                                             "fullStart": 602,
                                             "fullEnd": 606,
@@ -1253,12 +1249,8 @@
                                         "start": 841,
                                         "end": 863,
                                         "fullWidth": 22,
-<<<<<<< HEAD
                                         "width": 22,
-                                        "identifier": {
-=======
                                         "propertyName": {
->>>>>>> 85e84683
                                             "kind": "IdentifierName",
                                             "fullStart": 841,
                                             "fullEnd": 845,
@@ -1516,12 +1508,8 @@
                                         "start": 885,
                                         "end": 890,
                                         "fullWidth": 5,
-<<<<<<< HEAD
                                         "width": 5,
-                                        "identifier": {
-=======
                                         "propertyName": {
->>>>>>> 85e84683
                                             "kind": "IdentifierName",
                                             "fullStart": 885,
                                             "fullEnd": 887,
