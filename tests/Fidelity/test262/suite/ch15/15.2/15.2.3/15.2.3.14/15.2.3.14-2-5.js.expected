{
    "isDeclaration": false,
    "languageVersion": "EcmaScript5",
    "parseOptions": {
        "allowAutomaticSemicolonInsertion": true
    },
    "sourceUnit": {
        "kind": "SourceUnit",
        "fullStart": 0,
        "fullEnd": 700,
        "start": 532,
        "end": 700,
        "fullWidth": 700,
        "width": 168,
        "isIncrementallyUnusable": true,
        "moduleElements": [
            {
                "kind": "FunctionDeclaration",
                "fullStart": 0,
                "fullEnd": 676,
                "start": 532,
                "end": 674,
                "fullWidth": 676,
                "width": 142,
                "modifiers": [],
                "functionKeyword": {
                    "kind": "FunctionKeyword",
                    "fullStart": 0,
                    "fullEnd": 541,
                    "start": 532,
                    "end": 540,
                    "fullWidth": 541,
                    "width": 8,
                    "text": "function",
                    "value": "function",
                    "valueText": "function",
                    "hasLeadingTrivia": true,
                    "hasLeadingComment": true,
                    "hasLeadingNewLine": true,
                    "hasTrailingTrivia": true,
                    "leadingTrivia": [
                        {
                            "kind": "SingleLineCommentTrivia",
                            "text": "/// Copyright (c) 2012 Ecma International.  All rights reserved. "
                        },
                        {
                            "kind": "NewLineTrivia",
                            "text": "\r\n"
                        },
                        {
                            "kind": "SingleLineCommentTrivia",
                            "text": "/// Ecma International makes this code available under the terms and conditions set"
                        },
                        {
                            "kind": "NewLineTrivia",
                            "text": "\r\n"
                        },
                        {
                            "kind": "SingleLineCommentTrivia",
                            "text": "/// forth on http://hg.ecmascript.org/tests/test262/raw-file/tip/LICENSE (the "
                        },
                        {
                            "kind": "NewLineTrivia",
                            "text": "\r\n"
                        },
                        {
                            "kind": "SingleLineCommentTrivia",
                            "text": "/// \"Use Terms\").   Any redistribution of this code must retain the above "
                        },
                        {
                            "kind": "NewLineTrivia",
                            "text": "\r\n"
                        },
                        {
                            "kind": "SingleLineCommentTrivia",
                            "text": "/// copyright and this notice and otherwise comply with the Use Terms."
                        },
                        {
                            "kind": "NewLineTrivia",
                            "text": "\r\n"
                        },
                        {
                            "kind": "MultiLineCommentTrivia",
                            "text": "/**\r\n * @path ch15/15.2/15.2.3/15.2.3.14/15.2.3.14-2-5.js\r\n * @description Object.keys returns the standard built-in Array that is not sealed\r\n */"
                        },
                        {
                            "kind": "NewLineTrivia",
                            "text": "\r\n"
                        },
                        {
                            "kind": "NewLineTrivia",
                            "text": "\r\n"
                        },
                        {
                            "kind": "NewLineTrivia",
                            "text": "\r\n"
                        }
                    ],
                    "trailingTrivia": [
                        {
                            "kind": "WhitespaceTrivia",
                            "text": " "
                        }
                    ]
                },
                "identifier": {
                    "kind": "IdentifierName",
                    "fullStart": 541,
                    "fullEnd": 549,
                    "start": 541,
                    "end": 549,
                    "fullWidth": 8,
                    "width": 8,
                    "text": "testcase",
                    "value": "testcase",
                    "valueText": "testcase"
                },
                "callSignature": {
                    "kind": "CallSignature",
                    "fullStart": 549,
                    "fullEnd": 552,
                    "start": 549,
                    "end": 551,
                    "fullWidth": 3,
                    "width": 2,
                    "parameterList": {
                        "kind": "ParameterList",
                        "fullStart": 549,
                        "fullEnd": 552,
                        "start": 549,
                        "end": 551,
                        "fullWidth": 3,
                        "width": 2,
                        "openParenToken": {
                            "kind": "OpenParenToken",
                            "fullStart": 549,
                            "fullEnd": 550,
                            "start": 549,
                            "end": 550,
                            "fullWidth": 1,
                            "width": 1,
                            "text": "(",
                            "value": "(",
                            "valueText": "("
                        },
                        "parameters": [],
                        "closeParenToken": {
                            "kind": "CloseParenToken",
                            "fullStart": 550,
                            "fullEnd": 552,
                            "start": 550,
                            "end": 551,
                            "fullWidth": 2,
                            "width": 1,
                            "text": ")",
                            "value": ")",
                            "valueText": ")",
                            "hasTrailingTrivia": true,
                            "trailingTrivia": [
                                {
                                    "kind": "WhitespaceTrivia",
                                    "text": " "
                                }
                            ]
                        }
                    }
                },
                "block": {
                    "kind": "Block",
                    "fullStart": 552,
                    "fullEnd": 676,
                    "start": 552,
                    "end": 674,
                    "fullWidth": 124,
                    "width": 122,
                    "openBraceToken": {
                        "kind": "OpenBraceToken",
                        "fullStart": 552,
                        "fullEnd": 555,
                        "start": 552,
                        "end": 553,
                        "fullWidth": 3,
                        "width": 1,
                        "text": "{",
                        "value": "{",
                        "valueText": "{",
                        "hasTrailingTrivia": true,
                        "hasTrailingNewLine": true,
                        "trailingTrivia": [
                            {
                                "kind": "NewLineTrivia",
                                "text": "\r\n"
                            }
                        ]
                    },
                    "statements": [
                        {
                            "kind": "VariableStatement",
                            "fullStart": 555,
                            "fullEnd": 581,
                            "start": 557,
                            "end": 579,
                            "fullWidth": 26,
                            "width": 22,
                            "modifiers": [],
                            "variableDeclaration": {
                                "kind": "VariableDeclaration",
                                "fullStart": 555,
                                "fullEnd": 578,
                                "start": 557,
                                "end": 578,
                                "fullWidth": 23,
                                "width": 21,
                                "varKeyword": {
                                    "kind": "VarKeyword",
                                    "fullStart": 555,
                                    "fullEnd": 561,
                                    "start": 557,
                                    "end": 560,
                                    "fullWidth": 6,
                                    "width": 3,
                                    "text": "var",
                                    "value": "var",
                                    "valueText": "var",
                                    "hasLeadingTrivia": true,
                                    "hasTrailingTrivia": true,
                                    "leadingTrivia": [
                                        {
                                            "kind": "WhitespaceTrivia",
                                            "text": "  "
                                        }
                                    ],
                                    "trailingTrivia": [
                                        {
                                            "kind": "WhitespaceTrivia",
                                            "text": " "
                                        }
                                    ]
                                },
                                "variableDeclarators": [
                                    {
                                        "kind": "VariableDeclarator",
                                        "fullStart": 561,
                                        "fullEnd": 578,
                                        "start": 561,
                                        "end": 578,
                                        "fullWidth": 17,
<<<<<<< HEAD
                                        "width": 17,
                                        "identifier": {
=======
                                        "propertyName": {
>>>>>>> 85e84683
                                            "kind": "IdentifierName",
                                            "fullStart": 561,
                                            "fullEnd": 563,
                                            "start": 561,
                                            "end": 562,
                                            "fullWidth": 2,
                                            "width": 1,
                                            "text": "o",
                                            "value": "o",
                                            "valueText": "o",
                                            "hasTrailingTrivia": true,
                                            "trailingTrivia": [
                                                {
                                                    "kind": "WhitespaceTrivia",
                                                    "text": " "
                                                }
                                            ]
                                        },
                                        "equalsValueClause": {
                                            "kind": "EqualsValueClause",
                                            "fullStart": 563,
                                            "fullEnd": 578,
                                            "start": 563,
                                            "end": 578,
                                            "fullWidth": 15,
                                            "width": 15,
                                            "equalsToken": {
                                                "kind": "EqualsToken",
                                                "fullStart": 563,
                                                "fullEnd": 565,
                                                "start": 563,
                                                "end": 564,
                                                "fullWidth": 2,
                                                "width": 1,
                                                "text": "=",
                                                "value": "=",
                                                "valueText": "=",
                                                "hasTrailingTrivia": true,
                                                "trailingTrivia": [
                                                    {
                                                        "kind": "WhitespaceTrivia",
                                                        "text": " "
                                                    }
                                                ]
                                            },
                                            "value": {
                                                "kind": "ObjectLiteralExpression",
                                                "fullStart": 565,
                                                "fullEnd": 578,
                                                "start": 565,
                                                "end": 578,
                                                "fullWidth": 13,
                                                "width": 13,
                                                "openBraceToken": {
                                                    "kind": "OpenBraceToken",
                                                    "fullStart": 565,
                                                    "fullEnd": 567,
                                                    "start": 565,
                                                    "end": 566,
                                                    "fullWidth": 2,
                                                    "width": 1,
                                                    "text": "{",
                                                    "value": "{",
                                                    "valueText": "{",
                                                    "hasTrailingTrivia": true,
                                                    "trailingTrivia": [
                                                        {
                                                            "kind": "WhitespaceTrivia",
                                                            "text": " "
                                                        }
                                                    ]
                                                },
                                                "propertyAssignments": [
                                                    {
                                                        "kind": "SimplePropertyAssignment",
                                                        "fullStart": 567,
                                                        "fullEnd": 571,
                                                        "start": 567,
                                                        "end": 571,
                                                        "fullWidth": 4,
                                                        "width": 4,
                                                        "propertyName": {
                                                            "kind": "IdentifierName",
                                                            "fullStart": 567,
                                                            "fullEnd": 568,
                                                            "start": 567,
                                                            "end": 568,
                                                            "fullWidth": 1,
                                                            "width": 1,
                                                            "text": "x",
                                                            "value": "x",
                                                            "valueText": "x"
                                                        },
                                                        "colonToken": {
                                                            "kind": "ColonToken",
                                                            "fullStart": 568,
                                                            "fullEnd": 570,
                                                            "start": 568,
                                                            "end": 569,
                                                            "fullWidth": 2,
                                                            "width": 1,
                                                            "text": ":",
                                                            "value": ":",
                                                            "valueText": ":",
                                                            "hasTrailingTrivia": true,
                                                            "trailingTrivia": [
                                                                {
                                                                    "kind": "WhitespaceTrivia",
                                                                    "text": " "
                                                                }
                                                            ]
                                                        },
                                                        "expression": {
                                                            "kind": "NumericLiteral",
                                                            "fullStart": 570,
                                                            "fullEnd": 571,
                                                            "start": 570,
                                                            "end": 571,
                                                            "fullWidth": 1,
                                                            "width": 1,
                                                            "text": "1",
                                                            "value": 1,
                                                            "valueText": "1"
                                                        }
                                                    },
                                                    {
                                                        "kind": "CommaToken",
                                                        "fullStart": 571,
                                                        "fullEnd": 573,
                                                        "start": 571,
                                                        "end": 572,
                                                        "fullWidth": 2,
                                                        "width": 1,
                                                        "text": ",",
                                                        "value": ",",
                                                        "valueText": ",",
                                                        "hasTrailingTrivia": true,
                                                        "trailingTrivia": [
                                                            {
                                                                "kind": "WhitespaceTrivia",
                                                                "text": " "
                                                            }
                                                        ]
                                                    },
                                                    {
                                                        "kind": "SimplePropertyAssignment",
                                                        "fullStart": 573,
                                                        "fullEnd": 577,
                                                        "start": 573,
                                                        "end": 577,
                                                        "fullWidth": 4,
                                                        "width": 4,
                                                        "propertyName": {
                                                            "kind": "IdentifierName",
                                                            "fullStart": 573,
                                                            "fullEnd": 574,
                                                            "start": 573,
                                                            "end": 574,
                                                            "fullWidth": 1,
                                                            "width": 1,
                                                            "text": "y",
                                                            "value": "y",
                                                            "valueText": "y"
                                                        },
                                                        "colonToken": {
                                                            "kind": "ColonToken",
                                                            "fullStart": 574,
                                                            "fullEnd": 576,
                                                            "start": 574,
                                                            "end": 575,
                                                            "fullWidth": 2,
                                                            "width": 1,
                                                            "text": ":",
                                                            "value": ":",
                                                            "valueText": ":",
                                                            "hasTrailingTrivia": true,
                                                            "trailingTrivia": [
                                                                {
                                                                    "kind": "WhitespaceTrivia",
                                                                    "text": " "
                                                                }
                                                            ]
                                                        },
                                                        "expression": {
                                                            "kind": "NumericLiteral",
                                                            "fullStart": 576,
                                                            "fullEnd": 577,
                                                            "start": 576,
                                                            "end": 577,
                                                            "fullWidth": 1,
                                                            "width": 1,
                                                            "text": "2",
                                                            "value": 2,
                                                            "valueText": "2"
                                                        }
                                                    }
                                                ],
                                                "closeBraceToken": {
                                                    "kind": "CloseBraceToken",
                                                    "fullStart": 577,
                                                    "fullEnd": 578,
                                                    "start": 577,
                                                    "end": 578,
                                                    "fullWidth": 1,
                                                    "width": 1,
                                                    "text": "}",
                                                    "value": "}",
                                                    "valueText": "}"
                                                }
                                            }
                                        }
                                    }
                                ]
                            },
                            "semicolonToken": {
                                "kind": "SemicolonToken",
                                "fullStart": 578,
                                "fullEnd": 581,
                                "start": 578,
                                "end": 579,
                                "fullWidth": 3,
                                "width": 1,
                                "text": ";",
                                "value": ";",
                                "valueText": ";",
                                "hasTrailingTrivia": true,
                                "hasTrailingNewLine": true,
                                "trailingTrivia": [
                                    {
                                        "kind": "NewLineTrivia",
                                        "text": "\r\n"
                                    }
                                ]
                            }
                        },
                        {
                            "kind": "VariableStatement",
                            "fullStart": 581,
                            "fullEnd": 610,
                            "start": 585,
                            "end": 608,
                            "fullWidth": 29,
                            "width": 23,
                            "modifiers": [],
                            "variableDeclaration": {
                                "kind": "VariableDeclaration",
                                "fullStart": 581,
                                "fullEnd": 607,
                                "start": 585,
                                "end": 607,
                                "fullWidth": 26,
                                "width": 22,
                                "varKeyword": {
                                    "kind": "VarKeyword",
                                    "fullStart": 581,
                                    "fullEnd": 589,
                                    "start": 585,
                                    "end": 588,
                                    "fullWidth": 8,
                                    "width": 3,
                                    "text": "var",
                                    "value": "var",
                                    "valueText": "var",
                                    "hasLeadingTrivia": true,
                                    "hasLeadingNewLine": true,
                                    "hasTrailingTrivia": true,
                                    "leadingTrivia": [
                                        {
                                            "kind": "NewLineTrivia",
                                            "text": "\r\n"
                                        },
                                        {
                                            "kind": "WhitespaceTrivia",
                                            "text": "  "
                                        }
                                    ],
                                    "trailingTrivia": [
                                        {
                                            "kind": "WhitespaceTrivia",
                                            "text": " "
                                        }
                                    ]
                                },
                                "variableDeclarators": [
                                    {
                                        "kind": "VariableDeclarator",
                                        "fullStart": 589,
                                        "fullEnd": 607,
                                        "start": 589,
                                        "end": 607,
                                        "fullWidth": 18,
<<<<<<< HEAD
                                        "width": 18,
                                        "identifier": {
=======
                                        "propertyName": {
>>>>>>> 85e84683
                                            "kind": "IdentifierName",
                                            "fullStart": 589,
                                            "fullEnd": 591,
                                            "start": 589,
                                            "end": 590,
                                            "fullWidth": 2,
                                            "width": 1,
                                            "text": "a",
                                            "value": "a",
                                            "valueText": "a",
                                            "hasTrailingTrivia": true,
                                            "trailingTrivia": [
                                                {
                                                    "kind": "WhitespaceTrivia",
                                                    "text": " "
                                                }
                                            ]
                                        },
                                        "equalsValueClause": {
                                            "kind": "EqualsValueClause",
                                            "fullStart": 591,
                                            "fullEnd": 607,
                                            "start": 591,
                                            "end": 607,
                                            "fullWidth": 16,
                                            "width": 16,
                                            "equalsToken": {
                                                "kind": "EqualsToken",
                                                "fullStart": 591,
                                                "fullEnd": 593,
                                                "start": 591,
                                                "end": 592,
                                                "fullWidth": 2,
                                                "width": 1,
                                                "text": "=",
                                                "value": "=",
                                                "valueText": "=",
                                                "hasTrailingTrivia": true,
                                                "trailingTrivia": [
                                                    {
                                                        "kind": "WhitespaceTrivia",
                                                        "text": " "
                                                    }
                                                ]
                                            },
                                            "value": {
                                                "kind": "InvocationExpression",
                                                "fullStart": 593,
                                                "fullEnd": 607,
                                                "start": 593,
                                                "end": 607,
                                                "fullWidth": 14,
                                                "width": 14,
                                                "expression": {
                                                    "kind": "MemberAccessExpression",
                                                    "fullStart": 593,
                                                    "fullEnd": 604,
                                                    "start": 593,
                                                    "end": 604,
                                                    "fullWidth": 11,
                                                    "width": 11,
                                                    "expression": {
                                                        "kind": "IdentifierName",
                                                        "fullStart": 593,
                                                        "fullEnd": 599,
                                                        "start": 593,
                                                        "end": 599,
                                                        "fullWidth": 6,
                                                        "width": 6,
                                                        "text": "Object",
                                                        "value": "Object",
                                                        "valueText": "Object"
                                                    },
                                                    "dotToken": {
                                                        "kind": "DotToken",
                                                        "fullStart": 599,
                                                        "fullEnd": 600,
                                                        "start": 599,
                                                        "end": 600,
                                                        "fullWidth": 1,
                                                        "width": 1,
                                                        "text": ".",
                                                        "value": ".",
                                                        "valueText": "."
                                                    },
                                                    "name": {
                                                        "kind": "IdentifierName",
                                                        "fullStart": 600,
                                                        "fullEnd": 604,
                                                        "start": 600,
                                                        "end": 604,
                                                        "fullWidth": 4,
                                                        "width": 4,
                                                        "text": "keys",
                                                        "value": "keys",
                                                        "valueText": "keys"
                                                    }
                                                },
                                                "argumentList": {
                                                    "kind": "ArgumentList",
                                                    "fullStart": 604,
                                                    "fullEnd": 607,
                                                    "start": 604,
                                                    "end": 607,
                                                    "fullWidth": 3,
                                                    "width": 3,
                                                    "openParenToken": {
                                                        "kind": "OpenParenToken",
                                                        "fullStart": 604,
                                                        "fullEnd": 605,
                                                        "start": 604,
                                                        "end": 605,
                                                        "fullWidth": 1,
                                                        "width": 1,
                                                        "text": "(",
                                                        "value": "(",
                                                        "valueText": "("
                                                    },
                                                    "arguments": [
                                                        {
                                                            "kind": "IdentifierName",
                                                            "fullStart": 605,
                                                            "fullEnd": 606,
                                                            "start": 605,
                                                            "end": 606,
                                                            "fullWidth": 1,
                                                            "width": 1,
                                                            "text": "o",
                                                            "value": "o",
                                                            "valueText": "o"
                                                        }
                                                    ],
                                                    "closeParenToken": {
                                                        "kind": "CloseParenToken",
                                                        "fullStart": 606,
                                                        "fullEnd": 607,
                                                        "start": 606,
                                                        "end": 607,
                                                        "fullWidth": 1,
                                                        "width": 1,
                                                        "text": ")",
                                                        "value": ")",
                                                        "valueText": ")"
                                                    }
                                                }
                                            }
                                        }
                                    }
                                ]
                            },
                            "semicolonToken": {
                                "kind": "SemicolonToken",
                                "fullStart": 607,
                                "fullEnd": 610,
                                "start": 607,
                                "end": 608,
                                "fullWidth": 3,
                                "width": 1,
                                "text": ";",
                                "value": ";",
                                "valueText": ";",
                                "hasTrailingTrivia": true,
                                "hasTrailingNewLine": true,
                                "trailingTrivia": [
                                    {
                                        "kind": "NewLineTrivia",
                                        "text": "\r\n"
                                    }
                                ]
                            }
                        },
                        {
                            "kind": "IfStatement",
                            "fullStart": 610,
                            "fullEnd": 672,
                            "start": 612,
                            "end": 670,
                            "fullWidth": 62,
                            "width": 58,
                            "ifKeyword": {
                                "kind": "IfKeyword",
                                "fullStart": 610,
                                "fullEnd": 615,
                                "start": 612,
                                "end": 614,
                                "fullWidth": 5,
                                "width": 2,
                                "text": "if",
                                "value": "if",
                                "valueText": "if",
                                "hasLeadingTrivia": true,
                                "hasTrailingTrivia": true,
                                "leadingTrivia": [
                                    {
                                        "kind": "WhitespaceTrivia",
                                        "text": "  "
                                    }
                                ],
                                "trailingTrivia": [
                                    {
                                        "kind": "WhitespaceTrivia",
                                        "text": " "
                                    }
                                ]
                            },
                            "openParenToken": {
                                "kind": "OpenParenToken",
                                "fullStart": 615,
                                "fullEnd": 616,
                                "start": 615,
                                "end": 616,
                                "fullWidth": 1,
                                "width": 1,
                                "text": "(",
                                "value": "(",
                                "valueText": "("
                            },
                            "condition": {
                                "kind": "EqualsExpression",
                                "fullStart": 616,
                                "fullEnd": 644,
                                "start": 616,
                                "end": 644,
                                "fullWidth": 28,
                                "width": 28,
                                "left": {
                                    "kind": "InvocationExpression",
                                    "fullStart": 616,
                                    "fullEnd": 635,
                                    "start": 616,
                                    "end": 634,
                                    "fullWidth": 19,
                                    "width": 18,
                                    "expression": {
                                        "kind": "MemberAccessExpression",
                                        "fullStart": 616,
                                        "fullEnd": 631,
                                        "start": 616,
                                        "end": 631,
                                        "fullWidth": 15,
                                        "width": 15,
                                        "expression": {
                                            "kind": "IdentifierName",
                                            "fullStart": 616,
                                            "fullEnd": 622,
                                            "start": 616,
                                            "end": 622,
                                            "fullWidth": 6,
                                            "width": 6,
                                            "text": "Object",
                                            "value": "Object",
                                            "valueText": "Object"
                                        },
                                        "dotToken": {
                                            "kind": "DotToken",
                                            "fullStart": 622,
                                            "fullEnd": 623,
                                            "start": 622,
                                            "end": 623,
                                            "fullWidth": 1,
                                            "width": 1,
                                            "text": ".",
                                            "value": ".",
                                            "valueText": "."
                                        },
                                        "name": {
                                            "kind": "IdentifierName",
                                            "fullStart": 623,
                                            "fullEnd": 631,
                                            "start": 623,
                                            "end": 631,
                                            "fullWidth": 8,
                                            "width": 8,
                                            "text": "isSealed",
                                            "value": "isSealed",
                                            "valueText": "isSealed"
                                        }
                                    },
                                    "argumentList": {
                                        "kind": "ArgumentList",
                                        "fullStart": 631,
                                        "fullEnd": 635,
                                        "start": 631,
                                        "end": 634,
                                        "fullWidth": 4,
                                        "width": 3,
                                        "openParenToken": {
                                            "kind": "OpenParenToken",
                                            "fullStart": 631,
                                            "fullEnd": 632,
                                            "start": 631,
                                            "end": 632,
                                            "fullWidth": 1,
                                            "width": 1,
                                            "text": "(",
                                            "value": "(",
                                            "valueText": "("
                                        },
                                        "arguments": [
                                            {
                                                "kind": "IdentifierName",
                                                "fullStart": 632,
                                                "fullEnd": 633,
                                                "start": 632,
                                                "end": 633,
                                                "fullWidth": 1,
                                                "width": 1,
                                                "text": "a",
                                                "value": "a",
                                                "valueText": "a"
                                            }
                                        ],
                                        "closeParenToken": {
                                            "kind": "CloseParenToken",
                                            "fullStart": 633,
                                            "fullEnd": 635,
                                            "start": 633,
                                            "end": 634,
                                            "fullWidth": 2,
                                            "width": 1,
                                            "text": ")",
                                            "value": ")",
                                            "valueText": ")",
                                            "hasTrailingTrivia": true,
                                            "trailingTrivia": [
                                                {
                                                    "kind": "WhitespaceTrivia",
                                                    "text": " "
                                                }
                                            ]
                                        }
                                    }
                                },
                                "operatorToken": {
                                    "kind": "EqualsEqualsEqualsToken",
                                    "fullStart": 635,
                                    "fullEnd": 639,
                                    "start": 635,
                                    "end": 638,
                                    "fullWidth": 4,
                                    "width": 3,
                                    "text": "===",
                                    "value": "===",
                                    "valueText": "===",
                                    "hasTrailingTrivia": true,
                                    "trailingTrivia": [
                                        {
                                            "kind": "WhitespaceTrivia",
                                            "text": " "
                                        }
                                    ]
                                },
                                "right": {
                                    "kind": "FalseKeyword",
                                    "fullStart": 639,
                                    "fullEnd": 644,
                                    "start": 639,
                                    "end": 644,
                                    "fullWidth": 5,
                                    "width": 5,
                                    "text": "false",
                                    "value": false,
                                    "valueText": "false"
                                }
                            },
                            "closeParenToken": {
                                "kind": "CloseParenToken",
                                "fullStart": 644,
                                "fullEnd": 646,
                                "start": 644,
                                "end": 645,
                                "fullWidth": 2,
                                "width": 1,
                                "text": ")",
                                "value": ")",
                                "valueText": ")",
                                "hasTrailingTrivia": true,
                                "trailingTrivia": [
                                    {
                                        "kind": "WhitespaceTrivia",
                                        "text": " "
                                    }
                                ]
                            },
                            "statement": {
                                "kind": "Block",
                                "fullStart": 646,
                                "fullEnd": 672,
                                "start": 646,
                                "end": 670,
                                "fullWidth": 26,
                                "width": 24,
                                "openBraceToken": {
                                    "kind": "OpenBraceToken",
                                    "fullStart": 646,
                                    "fullEnd": 649,
                                    "start": 646,
                                    "end": 647,
                                    "fullWidth": 3,
                                    "width": 1,
                                    "text": "{",
                                    "value": "{",
                                    "valueText": "{",
                                    "hasTrailingTrivia": true,
                                    "hasTrailingNewLine": true,
                                    "trailingTrivia": [
                                        {
                                            "kind": "NewLineTrivia",
                                            "text": "\r\n"
                                        }
                                    ]
                                },
                                "statements": [
                                    {
                                        "kind": "ReturnStatement",
                                        "fullStart": 649,
                                        "fullEnd": 667,
                                        "start": 653,
                                        "end": 665,
                                        "fullWidth": 18,
                                        "width": 12,
                                        "returnKeyword": {
                                            "kind": "ReturnKeyword",
                                            "fullStart": 649,
                                            "fullEnd": 660,
                                            "start": 653,
                                            "end": 659,
                                            "fullWidth": 11,
                                            "width": 6,
                                            "text": "return",
                                            "value": "return",
                                            "valueText": "return",
                                            "hasLeadingTrivia": true,
                                            "hasTrailingTrivia": true,
                                            "leadingTrivia": [
                                                {
                                                    "kind": "WhitespaceTrivia",
                                                    "text": "    "
                                                }
                                            ],
                                            "trailingTrivia": [
                                                {
                                                    "kind": "WhitespaceTrivia",
                                                    "text": " "
                                                }
                                            ]
                                        },
                                        "expression": {
                                            "kind": "TrueKeyword",
                                            "fullStart": 660,
                                            "fullEnd": 664,
                                            "start": 660,
                                            "end": 664,
                                            "fullWidth": 4,
                                            "width": 4,
                                            "text": "true",
                                            "value": true,
                                            "valueText": "true"
                                        },
                                        "semicolonToken": {
                                            "kind": "SemicolonToken",
                                            "fullStart": 664,
                                            "fullEnd": 667,
                                            "start": 664,
                                            "end": 665,
                                            "fullWidth": 3,
                                            "width": 1,
                                            "text": ";",
                                            "value": ";",
                                            "valueText": ";",
                                            "hasTrailingTrivia": true,
                                            "hasTrailingNewLine": true,
                                            "trailingTrivia": [
                                                {
                                                    "kind": "NewLineTrivia",
                                                    "text": "\r\n"
                                                }
                                            ]
                                        }
                                    }
                                ],
                                "closeBraceToken": {
                                    "kind": "CloseBraceToken",
                                    "fullStart": 667,
                                    "fullEnd": 672,
                                    "start": 669,
                                    "end": 670,
                                    "fullWidth": 5,
                                    "width": 1,
                                    "text": "}",
                                    "value": "}",
                                    "valueText": "}",
                                    "hasLeadingTrivia": true,
                                    "hasTrailingTrivia": true,
                                    "hasTrailingNewLine": true,
                                    "leadingTrivia": [
                                        {
                                            "kind": "WhitespaceTrivia",
                                            "text": "  "
                                        }
                                    ],
                                    "trailingTrivia": [
                                        {
                                            "kind": "NewLineTrivia",
                                            "text": "\r\n"
                                        }
                                    ]
                                }
                            }
                        }
                    ],
                    "closeBraceToken": {
                        "kind": "CloseBraceToken",
                        "fullStart": 672,
                        "fullEnd": 676,
                        "start": 673,
                        "end": 674,
                        "fullWidth": 4,
                        "width": 1,
                        "text": "}",
                        "value": "}",
                        "valueText": "}",
                        "hasLeadingTrivia": true,
                        "hasTrailingTrivia": true,
                        "hasTrailingNewLine": true,
                        "leadingTrivia": [
                            {
                                "kind": "WhitespaceTrivia",
                                "text": " "
                            }
                        ],
                        "trailingTrivia": [
                            {
                                "kind": "NewLineTrivia",
                                "text": "\r\n"
                            }
                        ]
                    }
                }
            },
            {
                "kind": "ExpressionStatement",
                "fullStart": 676,
                "fullEnd": 700,
                "start": 676,
                "end": 698,
                "fullWidth": 24,
                "width": 22,
                "expression": {
                    "kind": "InvocationExpression",
                    "fullStart": 676,
                    "fullEnd": 697,
                    "start": 676,
                    "end": 697,
                    "fullWidth": 21,
                    "width": 21,
                    "expression": {
                        "kind": "IdentifierName",
                        "fullStart": 676,
                        "fullEnd": 687,
                        "start": 676,
                        "end": 687,
                        "fullWidth": 11,
                        "width": 11,
                        "text": "runTestCase",
                        "value": "runTestCase",
                        "valueText": "runTestCase"
                    },
                    "argumentList": {
                        "kind": "ArgumentList",
                        "fullStart": 687,
                        "fullEnd": 697,
                        "start": 687,
                        "end": 697,
                        "fullWidth": 10,
                        "width": 10,
                        "openParenToken": {
                            "kind": "OpenParenToken",
                            "fullStart": 687,
                            "fullEnd": 688,
                            "start": 687,
                            "end": 688,
                            "fullWidth": 1,
                            "width": 1,
                            "text": "(",
                            "value": "(",
                            "valueText": "("
                        },
                        "arguments": [
                            {
                                "kind": "IdentifierName",
                                "fullStart": 688,
                                "fullEnd": 696,
                                "start": 688,
                                "end": 696,
                                "fullWidth": 8,
                                "width": 8,
                                "text": "testcase",
                                "value": "testcase",
                                "valueText": "testcase"
                            }
                        ],
                        "closeParenToken": {
                            "kind": "CloseParenToken",
                            "fullStart": 696,
                            "fullEnd": 697,
                            "start": 696,
                            "end": 697,
                            "fullWidth": 1,
                            "width": 1,
                            "text": ")",
                            "value": ")",
                            "valueText": ")"
                        }
                    }
                },
                "semicolonToken": {
                    "kind": "SemicolonToken",
                    "fullStart": 697,
                    "fullEnd": 700,
                    "start": 697,
                    "end": 698,
                    "fullWidth": 3,
                    "width": 1,
                    "text": ";",
                    "value": ";",
                    "valueText": ";",
                    "hasTrailingTrivia": true,
                    "hasTrailingNewLine": true,
                    "trailingTrivia": [
                        {
                            "kind": "NewLineTrivia",
                            "text": "\r\n"
                        }
                    ]
                }
            }
        ],
        "endOfFileToken": {
            "kind": "EndOfFileToken",
            "fullStart": 700,
            "fullEnd": 700,
            "start": 700,
            "end": 700,
            "fullWidth": 0,
            "width": 0,
            "text": ""
        }
    },
    "lineMap": {
        "lineStarts": [
            0,
            67,
            152,
            232,
            308,
            380,
            385,
            439,
            523,
            528,
            530,
            532,
            555,
            581,
            583,
            610,
            649,
            667,
            672,
            676,
            700
        ],
        "length": 700
    }
}<|MERGE_RESOLUTION|>--- conflicted
+++ resolved
@@ -245,12 +245,8 @@
                                         "start": 561,
                                         "end": 578,
                                         "fullWidth": 17,
-<<<<<<< HEAD
                                         "width": 17,
-                                        "identifier": {
-=======
                                         "propertyName": {
->>>>>>> 85e84683
                                             "kind": "IdentifierName",
                                             "fullStart": 561,
                                             "fullEnd": 563,
@@ -542,12 +538,8 @@
                                         "start": 589,
                                         "end": 607,
                                         "fullWidth": 18,
-<<<<<<< HEAD
                                         "width": 18,
-                                        "identifier": {
-=======
                                         "propertyName": {
->>>>>>> 85e84683
                                             "kind": "IdentifierName",
                                             "fullStart": 589,
                                             "fullEnd": 591,
