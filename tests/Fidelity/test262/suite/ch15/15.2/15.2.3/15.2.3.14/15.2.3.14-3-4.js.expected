--- conflicted
+++ resolved
@@ -273,11 +273,8 @@
                                             "start": 585,
                                             "end": 586,
                                             "fullWidth": 1,
-<<<<<<< HEAD
                                             "width": 1,
-=======
                                             "modifiers": [],
->>>>>>> e3c38734
                                             "identifier": {
                                                 "kind": "IdentifierName",
                                                 "fullStart": 585,
@@ -317,11 +314,8 @@
                                             "start": 588,
                                             "end": 589,
                                             "fullWidth": 1,
-<<<<<<< HEAD
                                             "width": 1,
-=======
                                             "modifiers": [],
->>>>>>> e3c38734
                                             "identifier": {
                                                 "kind": "IdentifierName",
                                                 "fullStart": 588,
@@ -361,11 +355,8 @@
                                             "start": 591,
                                             "end": 592,
                                             "fullWidth": 1,
-<<<<<<< HEAD
                                             "width": 1,
-=======
                                             "modifiers": [],
->>>>>>> e3c38734
                                             "identifier": {
                                                 "kind": "IdentifierName",
                                                 "fullStart": 591,
@@ -1285,11 +1276,8 @@
                                             "start": 796,
                                             "end": 797,
                                             "fullWidth": 1,
-<<<<<<< HEAD
                                             "width": 1,
-=======
                                             "modifiers": [],
->>>>>>> e3c38734
                                             "identifier": {
                                                 "kind": "IdentifierName",
                                                 "fullStart": 796,
@@ -1329,11 +1317,8 @@
                                             "start": 799,
                                             "end": 800,
                                             "fullWidth": 1,
-<<<<<<< HEAD
                                             "width": 1,
-=======
                                             "modifiers": [],
->>>>>>> e3c38734
                                             "identifier": {
                                                 "kind": "IdentifierName",
                                                 "fullStart": 799,
@@ -1373,11 +1358,8 @@
                                             "start": 802,
                                             "end": 803,
                                             "fullWidth": 1,
-<<<<<<< HEAD
                                             "width": 1,
-=======
                                             "modifiers": [],
->>>>>>> e3c38734
                                             "identifier": {
                                                 "kind": "IdentifierName",
                                                 "fullStart": 802,
@@ -2436,11 +2418,8 @@
                                             "start": 1023,
                                             "end": 1024,
                                             "fullWidth": 1,
-<<<<<<< HEAD
                                             "width": 1,
-=======
                                             "modifiers": [],
->>>>>>> e3c38734
                                             "identifier": {
                                                 "kind": "IdentifierName",
                                                 "fullStart": 1023,
@@ -2480,11 +2459,8 @@
                                             "start": 1026,
                                             "end": 1027,
                                             "fullWidth": 1,
-<<<<<<< HEAD
                                             "width": 1,
-=======
                                             "modifiers": [],
->>>>>>> e3c38734
                                             "identifier": {
                                                 "kind": "IdentifierName",
                                                 "fullStart": 1026,
@@ -2524,11 +2500,8 @@
                                             "start": 1029,
                                             "end": 1030,
                                             "fullWidth": 1,
-<<<<<<< HEAD
                                             "width": 1,
-=======
                                             "modifiers": [],
->>>>>>> e3c38734
                                             "identifier": {
                                                 "kind": "IdentifierName",
                                                 "fullStart": 1029,
