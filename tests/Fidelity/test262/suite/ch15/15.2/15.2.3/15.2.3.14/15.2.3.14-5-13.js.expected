{
    "isDeclaration": false,
    "languageVersion": "EcmaScript5",
    "parseOptions": {
        "allowAutomaticSemicolonInsertion": true
    },
    "sourceUnit": {
        "kind": "SourceUnit",
        "fullStart": 0,
        "fullEnd": 1362,
        "start": 566,
        "end": 1362,
        "fullWidth": 1362,
        "width": 796,
        "isIncrementallyUnusable": true,
        "moduleElements": [
            {
                "kind": "FunctionDeclaration",
                "fullStart": 0,
                "fullEnd": 1338,
                "start": 566,
                "end": 1336,
                "fullWidth": 1338,
                "width": 770,
                "isIncrementallyUnusable": true,
                "modifiers": [],
                "functionKeyword": {
                    "kind": "FunctionKeyword",
                    "fullStart": 0,
                    "fullEnd": 575,
                    "start": 566,
                    "end": 574,
                    "fullWidth": 575,
                    "width": 8,
                    "text": "function",
                    "value": "function",
                    "valueText": "function",
                    "hasLeadingTrivia": true,
                    "hasLeadingComment": true,
                    "hasLeadingNewLine": true,
                    "hasTrailingTrivia": true,
                    "leadingTrivia": [
                        {
                            "kind": "SingleLineCommentTrivia",
                            "text": "/// Copyright (c) 2012 Ecma International.  All rights reserved. "
                        },
                        {
                            "kind": "NewLineTrivia",
                            "text": "\r\n"
                        },
                        {
                            "kind": "SingleLineCommentTrivia",
                            "text": "/// Ecma International makes this code available under the terms and conditions set"
                        },
                        {
                            "kind": "NewLineTrivia",
                            "text": "\r\n"
                        },
                        {
                            "kind": "SingleLineCommentTrivia",
                            "text": "/// forth on http://hg.ecmascript.org/tests/test262/raw-file/tip/LICENSE (the "
                        },
                        {
                            "kind": "NewLineTrivia",
                            "text": "\r\n"
                        },
                        {
                            "kind": "SingleLineCommentTrivia",
                            "text": "/// \"Use Terms\").   Any redistribution of this code must retain the above "
                        },
                        {
                            "kind": "NewLineTrivia",
                            "text": "\r\n"
                        },
                        {
                            "kind": "SingleLineCommentTrivia",
                            "text": "/// copyright and this notice and otherwise comply with the Use Terms."
                        },
                        {
                            "kind": "NewLineTrivia",
                            "text": "\r\n"
                        },
                        {
                            "kind": "MultiLineCommentTrivia",
                            "text": "/**\r\n * @path ch15/15.2/15.2.3/15.2.3.14/15.2.3.14-5-13.js\r\n * @description Object.keys - own enumerable indexed data property of sparse array 'O' is defined in returned array\r\n */"
                        },
                        {
                            "kind": "NewLineTrivia",
                            "text": "\r\n"
                        },
                        {
                            "kind": "NewLineTrivia",
                            "text": "\r\n"
                        },
                        {
                            "kind": "NewLineTrivia",
                            "text": "\r\n"
                        }
                    ],
                    "trailingTrivia": [
                        {
                            "kind": "WhitespaceTrivia",
                            "text": " "
                        }
                    ]
                },
                "identifier": {
                    "kind": "IdentifierName",
                    "fullStart": 575,
                    "fullEnd": 583,
                    "start": 575,
                    "end": 583,
                    "fullWidth": 8,
                    "width": 8,
                    "text": "testcase",
                    "value": "testcase",
                    "valueText": "testcase"
                },
                "callSignature": {
                    "kind": "CallSignature",
                    "fullStart": 583,
                    "fullEnd": 586,
                    "start": 583,
                    "end": 585,
                    "fullWidth": 3,
                    "width": 2,
                    "parameterList": {
                        "kind": "ParameterList",
                        "fullStart": 583,
                        "fullEnd": 586,
                        "start": 583,
                        "end": 585,
                        "fullWidth": 3,
                        "width": 2,
                        "openParenToken": {
                            "kind": "OpenParenToken",
                            "fullStart": 583,
                            "fullEnd": 584,
                            "start": 583,
                            "end": 584,
                            "fullWidth": 1,
                            "width": 1,
                            "text": "(",
                            "value": "(",
                            "valueText": "("
                        },
                        "parameters": [],
                        "closeParenToken": {
                            "kind": "CloseParenToken",
                            "fullStart": 584,
                            "fullEnd": 586,
                            "start": 584,
                            "end": 585,
                            "fullWidth": 2,
                            "width": 1,
                            "text": ")",
                            "value": ")",
                            "valueText": ")",
                            "hasTrailingTrivia": true,
                            "trailingTrivia": [
                                {
                                    "kind": "WhitespaceTrivia",
                                    "text": " "
                                }
                            ]
                        }
                    }
                },
                "block": {
                    "kind": "Block",
                    "fullStart": 586,
                    "fullEnd": 1338,
                    "start": 586,
                    "end": 1336,
                    "fullWidth": 752,
                    "width": 750,
                    "isIncrementallyUnusable": true,
                    "openBraceToken": {
                        "kind": "OpenBraceToken",
                        "fullStart": 586,
                        "fullEnd": 589,
                        "start": 586,
                        "end": 587,
                        "fullWidth": 3,
                        "width": 1,
                        "text": "{",
                        "value": "{",
                        "valueText": "{",
                        "hasTrailingTrivia": true,
                        "hasTrailingNewLine": true,
                        "trailingTrivia": [
                            {
                                "kind": "NewLineTrivia",
                                "text": "\r\n"
                            }
                        ]
                    },
                    "statements": [
                        {
                            "kind": "VariableStatement",
                            "fullStart": 589,
                            "fullEnd": 623,
                            "start": 597,
                            "end": 621,
                            "fullWidth": 34,
                            "width": 24,
                            "isIncrementallyUnusable": true,
                            "modifiers": [],
                            "variableDeclaration": {
                                "kind": "VariableDeclaration",
                                "fullStart": 589,
                                "fullEnd": 620,
                                "start": 597,
                                "end": 620,
                                "fullWidth": 31,
                                "width": 23,
                                "isIncrementallyUnusable": true,
                                "varKeyword": {
                                    "kind": "VarKeyword",
                                    "fullStart": 589,
                                    "fullEnd": 601,
                                    "start": 597,
                                    "end": 600,
                                    "fullWidth": 12,
                                    "width": 3,
                                    "text": "var",
                                    "value": "var",
                                    "valueText": "var",
                                    "hasLeadingTrivia": true,
                                    "hasTrailingTrivia": true,
                                    "leadingTrivia": [
                                        {
                                            "kind": "WhitespaceTrivia",
                                            "text": "        "
                                        }
                                    ],
                                    "trailingTrivia": [
                                        {
                                            "kind": "WhitespaceTrivia",
                                            "text": " "
                                        }
                                    ]
                                },
                                "variableDeclarators": [
                                    {
                                        "kind": "VariableDeclarator",
                                        "fullStart": 601,
                                        "fullEnd": 620,
                                        "start": 601,
                                        "end": 620,
                                        "fullWidth": 19,
                                        "width": 19,
                                        "isIncrementallyUnusable": true,
                                        "propertyName": {
                                            "kind": "IdentifierName",
                                            "fullStart": 601,
                                            "fullEnd": 605,
                                            "start": 601,
                                            "end": 604,
                                            "fullWidth": 4,
                                            "width": 3,
                                            "text": "obj",
                                            "value": "obj",
                                            "valueText": "obj",
                                            "hasTrailingTrivia": true,
                                            "trailingTrivia": [
                                                {
                                                    "kind": "WhitespaceTrivia",
                                                    "text": " "
                                                }
                                            ]
                                        },
                                        "equalsValueClause": {
                                            "kind": "EqualsValueClause",
                                            "fullStart": 605,
                                            "fullEnd": 620,
                                            "start": 605,
                                            "end": 620,
                                            "fullWidth": 15,
                                            "width": 15,
                                            "isIncrementallyUnusable": true,
                                            "equalsToken": {
                                                "kind": "EqualsToken",
                                                "fullStart": 605,
                                                "fullEnd": 607,
                                                "start": 605,
                                                "end": 606,
                                                "fullWidth": 2,
                                                "width": 1,
                                                "text": "=",
                                                "value": "=",
                                                "valueText": "=",
                                                "hasTrailingTrivia": true,
                                                "trailingTrivia": [
                                                    {
                                                        "kind": "WhitespaceTrivia",
                                                        "text": " "
                                                    }
                                                ]
                                            },
                                            "value": {
                                                "kind": "ArrayLiteralExpression",
                                                "fullStart": 607,
                                                "fullEnd": 620,
                                                "start": 607,
                                                "end": 620,
                                                "fullWidth": 13,
                                                "width": 13,
                                                "isIncrementallyUnusable": true,
                                                "openBracketToken": {
                                                    "kind": "OpenBracketToken",
                                                    "fullStart": 607,
                                                    "fullEnd": 608,
                                                    "start": 607,
                                                    "end": 608,
                                                    "fullWidth": 1,
                                                    "width": 1,
                                                    "text": "[",
                                                    "value": "[",
                                                    "valueText": "["
                                                },
                                                "expressions": [
                                                    {
                                                        "kind": "NumericLiteral",
                                                        "fullStart": 608,
                                                        "fullEnd": 609,
                                                        "start": 608,
                                                        "end": 609,
                                                        "fullWidth": 1,
                                                        "width": 1,
                                                        "text": "1",
                                                        "value": 1,
                                                        "valueText": "1"
                                                    },
                                                    {
                                                        "kind": "CommaToken",
                                                        "fullStart": 609,
                                                        "fullEnd": 611,
                                                        "start": 609,
                                                        "end": 610,
                                                        "fullWidth": 2,
                                                        "width": 1,
                                                        "text": ",",
                                                        "value": ",",
                                                        "valueText": ",",
                                                        "hasTrailingTrivia": true,
                                                        "trailingTrivia": [
                                                            {
                                                                "kind": "WhitespaceTrivia",
                                                                "text": " "
                                                            }
                                                        ]
                                                    },
                                                    {
                                                        "kind": "OmittedExpression",
                                                        "fullStart": -1,
                                                        "fullEnd": -1,
                                                        "start": -1,
                                                        "end": -1,
                                                        "fullWidth": 0,
                                                        "width": 0,
                                                        "isIncrementallyUnusable": true
                                                    },
                                                    {
                                                        "kind": "CommaToken",
                                                        "fullStart": 611,
                                                        "fullEnd": 613,
                                                        "start": 611,
                                                        "end": 612,
                                                        "fullWidth": 2,
                                                        "width": 1,
                                                        "text": ",",
                                                        "value": ",",
                                                        "valueText": ",",
                                                        "hasTrailingTrivia": true,
                                                        "trailingTrivia": [
                                                            {
                                                                "kind": "WhitespaceTrivia",
                                                                "text": " "
                                                            }
                                                        ]
                                                    },
                                                    {
                                                        "kind": "NumericLiteral",
                                                        "fullStart": 613,
                                                        "fullEnd": 614,
                                                        "start": 613,
                                                        "end": 614,
                                                        "fullWidth": 1,
                                                        "width": 1,
                                                        "text": "3",
                                                        "value": 3,
                                                        "valueText": "3"
                                                    },
                                                    {
                                                        "kind": "CommaToken",
                                                        "fullStart": 614,
                                                        "fullEnd": 616,
                                                        "start": 614,
                                                        "end": 615,
                                                        "fullWidth": 2,
                                                        "width": 1,
                                                        "text": ",",
                                                        "value": ",",
                                                        "valueText": ",",
                                                        "hasTrailingTrivia": true,
                                                        "trailingTrivia": [
                                                            {
                                                                "kind": "WhitespaceTrivia",
                                                                "text": " "
                                                            }
                                                        ]
                                                    },
                                                    {
                                                        "kind": "OmittedExpression",
                                                        "fullStart": -1,
                                                        "fullEnd": -1,
                                                        "start": -1,
                                                        "end": -1,
                                                        "fullWidth": 0,
                                                        "width": 0,
                                                        "isIncrementallyUnusable": true
                                                    },
                                                    {
                                                        "kind": "CommaToken",
                                                        "fullStart": 616,
                                                        "fullEnd": 618,
                                                        "start": 616,
                                                        "end": 617,
                                                        "fullWidth": 2,
                                                        "width": 1,
                                                        "text": ",",
                                                        "value": ",",
                                                        "valueText": ",",
                                                        "hasTrailingTrivia": true,
                                                        "trailingTrivia": [
                                                            {
                                                                "kind": "WhitespaceTrivia",
                                                                "text": " "
                                                            }
                                                        ]
                                                    },
                                                    {
                                                        "kind": "NumericLiteral",
                                                        "fullStart": 618,
                                                        "fullEnd": 619,
                                                        "start": 618,
                                                        "end": 619,
                                                        "fullWidth": 1,
                                                        "width": 1,
                                                        "text": "5",
                                                        "value": 5,
                                                        "valueText": "5"
                                                    }
                                                ],
                                                "closeBracketToken": {
                                                    "kind": "CloseBracketToken",
                                                    "fullStart": 619,
                                                    "fullEnd": 620,
                                                    "start": 619,
                                                    "end": 620,
                                                    "fullWidth": 1,
                                                    "width": 1,
                                                    "text": "]",
                                                    "value": "]",
                                                    "valueText": "]"
                                                }
                                            }
                                        }
                                    }
                                ]
                            },
                            "semicolonToken": {
                                "kind": "SemicolonToken",
                                "fullStart": 620,
                                "fullEnd": 623,
                                "start": 620,
                                "end": 621,
                                "fullWidth": 3,
                                "width": 1,
                                "text": ";",
                                "value": ";",
                                "valueText": ";",
                                "hasTrailingTrivia": true,
                                "hasTrailingNewLine": true,
                                "trailingTrivia": [
                                    {
                                        "kind": "NewLineTrivia",
                                        "text": "\r\n"
                                    }
                                ]
                            }
                        },
                        {
                            "kind": "ExpressionStatement",
                            "fullStart": 623,
                            "fullEnd": 766,
                            "start": 633,
                            "end": 764,
                            "fullWidth": 143,
                            "width": 131,
                            "expression": {
                                "kind": "InvocationExpression",
                                "fullStart": 623,
                                "fullEnd": 763,
                                "start": 633,
                                "end": 763,
                                "fullWidth": 140,
                                "width": 130,
                                "expression": {
                                    "kind": "MemberAccessExpression",
                                    "fullStart": 623,
                                    "fullEnd": 654,
                                    "start": 633,
                                    "end": 654,
                                    "fullWidth": 31,
                                    "width": 21,
                                    "expression": {
                                        "kind": "IdentifierName",
                                        "fullStart": 623,
                                        "fullEnd": 639,
                                        "start": 633,
                                        "end": 639,
                                        "fullWidth": 16,
                                        "width": 6,
                                        "text": "Object",
                                        "value": "Object",
                                        "valueText": "Object",
                                        "hasLeadingTrivia": true,
                                        "hasLeadingNewLine": true,
                                        "leadingTrivia": [
                                            {
                                                "kind": "NewLineTrivia",
                                                "text": "\r\n"
                                            },
                                            {
                                                "kind": "WhitespaceTrivia",
                                                "text": "        "
                                            }
                                        ]
                                    },
                                    "dotToken": {
                                        "kind": "DotToken",
                                        "fullStart": 639,
                                        "fullEnd": 640,
                                        "start": 639,
                                        "end": 640,
                                        "fullWidth": 1,
                                        "width": 1,
                                        "text": ".",
                                        "value": ".",
                                        "valueText": "."
                                    },
                                    "name": {
                                        "kind": "IdentifierName",
                                        "fullStart": 640,
                                        "fullEnd": 654,
                                        "start": 640,
                                        "end": 654,
                                        "fullWidth": 14,
                                        "width": 14,
                                        "text": "defineProperty",
                                        "value": "defineProperty",
                                        "valueText": "defineProperty"
                                    }
                                },
                                "argumentList": {
                                    "kind": "ArgumentList",
                                    "fullStart": 654,
                                    "fullEnd": 763,
                                    "start": 654,
                                    "end": 763,
                                    "fullWidth": 109,
                                    "width": 109,
                                    "openParenToken": {
                                        "kind": "OpenParenToken",
                                        "fullStart": 654,
                                        "fullEnd": 655,
                                        "start": 654,
                                        "end": 655,
                                        "fullWidth": 1,
                                        "width": 1,
                                        "text": "(",
                                        "value": "(",
                                        "valueText": "("
                                    },
                                    "arguments": [
                                        {
                                            "kind": "IdentifierName",
                                            "fullStart": 655,
                                            "fullEnd": 658,
                                            "start": 655,
                                            "end": 658,
                                            "fullWidth": 3,
                                            "width": 3,
                                            "text": "obj",
                                            "value": "obj",
                                            "valueText": "obj"
                                        },
                                        {
                                            "kind": "CommaToken",
                                            "fullStart": 658,
                                            "fullEnd": 660,
                                            "start": 658,
                                            "end": 659,
                                            "fullWidth": 2,
                                            "width": 1,
                                            "text": ",",
                                            "value": ",",
                                            "valueText": ",",
                                            "hasTrailingTrivia": true,
                                            "trailingTrivia": [
                                                {
                                                    "kind": "WhitespaceTrivia",
                                                    "text": " "
                                                }
                                            ]
                                        },
                                        {
                                            "kind": "NumericLiteral",
                                            "fullStart": 660,
                                            "fullEnd": 661,
                                            "start": 660,
                                            "end": 661,
                                            "fullWidth": 1,
                                            "width": 1,
                                            "text": "5",
                                            "value": 5,
                                            "valueText": "5"
                                        },
                                        {
                                            "kind": "CommaToken",
                                            "fullStart": 661,
                                            "fullEnd": 663,
                                            "start": 661,
                                            "end": 662,
                                            "fullWidth": 2,
                                            "width": 1,
                                            "text": ",",
                                            "value": ",",
                                            "valueText": ",",
                                            "hasTrailingTrivia": true,
                                            "trailingTrivia": [
                                                {
                                                    "kind": "WhitespaceTrivia",
                                                    "text": " "
                                                }
                                            ]
                                        },
                                        {
                                            "kind": "ObjectLiteralExpression",
                                            "fullStart": 663,
                                            "fullEnd": 762,
                                            "start": 663,
                                            "end": 762,
                                            "fullWidth": 99,
                                            "width": 99,
                                            "openBraceToken": {
                                                "kind": "OpenBraceToken",
                                                "fullStart": 663,
                                                "fullEnd": 666,
                                                "start": 663,
                                                "end": 664,
                                                "fullWidth": 3,
                                                "width": 1,
                                                "text": "{",
                                                "value": "{",
                                                "valueText": "{",
                                                "hasTrailingTrivia": true,
                                                "hasTrailingNewLine": true,
                                                "trailingTrivia": [
                                                    {
                                                        "kind": "NewLineTrivia",
                                                        "text": "\r\n"
                                                    }
                                                ]
                                            },
                                            "propertyAssignments": [
                                                {
                                                    "kind": "SimplePropertyAssignment",
                                                    "fullStart": 666,
                                                    "fullEnd": 686,
                                                    "start": 678,
                                                    "end": 686,
                                                    "fullWidth": 20,
                                                    "width": 8,
                                                    "propertyName": {
                                                        "kind": "IdentifierName",
                                                        "fullStart": 666,
                                                        "fullEnd": 683,
                                                        "start": 678,
                                                        "end": 683,
                                                        "fullWidth": 17,
                                                        "width": 5,
                                                        "text": "value",
                                                        "value": "value",
                                                        "valueText": "value",
                                                        "hasLeadingTrivia": true,
                                                        "leadingTrivia": [
                                                            {
                                                                "kind": "WhitespaceTrivia",
                                                                "text": "            "
                                                            }
                                                        ]
                                                    },
                                                    "colonToken": {
                                                        "kind": "ColonToken",
                                                        "fullStart": 683,
                                                        "fullEnd": 685,
                                                        "start": 683,
                                                        "end": 684,
                                                        "fullWidth": 2,
                                                        "width": 1,
                                                        "text": ":",
                                                        "value": ":",
                                                        "valueText": ":",
                                                        "hasTrailingTrivia": true,
                                                        "trailingTrivia": [
                                                            {
                                                                "kind": "WhitespaceTrivia",
                                                                "text": " "
                                                            }
                                                        ]
                                                    },
                                                    "expression": {
                                                        "kind": "NumericLiteral",
                                                        "fullStart": 685,
                                                        "fullEnd": 686,
                                                        "start": 685,
                                                        "end": 686,
                                                        "fullWidth": 1,
                                                        "width": 1,
                                                        "text": "7",
                                                        "value": 7,
                                                        "valueText": "7"
                                                    }
                                                },
                                                {
                                                    "kind": "CommaToken",
                                                    "fullStart": 686,
                                                    "fullEnd": 689,
                                                    "start": 686,
                                                    "end": 687,
                                                    "fullWidth": 3,
                                                    "width": 1,
                                                    "text": ",",
                                                    "value": ",",
                                                    "valueText": ",",
                                                    "hasTrailingTrivia": true,
                                                    "hasTrailingNewLine": true,
                                                    "trailingTrivia": [
                                                        {
                                                            "kind": "NewLineTrivia",
                                                            "text": "\r\n"
                                                        }
                                                    ]
                                                },
                                                {
                                                    "kind": "SimplePropertyAssignment",
                                                    "fullStart": 689,
                                                    "fullEnd": 718,
                                                    "start": 701,
                                                    "end": 718,
                                                    "fullWidth": 29,
                                                    "width": 17,
                                                    "propertyName": {
                                                        "kind": "IdentifierName",
                                                        "fullStart": 689,
                                                        "fullEnd": 711,
                                                        "start": 701,
                                                        "end": 711,
                                                        "fullWidth": 22,
                                                        "width": 10,
                                                        "text": "enumerable",
                                                        "value": "enumerable",
                                                        "valueText": "enumerable",
                                                        "hasLeadingTrivia": true,
                                                        "leadingTrivia": [
                                                            {
                                                                "kind": "WhitespaceTrivia",
                                                                "text": "            "
                                                            }
                                                        ]
                                                    },
                                                    "colonToken": {
                                                        "kind": "ColonToken",
                                                        "fullStart": 711,
                                                        "fullEnd": 713,
                                                        "start": 711,
                                                        "end": 712,
                                                        "fullWidth": 2,
                                                        "width": 1,
                                                        "text": ":",
                                                        "value": ":",
                                                        "valueText": ":",
                                                        "hasTrailingTrivia": true,
                                                        "trailingTrivia": [
                                                            {
                                                                "kind": "WhitespaceTrivia",
                                                                "text": " "
                                                            }
                                                        ]
                                                    },
                                                    "expression": {
                                                        "kind": "FalseKeyword",
                                                        "fullStart": 713,
                                                        "fullEnd": 718,
                                                        "start": 713,
                                                        "end": 718,
                                                        "fullWidth": 5,
                                                        "width": 5,
                                                        "text": "false",
                                                        "value": false,
                                                        "valueText": "false"
                                                    }
                                                },
                                                {
                                                    "kind": "CommaToken",
                                                    "fullStart": 718,
                                                    "fullEnd": 721,
                                                    "start": 718,
                                                    "end": 719,
                                                    "fullWidth": 3,
                                                    "width": 1,
                                                    "text": ",",
                                                    "value": ",",
                                                    "valueText": ",",
                                                    "hasTrailingTrivia": true,
                                                    "hasTrailingNewLine": true,
                                                    "trailingTrivia": [
                                                        {
                                                            "kind": "NewLineTrivia",
                                                            "text": "\r\n"
                                                        }
                                                    ]
                                                },
                                                {
                                                    "kind": "SimplePropertyAssignment",
                                                    "fullStart": 721,
                                                    "fullEnd": 753,
                                                    "start": 733,
                                                    "end": 751,
                                                    "fullWidth": 32,
                                                    "width": 18,
                                                    "propertyName": {
                                                        "kind": "IdentifierName",
                                                        "fullStart": 721,
                                                        "fullEnd": 745,
                                                        "start": 733,
                                                        "end": 745,
                                                        "fullWidth": 24,
                                                        "width": 12,
                                                        "text": "configurable",
                                                        "value": "configurable",
                                                        "valueText": "configurable",
                                                        "hasLeadingTrivia": true,
                                                        "leadingTrivia": [
                                                            {
                                                                "kind": "WhitespaceTrivia",
                                                                "text": "            "
                                                            }
                                                        ]
                                                    },
                                                    "colonToken": {
                                                        "kind": "ColonToken",
                                                        "fullStart": 745,
                                                        "fullEnd": 747,
                                                        "start": 745,
                                                        "end": 746,
                                                        "fullWidth": 2,
                                                        "width": 1,
                                                        "text": ":",
                                                        "value": ":",
                                                        "valueText": ":",
                                                        "hasTrailingTrivia": true,
                                                        "trailingTrivia": [
                                                            {
                                                                "kind": "WhitespaceTrivia",
                                                                "text": " "
                                                            }
                                                        ]
                                                    },
                                                    "expression": {
                                                        "kind": "TrueKeyword",
                                                        "fullStart": 747,
                                                        "fullEnd": 753,
                                                        "start": 747,
                                                        "end": 751,
                                                        "fullWidth": 6,
                                                        "width": 4,
                                                        "text": "true",
                                                        "value": true,
                                                        "valueText": "true",
                                                        "hasTrailingTrivia": true,
                                                        "hasTrailingNewLine": true,
                                                        "trailingTrivia": [
                                                            {
                                                                "kind": "NewLineTrivia",
                                                                "text": "\r\n"
                                                            }
                                                        ]
                                                    }
                                                }
                                            ],
                                            "closeBraceToken": {
                                                "kind": "CloseBraceToken",
                                                "fullStart": 753,
                                                "fullEnd": 762,
                                                "start": 761,
                                                "end": 762,
                                                "fullWidth": 9,
                                                "width": 1,
                                                "text": "}",
                                                "value": "}",
                                                "valueText": "}",
                                                "hasLeadingTrivia": true,
                                                "leadingTrivia": [
                                                    {
                                                        "kind": "WhitespaceTrivia",
                                                        "text": "        "
                                                    }
                                                ]
                                            }
                                        }
                                    ],
                                    "closeParenToken": {
                                        "kind": "CloseParenToken",
                                        "fullStart": 762,
                                        "fullEnd": 763,
                                        "start": 762,
                                        "end": 763,
                                        "fullWidth": 1,
                                        "width": 1,
                                        "text": ")",
                                        "value": ")",
                                        "valueText": ")"
                                    }
                                }
                            },
                            "semicolonToken": {
                                "kind": "SemicolonToken",
                                "fullStart": 763,
                                "fullEnd": 766,
                                "start": 763,
                                "end": 764,
                                "fullWidth": 3,
                                "width": 1,
                                "text": ";",
                                "value": ";",
                                "valueText": ";",
                                "hasTrailingTrivia": true,
                                "hasTrailingNewLine": true,
                                "trailingTrivia": [
                                    {
                                        "kind": "NewLineTrivia",
                                        "text": "\r\n"
                                    }
                                ]
                            }
                        },
                        {
                            "kind": "ExpressionStatement",
                            "fullStart": 766,
                            "fullEnd": 934,
                            "start": 776,
                            "end": 932,
                            "fullWidth": 168,
                            "width": 156,
                            "expression": {
                                "kind": "InvocationExpression",
                                "fullStart": 766,
                                "fullEnd": 931,
                                "start": 776,
                                "end": 931,
                                "fullWidth": 165,
                                "width": 155,
                                "expression": {
                                    "kind": "MemberAccessExpression",
                                    "fullStart": 766,
                                    "fullEnd": 797,
                                    "start": 776,
                                    "end": 797,
                                    "fullWidth": 31,
                                    "width": 21,
                                    "expression": {
                                        "kind": "IdentifierName",
                                        "fullStart": 766,
                                        "fullEnd": 782,
                                        "start": 776,
                                        "end": 782,
                                        "fullWidth": 16,
                                        "width": 6,
                                        "text": "Object",
                                        "value": "Object",
                                        "valueText": "Object",
                                        "hasLeadingTrivia": true,
                                        "hasLeadingNewLine": true,
                                        "leadingTrivia": [
                                            {
                                                "kind": "NewLineTrivia",
                                                "text": "\r\n"
                                            },
                                            {
                                                "kind": "WhitespaceTrivia",
                                                "text": "        "
                                            }
                                        ]
                                    },
                                    "dotToken": {
                                        "kind": "DotToken",
                                        "fullStart": 782,
                                        "fullEnd": 783,
                                        "start": 782,
                                        "end": 783,
                                        "fullWidth": 1,
                                        "width": 1,
                                        "text": ".",
                                        "value": ".",
                                        "valueText": "."
                                    },
                                    "name": {
                                        "kind": "IdentifierName",
                                        "fullStart": 783,
                                        "fullEnd": 797,
                                        "start": 783,
                                        "end": 797,
                                        "fullWidth": 14,
                                        "width": 14,
                                        "text": "defineProperty",
                                        "value": "defineProperty",
                                        "valueText": "defineProperty"
                                    }
                                },
                                "argumentList": {
                                    "kind": "ArgumentList",
                                    "fullStart": 797,
                                    "fullEnd": 931,
                                    "start": 797,
                                    "end": 931,
                                    "fullWidth": 134,
                                    "width": 134,
                                    "openParenToken": {
                                        "kind": "OpenParenToken",
                                        "fullStart": 797,
                                        "fullEnd": 798,
                                        "start": 797,
                                        "end": 798,
                                        "fullWidth": 1,
                                        "width": 1,
                                        "text": "(",
                                        "value": "(",
                                        "valueText": "("
                                    },
                                    "arguments": [
                                        {
                                            "kind": "IdentifierName",
                                            "fullStart": 798,
                                            "fullEnd": 801,
                                            "start": 798,
                                            "end": 801,
                                            "fullWidth": 3,
                                            "width": 3,
                                            "text": "obj",
                                            "value": "obj",
                                            "valueText": "obj"
                                        },
                                        {
                                            "kind": "CommaToken",
                                            "fullStart": 801,
                                            "fullEnd": 803,
                                            "start": 801,
                                            "end": 802,
                                            "fullWidth": 2,
                                            "width": 1,
                                            "text": ",",
                                            "value": ",",
                                            "valueText": ",",
                                            "hasTrailingTrivia": true,
                                            "trailingTrivia": [
                                                {
                                                    "kind": "WhitespaceTrivia",
                                                    "text": " "
                                                }
                                            ]
                                        },
                                        {
                                            "kind": "NumericLiteral",
                                            "fullStart": 803,
                                            "fullEnd": 808,
                                            "start": 803,
                                            "end": 808,
                                            "fullWidth": 5,
                                            "width": 5,
                                            "text": "10000",
                                            "value": 10000,
                                            "valueText": "10000"
                                        },
                                        {
                                            "kind": "CommaToken",
                                            "fullStart": 808,
                                            "fullEnd": 810,
                                            "start": 808,
                                            "end": 809,
                                            "fullWidth": 2,
                                            "width": 1,
                                            "text": ",",
                                            "value": ",",
                                            "valueText": ",",
                                            "hasTrailingTrivia": true,
                                            "trailingTrivia": [
                                                {
                                                    "kind": "WhitespaceTrivia",
                                                    "text": " "
                                                }
                                            ]
                                        },
                                        {
                                            "kind": "ObjectLiteralExpression",
                                            "fullStart": 810,
                                            "fullEnd": 930,
                                            "start": 810,
                                            "end": 930,
                                            "fullWidth": 120,
                                            "width": 120,
                                            "openBraceToken": {
                                                "kind": "OpenBraceToken",
                                                "fullStart": 810,
                                                "fullEnd": 813,
                                                "start": 810,
                                                "end": 811,
                                                "fullWidth": 3,
                                                "width": 1,
                                                "text": "{",
                                                "value": "{",
                                                "valueText": "{",
                                                "hasTrailingTrivia": true,
                                                "hasTrailingNewLine": true,
                                                "trailingTrivia": [
                                                    {
                                                        "kind": "NewLineTrivia",
                                                        "text": "\r\n"
                                                    }
                                                ]
                                            },
                                            "propertyAssignments": [
                                                {
                                                    "kind": "SimplePropertyAssignment",
                                                    "fullStart": 813,
                                                    "fullEnd": 855,
                                                    "start": 825,
                                                    "end": 855,
                                                    "fullWidth": 42,
                                                    "width": 30,
                                                    "propertyName": {
                                                        "kind": "IdentifierName",
                                                        "fullStart": 813,
                                                        "fullEnd": 830,
                                                        "start": 825,
                                                        "end": 830,
                                                        "fullWidth": 17,
                                                        "width": 5,
                                                        "text": "value",
                                                        "value": "value",
                                                        "valueText": "value",
                                                        "hasLeadingTrivia": true,
                                                        "leadingTrivia": [
                                                            {
                                                                "kind": "WhitespaceTrivia",
                                                                "text": "            "
                                                            }
                                                        ]
                                                    },
                                                    "colonToken": {
                                                        "kind": "ColonToken",
                                                        "fullStart": 830,
                                                        "fullEnd": 832,
                                                        "start": 830,
                                                        "end": 831,
                                                        "fullWidth": 2,
                                                        "width": 1,
                                                        "text": ":",
                                                        "value": ":",
                                                        "valueText": ":",
                                                        "hasTrailingTrivia": true,
                                                        "trailingTrivia": [
                                                            {
                                                                "kind": "WhitespaceTrivia",
                                                                "text": " "
                                                            }
                                                        ]
                                                    },
                                                    "expression": {
                                                        "kind": "StringLiteral",
                                                        "fullStart": 832,
                                                        "fullEnd": 855,
                                                        "start": 832,
                                                        "end": 855,
                                                        "fullWidth": 23,
                                                        "width": 23,
                                                        "text": "\"ElementWithLargeIndex\"",
                                                        "value": "ElementWithLargeIndex",
                                                        "valueText": "ElementWithLargeIndex"
                                                    }
                                                },
                                                {
                                                    "kind": "CommaToken",
                                                    "fullStart": 855,
                                                    "fullEnd": 858,
                                                    "start": 855,
                                                    "end": 856,
                                                    "fullWidth": 3,
                                                    "width": 1,
                                                    "text": ",",
                                                    "value": ",",
                                                    "valueText": ",",
                                                    "hasTrailingTrivia": true,
                                                    "hasTrailingNewLine": true,
                                                    "trailingTrivia": [
                                                        {
                                                            "kind": "NewLineTrivia",
                                                            "text": "\r\n"
                                                        }
                                                    ]
                                                },
                                                {
                                                    "kind": "SimplePropertyAssignment",
                                                    "fullStart": 858,
                                                    "fullEnd": 886,
                                                    "start": 870,
                                                    "end": 886,
                                                    "fullWidth": 28,
                                                    "width": 16,
                                                    "propertyName": {
                                                        "kind": "IdentifierName",
                                                        "fullStart": 858,
                                                        "fullEnd": 880,
                                                        "start": 870,
                                                        "end": 880,
                                                        "fullWidth": 22,
                                                        "width": 10,
                                                        "text": "enumerable",
                                                        "value": "enumerable",
                                                        "valueText": "enumerable",
                                                        "hasLeadingTrivia": true,
                                                        "leadingTrivia": [
                                                            {
                                                                "kind": "WhitespaceTrivia",
                                                                "text": "            "
                                                            }
                                                        ]
                                                    },
                                                    "colonToken": {
                                                        "kind": "ColonToken",
                                                        "fullStart": 880,
                                                        "fullEnd": 882,
                                                        "start": 880,
                                                        "end": 881,
                                                        "fullWidth": 2,
                                                        "width": 1,
                                                        "text": ":",
                                                        "value": ":",
                                                        "valueText": ":",
                                                        "hasTrailingTrivia": true,
                                                        "trailingTrivia": [
                                                            {
                                                                "kind": "WhitespaceTrivia",
                                                                "text": " "
                                                            }
                                                        ]
                                                    },
                                                    "expression": {
                                                        "kind": "TrueKeyword",
                                                        "fullStart": 882,
                                                        "fullEnd": 886,
                                                        "start": 882,
                                                        "end": 886,
                                                        "fullWidth": 4,
                                                        "width": 4,
                                                        "text": "true",
                                                        "value": true,
                                                        "valueText": "true"
                                                    }
                                                },
                                                {
                                                    "kind": "CommaToken",
                                                    "fullStart": 886,
                                                    "fullEnd": 889,
                                                    "start": 886,
                                                    "end": 887,
                                                    "fullWidth": 3,
                                                    "width": 1,
                                                    "text": ",",
                                                    "value": ",",
                                                    "valueText": ",",
                                                    "hasTrailingTrivia": true,
                                                    "hasTrailingNewLine": true,
                                                    "trailingTrivia": [
                                                        {
                                                            "kind": "NewLineTrivia",
                                                            "text": "\r\n"
                                                        }
                                                    ]
                                                },
                                                {
                                                    "kind": "SimplePropertyAssignment",
                                                    "fullStart": 889,
                                                    "fullEnd": 921,
                                                    "start": 901,
                                                    "end": 919,
                                                    "fullWidth": 32,
                                                    "width": 18,
                                                    "propertyName": {
                                                        "kind": "IdentifierName",
                                                        "fullStart": 889,
                                                        "fullEnd": 913,
                                                        "start": 901,
                                                        "end": 913,
                                                        "fullWidth": 24,
                                                        "width": 12,
                                                        "text": "configurable",
                                                        "value": "configurable",
                                                        "valueText": "configurable",
                                                        "hasLeadingTrivia": true,
                                                        "leadingTrivia": [
                                                            {
                                                                "kind": "WhitespaceTrivia",
                                                                "text": "            "
                                                            }
                                                        ]
                                                    },
                                                    "colonToken": {
                                                        "kind": "ColonToken",
                                                        "fullStart": 913,
                                                        "fullEnd": 915,
                                                        "start": 913,
                                                        "end": 914,
                                                        "fullWidth": 2,
                                                        "width": 1,
                                                        "text": ":",
                                                        "value": ":",
                                                        "valueText": ":",
                                                        "hasTrailingTrivia": true,
                                                        "trailingTrivia": [
                                                            {
                                                                "kind": "WhitespaceTrivia",
                                                                "text": " "
                                                            }
                                                        ]
                                                    },
                                                    "expression": {
                                                        "kind": "TrueKeyword",
                                                        "fullStart": 915,
                                                        "fullEnd": 921,
                                                        "start": 915,
                                                        "end": 919,
                                                        "fullWidth": 6,
                                                        "width": 4,
                                                        "text": "true",
                                                        "value": true,
                                                        "valueText": "true",
                                                        "hasTrailingTrivia": true,
                                                        "hasTrailingNewLine": true,
                                                        "trailingTrivia": [
                                                            {
                                                                "kind": "NewLineTrivia",
                                                                "text": "\r\n"
                                                            }
                                                        ]
                                                    }
                                                }
                                            ],
                                            "closeBraceToken": {
                                                "kind": "CloseBraceToken",
                                                "fullStart": 921,
                                                "fullEnd": 930,
                                                "start": 929,
                                                "end": 930,
                                                "fullWidth": 9,
                                                "width": 1,
                                                "text": "}",
                                                "value": "}",
                                                "valueText": "}",
                                                "hasLeadingTrivia": true,
                                                "leadingTrivia": [
                                                    {
                                                        "kind": "WhitespaceTrivia",
                                                        "text": "        "
                                                    }
                                                ]
                                            }
                                        }
                                    ],
                                    "closeParenToken": {
                                        "kind": "CloseParenToken",
                                        "fullStart": 930,
                                        "fullEnd": 931,
                                        "start": 930,
                                        "end": 931,
                                        "fullWidth": 1,
                                        "width": 1,
                                        "text": ")",
                                        "value": ")",
                                        "valueText": ")"
                                    }
                                }
                            },
                            "semicolonToken": {
                                "kind": "SemicolonToken",
                                "fullStart": 931,
                                "fullEnd": 934,
                                "start": 931,
                                "end": 932,
                                "fullWidth": 3,
                                "width": 1,
                                "text": ";",
                                "value": ";",
                                "valueText": ";",
                                "hasTrailingTrivia": true,
                                "hasTrailingNewLine": true,
                                "trailingTrivia": [
                                    {
                                        "kind": "NewLineTrivia",
                                        "text": "\r\n"
                                    }
                                ]
                            }
                        },
                        {
                            "kind": "VariableStatement",
                            "fullStart": 934,
                            "fullEnd": 973,
                            "start": 944,
                            "end": 971,
                            "fullWidth": 39,
                            "width": 27,
                            "modifiers": [],
                            "variableDeclaration": {
                                "kind": "VariableDeclaration",
                                "fullStart": 934,
                                "fullEnd": 970,
                                "start": 944,
                                "end": 970,
                                "fullWidth": 36,
                                "width": 26,
                                "varKeyword": {
                                    "kind": "VarKeyword",
                                    "fullStart": 934,
                                    "fullEnd": 948,
                                    "start": 944,
                                    "end": 947,
                                    "fullWidth": 14,
                                    "width": 3,
                                    "text": "var",
                                    "value": "var",
                                    "valueText": "var",
                                    "hasLeadingTrivia": true,
                                    "hasLeadingNewLine": true,
                                    "hasTrailingTrivia": true,
                                    "leadingTrivia": [
                                        {
                                            "kind": "NewLineTrivia",
                                            "text": "\r\n"
                                        },
                                        {
                                            "kind": "WhitespaceTrivia",
                                            "text": "        "
                                        }
                                    ],
                                    "trailingTrivia": [
                                        {
                                            "kind": "WhitespaceTrivia",
                                            "text": " "
                                        }
                                    ]
                                },
                                "variableDeclarators": [
                                    {
                                        "kind": "VariableDeclarator",
                                        "fullStart": 948,
                                        "fullEnd": 970,
                                        "start": 948,
                                        "end": 970,
                                        "fullWidth": 22,
<<<<<<< HEAD
                                        "width": 22,
                                        "identifier": {
=======
                                        "propertyName": {
>>>>>>> 85e84683
                                            "kind": "IdentifierName",
                                            "fullStart": 948,
                                            "fullEnd": 952,
                                            "start": 948,
                                            "end": 951,
                                            "fullWidth": 4,
                                            "width": 3,
                                            "text": "arr",
                                            "value": "arr",
                                            "valueText": "arr",
                                            "hasTrailingTrivia": true,
                                            "trailingTrivia": [
                                                {
                                                    "kind": "WhitespaceTrivia",
                                                    "text": " "
                                                }
                                            ]
                                        },
                                        "equalsValueClause": {
                                            "kind": "EqualsValueClause",
                                            "fullStart": 952,
                                            "fullEnd": 970,
                                            "start": 952,
                                            "end": 970,
                                            "fullWidth": 18,
                                            "width": 18,
                                            "equalsToken": {
                                                "kind": "EqualsToken",
                                                "fullStart": 952,
                                                "fullEnd": 954,
                                                "start": 952,
                                                "end": 953,
                                                "fullWidth": 2,
                                                "width": 1,
                                                "text": "=",
                                                "value": "=",
                                                "valueText": "=",
                                                "hasTrailingTrivia": true,
                                                "trailingTrivia": [
                                                    {
                                                        "kind": "WhitespaceTrivia",
                                                        "text": " "
                                                    }
                                                ]
                                            },
                                            "value": {
                                                "kind": "InvocationExpression",
                                                "fullStart": 954,
                                                "fullEnd": 970,
                                                "start": 954,
                                                "end": 970,
                                                "fullWidth": 16,
                                                "width": 16,
                                                "expression": {
                                                    "kind": "MemberAccessExpression",
                                                    "fullStart": 954,
                                                    "fullEnd": 965,
                                                    "start": 954,
                                                    "end": 965,
                                                    "fullWidth": 11,
                                                    "width": 11,
                                                    "expression": {
                                                        "kind": "IdentifierName",
                                                        "fullStart": 954,
                                                        "fullEnd": 960,
                                                        "start": 954,
                                                        "end": 960,
                                                        "fullWidth": 6,
                                                        "width": 6,
                                                        "text": "Object",
                                                        "value": "Object",
                                                        "valueText": "Object"
                                                    },
                                                    "dotToken": {
                                                        "kind": "DotToken",
                                                        "fullStart": 960,
                                                        "fullEnd": 961,
                                                        "start": 960,
                                                        "end": 961,
                                                        "fullWidth": 1,
                                                        "width": 1,
                                                        "text": ".",
                                                        "value": ".",
                                                        "valueText": "."
                                                    },
                                                    "name": {
                                                        "kind": "IdentifierName",
                                                        "fullStart": 961,
                                                        "fullEnd": 965,
                                                        "start": 961,
                                                        "end": 965,
                                                        "fullWidth": 4,
                                                        "width": 4,
                                                        "text": "keys",
                                                        "value": "keys",
                                                        "valueText": "keys"
                                                    }
                                                },
                                                "argumentList": {
                                                    "kind": "ArgumentList",
                                                    "fullStart": 965,
                                                    "fullEnd": 970,
                                                    "start": 965,
                                                    "end": 970,
                                                    "fullWidth": 5,
                                                    "width": 5,
                                                    "openParenToken": {
                                                        "kind": "OpenParenToken",
                                                        "fullStart": 965,
                                                        "fullEnd": 966,
                                                        "start": 965,
                                                        "end": 966,
                                                        "fullWidth": 1,
                                                        "width": 1,
                                                        "text": "(",
                                                        "value": "(",
                                                        "valueText": "("
                                                    },
                                                    "arguments": [
                                                        {
                                                            "kind": "IdentifierName",
                                                            "fullStart": 966,
                                                            "fullEnd": 969,
                                                            "start": 966,
                                                            "end": 969,
                                                            "fullWidth": 3,
                                                            "width": 3,
                                                            "text": "obj",
                                                            "value": "obj",
                                                            "valueText": "obj"
                                                        }
                                                    ],
                                                    "closeParenToken": {
                                                        "kind": "CloseParenToken",
                                                        "fullStart": 969,
                                                        "fullEnd": 970,
                                                        "start": 969,
                                                        "end": 970,
                                                        "fullWidth": 1,
                                                        "width": 1,
                                                        "text": ")",
                                                        "value": ")",
                                                        "valueText": ")"
                                                    }
                                                }
                                            }
                                        }
                                    }
                                ]
                            },
                            "semicolonToken": {
                                "kind": "SemicolonToken",
                                "fullStart": 970,
                                "fullEnd": 973,
                                "start": 970,
                                "end": 971,
                                "fullWidth": 3,
                                "width": 1,
                                "text": ";",
                                "value": ";",
                                "valueText": ";",
                                "hasTrailingTrivia": true,
                                "hasTrailingNewLine": true,
                                "trailingTrivia": [
                                    {
                                        "kind": "NewLineTrivia",
                                        "text": "\r\n"
                                    }
                                ]
                            }
                        },
                        {
                            "kind": "VariableStatement",
                            "fullStart": 973,
                            "fullEnd": 995,
                            "start": 983,
                            "end": 993,
                            "fullWidth": 22,
                            "width": 10,
                            "modifiers": [],
                            "variableDeclaration": {
                                "kind": "VariableDeclaration",
                                "fullStart": 973,
                                "fullEnd": 992,
                                "start": 983,
                                "end": 992,
                                "fullWidth": 19,
                                "width": 9,
                                "varKeyword": {
                                    "kind": "VarKeyword",
                                    "fullStart": 973,
                                    "fullEnd": 987,
                                    "start": 983,
                                    "end": 986,
                                    "fullWidth": 14,
                                    "width": 3,
                                    "text": "var",
                                    "value": "var",
                                    "valueText": "var",
                                    "hasLeadingTrivia": true,
                                    "hasLeadingNewLine": true,
                                    "hasTrailingTrivia": true,
                                    "leadingTrivia": [
                                        {
                                            "kind": "NewLineTrivia",
                                            "text": "\r\n"
                                        },
                                        {
                                            "kind": "WhitespaceTrivia",
                                            "text": "        "
                                        }
                                    ],
                                    "trailingTrivia": [
                                        {
                                            "kind": "WhitespaceTrivia",
                                            "text": " "
                                        }
                                    ]
                                },
                                "variableDeclarators": [
                                    {
                                        "kind": "VariableDeclarator",
                                        "fullStart": 987,
                                        "fullEnd": 992,
                                        "start": 987,
                                        "end": 992,
                                        "fullWidth": 5,
<<<<<<< HEAD
                                        "width": 5,
                                        "identifier": {
=======
                                        "propertyName": {
>>>>>>> 85e84683
                                            "kind": "IdentifierName",
                                            "fullStart": 987,
                                            "fullEnd": 992,
                                            "start": 987,
                                            "end": 992,
                                            "fullWidth": 5,
                                            "width": 5,
                                            "text": "index",
                                            "value": "index",
                                            "valueText": "index"
                                        }
                                    }
                                ]
                            },
                            "semicolonToken": {
                                "kind": "SemicolonToken",
                                "fullStart": 992,
                                "fullEnd": 995,
                                "start": 992,
                                "end": 993,
                                "fullWidth": 3,
                                "width": 1,
                                "text": ";",
                                "value": ";",
                                "valueText": ";",
                                "hasTrailingTrivia": true,
                                "hasTrailingNewLine": true,
                                "trailingTrivia": [
                                    {
                                        "kind": "NewLineTrivia",
                                        "text": "\r\n"
                                    }
                                ]
                            }
                        },
                        {
                            "kind": "VariableStatement",
                            "fullStart": 995,
                            "fullEnd": 1023,
                            "start": 1003,
                            "end": 1021,
                            "fullWidth": 28,
                            "width": 18,
                            "modifiers": [],
                            "variableDeclaration": {
                                "kind": "VariableDeclaration",
                                "fullStart": 995,
                                "fullEnd": 1020,
                                "start": 1003,
                                "end": 1020,
                                "fullWidth": 25,
                                "width": 17,
                                "varKeyword": {
                                    "kind": "VarKeyword",
                                    "fullStart": 995,
                                    "fullEnd": 1007,
                                    "start": 1003,
                                    "end": 1006,
                                    "fullWidth": 12,
                                    "width": 3,
                                    "text": "var",
                                    "value": "var",
                                    "valueText": "var",
                                    "hasLeadingTrivia": true,
                                    "hasTrailingTrivia": true,
                                    "leadingTrivia": [
                                        {
                                            "kind": "WhitespaceTrivia",
                                            "text": "        "
                                        }
                                    ],
                                    "trailingTrivia": [
                                        {
                                            "kind": "WhitespaceTrivia",
                                            "text": " "
                                        }
                                    ]
                                },
                                "variableDeclarators": [
                                    {
                                        "kind": "VariableDeclarator",
                                        "fullStart": 1007,
                                        "fullEnd": 1020,
                                        "start": 1007,
                                        "end": 1020,
                                        "fullWidth": 13,
<<<<<<< HEAD
                                        "width": 13,
                                        "identifier": {
=======
                                        "propertyName": {
>>>>>>> 85e84683
                                            "kind": "IdentifierName",
                                            "fullStart": 1007,
                                            "fullEnd": 1017,
                                            "start": 1007,
                                            "end": 1016,
                                            "fullWidth": 10,
                                            "width": 9,
                                            "text": "initValue",
                                            "value": "initValue",
                                            "valueText": "initValue",
                                            "hasTrailingTrivia": true,
                                            "trailingTrivia": [
                                                {
                                                    "kind": "WhitespaceTrivia",
                                                    "text": " "
                                                }
                                            ]
                                        },
                                        "equalsValueClause": {
                                            "kind": "EqualsValueClause",
                                            "fullStart": 1017,
                                            "fullEnd": 1020,
                                            "start": 1017,
                                            "end": 1020,
                                            "fullWidth": 3,
                                            "width": 3,
                                            "equalsToken": {
                                                "kind": "EqualsToken",
                                                "fullStart": 1017,
                                                "fullEnd": 1019,
                                                "start": 1017,
                                                "end": 1018,
                                                "fullWidth": 2,
                                                "width": 1,
                                                "text": "=",
                                                "value": "=",
                                                "valueText": "=",
                                                "hasTrailingTrivia": true,
                                                "trailingTrivia": [
                                                    {
                                                        "kind": "WhitespaceTrivia",
                                                        "text": " "
                                                    }
                                                ]
                                            },
                                            "value": {
                                                "kind": "NumericLiteral",
                                                "fullStart": 1019,
                                                "fullEnd": 1020,
                                                "start": 1019,
                                                "end": 1020,
                                                "fullWidth": 1,
                                                "width": 1,
                                                "text": "0",
                                                "value": 0,
                                                "valueText": "0"
                                            }
                                        }
                                    }
                                ]
                            },
                            "semicolonToken": {
                                "kind": "SemicolonToken",
                                "fullStart": 1020,
                                "fullEnd": 1023,
                                "start": 1020,
                                "end": 1021,
                                "fullWidth": 3,
                                "width": 1,
                                "text": ";",
                                "value": ";",
                                "valueText": ";",
                                "hasTrailingTrivia": true,
                                "hasTrailingNewLine": true,
                                "trailingTrivia": [
                                    {
                                        "kind": "NewLineTrivia",
                                        "text": "\r\n"
                                    }
                                ]
                            }
                        },
                        {
                            "kind": "ForStatement",
                            "fullStart": 1023,
                            "fullEnd": 1212,
                            "start": 1031,
                            "end": 1210,
                            "fullWidth": 189,
                            "width": 179,
                            "forKeyword": {
                                "kind": "ForKeyword",
                                "fullStart": 1023,
                                "fullEnd": 1035,
                                "start": 1031,
                                "end": 1034,
                                "fullWidth": 12,
                                "width": 3,
                                "text": "for",
                                "value": "for",
                                "valueText": "for",
                                "hasLeadingTrivia": true,
                                "hasTrailingTrivia": true,
                                "leadingTrivia": [
                                    {
                                        "kind": "WhitespaceTrivia",
                                        "text": "        "
                                    }
                                ],
                                "trailingTrivia": [
                                    {
                                        "kind": "WhitespaceTrivia",
                                        "text": " "
                                    }
                                ]
                            },
                            "openParenToken": {
                                "kind": "OpenParenToken",
                                "fullStart": 1035,
                                "fullEnd": 1036,
                                "start": 1035,
                                "end": 1036,
                                "fullWidth": 1,
                                "width": 1,
                                "text": "(",
                                "value": "(",
                                "valueText": "("
                            },
                            "initializer": {
                                "kind": "AssignmentExpression",
                                "fullStart": 1036,
                                "fullEnd": 1045,
                                "start": 1036,
                                "end": 1045,
                                "fullWidth": 9,
                                "width": 9,
                                "left": {
                                    "kind": "IdentifierName",
                                    "fullStart": 1036,
                                    "fullEnd": 1042,
                                    "start": 1036,
                                    "end": 1041,
                                    "fullWidth": 6,
                                    "width": 5,
                                    "text": "index",
                                    "value": "index",
                                    "valueText": "index",
                                    "hasTrailingTrivia": true,
                                    "trailingTrivia": [
                                        {
                                            "kind": "WhitespaceTrivia",
                                            "text": " "
                                        }
                                    ]
                                },
                                "operatorToken": {
                                    "kind": "EqualsToken",
                                    "fullStart": 1042,
                                    "fullEnd": 1044,
                                    "start": 1042,
                                    "end": 1043,
                                    "fullWidth": 2,
                                    "width": 1,
                                    "text": "=",
                                    "value": "=",
                                    "valueText": "=",
                                    "hasTrailingTrivia": true,
                                    "trailingTrivia": [
                                        {
                                            "kind": "WhitespaceTrivia",
                                            "text": " "
                                        }
                                    ]
                                },
                                "right": {
                                    "kind": "NumericLiteral",
                                    "fullStart": 1044,
                                    "fullEnd": 1045,
                                    "start": 1044,
                                    "end": 1045,
                                    "fullWidth": 1,
                                    "width": 1,
                                    "text": "0",
                                    "value": 0,
                                    "valueText": "0"
                                }
                            },
                            "firstSemicolonToken": {
                                "kind": "SemicolonToken",
                                "fullStart": 1045,
                                "fullEnd": 1047,
                                "start": 1045,
                                "end": 1046,
                                "fullWidth": 2,
                                "width": 1,
                                "text": ";",
                                "value": ";",
                                "valueText": ";",
                                "hasTrailingTrivia": true,
                                "trailingTrivia": [
                                    {
                                        "kind": "WhitespaceTrivia",
                                        "text": " "
                                    }
                                ]
                            },
                            "condition": {
                                "kind": "LessThanExpression",
                                "fullStart": 1047,
                                "fullEnd": 1056,
                                "start": 1047,
                                "end": 1056,
                                "fullWidth": 9,
                                "width": 9,
                                "left": {
                                    "kind": "IdentifierName",
                                    "fullStart": 1047,
                                    "fullEnd": 1053,
                                    "start": 1047,
                                    "end": 1052,
                                    "fullWidth": 6,
                                    "width": 5,
                                    "text": "index",
                                    "value": "index",
                                    "valueText": "index",
                                    "hasTrailingTrivia": true,
                                    "trailingTrivia": [
                                        {
                                            "kind": "WhitespaceTrivia",
                                            "text": " "
                                        }
                                    ]
                                },
                                "operatorToken": {
                                    "kind": "LessThanToken",
                                    "fullStart": 1053,
                                    "fullEnd": 1055,
                                    "start": 1053,
                                    "end": 1054,
                                    "fullWidth": 2,
                                    "width": 1,
                                    "text": "<",
                                    "value": "<",
                                    "valueText": "<",
                                    "hasTrailingTrivia": true,
                                    "trailingTrivia": [
                                        {
                                            "kind": "WhitespaceTrivia",
                                            "text": " "
                                        }
                                    ]
                                },
                                "right": {
                                    "kind": "NumericLiteral",
                                    "fullStart": 1055,
                                    "fullEnd": 1056,
                                    "start": 1055,
                                    "end": 1056,
                                    "fullWidth": 1,
                                    "width": 1,
                                    "text": "3",
                                    "value": 3,
                                    "valueText": "3"
                                }
                            },
                            "secondSemicolonToken": {
                                "kind": "SemicolonToken",
                                "fullStart": 1056,
                                "fullEnd": 1058,
                                "start": 1056,
                                "end": 1057,
                                "fullWidth": 2,
                                "width": 1,
                                "text": ";",
                                "value": ";",
                                "valueText": ";",
                                "hasTrailingTrivia": true,
                                "trailingTrivia": [
                                    {
                                        "kind": "WhitespaceTrivia",
                                        "text": " "
                                    }
                                ]
                            },
                            "incrementor": {
                                "kind": "PostIncrementExpression",
                                "fullStart": 1058,
                                "fullEnd": 1065,
                                "start": 1058,
                                "end": 1065,
                                "fullWidth": 7,
                                "width": 7,
                                "operand": {
                                    "kind": "IdentifierName",
                                    "fullStart": 1058,
                                    "fullEnd": 1063,
                                    "start": 1058,
                                    "end": 1063,
                                    "fullWidth": 5,
                                    "width": 5,
                                    "text": "index",
                                    "value": "index",
                                    "valueText": "index"
                                },
                                "operatorToken": {
                                    "kind": "PlusPlusToken",
                                    "fullStart": 1063,
                                    "fullEnd": 1065,
                                    "start": 1063,
                                    "end": 1065,
                                    "fullWidth": 2,
                                    "width": 2,
                                    "text": "++",
                                    "value": "++",
                                    "valueText": "++"
                                }
                            },
                            "closeParenToken": {
                                "kind": "CloseParenToken",
                                "fullStart": 1065,
                                "fullEnd": 1067,
                                "start": 1065,
                                "end": 1066,
                                "fullWidth": 2,
                                "width": 1,
                                "text": ")",
                                "value": ")",
                                "valueText": ")",
                                "hasTrailingTrivia": true,
                                "trailingTrivia": [
                                    {
                                        "kind": "WhitespaceTrivia",
                                        "text": " "
                                    }
                                ]
                            },
                            "statement": {
                                "kind": "Block",
                                "fullStart": 1067,
                                "fullEnd": 1212,
                                "start": 1067,
                                "end": 1210,
                                "fullWidth": 145,
                                "width": 143,
                                "openBraceToken": {
                                    "kind": "OpenBraceToken",
                                    "fullStart": 1067,
                                    "fullEnd": 1070,
                                    "start": 1067,
                                    "end": 1068,
                                    "fullWidth": 3,
                                    "width": 1,
                                    "text": "{",
                                    "value": "{",
                                    "valueText": "{",
                                    "hasTrailingTrivia": true,
                                    "hasTrailingNewLine": true,
                                    "trailingTrivia": [
                                        {
                                            "kind": "NewLineTrivia",
                                            "text": "\r\n"
                                        }
                                    ]
                                },
                                "statements": [
                                    {
                                        "kind": "IfStatement",
                                        "fullStart": 1070,
                                        "fullEnd": 1172,
                                        "start": 1082,
                                        "end": 1170,
                                        "fullWidth": 102,
                                        "width": 88,
                                        "ifKeyword": {
                                            "kind": "IfKeyword",
                                            "fullStart": 1070,
                                            "fullEnd": 1085,
                                            "start": 1082,
                                            "end": 1084,
                                            "fullWidth": 15,
                                            "width": 2,
                                            "text": "if",
                                            "value": "if",
                                            "valueText": "if",
                                            "hasLeadingTrivia": true,
                                            "hasTrailingTrivia": true,
                                            "leadingTrivia": [
                                                {
                                                    "kind": "WhitespaceTrivia",
                                                    "text": "            "
                                                }
                                            ],
                                            "trailingTrivia": [
                                                {
                                                    "kind": "WhitespaceTrivia",
                                                    "text": " "
                                                }
                                            ]
                                        },
                                        "openParenToken": {
                                            "kind": "OpenParenToken",
                                            "fullStart": 1085,
                                            "fullEnd": 1086,
                                            "start": 1085,
                                            "end": 1086,
                                            "fullWidth": 1,
                                            "width": 1,
                                            "text": "(",
                                            "value": "(",
                                            "valueText": "("
                                        },
                                        "condition": {
                                            "kind": "NotEqualsExpression",
                                            "fullStart": 1086,
                                            "fullEnd": 1121,
                                            "start": 1086,
                                            "end": 1121,
                                            "fullWidth": 35,
                                            "width": 35,
                                            "left": {
                                                "kind": "ElementAccessExpression",
                                                "fullStart": 1086,
                                                "fullEnd": 1097,
                                                "start": 1086,
                                                "end": 1096,
                                                "fullWidth": 11,
                                                "width": 10,
                                                "expression": {
                                                    "kind": "IdentifierName",
                                                    "fullStart": 1086,
                                                    "fullEnd": 1089,
                                                    "start": 1086,
                                                    "end": 1089,
                                                    "fullWidth": 3,
                                                    "width": 3,
                                                    "text": "arr",
                                                    "value": "arr",
                                                    "valueText": "arr"
                                                },
                                                "openBracketToken": {
                                                    "kind": "OpenBracketToken",
                                                    "fullStart": 1089,
                                                    "fullEnd": 1090,
                                                    "start": 1089,
                                                    "end": 1090,
                                                    "fullWidth": 1,
                                                    "width": 1,
                                                    "text": "[",
                                                    "value": "[",
                                                    "valueText": "["
                                                },
                                                "argumentExpression": {
                                                    "kind": "IdentifierName",
                                                    "fullStart": 1090,
                                                    "fullEnd": 1095,
                                                    "start": 1090,
                                                    "end": 1095,
                                                    "fullWidth": 5,
                                                    "width": 5,
                                                    "text": "index",
                                                    "value": "index",
                                                    "valueText": "index"
                                                },
                                                "closeBracketToken": {
                                                    "kind": "CloseBracketToken",
                                                    "fullStart": 1095,
                                                    "fullEnd": 1097,
                                                    "start": 1095,
                                                    "end": 1096,
                                                    "fullWidth": 2,
                                                    "width": 1,
                                                    "text": "]",
                                                    "value": "]",
                                                    "valueText": "]",
                                                    "hasTrailingTrivia": true,
                                                    "trailingTrivia": [
                                                        {
                                                            "kind": "WhitespaceTrivia",
                                                            "text": " "
                                                        }
                                                    ]
                                                }
                                            },
                                            "operatorToken": {
                                                "kind": "ExclamationEqualsEqualsToken",
                                                "fullStart": 1097,
                                                "fullEnd": 1101,
                                                "start": 1097,
                                                "end": 1100,
                                                "fullWidth": 4,
                                                "width": 3,
                                                "text": "!==",
                                                "value": "!==",
                                                "valueText": "!==",
                                                "hasTrailingTrivia": true,
                                                "trailingTrivia": [
                                                    {
                                                        "kind": "WhitespaceTrivia",
                                                        "text": " "
                                                    }
                                                ]
                                            },
                                            "right": {
                                                "kind": "InvocationExpression",
                                                "fullStart": 1101,
                                                "fullEnd": 1121,
                                                "start": 1101,
                                                "end": 1121,
                                                "fullWidth": 20,
                                                "width": 20,
                                                "expression": {
                                                    "kind": "MemberAccessExpression",
                                                    "fullStart": 1101,
                                                    "fullEnd": 1119,
                                                    "start": 1101,
                                                    "end": 1119,
                                                    "fullWidth": 18,
                                                    "width": 18,
                                                    "expression": {
                                                        "kind": "IdentifierName",
                                                        "fullStart": 1101,
                                                        "fullEnd": 1110,
                                                        "start": 1101,
                                                        "end": 1110,
                                                        "fullWidth": 9,
                                                        "width": 9,
                                                        "text": "initValue",
                                                        "value": "initValue",
                                                        "valueText": "initValue"
                                                    },
                                                    "dotToken": {
                                                        "kind": "DotToken",
                                                        "fullStart": 1110,
                                                        "fullEnd": 1111,
                                                        "start": 1110,
                                                        "end": 1111,
                                                        "fullWidth": 1,
                                                        "width": 1,
                                                        "text": ".",
                                                        "value": ".",
                                                        "valueText": "."
                                                    },
                                                    "name": {
                                                        "kind": "IdentifierName",
                                                        "fullStart": 1111,
                                                        "fullEnd": 1119,
                                                        "start": 1111,
                                                        "end": 1119,
                                                        "fullWidth": 8,
                                                        "width": 8,
                                                        "text": "toString",
                                                        "value": "toString",
                                                        "valueText": "toString"
                                                    }
                                                },
                                                "argumentList": {
                                                    "kind": "ArgumentList",
                                                    "fullStart": 1119,
                                                    "fullEnd": 1121,
                                                    "start": 1119,
                                                    "end": 1121,
                                                    "fullWidth": 2,
                                                    "width": 2,
                                                    "openParenToken": {
                                                        "kind": "OpenParenToken",
                                                        "fullStart": 1119,
                                                        "fullEnd": 1120,
                                                        "start": 1119,
                                                        "end": 1120,
                                                        "fullWidth": 1,
                                                        "width": 1,
                                                        "text": "(",
                                                        "value": "(",
                                                        "valueText": "("
                                                    },
                                                    "arguments": [],
                                                    "closeParenToken": {
                                                        "kind": "CloseParenToken",
                                                        "fullStart": 1120,
                                                        "fullEnd": 1121,
                                                        "start": 1120,
                                                        "end": 1121,
                                                        "fullWidth": 1,
                                                        "width": 1,
                                                        "text": ")",
                                                        "value": ")",
                                                        "valueText": ")"
                                                    }
                                                }
                                            }
                                        },
                                        "closeParenToken": {
                                            "kind": "CloseParenToken",
                                            "fullStart": 1121,
                                            "fullEnd": 1123,
                                            "start": 1121,
                                            "end": 1122,
                                            "fullWidth": 2,
                                            "width": 1,
                                            "text": ")",
                                            "value": ")",
                                            "valueText": ")",
                                            "hasTrailingTrivia": true,
                                            "trailingTrivia": [
                                                {
                                                    "kind": "WhitespaceTrivia",
                                                    "text": " "
                                                }
                                            ]
                                        },
                                        "statement": {
                                            "kind": "Block",
                                            "fullStart": 1123,
                                            "fullEnd": 1172,
                                            "start": 1123,
                                            "end": 1170,
                                            "fullWidth": 49,
                                            "width": 47,
                                            "openBraceToken": {
                                                "kind": "OpenBraceToken",
                                                "fullStart": 1123,
                                                "fullEnd": 1126,
                                                "start": 1123,
                                                "end": 1124,
                                                "fullWidth": 3,
                                                "width": 1,
                                                "text": "{",
                                                "value": "{",
                                                "valueText": "{",
                                                "hasTrailingTrivia": true,
                                                "hasTrailingNewLine": true,
                                                "trailingTrivia": [
                                                    {
                                                        "kind": "NewLineTrivia",
                                                        "text": "\r\n"
                                                    }
                                                ]
                                            },
                                            "statements": [
                                                {
                                                    "kind": "ReturnStatement",
                                                    "fullStart": 1126,
                                                    "fullEnd": 1157,
                                                    "start": 1142,
                                                    "end": 1155,
                                                    "fullWidth": 31,
                                                    "width": 13,
                                                    "returnKeyword": {
                                                        "kind": "ReturnKeyword",
                                                        "fullStart": 1126,
                                                        "fullEnd": 1149,
                                                        "start": 1142,
                                                        "end": 1148,
                                                        "fullWidth": 23,
                                                        "width": 6,
                                                        "text": "return",
                                                        "value": "return",
                                                        "valueText": "return",
                                                        "hasLeadingTrivia": true,
                                                        "hasTrailingTrivia": true,
                                                        "leadingTrivia": [
                                                            {
                                                                "kind": "WhitespaceTrivia",
                                                                "text": "                "
                                                            }
                                                        ],
                                                        "trailingTrivia": [
                                                            {
                                                                "kind": "WhitespaceTrivia",
                                                                "text": " "
                                                            }
                                                        ]
                                                    },
                                                    "expression": {
                                                        "kind": "FalseKeyword",
                                                        "fullStart": 1149,
                                                        "fullEnd": 1154,
                                                        "start": 1149,
                                                        "end": 1154,
                                                        "fullWidth": 5,
                                                        "width": 5,
                                                        "text": "false",
                                                        "value": false,
                                                        "valueText": "false"
                                                    },
                                                    "semicolonToken": {
                                                        "kind": "SemicolonToken",
                                                        "fullStart": 1154,
                                                        "fullEnd": 1157,
                                                        "start": 1154,
                                                        "end": 1155,
                                                        "fullWidth": 3,
                                                        "width": 1,
                                                        "text": ";",
                                                        "value": ";",
                                                        "valueText": ";",
                                                        "hasTrailingTrivia": true,
                                                        "hasTrailingNewLine": true,
                                                        "trailingTrivia": [
                                                            {
                                                                "kind": "NewLineTrivia",
                                                                "text": "\r\n"
                                                            }
                                                        ]
                                                    }
                                                }
                                            ],
                                            "closeBraceToken": {
                                                "kind": "CloseBraceToken",
                                                "fullStart": 1157,
                                                "fullEnd": 1172,
                                                "start": 1169,
                                                "end": 1170,
                                                "fullWidth": 15,
                                                "width": 1,
                                                "text": "}",
                                                "value": "}",
                                                "valueText": "}",
                                                "hasLeadingTrivia": true,
                                                "hasTrailingTrivia": true,
                                                "hasTrailingNewLine": true,
                                                "leadingTrivia": [
                                                    {
                                                        "kind": "WhitespaceTrivia",
                                                        "text": "            "
                                                    }
                                                ],
                                                "trailingTrivia": [
                                                    {
                                                        "kind": "NewLineTrivia",
                                                        "text": "\r\n"
                                                    }
                                                ]
                                            }
                                        }
                                    },
                                    {
                                        "kind": "ExpressionStatement",
                                        "fullStart": 1172,
                                        "fullEnd": 1201,
                                        "start": 1184,
                                        "end": 1199,
                                        "fullWidth": 29,
                                        "width": 15,
                                        "expression": {
                                            "kind": "AddAssignmentExpression",
                                            "fullStart": 1172,
                                            "fullEnd": 1198,
                                            "start": 1184,
                                            "end": 1198,
                                            "fullWidth": 26,
                                            "width": 14,
                                            "left": {
                                                "kind": "IdentifierName",
                                                "fullStart": 1172,
                                                "fullEnd": 1194,
                                                "start": 1184,
                                                "end": 1193,
                                                "fullWidth": 22,
                                                "width": 9,
                                                "text": "initValue",
                                                "value": "initValue",
                                                "valueText": "initValue",
                                                "hasLeadingTrivia": true,
                                                "hasTrailingTrivia": true,
                                                "leadingTrivia": [
                                                    {
                                                        "kind": "WhitespaceTrivia",
                                                        "text": "            "
                                                    }
                                                ],
                                                "trailingTrivia": [
                                                    {
                                                        "kind": "WhitespaceTrivia",
                                                        "text": " "
                                                    }
                                                ]
                                            },
                                            "operatorToken": {
                                                "kind": "PlusEqualsToken",
                                                "fullStart": 1194,
                                                "fullEnd": 1197,
                                                "start": 1194,
                                                "end": 1196,
                                                "fullWidth": 3,
                                                "width": 2,
                                                "text": "+=",
                                                "value": "+=",
                                                "valueText": "+=",
                                                "hasTrailingTrivia": true,
                                                "trailingTrivia": [
                                                    {
                                                        "kind": "WhitespaceTrivia",
                                                        "text": " "
                                                    }
                                                ]
                                            },
                                            "right": {
                                                "kind": "NumericLiteral",
                                                "fullStart": 1197,
                                                "fullEnd": 1198,
                                                "start": 1197,
                                                "end": 1198,
                                                "fullWidth": 1,
                                                "width": 1,
                                                "text": "2",
                                                "value": 2,
                                                "valueText": "2"
                                            }
                                        },
                                        "semicolonToken": {
                                            "kind": "SemicolonToken",
                                            "fullStart": 1198,
                                            "fullEnd": 1201,
                                            "start": 1198,
                                            "end": 1199,
                                            "fullWidth": 3,
                                            "width": 1,
                                            "text": ";",
                                            "value": ";",
                                            "valueText": ";",
                                            "hasTrailingTrivia": true,
                                            "hasTrailingNewLine": true,
                                            "trailingTrivia": [
                                                {
                                                    "kind": "NewLineTrivia",
                                                    "text": "\r\n"
                                                }
                                            ]
                                        }
                                    }
                                ],
                                "closeBraceToken": {
                                    "kind": "CloseBraceToken",
                                    "fullStart": 1201,
                                    "fullEnd": 1212,
                                    "start": 1209,
                                    "end": 1210,
                                    "fullWidth": 11,
                                    "width": 1,
                                    "text": "}",
                                    "value": "}",
                                    "valueText": "}",
                                    "hasLeadingTrivia": true,
                                    "hasTrailingTrivia": true,
                                    "hasTrailingNewLine": true,
                                    "leadingTrivia": [
                                        {
                                            "kind": "WhitespaceTrivia",
                                            "text": "        "
                                        }
                                    ],
                                    "trailingTrivia": [
                                        {
                                            "kind": "NewLineTrivia",
                                            "text": "\r\n"
                                        }
                                    ]
                                }
                            }
                        },
                        {
                            "kind": "IfStatement",
                            "fullStart": 1212,
                            "fullEnd": 1307,
                            "start": 1222,
                            "end": 1305,
                            "fullWidth": 95,
                            "width": 83,
                            "ifKeyword": {
                                "kind": "IfKeyword",
                                "fullStart": 1212,
                                "fullEnd": 1225,
                                "start": 1222,
                                "end": 1224,
                                "fullWidth": 13,
                                "width": 2,
                                "text": "if",
                                "value": "if",
                                "valueText": "if",
                                "hasLeadingTrivia": true,
                                "hasLeadingNewLine": true,
                                "hasTrailingTrivia": true,
                                "leadingTrivia": [
                                    {
                                        "kind": "NewLineTrivia",
                                        "text": "\r\n"
                                    },
                                    {
                                        "kind": "WhitespaceTrivia",
                                        "text": "        "
                                    }
                                ],
                                "trailingTrivia": [
                                    {
                                        "kind": "WhitespaceTrivia",
                                        "text": " "
                                    }
                                ]
                            },
                            "openParenToken": {
                                "kind": "OpenParenToken",
                                "fullStart": 1225,
                                "fullEnd": 1226,
                                "start": 1225,
                                "end": 1226,
                                "fullWidth": 1,
                                "width": 1,
                                "text": "(",
                                "value": "(",
                                "valueText": "("
                            },
                            "condition": {
                                "kind": "LogicalOrExpression",
                                "fullStart": 1226,
                                "fullEnd": 1264,
                                "start": 1226,
                                "end": 1264,
                                "fullWidth": 38,
                                "width": 38,
                                "left": {
                                    "kind": "NotEqualsExpression",
                                    "fullStart": 1226,
                                    "fullEnd": 1243,
                                    "start": 1226,
                                    "end": 1242,
                                    "fullWidth": 17,
                                    "width": 16,
                                    "left": {
                                        "kind": "MemberAccessExpression",
                                        "fullStart": 1226,
                                        "fullEnd": 1237,
                                        "start": 1226,
                                        "end": 1236,
                                        "fullWidth": 11,
                                        "width": 10,
                                        "expression": {
                                            "kind": "IdentifierName",
                                            "fullStart": 1226,
                                            "fullEnd": 1229,
                                            "start": 1226,
                                            "end": 1229,
                                            "fullWidth": 3,
                                            "width": 3,
                                            "text": "arr",
                                            "value": "arr",
                                            "valueText": "arr"
                                        },
                                        "dotToken": {
                                            "kind": "DotToken",
                                            "fullStart": 1229,
                                            "fullEnd": 1230,
                                            "start": 1229,
                                            "end": 1230,
                                            "fullWidth": 1,
                                            "width": 1,
                                            "text": ".",
                                            "value": ".",
                                            "valueText": "."
                                        },
                                        "name": {
                                            "kind": "IdentifierName",
                                            "fullStart": 1230,
                                            "fullEnd": 1237,
                                            "start": 1230,
                                            "end": 1236,
                                            "fullWidth": 7,
                                            "width": 6,
                                            "text": "length",
                                            "value": "length",
                                            "valueText": "length",
                                            "hasTrailingTrivia": true,
                                            "trailingTrivia": [
                                                {
                                                    "kind": "WhitespaceTrivia",
                                                    "text": " "
                                                }
                                            ]
                                        }
                                    },
                                    "operatorToken": {
                                        "kind": "ExclamationEqualsEqualsToken",
                                        "fullStart": 1237,
                                        "fullEnd": 1241,
                                        "start": 1237,
                                        "end": 1240,
                                        "fullWidth": 4,
                                        "width": 3,
                                        "text": "!==",
                                        "value": "!==",
                                        "valueText": "!==",
                                        "hasTrailingTrivia": true,
                                        "trailingTrivia": [
                                            {
                                                "kind": "WhitespaceTrivia",
                                                "text": " "
                                            }
                                        ]
                                    },
                                    "right": {
                                        "kind": "NumericLiteral",
                                        "fullStart": 1241,
                                        "fullEnd": 1243,
                                        "start": 1241,
                                        "end": 1242,
                                        "fullWidth": 2,
                                        "width": 1,
                                        "text": "4",
                                        "value": 4,
                                        "valueText": "4",
                                        "hasTrailingTrivia": true,
                                        "trailingTrivia": [
                                            {
                                                "kind": "WhitespaceTrivia",
                                                "text": " "
                                            }
                                        ]
                                    }
                                },
                                "operatorToken": {
                                    "kind": "BarBarToken",
                                    "fullStart": 1243,
                                    "fullEnd": 1246,
                                    "start": 1243,
                                    "end": 1245,
                                    "fullWidth": 3,
                                    "width": 2,
                                    "text": "||",
                                    "value": "||",
                                    "valueText": "||",
                                    "hasTrailingTrivia": true,
                                    "trailingTrivia": [
                                        {
                                            "kind": "WhitespaceTrivia",
                                            "text": " "
                                        }
                                    ]
                                },
                                "right": {
                                    "kind": "NotEqualsExpression",
                                    "fullStart": 1246,
                                    "fullEnd": 1264,
                                    "start": 1246,
                                    "end": 1264,
                                    "fullWidth": 18,
                                    "width": 18,
                                    "left": {
                                        "kind": "ElementAccessExpression",
                                        "fullStart": 1246,
                                        "fullEnd": 1253,
                                        "start": 1246,
                                        "end": 1252,
                                        "fullWidth": 7,
                                        "width": 6,
                                        "expression": {
                                            "kind": "IdentifierName",
                                            "fullStart": 1246,
                                            "fullEnd": 1249,
                                            "start": 1246,
                                            "end": 1249,
                                            "fullWidth": 3,
                                            "width": 3,
                                            "text": "arr",
                                            "value": "arr",
                                            "valueText": "arr"
                                        },
                                        "openBracketToken": {
                                            "kind": "OpenBracketToken",
                                            "fullStart": 1249,
                                            "fullEnd": 1250,
                                            "start": 1249,
                                            "end": 1250,
                                            "fullWidth": 1,
                                            "width": 1,
                                            "text": "[",
                                            "value": "[",
                                            "valueText": "["
                                        },
                                        "argumentExpression": {
                                            "kind": "NumericLiteral",
                                            "fullStart": 1250,
                                            "fullEnd": 1251,
                                            "start": 1250,
                                            "end": 1251,
                                            "fullWidth": 1,
                                            "width": 1,
                                            "text": "3",
                                            "value": 3,
                                            "valueText": "3"
                                        },
                                        "closeBracketToken": {
                                            "kind": "CloseBracketToken",
                                            "fullStart": 1251,
                                            "fullEnd": 1253,
                                            "start": 1251,
                                            "end": 1252,
                                            "fullWidth": 2,
                                            "width": 1,
                                            "text": "]",
                                            "value": "]",
                                            "valueText": "]",
                                            "hasTrailingTrivia": true,
                                            "trailingTrivia": [
                                                {
                                                    "kind": "WhitespaceTrivia",
                                                    "text": " "
                                                }
                                            ]
                                        }
                                    },
                                    "operatorToken": {
                                        "kind": "ExclamationEqualsEqualsToken",
                                        "fullStart": 1253,
                                        "fullEnd": 1257,
                                        "start": 1253,
                                        "end": 1256,
                                        "fullWidth": 4,
                                        "width": 3,
                                        "text": "!==",
                                        "value": "!==",
                                        "valueText": "!==",
                                        "hasTrailingTrivia": true,
                                        "trailingTrivia": [
                                            {
                                                "kind": "WhitespaceTrivia",
                                                "text": " "
                                            }
                                        ]
                                    },
                                    "right": {
                                        "kind": "StringLiteral",
                                        "fullStart": 1257,
                                        "fullEnd": 1264,
                                        "start": 1257,
                                        "end": 1264,
                                        "fullWidth": 7,
                                        "width": 7,
                                        "text": "\"10000\"",
                                        "value": "10000",
                                        "valueText": "10000"
                                    }
                                }
                            },
                            "closeParenToken": {
                                "kind": "CloseParenToken",
                                "fullStart": 1264,
                                "fullEnd": 1266,
                                "start": 1264,
                                "end": 1265,
                                "fullWidth": 2,
                                "width": 1,
                                "text": ")",
                                "value": ")",
                                "valueText": ")",
                                "hasTrailingTrivia": true,
                                "trailingTrivia": [
                                    {
                                        "kind": "WhitespaceTrivia",
                                        "text": " "
                                    }
                                ]
                            },
                            "statement": {
                                "kind": "Block",
                                "fullStart": 1266,
                                "fullEnd": 1307,
                                "start": 1266,
                                "end": 1305,
                                "fullWidth": 41,
                                "width": 39,
                                "openBraceToken": {
                                    "kind": "OpenBraceToken",
                                    "fullStart": 1266,
                                    "fullEnd": 1269,
                                    "start": 1266,
                                    "end": 1267,
                                    "fullWidth": 3,
                                    "width": 1,
                                    "text": "{",
                                    "value": "{",
                                    "valueText": "{",
                                    "hasTrailingTrivia": true,
                                    "hasTrailingNewLine": true,
                                    "trailingTrivia": [
                                        {
                                            "kind": "NewLineTrivia",
                                            "text": "\r\n"
                                        }
                                    ]
                                },
                                "statements": [
                                    {
                                        "kind": "ReturnStatement",
                                        "fullStart": 1269,
                                        "fullEnd": 1296,
                                        "start": 1281,
                                        "end": 1294,
                                        "fullWidth": 27,
                                        "width": 13,
                                        "returnKeyword": {
                                            "kind": "ReturnKeyword",
                                            "fullStart": 1269,
                                            "fullEnd": 1288,
                                            "start": 1281,
                                            "end": 1287,
                                            "fullWidth": 19,
                                            "width": 6,
                                            "text": "return",
                                            "value": "return",
                                            "valueText": "return",
                                            "hasLeadingTrivia": true,
                                            "hasTrailingTrivia": true,
                                            "leadingTrivia": [
                                                {
                                                    "kind": "WhitespaceTrivia",
                                                    "text": "            "
                                                }
                                            ],
                                            "trailingTrivia": [
                                                {
                                                    "kind": "WhitespaceTrivia",
                                                    "text": " "
                                                }
                                            ]
                                        },
                                        "expression": {
                                            "kind": "FalseKeyword",
                                            "fullStart": 1288,
                                            "fullEnd": 1293,
                                            "start": 1288,
                                            "end": 1293,
                                            "fullWidth": 5,
                                            "width": 5,
                                            "text": "false",
                                            "value": false,
                                            "valueText": "false"
                                        },
                                        "semicolonToken": {
                                            "kind": "SemicolonToken",
                                            "fullStart": 1293,
                                            "fullEnd": 1296,
                                            "start": 1293,
                                            "end": 1294,
                                            "fullWidth": 3,
                                            "width": 1,
                                            "text": ";",
                                            "value": ";",
                                            "valueText": ";",
                                            "hasTrailingTrivia": true,
                                            "hasTrailingNewLine": true,
                                            "trailingTrivia": [
                                                {
                                                    "kind": "NewLineTrivia",
                                                    "text": "\r\n"
                                                }
                                            ]
                                        }
                                    }
                                ],
                                "closeBraceToken": {
                                    "kind": "CloseBraceToken",
                                    "fullStart": 1296,
                                    "fullEnd": 1307,
                                    "start": 1304,
                                    "end": 1305,
                                    "fullWidth": 11,
                                    "width": 1,
                                    "text": "}",
                                    "value": "}",
                                    "valueText": "}",
                                    "hasLeadingTrivia": true,
                                    "hasTrailingTrivia": true,
                                    "hasTrailingNewLine": true,
                                    "leadingTrivia": [
                                        {
                                            "kind": "WhitespaceTrivia",
                                            "text": "        "
                                        }
                                    ],
                                    "trailingTrivia": [
                                        {
                                            "kind": "NewLineTrivia",
                                            "text": "\r\n"
                                        }
                                    ]
                                }
                            }
                        },
                        {
                            "kind": "ReturnStatement",
                            "fullStart": 1307,
                            "fullEnd": 1331,
                            "start": 1317,
                            "end": 1329,
                            "fullWidth": 24,
                            "width": 12,
                            "returnKeyword": {
                                "kind": "ReturnKeyword",
                                "fullStart": 1307,
                                "fullEnd": 1324,
                                "start": 1317,
                                "end": 1323,
                                "fullWidth": 17,
                                "width": 6,
                                "text": "return",
                                "value": "return",
                                "valueText": "return",
                                "hasLeadingTrivia": true,
                                "hasLeadingNewLine": true,
                                "hasTrailingTrivia": true,
                                "leadingTrivia": [
                                    {
                                        "kind": "NewLineTrivia",
                                        "text": "\r\n"
                                    },
                                    {
                                        "kind": "WhitespaceTrivia",
                                        "text": "        "
                                    }
                                ],
                                "trailingTrivia": [
                                    {
                                        "kind": "WhitespaceTrivia",
                                        "text": " "
                                    }
                                ]
                            },
                            "expression": {
                                "kind": "TrueKeyword",
                                "fullStart": 1324,
                                "fullEnd": 1328,
                                "start": 1324,
                                "end": 1328,
                                "fullWidth": 4,
                                "width": 4,
                                "text": "true",
                                "value": true,
                                "valueText": "true"
                            },
                            "semicolonToken": {
                                "kind": "SemicolonToken",
                                "fullStart": 1328,
                                "fullEnd": 1331,
                                "start": 1328,
                                "end": 1329,
                                "fullWidth": 3,
                                "width": 1,
                                "text": ";",
                                "value": ";",
                                "valueText": ";",
                                "hasTrailingTrivia": true,
                                "hasTrailingNewLine": true,
                                "trailingTrivia": [
                                    {
                                        "kind": "NewLineTrivia",
                                        "text": "\r\n"
                                    }
                                ]
                            }
                        }
                    ],
                    "closeBraceToken": {
                        "kind": "CloseBraceToken",
                        "fullStart": 1331,
                        "fullEnd": 1338,
                        "start": 1335,
                        "end": 1336,
                        "fullWidth": 7,
                        "width": 1,
                        "text": "}",
                        "value": "}",
                        "valueText": "}",
                        "hasLeadingTrivia": true,
                        "hasTrailingTrivia": true,
                        "hasTrailingNewLine": true,
                        "leadingTrivia": [
                            {
                                "kind": "WhitespaceTrivia",
                                "text": "    "
                            }
                        ],
                        "trailingTrivia": [
                            {
                                "kind": "NewLineTrivia",
                                "text": "\r\n"
                            }
                        ]
                    }
                }
            },
            {
                "kind": "ExpressionStatement",
                "fullStart": 1338,
                "fullEnd": 1362,
                "start": 1338,
                "end": 1360,
                "fullWidth": 24,
                "width": 22,
                "expression": {
                    "kind": "InvocationExpression",
                    "fullStart": 1338,
                    "fullEnd": 1359,
                    "start": 1338,
                    "end": 1359,
                    "fullWidth": 21,
                    "width": 21,
                    "expression": {
                        "kind": "IdentifierName",
                        "fullStart": 1338,
                        "fullEnd": 1349,
                        "start": 1338,
                        "end": 1349,
                        "fullWidth": 11,
                        "width": 11,
                        "text": "runTestCase",
                        "value": "runTestCase",
                        "valueText": "runTestCase"
                    },
                    "argumentList": {
                        "kind": "ArgumentList",
                        "fullStart": 1349,
                        "fullEnd": 1359,
                        "start": 1349,
                        "end": 1359,
                        "fullWidth": 10,
                        "width": 10,
                        "openParenToken": {
                            "kind": "OpenParenToken",
                            "fullStart": 1349,
                            "fullEnd": 1350,
                            "start": 1349,
                            "end": 1350,
                            "fullWidth": 1,
                            "width": 1,
                            "text": "(",
                            "value": "(",
                            "valueText": "("
                        },
                        "arguments": [
                            {
                                "kind": "IdentifierName",
                                "fullStart": 1350,
                                "fullEnd": 1358,
                                "start": 1350,
                                "end": 1358,
                                "fullWidth": 8,
                                "width": 8,
                                "text": "testcase",
                                "value": "testcase",
                                "valueText": "testcase"
                            }
                        ],
                        "closeParenToken": {
                            "kind": "CloseParenToken",
                            "fullStart": 1358,
                            "fullEnd": 1359,
                            "start": 1358,
                            "end": 1359,
                            "fullWidth": 1,
                            "width": 1,
                            "text": ")",
                            "value": ")",
                            "valueText": ")"
                        }
                    }
                },
                "semicolonToken": {
                    "kind": "SemicolonToken",
                    "fullStart": 1359,
                    "fullEnd": 1362,
                    "start": 1359,
                    "end": 1360,
                    "fullWidth": 3,
                    "width": 1,
                    "text": ";",
                    "value": ";",
                    "valueText": ";",
                    "hasTrailingTrivia": true,
                    "hasTrailingNewLine": true,
                    "trailingTrivia": [
                        {
                            "kind": "NewLineTrivia",
                            "text": "\r\n"
                        }
                    ]
                }
            }
        ],
        "endOfFileToken": {
            "kind": "EndOfFileToken",
            "fullStart": 1362,
            "fullEnd": 1362,
            "start": 1362,
            "end": 1362,
            "fullWidth": 0,
            "width": 0,
            "text": ""
        }
    },
    "lineMap": {
        "lineStarts": [
            0,
            67,
            152,
            232,
            308,
            380,
            385,
            440,
            557,
            562,
            564,
            566,
            589,
            623,
            625,
            666,
            689,
            721,
            753,
            766,
            768,
            813,
            858,
            889,
            921,
            934,
            936,
            973,
            975,
            995,
            1023,
            1070,
            1126,
            1157,
            1172,
            1201,
            1212,
            1214,
            1269,
            1296,
            1307,
            1309,
            1331,
            1338,
            1362
        ],
        "length": 1362
    }
}<|MERGE_RESOLUTION|>--- conflicted
+++ resolved
@@ -1481,12 +1481,8 @@
                                         "start": 948,
                                         "end": 970,
                                         "fullWidth": 22,
-<<<<<<< HEAD
                                         "width": 22,
-                                        "identifier": {
-=======
                                         "propertyName": {
->>>>>>> 85e84683
                                             "kind": "IdentifierName",
                                             "fullStart": 948,
                                             "fullEnd": 952,
@@ -1714,12 +1710,8 @@
                                         "start": 987,
                                         "end": 992,
                                         "fullWidth": 5,
-<<<<<<< HEAD
                                         "width": 5,
-                                        "identifier": {
-=======
                                         "propertyName": {
->>>>>>> 85e84683
                                             "kind": "IdentifierName",
                                             "fullStart": 987,
                                             "fullEnd": 992,
@@ -1806,12 +1798,8 @@
                                         "start": 1007,
                                         "end": 1020,
                                         "fullWidth": 13,
-<<<<<<< HEAD
                                         "width": 13,
-                                        "identifier": {
-=======
                                         "propertyName": {
->>>>>>> 85e84683
                                             "kind": "IdentifierName",
                                             "fullStart": 1007,
                                             "fullEnd": 1017,
