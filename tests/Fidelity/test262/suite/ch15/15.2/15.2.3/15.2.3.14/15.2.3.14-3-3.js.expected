--- conflicted
+++ resolved
@@ -245,12 +245,8 @@
                                         "start": 587,
                                         "end": 597,
                                         "fullWidth": 10,
-<<<<<<< HEAD
                                         "width": 10,
-                                        "identifier": {
-=======
                                         "propertyName": {
->>>>>>> 85e84683
                                             "kind": "IdentifierName",
                                             "fullStart": 587,
                                             "fullEnd": 589,
@@ -450,12 +446,8 @@
                                         "start": 606,
                                         "end": 624,
                                         "fullWidth": 18,
-<<<<<<< HEAD
                                         "width": 18,
-                                        "identifier": {
-=======
                                         "propertyName": {
->>>>>>> 85e84683
                                             "kind": "IdentifierName",
                                             "fullStart": 606,
                                             "fullEnd": 608,
