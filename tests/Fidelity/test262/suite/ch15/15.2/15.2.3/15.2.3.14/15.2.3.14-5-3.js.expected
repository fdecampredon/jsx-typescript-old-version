--- conflicted
+++ resolved
@@ -245,12 +245,8 @@
                                         "start": 587,
                                         "end": 621,
                                         "fullWidth": 34,
-<<<<<<< HEAD
                                         "width": 34,
-                                        "identifier": {
-=======
                                         "propertyName": {
->>>>>>> 85e84683
                                             "kind": "IdentifierName",
                                             "fullStart": 587,
                                             "fullEnd": 591,
@@ -1483,12 +1479,8 @@
                                         "start": 941,
                                         "end": 963,
                                         "fullWidth": 22,
-<<<<<<< HEAD
                                         "width": 22,
-                                        "identifier": {
-=======
                                         "propertyName": {
->>>>>>> 85e84683
                                             "kind": "IdentifierName",
                                             "fullStart": 941,
                                             "fullEnd": 945,
@@ -1746,12 +1738,8 @@
                                         "start": 985,
                                         "end": 986,
                                         "fullWidth": 2,
-<<<<<<< HEAD
                                         "width": 1,
-                                        "identifier": {
-=======
                                         "propertyName": {
->>>>>>> 85e84683
                                             "kind": "IdentifierName",
                                             "fullStart": 985,
                                             "fullEnd": 987,
