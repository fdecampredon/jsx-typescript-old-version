--- conflicted
+++ resolved
@@ -355,11 +355,8 @@
                                                                 "start": 638,
                                                                 "end": 639,
                                                                 "fullWidth": 1,
-<<<<<<< HEAD
                                                                 "width": 1,
-=======
                                                                 "modifiers": [],
->>>>>>> e3c38734
                                                                 "identifier": {
                                                                     "kind": "IdentifierName",
                                                                     "fullStart": 638,
@@ -399,11 +396,8 @@
                                                                 "start": 641,
                                                                 "end": 642,
                                                                 "fullWidth": 1,
-<<<<<<< HEAD
                                                                 "width": 1,
-=======
                                                                 "modifiers": [],
->>>>>>> e3c38734
                                                                 "identifier": {
                                                                     "kind": "IdentifierName",
                                                                     "fullStart": 641,
@@ -443,11 +437,8 @@
                                                                 "start": 644,
                                                                 "end": 645,
                                                                 "fullWidth": 1,
-<<<<<<< HEAD
                                                                 "width": 1,
-=======
                                                                 "modifiers": [],
->>>>>>> e3c38734
                                                                 "identifier": {
                                                                     "kind": "IdentifierName",
                                                                     "fullStart": 644,
