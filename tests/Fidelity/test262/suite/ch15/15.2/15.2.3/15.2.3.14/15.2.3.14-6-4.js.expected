{
    "isDeclaration": false,
    "languageVersion": "EcmaScript5",
    "parseOptions": {
        "allowAutomaticSemicolonInsertion": true
    },
    "sourceUnit": {
        "kind": "SourceUnit",
        "fullStart": 0,
        "fullEnd": 1171,
        "start": 586,
        "end": 1171,
        "fullWidth": 1171,
        "width": 585,
        "isIncrementallyUnusable": true,
        "moduleElements": [
            {
                "kind": "FunctionDeclaration",
                "fullStart": 0,
                "fullEnd": 1147,
                "start": 586,
                "end": 1145,
                "fullWidth": 1147,
                "width": 559,
                "modifiers": [],
                "functionKeyword": {
                    "kind": "FunctionKeyword",
                    "fullStart": 0,
                    "fullEnd": 595,
                    "start": 586,
                    "end": 594,
                    "fullWidth": 595,
                    "width": 8,
                    "text": "function",
                    "value": "function",
                    "valueText": "function",
                    "hasLeadingTrivia": true,
                    "hasLeadingComment": true,
                    "hasLeadingNewLine": true,
                    "hasTrailingTrivia": true,
                    "leadingTrivia": [
                        {
                            "kind": "SingleLineCommentTrivia",
                            "text": "/// Copyright (c) 2012 Ecma International.  All rights reserved. "
                        },
                        {
                            "kind": "NewLineTrivia",
                            "text": "\r\n"
                        },
                        {
                            "kind": "SingleLineCommentTrivia",
                            "text": "/// Ecma International makes this code available under the terms and conditions set"
                        },
                        {
                            "kind": "NewLineTrivia",
                            "text": "\r\n"
                        },
                        {
                            "kind": "SingleLineCommentTrivia",
                            "text": "/// forth on http://hg.ecmascript.org/tests/test262/raw-file/tip/LICENSE (the "
                        },
                        {
                            "kind": "NewLineTrivia",
                            "text": "\r\n"
                        },
                        {
                            "kind": "SingleLineCommentTrivia",
                            "text": "/// \"Use Terms\").   Any redistribution of this code must retain the above "
                        },
                        {
                            "kind": "NewLineTrivia",
                            "text": "\r\n"
                        },
                        {
                            "kind": "SingleLineCommentTrivia",
                            "text": "/// copyright and this notice and otherwise comply with the Use Terms."
                        },
                        {
                            "kind": "NewLineTrivia",
                            "text": "\r\n"
                        },
                        {
                            "kind": "MultiLineCommentTrivia",
                            "text": "/**\r\n * @path ch15/15.2/15.2.3/15.2.3.14/15.2.3.14-6-4.js\r\n * @description Object.keys - the order of elements in returned array is the same with the order of properties in 'O' (Arguments object)\r\n */"
                        },
                        {
                            "kind": "NewLineTrivia",
                            "text": "\r\n"
                        },
                        {
                            "kind": "NewLineTrivia",
                            "text": "\r\n"
                        },
                        {
                            "kind": "NewLineTrivia",
                            "text": "\r\n"
                        }
                    ],
                    "trailingTrivia": [
                        {
                            "kind": "WhitespaceTrivia",
                            "text": " "
                        }
                    ]
                },
                "identifier": {
                    "kind": "IdentifierName",
                    "fullStart": 595,
                    "fullEnd": 603,
                    "start": 595,
                    "end": 603,
                    "fullWidth": 8,
                    "width": 8,
                    "text": "testcase",
                    "value": "testcase",
                    "valueText": "testcase"
                },
                "callSignature": {
                    "kind": "CallSignature",
                    "fullStart": 603,
                    "fullEnd": 606,
                    "start": 603,
                    "end": 605,
                    "fullWidth": 3,
                    "width": 2,
                    "parameterList": {
                        "kind": "ParameterList",
                        "fullStart": 603,
                        "fullEnd": 606,
                        "start": 603,
                        "end": 605,
                        "fullWidth": 3,
                        "width": 2,
                        "openParenToken": {
                            "kind": "OpenParenToken",
                            "fullStart": 603,
                            "fullEnd": 604,
                            "start": 603,
                            "end": 604,
                            "fullWidth": 1,
                            "width": 1,
                            "text": "(",
                            "value": "(",
                            "valueText": "("
                        },
                        "parameters": [],
                        "closeParenToken": {
                            "kind": "CloseParenToken",
                            "fullStart": 604,
                            "fullEnd": 606,
                            "start": 604,
                            "end": 605,
                            "fullWidth": 2,
                            "width": 1,
                            "text": ")",
                            "value": ")",
                            "valueText": ")",
                            "hasTrailingTrivia": true,
                            "trailingTrivia": [
                                {
                                    "kind": "WhitespaceTrivia",
                                    "text": " "
                                }
                            ]
                        }
                    }
                },
                "block": {
                    "kind": "Block",
                    "fullStart": 606,
                    "fullEnd": 1147,
                    "start": 606,
                    "end": 1145,
                    "fullWidth": 541,
                    "width": 539,
                    "openBraceToken": {
                        "kind": "OpenBraceToken",
                        "fullStart": 606,
                        "fullEnd": 609,
                        "start": 606,
                        "end": 607,
                        "fullWidth": 3,
                        "width": 1,
                        "text": "{",
                        "value": "{",
                        "valueText": "{",
                        "hasTrailingTrivia": true,
                        "hasTrailingNewLine": true,
                        "trailingTrivia": [
                            {
                                "kind": "NewLineTrivia",
                                "text": "\r\n"
                            }
                        ]
                    },
                    "statements": [
                        {
                            "kind": "VariableStatement",
                            "fullStart": 609,
                            "fullEnd": 693,
                            "start": 617,
                            "end": 691,
                            "fullWidth": 84,
                            "width": 74,
                            "modifiers": [],
                            "variableDeclaration": {
                                "kind": "VariableDeclaration",
                                "fullStart": 609,
                                "fullEnd": 690,
                                "start": 617,
                                "end": 690,
                                "fullWidth": 81,
                                "width": 73,
                                "varKeyword": {
                                    "kind": "VarKeyword",
                                    "fullStart": 609,
                                    "fullEnd": 621,
                                    "start": 617,
                                    "end": 620,
                                    "fullWidth": 12,
                                    "width": 3,
                                    "text": "var",
                                    "value": "var",
                                    "valueText": "var",
                                    "hasLeadingTrivia": true,
                                    "hasTrailingTrivia": true,
                                    "leadingTrivia": [
                                        {
                                            "kind": "WhitespaceTrivia",
                                            "text": "        "
                                        }
                                    ],
                                    "trailingTrivia": [
                                        {
                                            "kind": "WhitespaceTrivia",
                                            "text": " "
                                        }
                                    ]
                                },
                                "variableDeclarators": [
                                    {
                                        "kind": "VariableDeclarator",
                                        "fullStart": 621,
                                        "fullEnd": 690,
                                        "start": 621,
                                        "end": 690,
                                        "fullWidth": 69,
<<<<<<< HEAD
                                        "width": 69,
                                        "identifier": {
=======
                                        "propertyName": {
>>>>>>> 85e84683
                                            "kind": "IdentifierName",
                                            "fullStart": 621,
                                            "fullEnd": 626,
                                            "start": 621,
                                            "end": 625,
                                            "fullWidth": 5,
                                            "width": 4,
                                            "text": "func",
                                            "value": "func",
                                            "valueText": "func",
                                            "hasTrailingTrivia": true,
                                            "trailingTrivia": [
                                                {
                                                    "kind": "WhitespaceTrivia",
                                                    "text": " "
                                                }
                                            ]
                                        },
                                        "equalsValueClause": {
                                            "kind": "EqualsValueClause",
                                            "fullStart": 626,
                                            "fullEnd": 690,
                                            "start": 626,
                                            "end": 690,
                                            "fullWidth": 64,
                                            "width": 64,
                                            "equalsToken": {
                                                "kind": "EqualsToken",
                                                "fullStart": 626,
                                                "fullEnd": 628,
                                                "start": 626,
                                                "end": 627,
                                                "fullWidth": 2,
                                                "width": 1,
                                                "text": "=",
                                                "value": "=",
                                                "valueText": "=",
                                                "hasTrailingTrivia": true,
                                                "trailingTrivia": [
                                                    {
                                                        "kind": "WhitespaceTrivia",
                                                        "text": " "
                                                    }
                                                ]
                                            },
                                            "value": {
                                                "kind": "FunctionExpression",
                                                "fullStart": 628,
                                                "fullEnd": 690,
                                                "start": 628,
                                                "end": 690,
                                                "fullWidth": 62,
                                                "width": 62,
                                                "functionKeyword": {
                                                    "kind": "FunctionKeyword",
                                                    "fullStart": 628,
                                                    "fullEnd": 637,
                                                    "start": 628,
                                                    "end": 636,
                                                    "fullWidth": 9,
                                                    "width": 8,
                                                    "text": "function",
                                                    "value": "function",
                                                    "valueText": "function",
                                                    "hasTrailingTrivia": true,
                                                    "trailingTrivia": [
                                                        {
                                                            "kind": "WhitespaceTrivia",
                                                            "text": " "
                                                        }
                                                    ]
                                                },
                                                "callSignature": {
                                                    "kind": "CallSignature",
                                                    "fullStart": 637,
                                                    "fullEnd": 647,
                                                    "start": 637,
                                                    "end": 646,
                                                    "fullWidth": 10,
                                                    "width": 9,
                                                    "parameterList": {
                                                        "kind": "ParameterList",
                                                        "fullStart": 637,
                                                        "fullEnd": 647,
                                                        "start": 637,
                                                        "end": 646,
                                                        "fullWidth": 10,
                                                        "width": 9,
                                                        "openParenToken": {
                                                            "kind": "OpenParenToken",
                                                            "fullStart": 637,
                                                            "fullEnd": 638,
                                                            "start": 637,
                                                            "end": 638,
                                                            "fullWidth": 1,
                                                            "width": 1,
                                                            "text": "(",
                                                            "value": "(",
                                                            "valueText": "("
                                                        },
                                                        "parameters": [
                                                            {
                                                                "kind": "Parameter",
                                                                "fullStart": 638,
                                                                "fullEnd": 639,
                                                                "start": 638,
                                                                "end": 639,
                                                                "fullWidth": 1,
                                                                "width": 1,
                                                                "modifiers": [],
                                                                "identifier": {
                                                                    "kind": "IdentifierName",
                                                                    "fullStart": 638,
                                                                    "fullEnd": 639,
                                                                    "start": 638,
                                                                    "end": 639,
                                                                    "fullWidth": 1,
                                                                    "width": 1,
                                                                    "text": "a",
                                                                    "value": "a",
                                                                    "valueText": "a"
                                                                }
                                                            },
                                                            {
                                                                "kind": "CommaToken",
                                                                "fullStart": 639,
                                                                "fullEnd": 641,
                                                                "start": 639,
                                                                "end": 640,
                                                                "fullWidth": 2,
                                                                "width": 1,
                                                                "text": ",",
                                                                "value": ",",
                                                                "valueText": ",",
                                                                "hasTrailingTrivia": true,
                                                                "trailingTrivia": [
                                                                    {
                                                                        "kind": "WhitespaceTrivia",
                                                                        "text": " "
                                                                    }
                                                                ]
                                                            },
                                                            {
                                                                "kind": "Parameter",
                                                                "fullStart": 641,
                                                                "fullEnd": 642,
                                                                "start": 641,
                                                                "end": 642,
                                                                "fullWidth": 1,
                                                                "width": 1,
                                                                "modifiers": [],
                                                                "identifier": {
                                                                    "kind": "IdentifierName",
                                                                    "fullStart": 641,
                                                                    "fullEnd": 642,
                                                                    "start": 641,
                                                                    "end": 642,
                                                                    "fullWidth": 1,
                                                                    "width": 1,
                                                                    "text": "b",
                                                                    "value": "b",
                                                                    "valueText": "b"
                                                                }
                                                            },
                                                            {
                                                                "kind": "CommaToken",
                                                                "fullStart": 642,
                                                                "fullEnd": 644,
                                                                "start": 642,
                                                                "end": 643,
                                                                "fullWidth": 2,
                                                                "width": 1,
                                                                "text": ",",
                                                                "value": ",",
                                                                "valueText": ",",
                                                                "hasTrailingTrivia": true,
                                                                "trailingTrivia": [
                                                                    {
                                                                        "kind": "WhitespaceTrivia",
                                                                        "text": " "
                                                                    }
                                                                ]
                                                            },
                                                            {
                                                                "kind": "Parameter",
                                                                "fullStart": 644,
                                                                "fullEnd": 645,
                                                                "start": 644,
                                                                "end": 645,
                                                                "fullWidth": 1,
                                                                "width": 1,
                                                                "modifiers": [],
                                                                "identifier": {
                                                                    "kind": "IdentifierName",
                                                                    "fullStart": 644,
                                                                    "fullEnd": 645,
                                                                    "start": 644,
                                                                    "end": 645,
                                                                    "fullWidth": 1,
                                                                    "width": 1,
                                                                    "text": "c",
                                                                    "value": "c",
                                                                    "valueText": "c"
                                                                }
                                                            }
                                                        ],
                                                        "closeParenToken": {
                                                            "kind": "CloseParenToken",
                                                            "fullStart": 645,
                                                            "fullEnd": 647,
                                                            "start": 645,
                                                            "end": 646,
                                                            "fullWidth": 2,
                                                            "width": 1,
                                                            "text": ")",
                                                            "value": ")",
                                                            "valueText": ")",
                                                            "hasTrailingTrivia": true,
                                                            "trailingTrivia": [
                                                                {
                                                                    "kind": "WhitespaceTrivia",
                                                                    "text": " "
                                                                }
                                                            ]
                                                        }
                                                    }
                                                },
                                                "block": {
                                                    "kind": "Block",
                                                    "fullStart": 647,
                                                    "fullEnd": 690,
                                                    "start": 647,
                                                    "end": 690,
                                                    "fullWidth": 43,
                                                    "width": 43,
                                                    "openBraceToken": {
                                                        "kind": "OpenBraceToken",
                                                        "fullStart": 647,
                                                        "fullEnd": 650,
                                                        "start": 647,
                                                        "end": 648,
                                                        "fullWidth": 3,
                                                        "width": 1,
                                                        "text": "{",
                                                        "value": "{",
                                                        "valueText": "{",
                                                        "hasTrailingTrivia": true,
                                                        "hasTrailingNewLine": true,
                                                        "trailingTrivia": [
                                                            {
                                                                "kind": "NewLineTrivia",
                                                                "text": "\r\n"
                                                            }
                                                        ]
                                                    },
                                                    "statements": [
                                                        {
                                                            "kind": "ReturnStatement",
                                                            "fullStart": 650,
                                                            "fullEnd": 681,
                                                            "start": 662,
                                                            "end": 679,
                                                            "fullWidth": 31,
                                                            "width": 17,
                                                            "returnKeyword": {
                                                                "kind": "ReturnKeyword",
                                                                "fullStart": 650,
                                                                "fullEnd": 669,
                                                                "start": 662,
                                                                "end": 668,
                                                                "fullWidth": 19,
                                                                "width": 6,
                                                                "text": "return",
                                                                "value": "return",
                                                                "valueText": "return",
                                                                "hasLeadingTrivia": true,
                                                                "hasTrailingTrivia": true,
                                                                "leadingTrivia": [
                                                                    {
                                                                        "kind": "WhitespaceTrivia",
                                                                        "text": "            "
                                                                    }
                                                                ],
                                                                "trailingTrivia": [
                                                                    {
                                                                        "kind": "WhitespaceTrivia",
                                                                        "text": " "
                                                                    }
                                                                ]
                                                            },
                                                            "expression": {
                                                                "kind": "IdentifierName",
                                                                "fullStart": 669,
                                                                "fullEnd": 678,
                                                                "start": 669,
                                                                "end": 678,
                                                                "fullWidth": 9,
                                                                "width": 9,
                                                                "text": "arguments",
                                                                "value": "arguments",
                                                                "valueText": "arguments"
                                                            },
                                                            "semicolonToken": {
                                                                "kind": "SemicolonToken",
                                                                "fullStart": 678,
                                                                "fullEnd": 681,
                                                                "start": 678,
                                                                "end": 679,
                                                                "fullWidth": 3,
                                                                "width": 1,
                                                                "text": ";",
                                                                "value": ";",
                                                                "valueText": ";",
                                                                "hasTrailingTrivia": true,
                                                                "hasTrailingNewLine": true,
                                                                "trailingTrivia": [
                                                                    {
                                                                        "kind": "NewLineTrivia",
                                                                        "text": "\r\n"
                                                                    }
                                                                ]
                                                            }
                                                        }
                                                    ],
                                                    "closeBraceToken": {
                                                        "kind": "CloseBraceToken",
                                                        "fullStart": 681,
                                                        "fullEnd": 690,
                                                        "start": 689,
                                                        "end": 690,
                                                        "fullWidth": 9,
                                                        "width": 1,
                                                        "text": "}",
                                                        "value": "}",
                                                        "valueText": "}",
                                                        "hasLeadingTrivia": true,
                                                        "leadingTrivia": [
                                                            {
                                                                "kind": "WhitespaceTrivia",
                                                                "text": "        "
                                                            }
                                                        ]
                                                    }
                                                }
                                            }
                                        }
                                    }
                                ]
                            },
                            "semicolonToken": {
                                "kind": "SemicolonToken",
                                "fullStart": 690,
                                "fullEnd": 693,
                                "start": 690,
                                "end": 691,
                                "fullWidth": 3,
                                "width": 1,
                                "text": ";",
                                "value": ";",
                                "valueText": ";",
                                "hasTrailingTrivia": true,
                                "hasTrailingNewLine": true,
                                "trailingTrivia": [
                                    {
                                        "kind": "NewLineTrivia",
                                        "text": "\r\n"
                                    }
                                ]
                            }
                        },
                        {
                            "kind": "VariableStatement",
                            "fullStart": 693,
                            "fullEnd": 736,
                            "start": 703,
                            "end": 734,
                            "fullWidth": 43,
                            "width": 31,
                            "modifiers": [],
                            "variableDeclaration": {
                                "kind": "VariableDeclaration",
                                "fullStart": 693,
                                "fullEnd": 733,
                                "start": 703,
                                "end": 733,
                                "fullWidth": 40,
                                "width": 30,
                                "varKeyword": {
                                    "kind": "VarKeyword",
                                    "fullStart": 693,
                                    "fullEnd": 707,
                                    "start": 703,
                                    "end": 706,
                                    "fullWidth": 14,
                                    "width": 3,
                                    "text": "var",
                                    "value": "var",
                                    "valueText": "var",
                                    "hasLeadingTrivia": true,
                                    "hasLeadingNewLine": true,
                                    "hasTrailingTrivia": true,
                                    "leadingTrivia": [
                                        {
                                            "kind": "NewLineTrivia",
                                            "text": "\r\n"
                                        },
                                        {
                                            "kind": "WhitespaceTrivia",
                                            "text": "        "
                                        }
                                    ],
                                    "trailingTrivia": [
                                        {
                                            "kind": "WhitespaceTrivia",
                                            "text": " "
                                        }
                                    ]
                                },
                                "variableDeclarators": [
                                    {
                                        "kind": "VariableDeclarator",
                                        "fullStart": 707,
                                        "fullEnd": 733,
                                        "start": 707,
                                        "end": 733,
                                        "fullWidth": 26,
<<<<<<< HEAD
                                        "width": 26,
                                        "identifier": {
=======
                                        "propertyName": {
>>>>>>> 85e84683
                                            "kind": "IdentifierName",
                                            "fullStart": 707,
                                            "fullEnd": 712,
                                            "start": 707,
                                            "end": 711,
                                            "fullWidth": 5,
                                            "width": 4,
                                            "text": "args",
                                            "value": "args",
                                            "valueText": "args",
                                            "hasTrailingTrivia": true,
                                            "trailingTrivia": [
                                                {
                                                    "kind": "WhitespaceTrivia",
                                                    "text": " "
                                                }
                                            ]
                                        },
                                        "equalsValueClause": {
                                            "kind": "EqualsValueClause",
                                            "fullStart": 712,
                                            "fullEnd": 733,
                                            "start": 712,
                                            "end": 733,
                                            "fullWidth": 21,
                                            "width": 21,
                                            "equalsToken": {
                                                "kind": "EqualsToken",
                                                "fullStart": 712,
                                                "fullEnd": 714,
                                                "start": 712,
                                                "end": 713,
                                                "fullWidth": 2,
                                                "width": 1,
                                                "text": "=",
                                                "value": "=",
                                                "valueText": "=",
                                                "hasTrailingTrivia": true,
                                                "trailingTrivia": [
                                                    {
                                                        "kind": "WhitespaceTrivia",
                                                        "text": " "
                                                    }
                                                ]
                                            },
                                            "value": {
                                                "kind": "InvocationExpression",
                                                "fullStart": 714,
                                                "fullEnd": 733,
                                                "start": 714,
                                                "end": 733,
                                                "fullWidth": 19,
                                                "width": 19,
                                                "expression": {
                                                    "kind": "IdentifierName",
                                                    "fullStart": 714,
                                                    "fullEnd": 718,
                                                    "start": 714,
                                                    "end": 718,
                                                    "fullWidth": 4,
                                                    "width": 4,
                                                    "text": "func",
                                                    "value": "func",
                                                    "valueText": "func"
                                                },
                                                "argumentList": {
                                                    "kind": "ArgumentList",
                                                    "fullStart": 718,
                                                    "fullEnd": 733,
                                                    "start": 718,
                                                    "end": 733,
                                                    "fullWidth": 15,
                                                    "width": 15,
                                                    "openParenToken": {
                                                        "kind": "OpenParenToken",
                                                        "fullStart": 718,
                                                        "fullEnd": 719,
                                                        "start": 718,
                                                        "end": 719,
                                                        "fullWidth": 1,
                                                        "width": 1,
                                                        "text": "(",
                                                        "value": "(",
                                                        "valueText": "("
                                                    },
                                                    "arguments": [
                                                        {
                                                            "kind": "NumericLiteral",
                                                            "fullStart": 719,
                                                            "fullEnd": 720,
                                                            "start": 719,
                                                            "end": 720,
                                                            "fullWidth": 1,
                                                            "width": 1,
                                                            "text": "1",
                                                            "value": 1,
                                                            "valueText": "1"
                                                        },
                                                        {
                                                            "kind": "CommaToken",
                                                            "fullStart": 720,
                                                            "fullEnd": 722,
                                                            "start": 720,
                                                            "end": 721,
                                                            "fullWidth": 2,
                                                            "width": 1,
                                                            "text": ",",
                                                            "value": ",",
                                                            "valueText": ",",
                                                            "hasTrailingTrivia": true,
                                                            "trailingTrivia": [
                                                                {
                                                                    "kind": "WhitespaceTrivia",
                                                                    "text": " "
                                                                }
                                                            ]
                                                        },
                                                        {
                                                            "kind": "StringLiteral",
                                                            "fullStart": 722,
                                                            "fullEnd": 725,
                                                            "start": 722,
                                                            "end": 725,
                                                            "fullWidth": 3,
                                                            "width": 3,
                                                            "text": "\"b\"",
                                                            "value": "b",
                                                            "valueText": "b"
                                                        },
                                                        {
                                                            "kind": "CommaToken",
                                                            "fullStart": 725,
                                                            "fullEnd": 727,
                                                            "start": 725,
                                                            "end": 726,
                                                            "fullWidth": 2,
                                                            "width": 1,
                                                            "text": ",",
                                                            "value": ",",
                                                            "valueText": ",",
                                                            "hasTrailingTrivia": true,
                                                            "trailingTrivia": [
                                                                {
                                                                    "kind": "WhitespaceTrivia",
                                                                    "text": " "
                                                                }
                                                            ]
                                                        },
                                                        {
                                                            "kind": "FalseKeyword",
                                                            "fullStart": 727,
                                                            "fullEnd": 732,
                                                            "start": 727,
                                                            "end": 732,
                                                            "fullWidth": 5,
                                                            "width": 5,
                                                            "text": "false",
                                                            "value": false,
                                                            "valueText": "false"
                                                        }
                                                    ],
                                                    "closeParenToken": {
                                                        "kind": "CloseParenToken",
                                                        "fullStart": 732,
                                                        "fullEnd": 733,
                                                        "start": 732,
                                                        "end": 733,
                                                        "fullWidth": 1,
                                                        "width": 1,
                                                        "text": ")",
                                                        "value": ")",
                                                        "valueText": ")"
                                                    }
                                                }
                                            }
                                        }
                                    }
                                ]
                            },
                            "semicolonToken": {
                                "kind": "SemicolonToken",
                                "fullStart": 733,
                                "fullEnd": 736,
                                "start": 733,
                                "end": 734,
                                "fullWidth": 3,
                                "width": 1,
                                "text": ";",
                                "value": ";",
                                "valueText": ";",
                                "hasTrailingTrivia": true,
                                "hasTrailingNewLine": true,
                                "trailingTrivia": [
                                    {
                                        "kind": "NewLineTrivia",
                                        "text": "\r\n"
                                    }
                                ]
                            }
                        },
                        {
                            "kind": "VariableStatement",
                            "fullStart": 736,
                            "fullEnd": 767,
                            "start": 746,
                            "end": 765,
                            "fullWidth": 31,
                            "width": 19,
                            "modifiers": [],
                            "variableDeclaration": {
                                "kind": "VariableDeclaration",
                                "fullStart": 736,
                                "fullEnd": 764,
                                "start": 746,
                                "end": 764,
                                "fullWidth": 28,
                                "width": 18,
                                "varKeyword": {
                                    "kind": "VarKeyword",
                                    "fullStart": 736,
                                    "fullEnd": 750,
                                    "start": 746,
                                    "end": 749,
                                    "fullWidth": 14,
                                    "width": 3,
                                    "text": "var",
                                    "value": "var",
                                    "valueText": "var",
                                    "hasLeadingTrivia": true,
                                    "hasLeadingNewLine": true,
                                    "hasTrailingTrivia": true,
                                    "leadingTrivia": [
                                        {
                                            "kind": "NewLineTrivia",
                                            "text": "\r\n"
                                        },
                                        {
                                            "kind": "WhitespaceTrivia",
                                            "text": "        "
                                        }
                                    ],
                                    "trailingTrivia": [
                                        {
                                            "kind": "WhitespaceTrivia",
                                            "text": " "
                                        }
                                    ]
                                },
                                "variableDeclarators": [
                                    {
                                        "kind": "VariableDeclarator",
                                        "fullStart": 750,
                                        "fullEnd": 764,
                                        "start": 750,
                                        "end": 764,
                                        "fullWidth": 14,
<<<<<<< HEAD
                                        "width": 14,
                                        "identifier": {
=======
                                        "propertyName": {
>>>>>>> 85e84683
                                            "kind": "IdentifierName",
                                            "fullStart": 750,
                                            "fullEnd": 760,
                                            "start": 750,
                                            "end": 759,
                                            "fullWidth": 10,
                                            "width": 9,
                                            "text": "tempArray",
                                            "value": "tempArray",
                                            "valueText": "tempArray",
                                            "hasTrailingTrivia": true,
                                            "trailingTrivia": [
                                                {
                                                    "kind": "WhitespaceTrivia",
                                                    "text": " "
                                                }
                                            ]
                                        },
                                        "equalsValueClause": {
                                            "kind": "EqualsValueClause",
                                            "fullStart": 760,
                                            "fullEnd": 764,
                                            "start": 760,
                                            "end": 764,
                                            "fullWidth": 4,
                                            "width": 4,
                                            "equalsToken": {
                                                "kind": "EqualsToken",
                                                "fullStart": 760,
                                                "fullEnd": 762,
                                                "start": 760,
                                                "end": 761,
                                                "fullWidth": 2,
                                                "width": 1,
                                                "text": "=",
                                                "value": "=",
                                                "valueText": "=",
                                                "hasTrailingTrivia": true,
                                                "trailingTrivia": [
                                                    {
                                                        "kind": "WhitespaceTrivia",
                                                        "text": " "
                                                    }
                                                ]
                                            },
                                            "value": {
                                                "kind": "ArrayLiteralExpression",
                                                "fullStart": 762,
                                                "fullEnd": 764,
                                                "start": 762,
                                                "end": 764,
                                                "fullWidth": 2,
                                                "width": 2,
                                                "openBracketToken": {
                                                    "kind": "OpenBracketToken",
                                                    "fullStart": 762,
                                                    "fullEnd": 763,
                                                    "start": 762,
                                                    "end": 763,
                                                    "fullWidth": 1,
                                                    "width": 1,
                                                    "text": "[",
                                                    "value": "[",
                                                    "valueText": "["
                                                },
                                                "expressions": [],
                                                "closeBracketToken": {
                                                    "kind": "CloseBracketToken",
                                                    "fullStart": 763,
                                                    "fullEnd": 764,
                                                    "start": 763,
                                                    "end": 764,
                                                    "fullWidth": 1,
                                                    "width": 1,
                                                    "text": "]",
                                                    "value": "]",
                                                    "valueText": "]"
                                                }
                                            }
                                        }
                                    }
                                ]
                            },
                            "semicolonToken": {
                                "kind": "SemicolonToken",
                                "fullStart": 764,
                                "fullEnd": 767,
                                "start": 764,
                                "end": 765,
                                "fullWidth": 3,
                                "width": 1,
                                "text": ";",
                                "value": ";",
                                "valueText": ";",
                                "hasTrailingTrivia": true,
                                "hasTrailingNewLine": true,
                                "trailingTrivia": [
                                    {
                                        "kind": "NewLineTrivia",
                                        "text": "\r\n"
                                    }
                                ]
                            }
                        },
                        {
                            "kind": "ForInStatement",
                            "fullStart": 767,
                            "fullEnd": 903,
                            "start": 775,
                            "end": 901,
                            "fullWidth": 136,
                            "width": 126,
                            "forKeyword": {
                                "kind": "ForKeyword",
                                "fullStart": 767,
                                "fullEnd": 779,
                                "start": 775,
                                "end": 778,
                                "fullWidth": 12,
                                "width": 3,
                                "text": "for",
                                "value": "for",
                                "valueText": "for",
                                "hasLeadingTrivia": true,
                                "hasTrailingTrivia": true,
                                "leadingTrivia": [
                                    {
                                        "kind": "WhitespaceTrivia",
                                        "text": "        "
                                    }
                                ],
                                "trailingTrivia": [
                                    {
                                        "kind": "WhitespaceTrivia",
                                        "text": " "
                                    }
                                ]
                            },
                            "openParenToken": {
                                "kind": "OpenParenToken",
                                "fullStart": 779,
                                "fullEnd": 780,
                                "start": 779,
                                "end": 780,
                                "fullWidth": 1,
                                "width": 1,
                                "text": "(",
                                "value": "(",
                                "valueText": "("
                            },
                            "variableDeclaration": {
                                "kind": "VariableDeclaration",
                                "fullStart": 780,
                                "fullEnd": 786,
                                "start": 780,
                                "end": 785,
                                "fullWidth": 6,
                                "width": 5,
                                "varKeyword": {
                                    "kind": "VarKeyword",
                                    "fullStart": 780,
                                    "fullEnd": 784,
                                    "start": 780,
                                    "end": 783,
                                    "fullWidth": 4,
                                    "width": 3,
                                    "text": "var",
                                    "value": "var",
                                    "valueText": "var",
                                    "hasTrailingTrivia": true,
                                    "trailingTrivia": [
                                        {
                                            "kind": "WhitespaceTrivia",
                                            "text": " "
                                        }
                                    ]
                                },
                                "variableDeclarators": [
                                    {
                                        "kind": "VariableDeclarator",
                                        "fullStart": 784,
                                        "fullEnd": 786,
                                        "start": 784,
                                        "end": 785,
                                        "fullWidth": 2,
<<<<<<< HEAD
                                        "width": 1,
                                        "identifier": {
=======
                                        "propertyName": {
>>>>>>> 85e84683
                                            "kind": "IdentifierName",
                                            "fullStart": 784,
                                            "fullEnd": 786,
                                            "start": 784,
                                            "end": 785,
                                            "fullWidth": 2,
                                            "width": 1,
                                            "text": "p",
                                            "value": "p",
                                            "valueText": "p",
                                            "hasTrailingTrivia": true,
                                            "trailingTrivia": [
                                                {
                                                    "kind": "WhitespaceTrivia",
                                                    "text": " "
                                                }
                                            ]
                                        }
                                    }
                                ]
                            },
                            "inKeyword": {
                                "kind": "InKeyword",
                                "fullStart": 786,
                                "fullEnd": 789,
                                "start": 786,
                                "end": 788,
                                "fullWidth": 3,
                                "width": 2,
                                "text": "in",
                                "value": "in",
                                "valueText": "in",
                                "hasTrailingTrivia": true,
                                "trailingTrivia": [
                                    {
                                        "kind": "WhitespaceTrivia",
                                        "text": " "
                                    }
                                ]
                            },
                            "expression": {
                                "kind": "IdentifierName",
                                "fullStart": 789,
                                "fullEnd": 793,
                                "start": 789,
                                "end": 793,
                                "fullWidth": 4,
                                "width": 4,
                                "text": "args",
                                "value": "args",
                                "valueText": "args"
                            },
                            "closeParenToken": {
                                "kind": "CloseParenToken",
                                "fullStart": 793,
                                "fullEnd": 795,
                                "start": 793,
                                "end": 794,
                                "fullWidth": 2,
                                "width": 1,
                                "text": ")",
                                "value": ")",
                                "valueText": ")",
                                "hasTrailingTrivia": true,
                                "trailingTrivia": [
                                    {
                                        "kind": "WhitespaceTrivia",
                                        "text": " "
                                    }
                                ]
                            },
                            "statement": {
                                "kind": "Block",
                                "fullStart": 795,
                                "fullEnd": 903,
                                "start": 795,
                                "end": 901,
                                "fullWidth": 108,
                                "width": 106,
                                "openBraceToken": {
                                    "kind": "OpenBraceToken",
                                    "fullStart": 795,
                                    "fullEnd": 798,
                                    "start": 795,
                                    "end": 796,
                                    "fullWidth": 3,
                                    "width": 1,
                                    "text": "{",
                                    "value": "{",
                                    "valueText": "{",
                                    "hasTrailingTrivia": true,
                                    "hasTrailingNewLine": true,
                                    "trailingTrivia": [
                                        {
                                            "kind": "NewLineTrivia",
                                            "text": "\r\n"
                                        }
                                    ]
                                },
                                "statements": [
                                    {
                                        "kind": "IfStatement",
                                        "fullStart": 798,
                                        "fullEnd": 892,
                                        "start": 810,
                                        "end": 890,
                                        "fullWidth": 94,
                                        "width": 80,
                                        "ifKeyword": {
                                            "kind": "IfKeyword",
                                            "fullStart": 798,
                                            "fullEnd": 813,
                                            "start": 810,
                                            "end": 812,
                                            "fullWidth": 15,
                                            "width": 2,
                                            "text": "if",
                                            "value": "if",
                                            "valueText": "if",
                                            "hasLeadingTrivia": true,
                                            "hasTrailingTrivia": true,
                                            "leadingTrivia": [
                                                {
                                                    "kind": "WhitespaceTrivia",
                                                    "text": "            "
                                                }
                                            ],
                                            "trailingTrivia": [
                                                {
                                                    "kind": "WhitespaceTrivia",
                                                    "text": " "
                                                }
                                            ]
                                        },
                                        "openParenToken": {
                                            "kind": "OpenParenToken",
                                            "fullStart": 813,
                                            "fullEnd": 814,
                                            "start": 813,
                                            "end": 814,
                                            "fullWidth": 1,
                                            "width": 1,
                                            "text": "(",
                                            "value": "(",
                                            "valueText": "("
                                        },
                                        "condition": {
                                            "kind": "InvocationExpression",
                                            "fullStart": 814,
                                            "fullEnd": 836,
                                            "start": 814,
                                            "end": 836,
                                            "fullWidth": 22,
                                            "width": 22,
                                            "expression": {
                                                "kind": "MemberAccessExpression",
                                                "fullStart": 814,
                                                "fullEnd": 833,
                                                "start": 814,
                                                "end": 833,
                                                "fullWidth": 19,
                                                "width": 19,
                                                "expression": {
                                                    "kind": "IdentifierName",
                                                    "fullStart": 814,
                                                    "fullEnd": 818,
                                                    "start": 814,
                                                    "end": 818,
                                                    "fullWidth": 4,
                                                    "width": 4,
                                                    "text": "args",
                                                    "value": "args",
                                                    "valueText": "args"
                                                },
                                                "dotToken": {
                                                    "kind": "DotToken",
                                                    "fullStart": 818,
                                                    "fullEnd": 819,
                                                    "start": 818,
                                                    "end": 819,
                                                    "fullWidth": 1,
                                                    "width": 1,
                                                    "text": ".",
                                                    "value": ".",
                                                    "valueText": "."
                                                },
                                                "name": {
                                                    "kind": "IdentifierName",
                                                    "fullStart": 819,
                                                    "fullEnd": 833,
                                                    "start": 819,
                                                    "end": 833,
                                                    "fullWidth": 14,
                                                    "width": 14,
                                                    "text": "hasOwnProperty",
                                                    "value": "hasOwnProperty",
                                                    "valueText": "hasOwnProperty"
                                                }
                                            },
                                            "argumentList": {
                                                "kind": "ArgumentList",
                                                "fullStart": 833,
                                                "fullEnd": 836,
                                                "start": 833,
                                                "end": 836,
                                                "fullWidth": 3,
                                                "width": 3,
                                                "openParenToken": {
                                                    "kind": "OpenParenToken",
                                                    "fullStart": 833,
                                                    "fullEnd": 834,
                                                    "start": 833,
                                                    "end": 834,
                                                    "fullWidth": 1,
                                                    "width": 1,
                                                    "text": "(",
                                                    "value": "(",
                                                    "valueText": "("
                                                },
                                                "arguments": [
                                                    {
                                                        "kind": "IdentifierName",
                                                        "fullStart": 834,
                                                        "fullEnd": 835,
                                                        "start": 834,
                                                        "end": 835,
                                                        "fullWidth": 1,
                                                        "width": 1,
                                                        "text": "p",
                                                        "value": "p",
                                                        "valueText": "p"
                                                    }
                                                ],
                                                "closeParenToken": {
                                                    "kind": "CloseParenToken",
                                                    "fullStart": 835,
                                                    "fullEnd": 836,
                                                    "start": 835,
                                                    "end": 836,
                                                    "fullWidth": 1,
                                                    "width": 1,
                                                    "text": ")",
                                                    "value": ")",
                                                    "valueText": ")"
                                                }
                                            }
                                        },
                                        "closeParenToken": {
                                            "kind": "CloseParenToken",
                                            "fullStart": 836,
                                            "fullEnd": 838,
                                            "start": 836,
                                            "end": 837,
                                            "fullWidth": 2,
                                            "width": 1,
                                            "text": ")",
                                            "value": ")",
                                            "valueText": ")",
                                            "hasTrailingTrivia": true,
                                            "trailingTrivia": [
                                                {
                                                    "kind": "WhitespaceTrivia",
                                                    "text": " "
                                                }
                                            ]
                                        },
                                        "statement": {
                                            "kind": "Block",
                                            "fullStart": 838,
                                            "fullEnd": 892,
                                            "start": 838,
                                            "end": 890,
                                            "fullWidth": 54,
                                            "width": 52,
                                            "openBraceToken": {
                                                "kind": "OpenBraceToken",
                                                "fullStart": 838,
                                                "fullEnd": 841,
                                                "start": 838,
                                                "end": 839,
                                                "fullWidth": 3,
                                                "width": 1,
                                                "text": "{",
                                                "value": "{",
                                                "valueText": "{",
                                                "hasTrailingTrivia": true,
                                                "hasTrailingNewLine": true,
                                                "trailingTrivia": [
                                                    {
                                                        "kind": "NewLineTrivia",
                                                        "text": "\r\n"
                                                    }
                                                ]
                                            },
                                            "statements": [
                                                {
                                                    "kind": "ExpressionStatement",
                                                    "fullStart": 841,
                                                    "fullEnd": 877,
                                                    "start": 857,
                                                    "end": 875,
                                                    "fullWidth": 36,
                                                    "width": 18,
                                                    "expression": {
                                                        "kind": "InvocationExpression",
                                                        "fullStart": 841,
                                                        "fullEnd": 874,
                                                        "start": 857,
                                                        "end": 874,
                                                        "fullWidth": 33,
                                                        "width": 17,
                                                        "expression": {
                                                            "kind": "MemberAccessExpression",
                                                            "fullStart": 841,
                                                            "fullEnd": 871,
                                                            "start": 857,
                                                            "end": 871,
                                                            "fullWidth": 30,
                                                            "width": 14,
                                                            "expression": {
                                                                "kind": "IdentifierName",
                                                                "fullStart": 841,
                                                                "fullEnd": 866,
                                                                "start": 857,
                                                                "end": 866,
                                                                "fullWidth": 25,
                                                                "width": 9,
                                                                "text": "tempArray",
                                                                "value": "tempArray",
                                                                "valueText": "tempArray",
                                                                "hasLeadingTrivia": true,
                                                                "leadingTrivia": [
                                                                    {
                                                                        "kind": "WhitespaceTrivia",
                                                                        "text": "                "
                                                                    }
                                                                ]
                                                            },
                                                            "dotToken": {
                                                                "kind": "DotToken",
                                                                "fullStart": 866,
                                                                "fullEnd": 867,
                                                                "start": 866,
                                                                "end": 867,
                                                                "fullWidth": 1,
                                                                "width": 1,
                                                                "text": ".",
                                                                "value": ".",
                                                                "valueText": "."
                                                            },
                                                            "name": {
                                                                "kind": "IdentifierName",
                                                                "fullStart": 867,
                                                                "fullEnd": 871,
                                                                "start": 867,
                                                                "end": 871,
                                                                "fullWidth": 4,
                                                                "width": 4,
                                                                "text": "push",
                                                                "value": "push",
                                                                "valueText": "push"
                                                            }
                                                        },
                                                        "argumentList": {
                                                            "kind": "ArgumentList",
                                                            "fullStart": 871,
                                                            "fullEnd": 874,
                                                            "start": 871,
                                                            "end": 874,
                                                            "fullWidth": 3,
                                                            "width": 3,
                                                            "openParenToken": {
                                                                "kind": "OpenParenToken",
                                                                "fullStart": 871,
                                                                "fullEnd": 872,
                                                                "start": 871,
                                                                "end": 872,
                                                                "fullWidth": 1,
                                                                "width": 1,
                                                                "text": "(",
                                                                "value": "(",
                                                                "valueText": "("
                                                            },
                                                            "arguments": [
                                                                {
                                                                    "kind": "IdentifierName",
                                                                    "fullStart": 872,
                                                                    "fullEnd": 873,
                                                                    "start": 872,
                                                                    "end": 873,
                                                                    "fullWidth": 1,
                                                                    "width": 1,
                                                                    "text": "p",
                                                                    "value": "p",
                                                                    "valueText": "p"
                                                                }
                                                            ],
                                                            "closeParenToken": {
                                                                "kind": "CloseParenToken",
                                                                "fullStart": 873,
                                                                "fullEnd": 874,
                                                                "start": 873,
                                                                "end": 874,
                                                                "fullWidth": 1,
                                                                "width": 1,
                                                                "text": ")",
                                                                "value": ")",
                                                                "valueText": ")"
                                                            }
                                                        }
                                                    },
                                                    "semicolonToken": {
                                                        "kind": "SemicolonToken",
                                                        "fullStart": 874,
                                                        "fullEnd": 877,
                                                        "start": 874,
                                                        "end": 875,
                                                        "fullWidth": 3,
                                                        "width": 1,
                                                        "text": ";",
                                                        "value": ";",
                                                        "valueText": ";",
                                                        "hasTrailingTrivia": true,
                                                        "hasTrailingNewLine": true,
                                                        "trailingTrivia": [
                                                            {
                                                                "kind": "NewLineTrivia",
                                                                "text": "\r\n"
                                                            }
                                                        ]
                                                    }
                                                }
                                            ],
                                            "closeBraceToken": {
                                                "kind": "CloseBraceToken",
                                                "fullStart": 877,
                                                "fullEnd": 892,
                                                "start": 889,
                                                "end": 890,
                                                "fullWidth": 15,
                                                "width": 1,
                                                "text": "}",
                                                "value": "}",
                                                "valueText": "}",
                                                "hasLeadingTrivia": true,
                                                "hasTrailingTrivia": true,
                                                "hasTrailingNewLine": true,
                                                "leadingTrivia": [
                                                    {
                                                        "kind": "WhitespaceTrivia",
                                                        "text": "            "
                                                    }
                                                ],
                                                "trailingTrivia": [
                                                    {
                                                        "kind": "NewLineTrivia",
                                                        "text": "\r\n"
                                                    }
                                                ]
                                            }
                                        }
                                    }
                                ],
                                "closeBraceToken": {
                                    "kind": "CloseBraceToken",
                                    "fullStart": 892,
                                    "fullEnd": 903,
                                    "start": 900,
                                    "end": 901,
                                    "fullWidth": 11,
                                    "width": 1,
                                    "text": "}",
                                    "value": "}",
                                    "valueText": "}",
                                    "hasLeadingTrivia": true,
                                    "hasTrailingTrivia": true,
                                    "hasTrailingNewLine": true,
                                    "leadingTrivia": [
                                        {
                                            "kind": "WhitespaceTrivia",
                                            "text": "        "
                                        }
                                    ],
                                    "trailingTrivia": [
                                        {
                                            "kind": "NewLineTrivia",
                                            "text": "\r\n"
                                        }
                                    ]
                                }
                            }
                        },
                        {
                            "kind": "VariableStatement",
                            "fullStart": 903,
                            "fullEnd": 953,
                            "start": 913,
                            "end": 951,
                            "fullWidth": 50,
                            "width": 38,
                            "modifiers": [],
                            "variableDeclaration": {
                                "kind": "VariableDeclaration",
                                "fullStart": 903,
                                "fullEnd": 950,
                                "start": 913,
                                "end": 950,
                                "fullWidth": 47,
                                "width": 37,
                                "varKeyword": {
                                    "kind": "VarKeyword",
                                    "fullStart": 903,
                                    "fullEnd": 917,
                                    "start": 913,
                                    "end": 916,
                                    "fullWidth": 14,
                                    "width": 3,
                                    "text": "var",
                                    "value": "var",
                                    "valueText": "var",
                                    "hasLeadingTrivia": true,
                                    "hasLeadingNewLine": true,
                                    "hasTrailingTrivia": true,
                                    "leadingTrivia": [
                                        {
                                            "kind": "NewLineTrivia",
                                            "text": "\r\n"
                                        },
                                        {
                                            "kind": "WhitespaceTrivia",
                                            "text": "        "
                                        }
                                    ],
                                    "trailingTrivia": [
                                        {
                                            "kind": "WhitespaceTrivia",
                                            "text": " "
                                        }
                                    ]
                                },
                                "variableDeclarators": [
                                    {
                                        "kind": "VariableDeclarator",
                                        "fullStart": 917,
                                        "fullEnd": 950,
                                        "start": 917,
                                        "end": 950,
                                        "fullWidth": 33,
<<<<<<< HEAD
                                        "width": 33,
                                        "identifier": {
=======
                                        "propertyName": {
>>>>>>> 85e84683
                                            "kind": "IdentifierName",
                                            "fullStart": 917,
                                            "fullEnd": 931,
                                            "start": 917,
                                            "end": 930,
                                            "fullWidth": 14,
                                            "width": 13,
                                            "text": "returnedArray",
                                            "value": "returnedArray",
                                            "valueText": "returnedArray",
                                            "hasTrailingTrivia": true,
                                            "trailingTrivia": [
                                                {
                                                    "kind": "WhitespaceTrivia",
                                                    "text": " "
                                                }
                                            ]
                                        },
                                        "equalsValueClause": {
                                            "kind": "EqualsValueClause",
                                            "fullStart": 931,
                                            "fullEnd": 950,
                                            "start": 931,
                                            "end": 950,
                                            "fullWidth": 19,
                                            "width": 19,
                                            "equalsToken": {
                                                "kind": "EqualsToken",
                                                "fullStart": 931,
                                                "fullEnd": 933,
                                                "start": 931,
                                                "end": 932,
                                                "fullWidth": 2,
                                                "width": 1,
                                                "text": "=",
                                                "value": "=",
                                                "valueText": "=",
                                                "hasTrailingTrivia": true,
                                                "trailingTrivia": [
                                                    {
                                                        "kind": "WhitespaceTrivia",
                                                        "text": " "
                                                    }
                                                ]
                                            },
                                            "value": {
                                                "kind": "InvocationExpression",
                                                "fullStart": 933,
                                                "fullEnd": 950,
                                                "start": 933,
                                                "end": 950,
                                                "fullWidth": 17,
                                                "width": 17,
                                                "expression": {
                                                    "kind": "MemberAccessExpression",
                                                    "fullStart": 933,
                                                    "fullEnd": 944,
                                                    "start": 933,
                                                    "end": 944,
                                                    "fullWidth": 11,
                                                    "width": 11,
                                                    "expression": {
                                                        "kind": "IdentifierName",
                                                        "fullStart": 933,
                                                        "fullEnd": 939,
                                                        "start": 933,
                                                        "end": 939,
                                                        "fullWidth": 6,
                                                        "width": 6,
                                                        "text": "Object",
                                                        "value": "Object",
                                                        "valueText": "Object"
                                                    },
                                                    "dotToken": {
                                                        "kind": "DotToken",
                                                        "fullStart": 939,
                                                        "fullEnd": 940,
                                                        "start": 939,
                                                        "end": 940,
                                                        "fullWidth": 1,
                                                        "width": 1,
                                                        "text": ".",
                                                        "value": ".",
                                                        "valueText": "."
                                                    },
                                                    "name": {
                                                        "kind": "IdentifierName",
                                                        "fullStart": 940,
                                                        "fullEnd": 944,
                                                        "start": 940,
                                                        "end": 944,
                                                        "fullWidth": 4,
                                                        "width": 4,
                                                        "text": "keys",
                                                        "value": "keys",
                                                        "valueText": "keys"
                                                    }
                                                },
                                                "argumentList": {
                                                    "kind": "ArgumentList",
                                                    "fullStart": 944,
                                                    "fullEnd": 950,
                                                    "start": 944,
                                                    "end": 950,
                                                    "fullWidth": 6,
                                                    "width": 6,
                                                    "openParenToken": {
                                                        "kind": "OpenParenToken",
                                                        "fullStart": 944,
                                                        "fullEnd": 945,
                                                        "start": 944,
                                                        "end": 945,
                                                        "fullWidth": 1,
                                                        "width": 1,
                                                        "text": "(",
                                                        "value": "(",
                                                        "valueText": "("
                                                    },
                                                    "arguments": [
                                                        {
                                                            "kind": "IdentifierName",
                                                            "fullStart": 945,
                                                            "fullEnd": 949,
                                                            "start": 945,
                                                            "end": 949,
                                                            "fullWidth": 4,
                                                            "width": 4,
                                                            "text": "args",
                                                            "value": "args",
                                                            "valueText": "args"
                                                        }
                                                    ],
                                                    "closeParenToken": {
                                                        "kind": "CloseParenToken",
                                                        "fullStart": 949,
                                                        "fullEnd": 950,
                                                        "start": 949,
                                                        "end": 950,
                                                        "fullWidth": 1,
                                                        "width": 1,
                                                        "text": ")",
                                                        "value": ")",
                                                        "valueText": ")"
                                                    }
                                                }
                                            }
                                        }
                                    }
                                ]
                            },
                            "semicolonToken": {
                                "kind": "SemicolonToken",
                                "fullStart": 950,
                                "fullEnd": 953,
                                "start": 950,
                                "end": 951,
                                "fullWidth": 3,
                                "width": 1,
                                "text": ";",
                                "value": ";",
                                "valueText": ";",
                                "hasTrailingTrivia": true,
                                "hasTrailingNewLine": true,
                                "trailingTrivia": [
                                    {
                                        "kind": "NewLineTrivia",
                                        "text": "\r\n"
                                    }
                                ]
                            }
                        },
                        {
                            "kind": "ForInStatement",
                            "fullStart": 953,
                            "fullEnd": 1118,
                            "start": 963,
                            "end": 1116,
                            "fullWidth": 165,
                            "width": 153,
                            "forKeyword": {
                                "kind": "ForKeyword",
                                "fullStart": 953,
                                "fullEnd": 967,
                                "start": 963,
                                "end": 966,
                                "fullWidth": 14,
                                "width": 3,
                                "text": "for",
                                "value": "for",
                                "valueText": "for",
                                "hasLeadingTrivia": true,
                                "hasLeadingNewLine": true,
                                "hasTrailingTrivia": true,
                                "leadingTrivia": [
                                    {
                                        "kind": "NewLineTrivia",
                                        "text": "\r\n"
                                    },
                                    {
                                        "kind": "WhitespaceTrivia",
                                        "text": "        "
                                    }
                                ],
                                "trailingTrivia": [
                                    {
                                        "kind": "WhitespaceTrivia",
                                        "text": " "
                                    }
                                ]
                            },
                            "openParenToken": {
                                "kind": "OpenParenToken",
                                "fullStart": 967,
                                "fullEnd": 968,
                                "start": 967,
                                "end": 968,
                                "fullWidth": 1,
                                "width": 1,
                                "text": "(",
                                "value": "(",
                                "valueText": "("
                            },
                            "variableDeclaration": {
                                "kind": "VariableDeclaration",
                                "fullStart": 968,
                                "fullEnd": 978,
                                "start": 968,
                                "end": 977,
                                "fullWidth": 10,
                                "width": 9,
                                "varKeyword": {
                                    "kind": "VarKeyword",
                                    "fullStart": 968,
                                    "fullEnd": 972,
                                    "start": 968,
                                    "end": 971,
                                    "fullWidth": 4,
                                    "width": 3,
                                    "text": "var",
                                    "value": "var",
                                    "valueText": "var",
                                    "hasTrailingTrivia": true,
                                    "trailingTrivia": [
                                        {
                                            "kind": "WhitespaceTrivia",
                                            "text": " "
                                        }
                                    ]
                                },
                                "variableDeclarators": [
                                    {
                                        "kind": "VariableDeclarator",
                                        "fullStart": 972,
                                        "fullEnd": 978,
                                        "start": 972,
                                        "end": 977,
                                        "fullWidth": 6,
<<<<<<< HEAD
                                        "width": 5,
                                        "identifier": {
=======
                                        "propertyName": {
>>>>>>> 85e84683
                                            "kind": "IdentifierName",
                                            "fullStart": 972,
                                            "fullEnd": 978,
                                            "start": 972,
                                            "end": 977,
                                            "fullWidth": 6,
                                            "width": 5,
                                            "text": "index",
                                            "value": "index",
                                            "valueText": "index",
                                            "hasTrailingTrivia": true,
                                            "trailingTrivia": [
                                                {
                                                    "kind": "WhitespaceTrivia",
                                                    "text": " "
                                                }
                                            ]
                                        }
                                    }
                                ]
                            },
                            "inKeyword": {
                                "kind": "InKeyword",
                                "fullStart": 978,
                                "fullEnd": 981,
                                "start": 978,
                                "end": 980,
                                "fullWidth": 3,
                                "width": 2,
                                "text": "in",
                                "value": "in",
                                "valueText": "in",
                                "hasTrailingTrivia": true,
                                "trailingTrivia": [
                                    {
                                        "kind": "WhitespaceTrivia",
                                        "text": " "
                                    }
                                ]
                            },
                            "expression": {
                                "kind": "IdentifierName",
                                "fullStart": 981,
                                "fullEnd": 994,
                                "start": 981,
                                "end": 994,
                                "fullWidth": 13,
                                "width": 13,
                                "text": "returnedArray",
                                "value": "returnedArray",
                                "valueText": "returnedArray"
                            },
                            "closeParenToken": {
                                "kind": "CloseParenToken",
                                "fullStart": 994,
                                "fullEnd": 996,
                                "start": 994,
                                "end": 995,
                                "fullWidth": 2,
                                "width": 1,
                                "text": ")",
                                "value": ")",
                                "valueText": ")",
                                "hasTrailingTrivia": true,
                                "trailingTrivia": [
                                    {
                                        "kind": "WhitespaceTrivia",
                                        "text": " "
                                    }
                                ]
                            },
                            "statement": {
                                "kind": "Block",
                                "fullStart": 996,
                                "fullEnd": 1118,
                                "start": 996,
                                "end": 1116,
                                "fullWidth": 122,
                                "width": 120,
                                "openBraceToken": {
                                    "kind": "OpenBraceToken",
                                    "fullStart": 996,
                                    "fullEnd": 999,
                                    "start": 996,
                                    "end": 997,
                                    "fullWidth": 3,
                                    "width": 1,
                                    "text": "{",
                                    "value": "{",
                                    "valueText": "{",
                                    "hasTrailingTrivia": true,
                                    "hasTrailingNewLine": true,
                                    "trailingTrivia": [
                                        {
                                            "kind": "NewLineTrivia",
                                            "text": "\r\n"
                                        }
                                    ]
                                },
                                "statements": [
                                    {
                                        "kind": "IfStatement",
                                        "fullStart": 999,
                                        "fullEnd": 1107,
                                        "start": 1011,
                                        "end": 1105,
                                        "fullWidth": 108,
                                        "width": 94,
                                        "ifKeyword": {
                                            "kind": "IfKeyword",
                                            "fullStart": 999,
                                            "fullEnd": 1014,
                                            "start": 1011,
                                            "end": 1013,
                                            "fullWidth": 15,
                                            "width": 2,
                                            "text": "if",
                                            "value": "if",
                                            "valueText": "if",
                                            "hasLeadingTrivia": true,
                                            "hasTrailingTrivia": true,
                                            "leadingTrivia": [
                                                {
                                                    "kind": "WhitespaceTrivia",
                                                    "text": "            "
                                                }
                                            ],
                                            "trailingTrivia": [
                                                {
                                                    "kind": "WhitespaceTrivia",
                                                    "text": " "
                                                }
                                            ]
                                        },
                                        "openParenToken": {
                                            "kind": "OpenParenToken",
                                            "fullStart": 1014,
                                            "fullEnd": 1015,
                                            "start": 1014,
                                            "end": 1015,
                                            "fullWidth": 1,
                                            "width": 1,
                                            "text": "(",
                                            "value": "(",
                                            "valueText": "("
                                        },
                                        "condition": {
                                            "kind": "NotEqualsExpression",
                                            "fullStart": 1015,
                                            "fullEnd": 1056,
                                            "start": 1015,
                                            "end": 1056,
                                            "fullWidth": 41,
                                            "width": 41,
                                            "left": {
                                                "kind": "ElementAccessExpression",
                                                "fullStart": 1015,
                                                "fullEnd": 1032,
                                                "start": 1015,
                                                "end": 1031,
                                                "fullWidth": 17,
                                                "width": 16,
                                                "expression": {
                                                    "kind": "IdentifierName",
                                                    "fullStart": 1015,
                                                    "fullEnd": 1024,
                                                    "start": 1015,
                                                    "end": 1024,
                                                    "fullWidth": 9,
                                                    "width": 9,
                                                    "text": "tempArray",
                                                    "value": "tempArray",
                                                    "valueText": "tempArray"
                                                },
                                                "openBracketToken": {
                                                    "kind": "OpenBracketToken",
                                                    "fullStart": 1024,
                                                    "fullEnd": 1025,
                                                    "start": 1024,
                                                    "end": 1025,
                                                    "fullWidth": 1,
                                                    "width": 1,
                                                    "text": "[",
                                                    "value": "[",
                                                    "valueText": "["
                                                },
                                                "argumentExpression": {
                                                    "kind": "IdentifierName",
                                                    "fullStart": 1025,
                                                    "fullEnd": 1030,
                                                    "start": 1025,
                                                    "end": 1030,
                                                    "fullWidth": 5,
                                                    "width": 5,
                                                    "text": "index",
                                                    "value": "index",
                                                    "valueText": "index"
                                                },
                                                "closeBracketToken": {
                                                    "kind": "CloseBracketToken",
                                                    "fullStart": 1030,
                                                    "fullEnd": 1032,
                                                    "start": 1030,
                                                    "end": 1031,
                                                    "fullWidth": 2,
                                                    "width": 1,
                                                    "text": "]",
                                                    "value": "]",
                                                    "valueText": "]",
                                                    "hasTrailingTrivia": true,
                                                    "trailingTrivia": [
                                                        {
                                                            "kind": "WhitespaceTrivia",
                                                            "text": " "
                                                        }
                                                    ]
                                                }
                                            },
                                            "operatorToken": {
                                                "kind": "ExclamationEqualsEqualsToken",
                                                "fullStart": 1032,
                                                "fullEnd": 1036,
                                                "start": 1032,
                                                "end": 1035,
                                                "fullWidth": 4,
                                                "width": 3,
                                                "text": "!==",
                                                "value": "!==",
                                                "valueText": "!==",
                                                "hasTrailingTrivia": true,
                                                "trailingTrivia": [
                                                    {
                                                        "kind": "WhitespaceTrivia",
                                                        "text": " "
                                                    }
                                                ]
                                            },
                                            "right": {
                                                "kind": "ElementAccessExpression",
                                                "fullStart": 1036,
                                                "fullEnd": 1056,
                                                "start": 1036,
                                                "end": 1056,
                                                "fullWidth": 20,
                                                "width": 20,
                                                "expression": {
                                                    "kind": "IdentifierName",
                                                    "fullStart": 1036,
                                                    "fullEnd": 1049,
                                                    "start": 1036,
                                                    "end": 1049,
                                                    "fullWidth": 13,
                                                    "width": 13,
                                                    "text": "returnedArray",
                                                    "value": "returnedArray",
                                                    "valueText": "returnedArray"
                                                },
                                                "openBracketToken": {
                                                    "kind": "OpenBracketToken",
                                                    "fullStart": 1049,
                                                    "fullEnd": 1050,
                                                    "start": 1049,
                                                    "end": 1050,
                                                    "fullWidth": 1,
                                                    "width": 1,
                                                    "text": "[",
                                                    "value": "[",
                                                    "valueText": "["
                                                },
                                                "argumentExpression": {
                                                    "kind": "IdentifierName",
                                                    "fullStart": 1050,
                                                    "fullEnd": 1055,
                                                    "start": 1050,
                                                    "end": 1055,
                                                    "fullWidth": 5,
                                                    "width": 5,
                                                    "text": "index",
                                                    "value": "index",
                                                    "valueText": "index"
                                                },
                                                "closeBracketToken": {
                                                    "kind": "CloseBracketToken",
                                                    "fullStart": 1055,
                                                    "fullEnd": 1056,
                                                    "start": 1055,
                                                    "end": 1056,
                                                    "fullWidth": 1,
                                                    "width": 1,
                                                    "text": "]",
                                                    "value": "]",
                                                    "valueText": "]"
                                                }
                                            }
                                        },
                                        "closeParenToken": {
                                            "kind": "CloseParenToken",
                                            "fullStart": 1056,
                                            "fullEnd": 1058,
                                            "start": 1056,
                                            "end": 1057,
                                            "fullWidth": 2,
                                            "width": 1,
                                            "text": ")",
                                            "value": ")",
                                            "valueText": ")",
                                            "hasTrailingTrivia": true,
                                            "trailingTrivia": [
                                                {
                                                    "kind": "WhitespaceTrivia",
                                                    "text": " "
                                                }
                                            ]
                                        },
                                        "statement": {
                                            "kind": "Block",
                                            "fullStart": 1058,
                                            "fullEnd": 1107,
                                            "start": 1058,
                                            "end": 1105,
                                            "fullWidth": 49,
                                            "width": 47,
                                            "openBraceToken": {
                                                "kind": "OpenBraceToken",
                                                "fullStart": 1058,
                                                "fullEnd": 1061,
                                                "start": 1058,
                                                "end": 1059,
                                                "fullWidth": 3,
                                                "width": 1,
                                                "text": "{",
                                                "value": "{",
                                                "valueText": "{",
                                                "hasTrailingTrivia": true,
                                                "hasTrailingNewLine": true,
                                                "trailingTrivia": [
                                                    {
                                                        "kind": "NewLineTrivia",
                                                        "text": "\r\n"
                                                    }
                                                ]
                                            },
                                            "statements": [
                                                {
                                                    "kind": "ReturnStatement",
                                                    "fullStart": 1061,
                                                    "fullEnd": 1092,
                                                    "start": 1077,
                                                    "end": 1090,
                                                    "fullWidth": 31,
                                                    "width": 13,
                                                    "returnKeyword": {
                                                        "kind": "ReturnKeyword",
                                                        "fullStart": 1061,
                                                        "fullEnd": 1084,
                                                        "start": 1077,
                                                        "end": 1083,
                                                        "fullWidth": 23,
                                                        "width": 6,
                                                        "text": "return",
                                                        "value": "return",
                                                        "valueText": "return",
                                                        "hasLeadingTrivia": true,
                                                        "hasTrailingTrivia": true,
                                                        "leadingTrivia": [
                                                            {
                                                                "kind": "WhitespaceTrivia",
                                                                "text": "                "
                                                            }
                                                        ],
                                                        "trailingTrivia": [
                                                            {
                                                                "kind": "WhitespaceTrivia",
                                                                "text": " "
                                                            }
                                                        ]
                                                    },
                                                    "expression": {
                                                        "kind": "FalseKeyword",
                                                        "fullStart": 1084,
                                                        "fullEnd": 1089,
                                                        "start": 1084,
                                                        "end": 1089,
                                                        "fullWidth": 5,
                                                        "width": 5,
                                                        "text": "false",
                                                        "value": false,
                                                        "valueText": "false"
                                                    },
                                                    "semicolonToken": {
                                                        "kind": "SemicolonToken",
                                                        "fullStart": 1089,
                                                        "fullEnd": 1092,
                                                        "start": 1089,
                                                        "end": 1090,
                                                        "fullWidth": 3,
                                                        "width": 1,
                                                        "text": ";",
                                                        "value": ";",
                                                        "valueText": ";",
                                                        "hasTrailingTrivia": true,
                                                        "hasTrailingNewLine": true,
                                                        "trailingTrivia": [
                                                            {
                                                                "kind": "NewLineTrivia",
                                                                "text": "\r\n"
                                                            }
                                                        ]
                                                    }
                                                }
                                            ],
                                            "closeBraceToken": {
                                                "kind": "CloseBraceToken",
                                                "fullStart": 1092,
                                                "fullEnd": 1107,
                                                "start": 1104,
                                                "end": 1105,
                                                "fullWidth": 15,
                                                "width": 1,
                                                "text": "}",
                                                "value": "}",
                                                "valueText": "}",
                                                "hasLeadingTrivia": true,
                                                "hasTrailingTrivia": true,
                                                "hasTrailingNewLine": true,
                                                "leadingTrivia": [
                                                    {
                                                        "kind": "WhitespaceTrivia",
                                                        "text": "            "
                                                    }
                                                ],
                                                "trailingTrivia": [
                                                    {
                                                        "kind": "NewLineTrivia",
                                                        "text": "\r\n"
                                                    }
                                                ]
                                            }
                                        }
                                    }
                                ],
                                "closeBraceToken": {
                                    "kind": "CloseBraceToken",
                                    "fullStart": 1107,
                                    "fullEnd": 1118,
                                    "start": 1115,
                                    "end": 1116,
                                    "fullWidth": 11,
                                    "width": 1,
                                    "text": "}",
                                    "value": "}",
                                    "valueText": "}",
                                    "hasLeadingTrivia": true,
                                    "hasTrailingTrivia": true,
                                    "hasTrailingNewLine": true,
                                    "leadingTrivia": [
                                        {
                                            "kind": "WhitespaceTrivia",
                                            "text": "        "
                                        }
                                    ],
                                    "trailingTrivia": [
                                        {
                                            "kind": "NewLineTrivia",
                                            "text": "\r\n"
                                        }
                                    ]
                                }
                            }
                        },
                        {
                            "kind": "ReturnStatement",
                            "fullStart": 1118,
                            "fullEnd": 1140,
                            "start": 1126,
                            "end": 1138,
                            "fullWidth": 22,
                            "width": 12,
                            "returnKeyword": {
                                "kind": "ReturnKeyword",
                                "fullStart": 1118,
                                "fullEnd": 1133,
                                "start": 1126,
                                "end": 1132,
                                "fullWidth": 15,
                                "width": 6,
                                "text": "return",
                                "value": "return",
                                "valueText": "return",
                                "hasLeadingTrivia": true,
                                "hasTrailingTrivia": true,
                                "leadingTrivia": [
                                    {
                                        "kind": "WhitespaceTrivia",
                                        "text": "        "
                                    }
                                ],
                                "trailingTrivia": [
                                    {
                                        "kind": "WhitespaceTrivia",
                                        "text": " "
                                    }
                                ]
                            },
                            "expression": {
                                "kind": "TrueKeyword",
                                "fullStart": 1133,
                                "fullEnd": 1137,
                                "start": 1133,
                                "end": 1137,
                                "fullWidth": 4,
                                "width": 4,
                                "text": "true",
                                "value": true,
                                "valueText": "true"
                            },
                            "semicolonToken": {
                                "kind": "SemicolonToken",
                                "fullStart": 1137,
                                "fullEnd": 1140,
                                "start": 1137,
                                "end": 1138,
                                "fullWidth": 3,
                                "width": 1,
                                "text": ";",
                                "value": ";",
                                "valueText": ";",
                                "hasTrailingTrivia": true,
                                "hasTrailingNewLine": true,
                                "trailingTrivia": [
                                    {
                                        "kind": "NewLineTrivia",
                                        "text": "\r\n"
                                    }
                                ]
                            }
                        }
                    ],
                    "closeBraceToken": {
                        "kind": "CloseBraceToken",
                        "fullStart": 1140,
                        "fullEnd": 1147,
                        "start": 1144,
                        "end": 1145,
                        "fullWidth": 7,
                        "width": 1,
                        "text": "}",
                        "value": "}",
                        "valueText": "}",
                        "hasLeadingTrivia": true,
                        "hasTrailingTrivia": true,
                        "hasTrailingNewLine": true,
                        "leadingTrivia": [
                            {
                                "kind": "WhitespaceTrivia",
                                "text": "    "
                            }
                        ],
                        "trailingTrivia": [
                            {
                                "kind": "NewLineTrivia",
                                "text": "\r\n"
                            }
                        ]
                    }
                }
            },
            {
                "kind": "ExpressionStatement",
                "fullStart": 1147,
                "fullEnd": 1171,
                "start": 1147,
                "end": 1169,
                "fullWidth": 24,
                "width": 22,
                "expression": {
                    "kind": "InvocationExpression",
                    "fullStart": 1147,
                    "fullEnd": 1168,
                    "start": 1147,
                    "end": 1168,
                    "fullWidth": 21,
                    "width": 21,
                    "expression": {
                        "kind": "IdentifierName",
                        "fullStart": 1147,
                        "fullEnd": 1158,
                        "start": 1147,
                        "end": 1158,
                        "fullWidth": 11,
                        "width": 11,
                        "text": "runTestCase",
                        "value": "runTestCase",
                        "valueText": "runTestCase"
                    },
                    "argumentList": {
                        "kind": "ArgumentList",
                        "fullStart": 1158,
                        "fullEnd": 1168,
                        "start": 1158,
                        "end": 1168,
                        "fullWidth": 10,
                        "width": 10,
                        "openParenToken": {
                            "kind": "OpenParenToken",
                            "fullStart": 1158,
                            "fullEnd": 1159,
                            "start": 1158,
                            "end": 1159,
                            "fullWidth": 1,
                            "width": 1,
                            "text": "(",
                            "value": "(",
                            "valueText": "("
                        },
                        "arguments": [
                            {
                                "kind": "IdentifierName",
                                "fullStart": 1159,
                                "fullEnd": 1167,
                                "start": 1159,
                                "end": 1167,
                                "fullWidth": 8,
                                "width": 8,
                                "text": "testcase",
                                "value": "testcase",
                                "valueText": "testcase"
                            }
                        ],
                        "closeParenToken": {
                            "kind": "CloseParenToken",
                            "fullStart": 1167,
                            "fullEnd": 1168,
                            "start": 1167,
                            "end": 1168,
                            "fullWidth": 1,
                            "width": 1,
                            "text": ")",
                            "value": ")",
                            "valueText": ")"
                        }
                    }
                },
                "semicolonToken": {
                    "kind": "SemicolonToken",
                    "fullStart": 1168,
                    "fullEnd": 1171,
                    "start": 1168,
                    "end": 1169,
                    "fullWidth": 3,
                    "width": 1,
                    "text": ";",
                    "value": ";",
                    "valueText": ";",
                    "hasTrailingTrivia": true,
                    "hasTrailingNewLine": true,
                    "trailingTrivia": [
                        {
                            "kind": "NewLineTrivia",
                            "text": "\r\n"
                        }
                    ]
                }
            }
        ],
        "endOfFileToken": {
            "kind": "EndOfFileToken",
            "fullStart": 1171,
            "fullEnd": 1171,
            "start": 1171,
            "end": 1171,
            "fullWidth": 0,
            "width": 0,
            "text": ""
        }
    },
    "lineMap": {
        "lineStarts": [
            0,
            67,
            152,
            232,
            308,
            380,
            385,
            439,
            577,
            582,
            584,
            586,
            609,
            650,
            681,
            693,
            695,
            736,
            738,
            767,
            798,
            841,
            877,
            892,
            903,
            905,
            953,
            955,
            999,
            1061,
            1092,
            1107,
            1118,
            1140,
            1147,
            1171
        ],
        "length": 1171
    }
}<|MERGE_RESOLUTION|>--- conflicted
+++ resolved
@@ -245,12 +245,8 @@
                                         "start": 621,
                                         "end": 690,
                                         "fullWidth": 69,
-<<<<<<< HEAD
                                         "width": 69,
-                                        "identifier": {
-=======
                                         "propertyName": {
->>>>>>> 85e84683
                                             "kind": "IdentifierName",
                                             "fullStart": 621,
                                             "fullEnd": 626,
@@ -677,12 +673,8 @@
                                         "start": 707,
                                         "end": 733,
                                         "fullWidth": 26,
-<<<<<<< HEAD
                                         "width": 26,
-                                        "identifier": {
-=======
                                         "propertyName": {
->>>>>>> 85e84683
                                             "kind": "IdentifierName",
                                             "fullStart": 707,
                                             "fullEnd": 712,
@@ -939,12 +931,8 @@
                                         "start": 750,
                                         "end": 764,
                                         "fullWidth": 14,
-<<<<<<< HEAD
                                         "width": 14,
-                                        "identifier": {
-=======
                                         "propertyName": {
->>>>>>> 85e84683
                                             "kind": "IdentifierName",
                                             "fullStart": 750,
                                             "fullEnd": 760,
@@ -1130,12 +1118,8 @@
                                         "start": 784,
                                         "end": 785,
                                         "fullWidth": 2,
-<<<<<<< HEAD
                                         "width": 1,
-                                        "identifier": {
-=======
                                         "propertyName": {
->>>>>>> 85e84683
                                             "kind": "IdentifierName",
                                             "fullStart": 784,
                                             "fullEnd": 786,
@@ -1684,12 +1668,8 @@
                                         "start": 917,
                                         "end": 950,
                                         "fullWidth": 33,
-<<<<<<< HEAD
                                         "width": 33,
-                                        "identifier": {
-=======
                                         "propertyName": {
->>>>>>> 85e84683
                                             "kind": "IdentifierName",
                                             "fullStart": 917,
                                             "fullEnd": 931,
@@ -1947,12 +1927,8 @@
                                         "start": 972,
                                         "end": 977,
                                         "fullWidth": 6,
-<<<<<<< HEAD
                                         "width": 5,
-                                        "identifier": {
-=======
                                         "propertyName": {
->>>>>>> 85e84683
                                             "kind": "IdentifierName",
                                             "fullStart": 972,
                                             "fullEnd": 978,
