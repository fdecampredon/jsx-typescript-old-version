{
    "isDeclaration": false,
    "languageVersion": "EcmaScript5",
    "parseOptions": {
        "allowAutomaticSemicolonInsertion": true
    },
    "sourceUnit": {
        "kind": "SourceUnit",
        "fullStart": 0,
        "fullEnd": 1046,
        "start": 532,
        "end": 1046,
        "fullWidth": 1046,
        "width": 514,
        "isIncrementallyUnusable": true,
        "moduleElements": [
            {
                "kind": "FunctionDeclaration",
                "fullStart": 0,
                "fullEnd": 1022,
                "start": 532,
                "end": 1020,
                "fullWidth": 1022,
                "width": 488,
                "isIncrementallyUnusable": true,
                "modifiers": [],
                "functionKeyword": {
                    "kind": "FunctionKeyword",
                    "fullStart": 0,
                    "fullEnd": 541,
                    "start": 532,
                    "end": 540,
                    "fullWidth": 541,
                    "width": 8,
                    "text": "function",
                    "value": "function",
                    "valueText": "function",
                    "hasLeadingTrivia": true,
                    "hasLeadingComment": true,
                    "hasLeadingNewLine": true,
                    "hasTrailingTrivia": true,
                    "leadingTrivia": [
                        {
                            "kind": "SingleLineCommentTrivia",
                            "text": "/// Copyright (c) 2012 Ecma International.  All rights reserved. "
                        },
                        {
                            "kind": "NewLineTrivia",
                            "text": "\r\n"
                        },
                        {
                            "kind": "SingleLineCommentTrivia",
                            "text": "/// Ecma International makes this code available under the terms and conditions set"
                        },
                        {
                            "kind": "NewLineTrivia",
                            "text": "\r\n"
                        },
                        {
                            "kind": "SingleLineCommentTrivia",
                            "text": "/// forth on http://hg.ecmascript.org/tests/test262/raw-file/tip/LICENSE (the "
                        },
                        {
                            "kind": "NewLineTrivia",
                            "text": "\r\n"
                        },
                        {
                            "kind": "SingleLineCommentTrivia",
                            "text": "/// \"Use Terms\").   Any redistribution of this code must retain the above "
                        },
                        {
                            "kind": "NewLineTrivia",
                            "text": "\r\n"
                        },
                        {
                            "kind": "SingleLineCommentTrivia",
                            "text": "/// copyright and this notice and otherwise comply with the Use Terms."
                        },
                        {
                            "kind": "NewLineTrivia",
                            "text": "\r\n"
                        },
                        {
                            "kind": "MultiLineCommentTrivia",
                            "text": "/**\r\n * @path ch15/15.2/15.2.3/15.2.3.3/15.2.3.3-3-6.js\r\n * @description Object.getOwnPropertyDescriptor - 'P' is inherited accessor property\r\n */"
                        },
                        {
                            "kind": "NewLineTrivia",
                            "text": "\r\n"
                        },
                        {
                            "kind": "NewLineTrivia",
                            "text": "\r\n"
                        },
                        {
                            "kind": "NewLineTrivia",
                            "text": "\r\n"
                        }
                    ],
                    "trailingTrivia": [
                        {
                            "kind": "WhitespaceTrivia",
                            "text": " "
                        }
                    ]
                },
                "identifier": {
                    "kind": "IdentifierName",
                    "fullStart": 541,
                    "fullEnd": 549,
                    "start": 541,
                    "end": 549,
                    "fullWidth": 8,
                    "width": 8,
                    "text": "testcase",
                    "value": "testcase",
                    "valueText": "testcase"
                },
                "callSignature": {
                    "kind": "CallSignature",
                    "fullStart": 549,
                    "fullEnd": 552,
                    "start": 549,
                    "end": 551,
                    "fullWidth": 3,
                    "width": 2,
                    "parameterList": {
                        "kind": "ParameterList",
                        "fullStart": 549,
                        "fullEnd": 552,
                        "start": 549,
                        "end": 551,
                        "fullWidth": 3,
                        "width": 2,
                        "openParenToken": {
                            "kind": "OpenParenToken",
                            "fullStart": 549,
                            "fullEnd": 550,
                            "start": 549,
                            "end": 550,
                            "fullWidth": 1,
                            "width": 1,
                            "text": "(",
                            "value": "(",
                            "valueText": "("
                        },
                        "parameters": [],
                        "closeParenToken": {
                            "kind": "CloseParenToken",
                            "fullStart": 550,
                            "fullEnd": 552,
                            "start": 550,
                            "end": 551,
                            "fullWidth": 2,
                            "width": 1,
                            "text": ")",
                            "value": ")",
                            "valueText": ")",
                            "hasTrailingTrivia": true,
                            "trailingTrivia": [
                                {
                                    "kind": "WhitespaceTrivia",
                                    "text": " "
                                }
                            ]
                        }
                    }
                },
                "block": {
                    "kind": "Block",
                    "fullStart": 552,
                    "fullEnd": 1022,
                    "start": 552,
                    "end": 1020,
                    "fullWidth": 470,
                    "width": 468,
                    "isIncrementallyUnusable": true,
                    "openBraceToken": {
                        "kind": "OpenBraceToken",
                        "fullStart": 552,
                        "fullEnd": 555,
                        "start": 552,
                        "end": 553,
                        "fullWidth": 3,
                        "width": 1,
                        "text": "{",
                        "value": "{",
                        "valueText": "{",
                        "hasTrailingTrivia": true,
                        "hasTrailingNewLine": true,
                        "trailingTrivia": [
                            {
                                "kind": "NewLineTrivia",
                                "text": "\r\n"
                            }
                        ]
                    },
                    "statements": [
                        {
                            "kind": "VariableStatement",
                            "fullStart": 555,
                            "fullEnd": 582,
                            "start": 565,
                            "end": 580,
                            "fullWidth": 27,
                            "width": 15,
                            "modifiers": [],
                            "variableDeclaration": {
                                "kind": "VariableDeclaration",
                                "fullStart": 555,
                                "fullEnd": 579,
                                "start": 565,
                                "end": 579,
                                "fullWidth": 24,
                                "width": 14,
                                "varKeyword": {
                                    "kind": "VarKeyword",
                                    "fullStart": 555,
                                    "fullEnd": 569,
                                    "start": 565,
                                    "end": 568,
                                    "fullWidth": 14,
                                    "width": 3,
                                    "text": "var",
                                    "value": "var",
                                    "valueText": "var",
                                    "hasLeadingTrivia": true,
                                    "hasLeadingNewLine": true,
                                    "hasTrailingTrivia": true,
                                    "leadingTrivia": [
                                        {
                                            "kind": "NewLineTrivia",
                                            "text": "\r\n"
                                        },
                                        {
                                            "kind": "WhitespaceTrivia",
                                            "text": "        "
                                        }
                                    ],
                                    "trailingTrivia": [
                                        {
                                            "kind": "WhitespaceTrivia",
                                            "text": " "
                                        }
                                    ]
                                },
                                "variableDeclarators": [
                                    {
                                        "kind": "VariableDeclarator",
                                        "fullStart": 569,
                                        "fullEnd": 579,
                                        "start": 569,
                                        "end": 579,
                                        "fullWidth": 10,
<<<<<<< HEAD
                                        "width": 10,
                                        "identifier": {
=======
                                        "propertyName": {
>>>>>>> 85e84683
                                            "kind": "IdentifierName",
                                            "fullStart": 569,
                                            "fullEnd": 575,
                                            "start": 569,
                                            "end": 574,
                                            "fullWidth": 6,
                                            "width": 5,
                                            "text": "proto",
                                            "value": "proto",
                                            "valueText": "proto",
                                            "hasTrailingTrivia": true,
                                            "trailingTrivia": [
                                                {
                                                    "kind": "WhitespaceTrivia",
                                                    "text": " "
                                                }
                                            ]
                                        },
                                        "equalsValueClause": {
                                            "kind": "EqualsValueClause",
                                            "fullStart": 575,
                                            "fullEnd": 579,
                                            "start": 575,
                                            "end": 579,
                                            "fullWidth": 4,
                                            "width": 4,
                                            "equalsToken": {
                                                "kind": "EqualsToken",
                                                "fullStart": 575,
                                                "fullEnd": 577,
                                                "start": 575,
                                                "end": 576,
                                                "fullWidth": 2,
                                                "width": 1,
                                                "text": "=",
                                                "value": "=",
                                                "valueText": "=",
                                                "hasTrailingTrivia": true,
                                                "trailingTrivia": [
                                                    {
                                                        "kind": "WhitespaceTrivia",
                                                        "text": " "
                                                    }
                                                ]
                                            },
                                            "value": {
                                                "kind": "ObjectLiteralExpression",
                                                "fullStart": 577,
                                                "fullEnd": 579,
                                                "start": 577,
                                                "end": 579,
                                                "fullWidth": 2,
                                                "width": 2,
                                                "openBraceToken": {
                                                    "kind": "OpenBraceToken",
                                                    "fullStart": 577,
                                                    "fullEnd": 578,
                                                    "start": 577,
                                                    "end": 578,
                                                    "fullWidth": 1,
                                                    "width": 1,
                                                    "text": "{",
                                                    "value": "{",
                                                    "valueText": "{"
                                                },
                                                "propertyAssignments": [],
                                                "closeBraceToken": {
                                                    "kind": "CloseBraceToken",
                                                    "fullStart": 578,
                                                    "fullEnd": 579,
                                                    "start": 578,
                                                    "end": 579,
                                                    "fullWidth": 1,
                                                    "width": 1,
                                                    "text": "}",
                                                    "value": "}",
                                                    "valueText": "}"
                                                }
                                            }
                                        }
                                    }
                                ]
                            },
                            "semicolonToken": {
                                "kind": "SemicolonToken",
                                "fullStart": 579,
                                "fullEnd": 582,
                                "start": 579,
                                "end": 580,
                                "fullWidth": 3,
                                "width": 1,
                                "text": ";",
                                "value": ";",
                                "valueText": ";",
                                "hasTrailingTrivia": true,
                                "hasTrailingNewLine": true,
                                "trailingTrivia": [
                                    {
                                        "kind": "NewLineTrivia",
                                        "text": "\r\n"
                                    }
                                ]
                            }
                        },
                        {
                            "kind": "VariableStatement",
                            "fullStart": 582,
                            "fullEnd": 670,
                            "start": 590,
                            "end": 668,
                            "fullWidth": 88,
                            "width": 78,
                            "modifiers": [],
                            "variableDeclaration": {
                                "kind": "VariableDeclaration",
                                "fullStart": 582,
                                "fullEnd": 667,
                                "start": 590,
                                "end": 667,
                                "fullWidth": 85,
                                "width": 77,
                                "varKeyword": {
                                    "kind": "VarKeyword",
                                    "fullStart": 582,
                                    "fullEnd": 594,
                                    "start": 590,
                                    "end": 593,
                                    "fullWidth": 12,
                                    "width": 3,
                                    "text": "var",
                                    "value": "var",
                                    "valueText": "var",
                                    "hasLeadingTrivia": true,
                                    "hasTrailingTrivia": true,
                                    "leadingTrivia": [
                                        {
                                            "kind": "WhitespaceTrivia",
                                            "text": "        "
                                        }
                                    ],
                                    "trailingTrivia": [
                                        {
                                            "kind": "WhitespaceTrivia",
                                            "text": " "
                                        }
                                    ]
                                },
                                "variableDeclarators": [
                                    {
                                        "kind": "VariableDeclarator",
                                        "fullStart": 594,
                                        "fullEnd": 667,
                                        "start": 594,
                                        "end": 667,
                                        "fullWidth": 73,
<<<<<<< HEAD
                                        "width": 73,
                                        "identifier": {
=======
                                        "propertyName": {
>>>>>>> 85e84683
                                            "kind": "IdentifierName",
                                            "fullStart": 594,
                                            "fullEnd": 598,
                                            "start": 594,
                                            "end": 597,
                                            "fullWidth": 4,
                                            "width": 3,
                                            "text": "fun",
                                            "value": "fun",
                                            "valueText": "fun",
                                            "hasTrailingTrivia": true,
                                            "trailingTrivia": [
                                                {
                                                    "kind": "WhitespaceTrivia",
                                                    "text": " "
                                                }
                                            ]
                                        },
                                        "equalsValueClause": {
                                            "kind": "EqualsValueClause",
                                            "fullStart": 598,
                                            "fullEnd": 667,
                                            "start": 598,
                                            "end": 667,
                                            "fullWidth": 69,
                                            "width": 69,
                                            "equalsToken": {
                                                "kind": "EqualsToken",
                                                "fullStart": 598,
                                                "fullEnd": 600,
                                                "start": 598,
                                                "end": 599,
                                                "fullWidth": 2,
                                                "width": 1,
                                                "text": "=",
                                                "value": "=",
                                                "valueText": "=",
                                                "hasTrailingTrivia": true,
                                                "trailingTrivia": [
                                                    {
                                                        "kind": "WhitespaceTrivia",
                                                        "text": " "
                                                    }
                                                ]
                                            },
                                            "value": {
                                                "kind": "FunctionExpression",
                                                "fullStart": 600,
                                                "fullEnd": 667,
                                                "start": 600,
                                                "end": 667,
                                                "fullWidth": 67,
                                                "width": 67,
                                                "functionKeyword": {
                                                    "kind": "FunctionKeyword",
                                                    "fullStart": 600,
                                                    "fullEnd": 609,
                                                    "start": 600,
                                                    "end": 608,
                                                    "fullWidth": 9,
                                                    "width": 8,
                                                    "text": "function",
                                                    "value": "function",
                                                    "valueText": "function",
                                                    "hasTrailingTrivia": true,
                                                    "trailingTrivia": [
                                                        {
                                                            "kind": "WhitespaceTrivia",
                                                            "text": " "
                                                        }
                                                    ]
                                                },
                                                "callSignature": {
                                                    "kind": "CallSignature",
                                                    "fullStart": 609,
                                                    "fullEnd": 612,
                                                    "start": 609,
                                                    "end": 611,
                                                    "fullWidth": 3,
                                                    "width": 2,
                                                    "parameterList": {
                                                        "kind": "ParameterList",
                                                        "fullStart": 609,
                                                        "fullEnd": 612,
                                                        "start": 609,
                                                        "end": 611,
                                                        "fullWidth": 3,
                                                        "width": 2,
                                                        "openParenToken": {
                                                            "kind": "OpenParenToken",
                                                            "fullStart": 609,
                                                            "fullEnd": 610,
                                                            "start": 609,
                                                            "end": 610,
                                                            "fullWidth": 1,
                                                            "width": 1,
                                                            "text": "(",
                                                            "value": "(",
                                                            "valueText": "("
                                                        },
                                                        "parameters": [],
                                                        "closeParenToken": {
                                                            "kind": "CloseParenToken",
                                                            "fullStart": 610,
                                                            "fullEnd": 612,
                                                            "start": 610,
                                                            "end": 611,
                                                            "fullWidth": 2,
                                                            "width": 1,
                                                            "text": ")",
                                                            "value": ")",
                                                            "valueText": ")",
                                                            "hasTrailingTrivia": true,
                                                            "trailingTrivia": [
                                                                {
                                                                    "kind": "WhitespaceTrivia",
                                                                    "text": " "
                                                                }
                                                            ]
                                                        }
                                                    }
                                                },
                                                "block": {
                                                    "kind": "Block",
                                                    "fullStart": 612,
                                                    "fullEnd": 667,
                                                    "start": 612,
                                                    "end": 667,
                                                    "fullWidth": 55,
                                                    "width": 55,
                                                    "openBraceToken": {
                                                        "kind": "OpenBraceToken",
                                                        "fullStart": 612,
                                                        "fullEnd": 615,
                                                        "start": 612,
                                                        "end": 613,
                                                        "fullWidth": 3,
                                                        "width": 1,
                                                        "text": "{",
                                                        "value": "{",
                                                        "valueText": "{",
                                                        "hasTrailingTrivia": true,
                                                        "hasTrailingNewLine": true,
                                                        "trailingTrivia": [
                                                            {
                                                                "kind": "NewLineTrivia",
                                                                "text": "\r\n"
                                                            }
                                                        ]
                                                    },
                                                    "statements": [
                                                        {
                                                            "kind": "ReturnStatement",
                                                            "fullStart": 615,
                                                            "fullEnd": 658,
                                                            "start": 627,
                                                            "end": 656,
                                                            "fullWidth": 43,
                                                            "width": 29,
                                                            "returnKeyword": {
                                                                "kind": "ReturnKeyword",
                                                                "fullStart": 615,
                                                                "fullEnd": 634,
                                                                "start": 627,
                                                                "end": 633,
                                                                "fullWidth": 19,
                                                                "width": 6,
                                                                "text": "return",
                                                                "value": "return",
                                                                "valueText": "return",
                                                                "hasLeadingTrivia": true,
                                                                "hasTrailingTrivia": true,
                                                                "leadingTrivia": [
                                                                    {
                                                                        "kind": "WhitespaceTrivia",
                                                                        "text": "            "
                                                                    }
                                                                ],
                                                                "trailingTrivia": [
                                                                    {
                                                                        "kind": "WhitespaceTrivia",
                                                                        "text": " "
                                                                    }
                                                                ]
                                                            },
                                                            "expression": {
                                                                "kind": "StringLiteral",
                                                                "fullStart": 634,
                                                                "fullEnd": 655,
                                                                "start": 634,
                                                                "end": 655,
                                                                "fullWidth": 21,
                                                                "width": 21,
                                                                "text": "\"ownAccessorProperty\"",
                                                                "value": "ownAccessorProperty",
                                                                "valueText": "ownAccessorProperty"
                                                            },
                                                            "semicolonToken": {
                                                                "kind": "SemicolonToken",
                                                                "fullStart": 655,
                                                                "fullEnd": 658,
                                                                "start": 655,
                                                                "end": 656,
                                                                "fullWidth": 3,
                                                                "width": 1,
                                                                "text": ";",
                                                                "value": ";",
                                                                "valueText": ";",
                                                                "hasTrailingTrivia": true,
                                                                "hasTrailingNewLine": true,
                                                                "trailingTrivia": [
                                                                    {
                                                                        "kind": "NewLineTrivia",
                                                                        "text": "\r\n"
                                                                    }
                                                                ]
                                                            }
                                                        }
                                                    ],
                                                    "closeBraceToken": {
                                                        "kind": "CloseBraceToken",
                                                        "fullStart": 658,
                                                        "fullEnd": 667,
                                                        "start": 666,
                                                        "end": 667,
                                                        "fullWidth": 9,
                                                        "width": 1,
                                                        "text": "}",
                                                        "value": "}",
                                                        "valueText": "}",
                                                        "hasLeadingTrivia": true,
                                                        "leadingTrivia": [
                                                            {
                                                                "kind": "WhitespaceTrivia",
                                                                "text": "        "
                                                            }
                                                        ]
                                                    }
                                                }
                                            }
                                        }
                                    }
                                ]
                            },
                            "semicolonToken": {
                                "kind": "SemicolonToken",
                                "fullStart": 667,
                                "fullEnd": 670,
                                "start": 667,
                                "end": 668,
                                "fullWidth": 3,
                                "width": 1,
                                "text": ";",
                                "value": ";",
                                "valueText": ";",
                                "hasTrailingTrivia": true,
                                "hasTrailingNewLine": true,
                                "trailingTrivia": [
                                    {
                                        "kind": "NewLineTrivia",
                                        "text": "\r\n"
                                    }
                                ]
                            }
                        },
                        {
                            "kind": "ExpressionStatement",
                            "fullStart": 670,
                            "fullEnd": 790,
                            "start": 678,
                            "end": 788,
                            "fullWidth": 120,
                            "width": 110,
                            "isIncrementallyUnusable": true,
                            "expression": {
                                "kind": "InvocationExpression",
                                "fullStart": 670,
                                "fullEnd": 787,
                                "start": 678,
                                "end": 787,
                                "fullWidth": 117,
                                "width": 109,
                                "isIncrementallyUnusable": true,
                                "expression": {
                                    "kind": "MemberAccessExpression",
                                    "fullStart": 670,
                                    "fullEnd": 699,
                                    "start": 678,
                                    "end": 699,
                                    "fullWidth": 29,
                                    "width": 21,
                                    "expression": {
                                        "kind": "IdentifierName",
                                        "fullStart": 670,
                                        "fullEnd": 684,
                                        "start": 678,
                                        "end": 684,
                                        "fullWidth": 14,
                                        "width": 6,
                                        "text": "Object",
                                        "value": "Object",
                                        "valueText": "Object",
                                        "hasLeadingTrivia": true,
                                        "leadingTrivia": [
                                            {
                                                "kind": "WhitespaceTrivia",
                                                "text": "        "
                                            }
                                        ]
                                    },
                                    "dotToken": {
                                        "kind": "DotToken",
                                        "fullStart": 684,
                                        "fullEnd": 685,
                                        "start": 684,
                                        "end": 685,
                                        "fullWidth": 1,
                                        "width": 1,
                                        "text": ".",
                                        "value": ".",
                                        "valueText": "."
                                    },
                                    "name": {
                                        "kind": "IdentifierName",
                                        "fullStart": 685,
                                        "fullEnd": 699,
                                        "start": 685,
                                        "end": 699,
                                        "fullWidth": 14,
                                        "width": 14,
                                        "text": "defineProperty",
                                        "value": "defineProperty",
                                        "valueText": "defineProperty"
                                    }
                                },
                                "argumentList": {
                                    "kind": "ArgumentList",
                                    "fullStart": 699,
                                    "fullEnd": 787,
                                    "start": 699,
                                    "end": 787,
                                    "fullWidth": 88,
                                    "width": 88,
                                    "isIncrementallyUnusable": true,
                                    "openParenToken": {
                                        "kind": "OpenParenToken",
                                        "fullStart": 699,
                                        "fullEnd": 700,
                                        "start": 699,
                                        "end": 700,
                                        "fullWidth": 1,
                                        "width": 1,
                                        "text": "(",
                                        "value": "(",
                                        "valueText": "("
                                    },
                                    "arguments": [
                                        {
                                            "kind": "IdentifierName",
                                            "fullStart": 700,
                                            "fullEnd": 705,
                                            "start": 700,
                                            "end": 705,
                                            "fullWidth": 5,
                                            "width": 5,
                                            "text": "proto",
                                            "value": "proto",
                                            "valueText": "proto"
                                        },
                                        {
                                            "kind": "CommaToken",
                                            "fullStart": 705,
                                            "fullEnd": 707,
                                            "start": 705,
                                            "end": 706,
                                            "fullWidth": 2,
                                            "width": 1,
                                            "text": ",",
                                            "value": ",",
                                            "valueText": ",",
                                            "hasTrailingTrivia": true,
                                            "trailingTrivia": [
                                                {
                                                    "kind": "WhitespaceTrivia",
                                                    "text": " "
                                                }
                                            ]
                                        },
                                        {
                                            "kind": "StringLiteral",
                                            "fullStart": 707,
                                            "fullEnd": 717,
                                            "start": 707,
                                            "end": 717,
                                            "fullWidth": 10,
                                            "width": 10,
                                            "text": "\"property\"",
                                            "value": "property",
                                            "valueText": "property"
                                        },
                                        {
                                            "kind": "CommaToken",
                                            "fullStart": 717,
                                            "fullEnd": 719,
                                            "start": 717,
                                            "end": 718,
                                            "fullWidth": 2,
                                            "width": 1,
                                            "text": ",",
                                            "value": ",",
                                            "valueText": ",",
                                            "hasTrailingTrivia": true,
                                            "trailingTrivia": [
                                                {
                                                    "kind": "WhitespaceTrivia",
                                                    "text": " "
                                                }
                                            ]
                                        },
                                        {
                                            "kind": "ObjectLiteralExpression",
                                            "fullStart": 719,
                                            "fullEnd": 786,
                                            "start": 719,
                                            "end": 786,
                                            "fullWidth": 67,
                                            "width": 67,
                                            "isIncrementallyUnusable": true,
                                            "openBraceToken": {
                                                "kind": "OpenBraceToken",
                                                "fullStart": 719,
                                                "fullEnd": 722,
                                                "start": 719,
                                                "end": 720,
                                                "fullWidth": 3,
                                                "width": 1,
                                                "text": "{",
                                                "value": "{",
                                                "valueText": "{",
                                                "hasTrailingTrivia": true,
                                                "hasTrailingNewLine": true,
                                                "trailingTrivia": [
                                                    {
                                                        "kind": "NewLineTrivia",
                                                        "text": "\r\n"
                                                    }
                                                ]
                                            },
                                            "propertyAssignments": [
                                                {
                                                    "kind": "SimplePropertyAssignment",
                                                    "fullStart": 722,
                                                    "fullEnd": 742,
                                                    "start": 734,
                                                    "end": 742,
                                                    "fullWidth": 20,
                                                    "width": 8,
                                                    "isIncrementallyUnusable": true,
                                                    "propertyName": {
                                                        "kind": "IdentifierName",
                                                        "fullStart": 722,
                                                        "fullEnd": 737,
                                                        "start": 734,
                                                        "end": 737,
                                                        "fullWidth": 15,
                                                        "width": 3,
                                                        "text": "get",
                                                        "value": "get",
                                                        "valueText": "get",
                                                        "hasLeadingTrivia": true,
                                                        "leadingTrivia": [
                                                            {
                                                                "kind": "WhitespaceTrivia",
                                                                "text": "            "
                                                            }
                                                        ]
                                                    },
                                                    "colonToken": {
                                                        "kind": "ColonToken",
                                                        "fullStart": 737,
                                                        "fullEnd": 739,
                                                        "start": 737,
                                                        "end": 738,
                                                        "fullWidth": 2,
                                                        "width": 1,
                                                        "text": ":",
                                                        "value": ":",
                                                        "valueText": ":",
                                                        "hasTrailingTrivia": true,
                                                        "trailingTrivia": [
                                                            {
                                                                "kind": "WhitespaceTrivia",
                                                                "text": " "
                                                            }
                                                        ]
                                                    },
                                                    "expression": {
                                                        "kind": "IdentifierName",
                                                        "fullStart": 739,
                                                        "fullEnd": 742,
                                                        "start": 739,
                                                        "end": 742,
                                                        "fullWidth": 3,
                                                        "width": 3,
                                                        "text": "fun",
                                                        "value": "fun",
                                                        "valueText": "fun"
                                                    }
                                                },
                                                {
                                                    "kind": "CommaToken",
                                                    "fullStart": 742,
                                                    "fullEnd": 745,
                                                    "start": 742,
                                                    "end": 743,
                                                    "fullWidth": 3,
                                                    "width": 1,
                                                    "text": ",",
                                                    "value": ",",
                                                    "valueText": ",",
                                                    "hasTrailingTrivia": true,
                                                    "hasTrailingNewLine": true,
                                                    "trailingTrivia": [
                                                        {
                                                            "kind": "NewLineTrivia",
                                                            "text": "\r\n"
                                                        }
                                                    ]
                                                },
                                                {
                                                    "kind": "SimplePropertyAssignment",
                                                    "fullStart": 745,
                                                    "fullEnd": 777,
                                                    "start": 757,
                                                    "end": 775,
                                                    "fullWidth": 32,
                                                    "width": 18,
                                                    "propertyName": {
                                                        "kind": "IdentifierName",
                                                        "fullStart": 745,
                                                        "fullEnd": 769,
                                                        "start": 757,
                                                        "end": 769,
                                                        "fullWidth": 24,
                                                        "width": 12,
                                                        "text": "configurable",
                                                        "value": "configurable",
                                                        "valueText": "configurable",
                                                        "hasLeadingTrivia": true,
                                                        "leadingTrivia": [
                                                            {
                                                                "kind": "WhitespaceTrivia",
                                                                "text": "            "
                                                            }
                                                        ]
                                                    },
                                                    "colonToken": {
                                                        "kind": "ColonToken",
                                                        "fullStart": 769,
                                                        "fullEnd": 771,
                                                        "start": 769,
                                                        "end": 770,
                                                        "fullWidth": 2,
                                                        "width": 1,
                                                        "text": ":",
                                                        "value": ":",
                                                        "valueText": ":",
                                                        "hasTrailingTrivia": true,
                                                        "trailingTrivia": [
                                                            {
                                                                "kind": "WhitespaceTrivia",
                                                                "text": " "
                                                            }
                                                        ]
                                                    },
                                                    "expression": {
                                                        "kind": "TrueKeyword",
                                                        "fullStart": 771,
                                                        "fullEnd": 777,
                                                        "start": 771,
                                                        "end": 775,
                                                        "fullWidth": 6,
                                                        "width": 4,
                                                        "text": "true",
                                                        "value": true,
                                                        "valueText": "true",
                                                        "hasTrailingTrivia": true,
                                                        "hasTrailingNewLine": true,
                                                        "trailingTrivia": [
                                                            {
                                                                "kind": "NewLineTrivia",
                                                                "text": "\r\n"
                                                            }
                                                        ]
                                                    }
                                                }
                                            ],
                                            "closeBraceToken": {
                                                "kind": "CloseBraceToken",
                                                "fullStart": 777,
                                                "fullEnd": 786,
                                                "start": 785,
                                                "end": 786,
                                                "fullWidth": 9,
                                                "width": 1,
                                                "text": "}",
                                                "value": "}",
                                                "valueText": "}",
                                                "hasLeadingTrivia": true,
                                                "leadingTrivia": [
                                                    {
                                                        "kind": "WhitespaceTrivia",
                                                        "text": "        "
                                                    }
                                                ]
                                            }
                                        }
                                    ],
                                    "closeParenToken": {
                                        "kind": "CloseParenToken",
                                        "fullStart": 786,
                                        "fullEnd": 787,
                                        "start": 786,
                                        "end": 787,
                                        "fullWidth": 1,
                                        "width": 1,
                                        "text": ")",
                                        "value": ")",
                                        "valueText": ")"
                                    }
                                }
                            },
                            "semicolonToken": {
                                "kind": "SemicolonToken",
                                "fullStart": 787,
                                "fullEnd": 790,
                                "start": 787,
                                "end": 788,
                                "fullWidth": 3,
                                "width": 1,
                                "text": ";",
                                "value": ";",
                                "valueText": ";",
                                "hasTrailingTrivia": true,
                                "hasTrailingNewLine": true,
                                "trailingTrivia": [
                                    {
                                        "kind": "NewLineTrivia",
                                        "text": "\r\n"
                                    }
                                ]
                            }
                        },
                        {
                            "kind": "VariableStatement",
                            "fullStart": 790,
                            "fullEnd": 828,
                            "start": 800,
                            "end": 826,
                            "fullWidth": 38,
                            "width": 26,
                            "modifiers": [],
                            "variableDeclaration": {
                                "kind": "VariableDeclaration",
                                "fullStart": 790,
                                "fullEnd": 825,
                                "start": 800,
                                "end": 825,
                                "fullWidth": 35,
                                "width": 25,
                                "varKeyword": {
                                    "kind": "VarKeyword",
                                    "fullStart": 790,
                                    "fullEnd": 804,
                                    "start": 800,
                                    "end": 803,
                                    "fullWidth": 14,
                                    "width": 3,
                                    "text": "var",
                                    "value": "var",
                                    "valueText": "var",
                                    "hasLeadingTrivia": true,
                                    "hasLeadingNewLine": true,
                                    "hasTrailingTrivia": true,
                                    "leadingTrivia": [
                                        {
                                            "kind": "NewLineTrivia",
                                            "text": "\r\n"
                                        },
                                        {
                                            "kind": "WhitespaceTrivia",
                                            "text": "        "
                                        }
                                    ],
                                    "trailingTrivia": [
                                        {
                                            "kind": "WhitespaceTrivia",
                                            "text": " "
                                        }
                                    ]
                                },
                                "variableDeclarators": [
                                    {
                                        "kind": "VariableDeclarator",
                                        "fullStart": 804,
                                        "fullEnd": 825,
                                        "start": 804,
                                        "end": 825,
                                        "fullWidth": 21,
<<<<<<< HEAD
                                        "width": 21,
                                        "identifier": {
=======
                                        "propertyName": {
>>>>>>> 85e84683
                                            "kind": "IdentifierName",
                                            "fullStart": 804,
                                            "fullEnd": 808,
                                            "start": 804,
                                            "end": 807,
                                            "fullWidth": 4,
                                            "width": 3,
                                            "text": "Con",
                                            "value": "Con",
                                            "valueText": "Con",
                                            "hasTrailingTrivia": true,
                                            "trailingTrivia": [
                                                {
                                                    "kind": "WhitespaceTrivia",
                                                    "text": " "
                                                }
                                            ]
                                        },
                                        "equalsValueClause": {
                                            "kind": "EqualsValueClause",
                                            "fullStart": 808,
                                            "fullEnd": 825,
                                            "start": 808,
                                            "end": 825,
                                            "fullWidth": 17,
                                            "width": 17,
                                            "equalsToken": {
                                                "kind": "EqualsToken",
                                                "fullStart": 808,
                                                "fullEnd": 810,
                                                "start": 808,
                                                "end": 809,
                                                "fullWidth": 2,
                                                "width": 1,
                                                "text": "=",
                                                "value": "=",
                                                "valueText": "=",
                                                "hasTrailingTrivia": true,
                                                "trailingTrivia": [
                                                    {
                                                        "kind": "WhitespaceTrivia",
                                                        "text": " "
                                                    }
                                                ]
                                            },
                                            "value": {
                                                "kind": "FunctionExpression",
                                                "fullStart": 810,
                                                "fullEnd": 825,
                                                "start": 810,
                                                "end": 825,
                                                "fullWidth": 15,
                                                "width": 15,
                                                "functionKeyword": {
                                                    "kind": "FunctionKeyword",
                                                    "fullStart": 810,
                                                    "fullEnd": 819,
                                                    "start": 810,
                                                    "end": 818,
                                                    "fullWidth": 9,
                                                    "width": 8,
                                                    "text": "function",
                                                    "value": "function",
                                                    "valueText": "function",
                                                    "hasTrailingTrivia": true,
                                                    "trailingTrivia": [
                                                        {
                                                            "kind": "WhitespaceTrivia",
                                                            "text": " "
                                                        }
                                                    ]
                                                },
                                                "callSignature": {
                                                    "kind": "CallSignature",
                                                    "fullStart": 819,
                                                    "fullEnd": 822,
                                                    "start": 819,
                                                    "end": 821,
                                                    "fullWidth": 3,
                                                    "width": 2,
                                                    "parameterList": {
                                                        "kind": "ParameterList",
                                                        "fullStart": 819,
                                                        "fullEnd": 822,
                                                        "start": 819,
                                                        "end": 821,
                                                        "fullWidth": 3,
                                                        "width": 2,
                                                        "openParenToken": {
                                                            "kind": "OpenParenToken",
                                                            "fullStart": 819,
                                                            "fullEnd": 820,
                                                            "start": 819,
                                                            "end": 820,
                                                            "fullWidth": 1,
                                                            "width": 1,
                                                            "text": "(",
                                                            "value": "(",
                                                            "valueText": "("
                                                        },
                                                        "parameters": [],
                                                        "closeParenToken": {
                                                            "kind": "CloseParenToken",
                                                            "fullStart": 820,
                                                            "fullEnd": 822,
                                                            "start": 820,
                                                            "end": 821,
                                                            "fullWidth": 2,
                                                            "width": 1,
                                                            "text": ")",
                                                            "value": ")",
                                                            "valueText": ")",
                                                            "hasTrailingTrivia": true,
                                                            "trailingTrivia": [
                                                                {
                                                                    "kind": "WhitespaceTrivia",
                                                                    "text": " "
                                                                }
                                                            ]
                                                        }
                                                    }
                                                },
                                                "block": {
                                                    "kind": "Block",
                                                    "fullStart": 822,
                                                    "fullEnd": 825,
                                                    "start": 822,
                                                    "end": 825,
                                                    "fullWidth": 3,
                                                    "width": 3,
                                                    "openBraceToken": {
                                                        "kind": "OpenBraceToken",
                                                        "fullStart": 822,
                                                        "fullEnd": 824,
                                                        "start": 822,
                                                        "end": 823,
                                                        "fullWidth": 2,
                                                        "width": 1,
                                                        "text": "{",
                                                        "value": "{",
                                                        "valueText": "{",
                                                        "hasTrailingTrivia": true,
                                                        "trailingTrivia": [
                                                            {
                                                                "kind": "WhitespaceTrivia",
                                                                "text": " "
                                                            }
                                                        ]
                                                    },
                                                    "statements": [],
                                                    "closeBraceToken": {
                                                        "kind": "CloseBraceToken",
                                                        "fullStart": 824,
                                                        "fullEnd": 825,
                                                        "start": 824,
                                                        "end": 825,
                                                        "fullWidth": 1,
                                                        "width": 1,
                                                        "text": "}",
                                                        "value": "}",
                                                        "valueText": "}"
                                                    }
                                                }
                                            }
                                        }
                                    }
                                ]
                            },
                            "semicolonToken": {
                                "kind": "SemicolonToken",
                                "fullStart": 825,
                                "fullEnd": 828,
                                "start": 825,
                                "end": 826,
                                "fullWidth": 3,
                                "width": 1,
                                "text": ";",
                                "value": ";",
                                "valueText": ";",
                                "hasTrailingTrivia": true,
                                "hasTrailingNewLine": true,
                                "trailingTrivia": [
                                    {
                                        "kind": "NewLineTrivia",
                                        "text": "\r\n"
                                    }
                                ]
                            }
                        },
                        {
                            "kind": "ExpressionStatement",
                            "fullStart": 828,
                            "fullEnd": 860,
                            "start": 836,
                            "end": 858,
                            "fullWidth": 32,
                            "width": 22,
                            "expression": {
                                "kind": "AssignmentExpression",
                                "fullStart": 828,
                                "fullEnd": 857,
                                "start": 836,
                                "end": 857,
                                "fullWidth": 29,
                                "width": 21,
                                "left": {
                                    "kind": "MemberAccessExpression",
                                    "fullStart": 828,
                                    "fullEnd": 850,
                                    "start": 836,
                                    "end": 849,
                                    "fullWidth": 22,
                                    "width": 13,
                                    "expression": {
                                        "kind": "IdentifierName",
                                        "fullStart": 828,
                                        "fullEnd": 839,
                                        "start": 836,
                                        "end": 839,
                                        "fullWidth": 11,
                                        "width": 3,
                                        "text": "Con",
                                        "value": "Con",
                                        "valueText": "Con",
                                        "hasLeadingTrivia": true,
                                        "leadingTrivia": [
                                            {
                                                "kind": "WhitespaceTrivia",
                                                "text": "        "
                                            }
                                        ]
                                    },
                                    "dotToken": {
                                        "kind": "DotToken",
                                        "fullStart": 839,
                                        "fullEnd": 840,
                                        "start": 839,
                                        "end": 840,
                                        "fullWidth": 1,
                                        "width": 1,
                                        "text": ".",
                                        "value": ".",
                                        "valueText": "."
                                    },
                                    "name": {
                                        "kind": "IdentifierName",
                                        "fullStart": 840,
                                        "fullEnd": 850,
                                        "start": 840,
                                        "end": 849,
                                        "fullWidth": 10,
                                        "width": 9,
                                        "text": "prototype",
                                        "value": "prototype",
                                        "valueText": "prototype",
                                        "hasTrailingTrivia": true,
                                        "trailingTrivia": [
                                            {
                                                "kind": "WhitespaceTrivia",
                                                "text": " "
                                            }
                                        ]
                                    }
                                },
                                "operatorToken": {
                                    "kind": "EqualsToken",
                                    "fullStart": 850,
                                    "fullEnd": 852,
                                    "start": 850,
                                    "end": 851,
                                    "fullWidth": 2,
                                    "width": 1,
                                    "text": "=",
                                    "value": "=",
                                    "valueText": "=",
                                    "hasTrailingTrivia": true,
                                    "trailingTrivia": [
                                        {
                                            "kind": "WhitespaceTrivia",
                                            "text": " "
                                        }
                                    ]
                                },
                                "right": {
                                    "kind": "IdentifierName",
                                    "fullStart": 852,
                                    "fullEnd": 857,
                                    "start": 852,
                                    "end": 857,
                                    "fullWidth": 5,
                                    "width": 5,
                                    "text": "proto",
                                    "value": "proto",
                                    "valueText": "proto"
                                }
                            },
                            "semicolonToken": {
                                "kind": "SemicolonToken",
                                "fullStart": 857,
                                "fullEnd": 860,
                                "start": 857,
                                "end": 858,
                                "fullWidth": 3,
                                "width": 1,
                                "text": ";",
                                "value": ";",
                                "valueText": ";",
                                "hasTrailingTrivia": true,
                                "hasTrailingNewLine": true,
                                "trailingTrivia": [
                                    {
                                        "kind": "NewLineTrivia",
                                        "text": "\r\n"
                                    }
                                ]
                            }
                        },
                        {
                            "kind": "VariableStatement",
                            "fullStart": 860,
                            "fullEnd": 894,
                            "start": 870,
                            "end": 892,
                            "fullWidth": 34,
                            "width": 22,
                            "modifiers": [],
                            "variableDeclaration": {
                                "kind": "VariableDeclaration",
                                "fullStart": 860,
                                "fullEnd": 891,
                                "start": 870,
                                "end": 891,
                                "fullWidth": 31,
                                "width": 21,
                                "varKeyword": {
                                    "kind": "VarKeyword",
                                    "fullStart": 860,
                                    "fullEnd": 874,
                                    "start": 870,
                                    "end": 873,
                                    "fullWidth": 14,
                                    "width": 3,
                                    "text": "var",
                                    "value": "var",
                                    "valueText": "var",
                                    "hasLeadingTrivia": true,
                                    "hasLeadingNewLine": true,
                                    "hasTrailingTrivia": true,
                                    "leadingTrivia": [
                                        {
                                            "kind": "NewLineTrivia",
                                            "text": "\r\n"
                                        },
                                        {
                                            "kind": "WhitespaceTrivia",
                                            "text": "        "
                                        }
                                    ],
                                    "trailingTrivia": [
                                        {
                                            "kind": "WhitespaceTrivia",
                                            "text": " "
                                        }
                                    ]
                                },
                                "variableDeclarators": [
                                    {
                                        "kind": "VariableDeclarator",
                                        "fullStart": 874,
                                        "fullEnd": 891,
                                        "start": 874,
                                        "end": 891,
                                        "fullWidth": 17,
<<<<<<< HEAD
                                        "width": 17,
                                        "identifier": {
=======
                                        "propertyName": {
>>>>>>> 85e84683
                                            "kind": "IdentifierName",
                                            "fullStart": 874,
                                            "fullEnd": 880,
                                            "start": 874,
                                            "end": 879,
                                            "fullWidth": 6,
                                            "width": 5,
                                            "text": "child",
                                            "value": "child",
                                            "valueText": "child",
                                            "hasTrailingTrivia": true,
                                            "trailingTrivia": [
                                                {
                                                    "kind": "WhitespaceTrivia",
                                                    "text": " "
                                                }
                                            ]
                                        },
                                        "equalsValueClause": {
                                            "kind": "EqualsValueClause",
                                            "fullStart": 880,
                                            "fullEnd": 891,
                                            "start": 880,
                                            "end": 891,
                                            "fullWidth": 11,
                                            "width": 11,
                                            "equalsToken": {
                                                "kind": "EqualsToken",
                                                "fullStart": 880,
                                                "fullEnd": 882,
                                                "start": 880,
                                                "end": 881,
                                                "fullWidth": 2,
                                                "width": 1,
                                                "text": "=",
                                                "value": "=",
                                                "valueText": "=",
                                                "hasTrailingTrivia": true,
                                                "trailingTrivia": [
                                                    {
                                                        "kind": "WhitespaceTrivia",
                                                        "text": " "
                                                    }
                                                ]
                                            },
                                            "value": {
                                                "kind": "ObjectCreationExpression",
                                                "fullStart": 882,
                                                "fullEnd": 891,
                                                "start": 882,
                                                "end": 891,
                                                "fullWidth": 9,
                                                "width": 9,
                                                "newKeyword": {
                                                    "kind": "NewKeyword",
                                                    "fullStart": 882,
                                                    "fullEnd": 886,
                                                    "start": 882,
                                                    "end": 885,
                                                    "fullWidth": 4,
                                                    "width": 3,
                                                    "text": "new",
                                                    "value": "new",
                                                    "valueText": "new",
                                                    "hasTrailingTrivia": true,
                                                    "trailingTrivia": [
                                                        {
                                                            "kind": "WhitespaceTrivia",
                                                            "text": " "
                                                        }
                                                    ]
                                                },
                                                "expression": {
                                                    "kind": "IdentifierName",
                                                    "fullStart": 886,
                                                    "fullEnd": 889,
                                                    "start": 886,
                                                    "end": 889,
                                                    "fullWidth": 3,
                                                    "width": 3,
                                                    "text": "Con",
                                                    "value": "Con",
                                                    "valueText": "Con"
                                                },
                                                "argumentList": {
                                                    "kind": "ArgumentList",
                                                    "fullStart": 889,
                                                    "fullEnd": 891,
                                                    "start": 889,
                                                    "end": 891,
                                                    "fullWidth": 2,
                                                    "width": 2,
                                                    "openParenToken": {
                                                        "kind": "OpenParenToken",
                                                        "fullStart": 889,
                                                        "fullEnd": 890,
                                                        "start": 889,
                                                        "end": 890,
                                                        "fullWidth": 1,
                                                        "width": 1,
                                                        "text": "(",
                                                        "value": "(",
                                                        "valueText": "("
                                                    },
                                                    "arguments": [],
                                                    "closeParenToken": {
                                                        "kind": "CloseParenToken",
                                                        "fullStart": 890,
                                                        "fullEnd": 891,
                                                        "start": 890,
                                                        "end": 891,
                                                        "fullWidth": 1,
                                                        "width": 1,
                                                        "text": ")",
                                                        "value": ")",
                                                        "valueText": ")"
                                                    }
                                                }
                                            }
                                        }
                                    }
                                ]
                            },
                            "semicolonToken": {
                                "kind": "SemicolonToken",
                                "fullStart": 891,
                                "fullEnd": 894,
                                "start": 891,
                                "end": 892,
                                "fullWidth": 3,
                                "width": 1,
                                "text": ";",
                                "value": ";",
                                "valueText": ";",
                                "hasTrailingTrivia": true,
                                "hasTrailingNewLine": true,
                                "trailingTrivia": [
                                    {
                                        "kind": "NewLineTrivia",
                                        "text": "\r\n"
                                    }
                                ]
                            }
                        },
                        {
                            "kind": "VariableStatement",
                            "fullStart": 894,
                            "fullEnd": 968,
                            "start": 904,
                            "end": 966,
                            "fullWidth": 74,
                            "width": 62,
                            "modifiers": [],
                            "variableDeclaration": {
                                "kind": "VariableDeclaration",
                                "fullStart": 894,
                                "fullEnd": 965,
                                "start": 904,
                                "end": 965,
                                "fullWidth": 71,
                                "width": 61,
                                "varKeyword": {
                                    "kind": "VarKeyword",
                                    "fullStart": 894,
                                    "fullEnd": 908,
                                    "start": 904,
                                    "end": 907,
                                    "fullWidth": 14,
                                    "width": 3,
                                    "text": "var",
                                    "value": "var",
                                    "valueText": "var",
                                    "hasLeadingTrivia": true,
                                    "hasLeadingNewLine": true,
                                    "hasTrailingTrivia": true,
                                    "leadingTrivia": [
                                        {
                                            "kind": "NewLineTrivia",
                                            "text": "\r\n"
                                        },
                                        {
                                            "kind": "WhitespaceTrivia",
                                            "text": "        "
                                        }
                                    ],
                                    "trailingTrivia": [
                                        {
                                            "kind": "WhitespaceTrivia",
                                            "text": " "
                                        }
                                    ]
                                },
                                "variableDeclarators": [
                                    {
                                        "kind": "VariableDeclarator",
                                        "fullStart": 908,
                                        "fullEnd": 965,
                                        "start": 908,
                                        "end": 965,
                                        "fullWidth": 57,
<<<<<<< HEAD
                                        "width": 57,
                                        "identifier": {
=======
                                        "propertyName": {
>>>>>>> 85e84683
                                            "kind": "IdentifierName",
                                            "fullStart": 908,
                                            "fullEnd": 913,
                                            "start": 908,
                                            "end": 912,
                                            "fullWidth": 5,
                                            "width": 4,
                                            "text": "desc",
                                            "value": "desc",
                                            "valueText": "desc",
                                            "hasTrailingTrivia": true,
                                            "trailingTrivia": [
                                                {
                                                    "kind": "WhitespaceTrivia",
                                                    "text": " "
                                                }
                                            ]
                                        },
                                        "equalsValueClause": {
                                            "kind": "EqualsValueClause",
                                            "fullStart": 913,
                                            "fullEnd": 965,
                                            "start": 913,
                                            "end": 965,
                                            "fullWidth": 52,
                                            "width": 52,
                                            "equalsToken": {
                                                "kind": "EqualsToken",
                                                "fullStart": 913,
                                                "fullEnd": 915,
                                                "start": 913,
                                                "end": 914,
                                                "fullWidth": 2,
                                                "width": 1,
                                                "text": "=",
                                                "value": "=",
                                                "valueText": "=",
                                                "hasTrailingTrivia": true,
                                                "trailingTrivia": [
                                                    {
                                                        "kind": "WhitespaceTrivia",
                                                        "text": " "
                                                    }
                                                ]
                                            },
                                            "value": {
                                                "kind": "InvocationExpression",
                                                "fullStart": 915,
                                                "fullEnd": 965,
                                                "start": 915,
                                                "end": 965,
                                                "fullWidth": 50,
                                                "width": 50,
                                                "expression": {
                                                    "kind": "MemberAccessExpression",
                                                    "fullStart": 915,
                                                    "fullEnd": 946,
                                                    "start": 915,
                                                    "end": 946,
                                                    "fullWidth": 31,
                                                    "width": 31,
                                                    "expression": {
                                                        "kind": "IdentifierName",
                                                        "fullStart": 915,
                                                        "fullEnd": 921,
                                                        "start": 915,
                                                        "end": 921,
                                                        "fullWidth": 6,
                                                        "width": 6,
                                                        "text": "Object",
                                                        "value": "Object",
                                                        "valueText": "Object"
                                                    },
                                                    "dotToken": {
                                                        "kind": "DotToken",
                                                        "fullStart": 921,
                                                        "fullEnd": 922,
                                                        "start": 921,
                                                        "end": 922,
                                                        "fullWidth": 1,
                                                        "width": 1,
                                                        "text": ".",
                                                        "value": ".",
                                                        "valueText": "."
                                                    },
                                                    "name": {
                                                        "kind": "IdentifierName",
                                                        "fullStart": 922,
                                                        "fullEnd": 946,
                                                        "start": 922,
                                                        "end": 946,
                                                        "fullWidth": 24,
                                                        "width": 24,
                                                        "text": "getOwnPropertyDescriptor",
                                                        "value": "getOwnPropertyDescriptor",
                                                        "valueText": "getOwnPropertyDescriptor"
                                                    }
                                                },
                                                "argumentList": {
                                                    "kind": "ArgumentList",
                                                    "fullStart": 946,
                                                    "fullEnd": 965,
                                                    "start": 946,
                                                    "end": 965,
                                                    "fullWidth": 19,
                                                    "width": 19,
                                                    "openParenToken": {
                                                        "kind": "OpenParenToken",
                                                        "fullStart": 946,
                                                        "fullEnd": 947,
                                                        "start": 946,
                                                        "end": 947,
                                                        "fullWidth": 1,
                                                        "width": 1,
                                                        "text": "(",
                                                        "value": "(",
                                                        "valueText": "("
                                                    },
                                                    "arguments": [
                                                        {
                                                            "kind": "IdentifierName",
                                                            "fullStart": 947,
                                                            "fullEnd": 952,
                                                            "start": 947,
                                                            "end": 952,
                                                            "fullWidth": 5,
                                                            "width": 5,
                                                            "text": "child",
                                                            "value": "child",
                                                            "valueText": "child"
                                                        },
                                                        {
                                                            "kind": "CommaToken",
                                                            "fullStart": 952,
                                                            "fullEnd": 954,
                                                            "start": 952,
                                                            "end": 953,
                                                            "fullWidth": 2,
                                                            "width": 1,
                                                            "text": ",",
                                                            "value": ",",
                                                            "valueText": ",",
                                                            "hasTrailingTrivia": true,
                                                            "trailingTrivia": [
                                                                {
                                                                    "kind": "WhitespaceTrivia",
                                                                    "text": " "
                                                                }
                                                            ]
                                                        },
                                                        {
                                                            "kind": "StringLiteral",
                                                            "fullStart": 954,
                                                            "fullEnd": 964,
                                                            "start": 954,
                                                            "end": 964,
                                                            "fullWidth": 10,
                                                            "width": 10,
                                                            "text": "\"property\"",
                                                            "value": "property",
                                                            "valueText": "property"
                                                        }
                                                    ],
                                                    "closeParenToken": {
                                                        "kind": "CloseParenToken",
                                                        "fullStart": 964,
                                                        "fullEnd": 965,
                                                        "start": 964,
                                                        "end": 965,
                                                        "fullWidth": 1,
                                                        "width": 1,
                                                        "text": ")",
                                                        "value": ")",
                                                        "valueText": ")"
                                                    }
                                                }
                                            }
                                        }
                                    }
                                ]
                            },
                            "semicolonToken": {
                                "kind": "SemicolonToken",
                                "fullStart": 965,
                                "fullEnd": 968,
                                "start": 965,
                                "end": 966,
                                "fullWidth": 3,
                                "width": 1,
                                "text": ";",
                                "value": ";",
                                "valueText": ";",
                                "hasTrailingTrivia": true,
                                "hasTrailingNewLine": true,
                                "trailingTrivia": [
                                    {
                                        "kind": "NewLineTrivia",
                                        "text": "\r\n"
                                    }
                                ]
                            }
                        },
                        {
                            "kind": "ReturnStatement",
                            "fullStart": 968,
                            "fullEnd": 1015,
                            "start": 978,
                            "end": 1013,
                            "fullWidth": 47,
                            "width": 35,
                            "returnKeyword": {
                                "kind": "ReturnKeyword",
                                "fullStart": 968,
                                "fullEnd": 985,
                                "start": 978,
                                "end": 984,
                                "fullWidth": 17,
                                "width": 6,
                                "text": "return",
                                "value": "return",
                                "valueText": "return",
                                "hasLeadingTrivia": true,
                                "hasLeadingNewLine": true,
                                "hasTrailingTrivia": true,
                                "leadingTrivia": [
                                    {
                                        "kind": "NewLineTrivia",
                                        "text": "\r\n"
                                    },
                                    {
                                        "kind": "WhitespaceTrivia",
                                        "text": "        "
                                    }
                                ],
                                "trailingTrivia": [
                                    {
                                        "kind": "WhitespaceTrivia",
                                        "text": " "
                                    }
                                ]
                            },
                            "expression": {
                                "kind": "EqualsExpression",
                                "fullStart": 985,
                                "fullEnd": 1012,
                                "start": 985,
                                "end": 1012,
                                "fullWidth": 27,
                                "width": 27,
                                "left": {
                                    "kind": "TypeOfExpression",
                                    "fullStart": 985,
                                    "fullEnd": 997,
                                    "start": 985,
                                    "end": 996,
                                    "fullWidth": 12,
                                    "width": 11,
                                    "typeOfKeyword": {
                                        "kind": "TypeOfKeyword",
                                        "fullStart": 985,
                                        "fullEnd": 992,
                                        "start": 985,
                                        "end": 991,
                                        "fullWidth": 7,
                                        "width": 6,
                                        "text": "typeof",
                                        "value": "typeof",
                                        "valueText": "typeof",
                                        "hasTrailingTrivia": true,
                                        "trailingTrivia": [
                                            {
                                                "kind": "WhitespaceTrivia",
                                                "text": " "
                                            }
                                        ]
                                    },
                                    "expression": {
                                        "kind": "IdentifierName",
                                        "fullStart": 992,
                                        "fullEnd": 997,
                                        "start": 992,
                                        "end": 996,
                                        "fullWidth": 5,
                                        "width": 4,
                                        "text": "desc",
                                        "value": "desc",
                                        "valueText": "desc",
                                        "hasTrailingTrivia": true,
                                        "trailingTrivia": [
                                            {
                                                "kind": "WhitespaceTrivia",
                                                "text": " "
                                            }
                                        ]
                                    }
                                },
                                "operatorToken": {
                                    "kind": "EqualsEqualsEqualsToken",
                                    "fullStart": 997,
                                    "fullEnd": 1001,
                                    "start": 997,
                                    "end": 1000,
                                    "fullWidth": 4,
                                    "width": 3,
                                    "text": "===",
                                    "value": "===",
                                    "valueText": "===",
                                    "hasTrailingTrivia": true,
                                    "trailingTrivia": [
                                        {
                                            "kind": "WhitespaceTrivia",
                                            "text": " "
                                        }
                                    ]
                                },
                                "right": {
                                    "kind": "StringLiteral",
                                    "fullStart": 1001,
                                    "fullEnd": 1012,
                                    "start": 1001,
                                    "end": 1012,
                                    "fullWidth": 11,
                                    "width": 11,
                                    "text": "\"undefined\"",
                                    "value": "undefined",
                                    "valueText": "undefined"
                                }
                            },
                            "semicolonToken": {
                                "kind": "SemicolonToken",
                                "fullStart": 1012,
                                "fullEnd": 1015,
                                "start": 1012,
                                "end": 1013,
                                "fullWidth": 3,
                                "width": 1,
                                "text": ";",
                                "value": ";",
                                "valueText": ";",
                                "hasTrailingTrivia": true,
                                "hasTrailingNewLine": true,
                                "trailingTrivia": [
                                    {
                                        "kind": "NewLineTrivia",
                                        "text": "\r\n"
                                    }
                                ]
                            }
                        }
                    ],
                    "closeBraceToken": {
                        "kind": "CloseBraceToken",
                        "fullStart": 1015,
                        "fullEnd": 1022,
                        "start": 1019,
                        "end": 1020,
                        "fullWidth": 7,
                        "width": 1,
                        "text": "}",
                        "value": "}",
                        "valueText": "}",
                        "hasLeadingTrivia": true,
                        "hasTrailingTrivia": true,
                        "hasTrailingNewLine": true,
                        "leadingTrivia": [
                            {
                                "kind": "WhitespaceTrivia",
                                "text": "    "
                            }
                        ],
                        "trailingTrivia": [
                            {
                                "kind": "NewLineTrivia",
                                "text": "\r\n"
                            }
                        ]
                    }
                }
            },
            {
                "kind": "ExpressionStatement",
                "fullStart": 1022,
                "fullEnd": 1046,
                "start": 1022,
                "end": 1044,
                "fullWidth": 24,
                "width": 22,
                "expression": {
                    "kind": "InvocationExpression",
                    "fullStart": 1022,
                    "fullEnd": 1043,
                    "start": 1022,
                    "end": 1043,
                    "fullWidth": 21,
                    "width": 21,
                    "expression": {
                        "kind": "IdentifierName",
                        "fullStart": 1022,
                        "fullEnd": 1033,
                        "start": 1022,
                        "end": 1033,
                        "fullWidth": 11,
                        "width": 11,
                        "text": "runTestCase",
                        "value": "runTestCase",
                        "valueText": "runTestCase"
                    },
                    "argumentList": {
                        "kind": "ArgumentList",
                        "fullStart": 1033,
                        "fullEnd": 1043,
                        "start": 1033,
                        "end": 1043,
                        "fullWidth": 10,
                        "width": 10,
                        "openParenToken": {
                            "kind": "OpenParenToken",
                            "fullStart": 1033,
                            "fullEnd": 1034,
                            "start": 1033,
                            "end": 1034,
                            "fullWidth": 1,
                            "width": 1,
                            "text": "(",
                            "value": "(",
                            "valueText": "("
                        },
                        "arguments": [
                            {
                                "kind": "IdentifierName",
                                "fullStart": 1034,
                                "fullEnd": 1042,
                                "start": 1034,
                                "end": 1042,
                                "fullWidth": 8,
                                "width": 8,
                                "text": "testcase",
                                "value": "testcase",
                                "valueText": "testcase"
                            }
                        ],
                        "closeParenToken": {
                            "kind": "CloseParenToken",
                            "fullStart": 1042,
                            "fullEnd": 1043,
                            "start": 1042,
                            "end": 1043,
                            "fullWidth": 1,
                            "width": 1,
                            "text": ")",
                            "value": ")",
                            "valueText": ")"
                        }
                    }
                },
                "semicolonToken": {
                    "kind": "SemicolonToken",
                    "fullStart": 1043,
                    "fullEnd": 1046,
                    "start": 1043,
                    "end": 1044,
                    "fullWidth": 3,
                    "width": 1,
                    "text": ";",
                    "value": ";",
                    "valueText": ";",
                    "hasTrailingTrivia": true,
                    "hasTrailingNewLine": true,
                    "trailingTrivia": [
                        {
                            "kind": "NewLineTrivia",
                            "text": "\r\n"
                        }
                    ]
                }
            }
        ],
        "endOfFileToken": {
            "kind": "EndOfFileToken",
            "fullStart": 1046,
            "fullEnd": 1046,
            "start": 1046,
            "end": 1046,
            "fullWidth": 0,
            "width": 0,
            "text": ""
        }
    },
    "lineMap": {
        "lineStarts": [
            0,
            67,
            152,
            232,
            308,
            380,
            385,
            437,
            523,
            528,
            530,
            532,
            555,
            557,
            582,
            615,
            658,
            670,
            722,
            745,
            777,
            790,
            792,
            828,
            860,
            862,
            894,
            896,
            968,
            970,
            1015,
            1022,
            1046
        ],
        "length": 1046
    }
}<|MERGE_RESOLUTION|>--- conflicted
+++ resolved
@@ -252,12 +252,8 @@
                                         "start": 569,
                                         "end": 579,
                                         "fullWidth": 10,
-<<<<<<< HEAD
                                         "width": 10,
-                                        "identifier": {
-=======
                                         "propertyName": {
->>>>>>> 85e84683
                                             "kind": "IdentifierName",
                                             "fullStart": 569,
                                             "fullEnd": 575,
@@ -413,12 +409,8 @@
                                         "start": 594,
                                         "end": 667,
                                         "fullWidth": 73,
-<<<<<<< HEAD
                                         "width": 73,
-                                        "identifier": {
-=======
                                         "propertyName": {
->>>>>>> 85e84683
                                             "kind": "IdentifierName",
                                             "fullStart": 594,
                                             "fullEnd": 598,
@@ -1128,12 +1120,8 @@
                                         "start": 804,
                                         "end": 825,
                                         "fullWidth": 21,
-<<<<<<< HEAD
                                         "width": 21,
-                                        "identifier": {
-=======
                                         "propertyName": {
->>>>>>> 85e84683
                                             "kind": "IdentifierName",
                                             "fullStart": 804,
                                             "fullEnd": 808,
@@ -1507,12 +1495,8 @@
                                         "start": 874,
                                         "end": 891,
                                         "fullWidth": 17,
-<<<<<<< HEAD
                                         "width": 17,
-                                        "identifier": {
-=======
                                         "propertyName": {
->>>>>>> 85e84683
                                             "kind": "IdentifierName",
                                             "fullStart": 874,
                                             "fullEnd": 880,
@@ -1713,12 +1697,8 @@
                                         "start": 908,
                                         "end": 965,
                                         "fullWidth": 57,
-<<<<<<< HEAD
                                         "width": 57,
-                                        "identifier": {
-=======
                                         "propertyName": {
->>>>>>> 85e84683
                                             "kind": "IdentifierName",
                                             "fullStart": 908,
                                             "fullEnd": 913,
