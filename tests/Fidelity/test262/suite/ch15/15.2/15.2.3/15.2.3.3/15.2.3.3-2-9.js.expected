--- conflicted
+++ resolved
@@ -245,12 +245,8 @@
                                         "start": 597,
                                         "end": 613,
                                         "fullWidth": 16,
-<<<<<<< HEAD
                                         "width": 16,
-                                        "identifier": {
-=======
                                         "propertyName": {
->>>>>>> 85e84683
                                             "kind": "IdentifierName",
                                             "fullStart": 597,
                                             "fullEnd": 601,
@@ -478,12 +474,8 @@
                                         "start": 630,
                                         "end": 677,
                                         "fullWidth": 47,
-<<<<<<< HEAD
                                         "width": 47,
-                                        "identifier": {
-=======
                                         "propertyName": {
->>>>>>> 85e84683
                                             "kind": "IdentifierName",
                                             "fullStart": 630,
                                             "fullEnd": 635,
