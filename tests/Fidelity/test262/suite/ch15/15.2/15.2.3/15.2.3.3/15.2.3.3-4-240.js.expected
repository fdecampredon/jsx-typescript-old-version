{
    "isDeclaration": false,
    "languageVersion": "EcmaScript5",
    "parseOptions": {
        "allowAutomaticSemicolonInsertion": true
    },
    "sourceUnit": {
        "kind": "SourceUnit",
        "fullStart": 0,
        "fullEnd": 1129,
        "start": 596,
        "end": 1129,
        "fullWidth": 1129,
        "width": 533,
        "isIncrementallyUnusable": true,
        "moduleElements": [
            {
                "kind": "FunctionDeclaration",
                "fullStart": 0,
                "fullEnd": 1105,
                "start": 596,
                "end": 1103,
                "fullWidth": 1105,
                "width": 507,
                "isIncrementallyUnusable": true,
                "modifiers": [],
                "functionKeyword": {
                    "kind": "FunctionKeyword",
                    "fullStart": 0,
                    "fullEnd": 605,
                    "start": 596,
                    "end": 604,
                    "fullWidth": 605,
                    "width": 8,
                    "text": "function",
                    "value": "function",
                    "valueText": "function",
                    "hasLeadingTrivia": true,
                    "hasLeadingComment": true,
                    "hasLeadingNewLine": true,
                    "hasTrailingTrivia": true,
                    "leadingTrivia": [
                        {
                            "kind": "SingleLineCommentTrivia",
                            "text": "/// Copyright (c) 2012 Ecma International.  All rights reserved. "
                        },
                        {
                            "kind": "NewLineTrivia",
                            "text": "\r\n"
                        },
                        {
                            "kind": "SingleLineCommentTrivia",
                            "text": "/// Ecma International makes this code available under the terms and conditions set"
                        },
                        {
                            "kind": "NewLineTrivia",
                            "text": "\r\n"
                        },
                        {
                            "kind": "SingleLineCommentTrivia",
                            "text": "/// forth on http://hg.ecmascript.org/tests/test262/raw-file/tip/LICENSE (the "
                        },
                        {
                            "kind": "NewLineTrivia",
                            "text": "\r\n"
                        },
                        {
                            "kind": "SingleLineCommentTrivia",
                            "text": "/// \"Use Terms\").   Any redistribution of this code must retain the above "
                        },
                        {
                            "kind": "NewLineTrivia",
                            "text": "\r\n"
                        },
                        {
                            "kind": "SingleLineCommentTrivia",
                            "text": "/// copyright and this notice and otherwise comply with the Use Terms."
                        },
                        {
                            "kind": "NewLineTrivia",
                            "text": "\r\n"
                        },
                        {
                            "kind": "MultiLineCommentTrivia",
                            "text": "/**\r\n * @path ch15/15.2/15.2.3/15.2.3.3/15.2.3.3-4-240.js\r\n * @description Object.getOwnPropertyDescriptor - ensure that 'get' property of returned object is data property with correct 'writable' attribute\r\n */"
                        },
                        {
                            "kind": "NewLineTrivia",
                            "text": "\r\n"
                        },
                        {
                            "kind": "NewLineTrivia",
                            "text": "\r\n"
                        },
                        {
                            "kind": "NewLineTrivia",
                            "text": "\r\n"
                        }
                    ],
                    "trailingTrivia": [
                        {
                            "kind": "WhitespaceTrivia",
                            "text": " "
                        }
                    ]
                },
                "identifier": {
                    "kind": "IdentifierName",
                    "fullStart": 605,
                    "fullEnd": 613,
                    "start": 605,
                    "end": 613,
                    "fullWidth": 8,
                    "width": 8,
                    "text": "testcase",
                    "value": "testcase",
                    "valueText": "testcase"
                },
                "callSignature": {
                    "kind": "CallSignature",
                    "fullStart": 613,
                    "fullEnd": 616,
                    "start": 613,
                    "end": 615,
                    "fullWidth": 3,
                    "width": 2,
                    "parameterList": {
                        "kind": "ParameterList",
                        "fullStart": 613,
                        "fullEnd": 616,
                        "start": 613,
                        "end": 615,
                        "fullWidth": 3,
                        "width": 2,
                        "openParenToken": {
                            "kind": "OpenParenToken",
                            "fullStart": 613,
                            "fullEnd": 614,
                            "start": 613,
                            "end": 614,
                            "fullWidth": 1,
                            "width": 1,
                            "text": "(",
                            "value": "(",
                            "valueText": "("
                        },
                        "parameters": [],
                        "closeParenToken": {
                            "kind": "CloseParenToken",
                            "fullStart": 614,
                            "fullEnd": 616,
                            "start": 614,
                            "end": 615,
                            "fullWidth": 2,
                            "width": 1,
                            "text": ")",
                            "value": ")",
                            "valueText": ")",
                            "hasTrailingTrivia": true,
                            "trailingTrivia": [
                                {
                                    "kind": "WhitespaceTrivia",
                                    "text": " "
                                }
                            ]
                        }
                    }
                },
                "block": {
                    "kind": "Block",
                    "fullStart": 616,
                    "fullEnd": 1105,
                    "start": 616,
                    "end": 1103,
                    "fullWidth": 489,
                    "width": 487,
                    "isIncrementallyUnusable": true,
                    "openBraceToken": {
                        "kind": "OpenBraceToken",
                        "fullStart": 616,
                        "fullEnd": 619,
                        "start": 616,
                        "end": 617,
                        "fullWidth": 3,
                        "width": 1,
                        "text": "{",
                        "value": "{",
                        "valueText": "{",
                        "hasTrailingTrivia": true,
                        "hasTrailingNewLine": true,
                        "trailingTrivia": [
                            {
                                "kind": "NewLineTrivia",
                                "text": "\r\n"
                            }
                        ]
                    },
                    "statements": [
                        {
                            "kind": "VariableStatement",
                            "fullStart": 619,
                            "fullEnd": 642,
                            "start": 627,
                            "end": 640,
                            "fullWidth": 23,
                            "width": 13,
                            "modifiers": [],
                            "variableDeclaration": {
                                "kind": "VariableDeclaration",
                                "fullStart": 619,
                                "fullEnd": 639,
                                "start": 627,
                                "end": 639,
                                "fullWidth": 20,
                                "width": 12,
                                "varKeyword": {
                                    "kind": "VarKeyword",
                                    "fullStart": 619,
                                    "fullEnd": 631,
                                    "start": 627,
                                    "end": 630,
                                    "fullWidth": 12,
                                    "width": 3,
                                    "text": "var",
                                    "value": "var",
                                    "valueText": "var",
                                    "hasLeadingTrivia": true,
                                    "hasTrailingTrivia": true,
                                    "leadingTrivia": [
                                        {
                                            "kind": "WhitespaceTrivia",
                                            "text": "        "
                                        }
                                    ],
                                    "trailingTrivia": [
                                        {
                                            "kind": "WhitespaceTrivia",
                                            "text": " "
                                        }
                                    ]
                                },
                                "variableDeclarators": [
                                    {
                                        "kind": "VariableDeclarator",
                                        "fullStart": 631,
                                        "fullEnd": 639,
                                        "start": 631,
                                        "end": 639,
                                        "fullWidth": 8,
<<<<<<< HEAD
                                        "width": 8,
                                        "identifier": {
=======
                                        "propertyName": {
>>>>>>> 85e84683
                                            "kind": "IdentifierName",
                                            "fullStart": 631,
                                            "fullEnd": 635,
                                            "start": 631,
                                            "end": 634,
                                            "fullWidth": 4,
                                            "width": 3,
                                            "text": "obj",
                                            "value": "obj",
                                            "valueText": "obj",
                                            "hasTrailingTrivia": true,
                                            "trailingTrivia": [
                                                {
                                                    "kind": "WhitespaceTrivia",
                                                    "text": " "
                                                }
                                            ]
                                        },
                                        "equalsValueClause": {
                                            "kind": "EqualsValueClause",
                                            "fullStart": 635,
                                            "fullEnd": 639,
                                            "start": 635,
                                            "end": 639,
                                            "fullWidth": 4,
                                            "width": 4,
                                            "equalsToken": {
                                                "kind": "EqualsToken",
                                                "fullStart": 635,
                                                "fullEnd": 637,
                                                "start": 635,
                                                "end": 636,
                                                "fullWidth": 2,
                                                "width": 1,
                                                "text": "=",
                                                "value": "=",
                                                "valueText": "=",
                                                "hasTrailingTrivia": true,
                                                "trailingTrivia": [
                                                    {
                                                        "kind": "WhitespaceTrivia",
                                                        "text": " "
                                                    }
                                                ]
                                            },
                                            "value": {
                                                "kind": "ObjectLiteralExpression",
                                                "fullStart": 637,
                                                "fullEnd": 639,
                                                "start": 637,
                                                "end": 639,
                                                "fullWidth": 2,
                                                "width": 2,
                                                "openBraceToken": {
                                                    "kind": "OpenBraceToken",
                                                    "fullStart": 637,
                                                    "fullEnd": 638,
                                                    "start": 637,
                                                    "end": 638,
                                                    "fullWidth": 1,
                                                    "width": 1,
                                                    "text": "{",
                                                    "value": "{",
                                                    "valueText": "{"
                                                },
                                                "propertyAssignments": [],
                                                "closeBraceToken": {
                                                    "kind": "CloseBraceToken",
                                                    "fullStart": 638,
                                                    "fullEnd": 639,
                                                    "start": 638,
                                                    "end": 639,
                                                    "fullWidth": 1,
                                                    "width": 1,
                                                    "text": "}",
                                                    "value": "}",
                                                    "valueText": "}"
                                                }
                                            }
                                        }
                                    }
                                ]
                            },
                            "semicolonToken": {
                                "kind": "SemicolonToken",
                                "fullStart": 639,
                                "fullEnd": 642,
                                "start": 639,
                                "end": 640,
                                "fullWidth": 3,
                                "width": 1,
                                "text": ";",
                                "value": ";",
                                "valueText": ";",
                                "hasTrailingTrivia": true,
                                "hasTrailingNewLine": true,
                                "trailingTrivia": [
                                    {
                                        "kind": "NewLineTrivia",
                                        "text": "\r\n"
                                    }
                                ]
                            }
                        },
                        {
                            "kind": "VariableStatement",
                            "fullStart": 642,
                            "fullEnd": 725,
                            "start": 650,
                            "end": 723,
                            "fullWidth": 83,
                            "width": 73,
                            "modifiers": [],
                            "variableDeclaration": {
                                "kind": "VariableDeclaration",
                                "fullStart": 642,
                                "fullEnd": 722,
                                "start": 650,
                                "end": 722,
                                "fullWidth": 80,
                                "width": 72,
                                "varKeyword": {
                                    "kind": "VarKeyword",
                                    "fullStart": 642,
                                    "fullEnd": 654,
                                    "start": 650,
                                    "end": 653,
                                    "fullWidth": 12,
                                    "width": 3,
                                    "text": "var",
                                    "value": "var",
                                    "valueText": "var",
                                    "hasLeadingTrivia": true,
                                    "hasTrailingTrivia": true,
                                    "leadingTrivia": [
                                        {
                                            "kind": "WhitespaceTrivia",
                                            "text": "        "
                                        }
                                    ],
                                    "trailingTrivia": [
                                        {
                                            "kind": "WhitespaceTrivia",
                                            "text": " "
                                        }
                                    ]
                                },
                                "variableDeclarators": [
                                    {
                                        "kind": "VariableDeclarator",
                                        "fullStart": 654,
                                        "fullEnd": 722,
                                        "start": 654,
                                        "end": 722,
                                        "fullWidth": 68,
<<<<<<< HEAD
                                        "width": 68,
                                        "identifier": {
=======
                                        "propertyName": {
>>>>>>> 85e84683
                                            "kind": "IdentifierName",
                                            "fullStart": 654,
                                            "fullEnd": 658,
                                            "start": 654,
                                            "end": 657,
                                            "fullWidth": 4,
                                            "width": 3,
                                            "text": "fun",
                                            "value": "fun",
                                            "valueText": "fun",
                                            "hasTrailingTrivia": true,
                                            "trailingTrivia": [
                                                {
                                                    "kind": "WhitespaceTrivia",
                                                    "text": " "
                                                }
                                            ]
                                        },
                                        "equalsValueClause": {
                                            "kind": "EqualsValueClause",
                                            "fullStart": 658,
                                            "fullEnd": 722,
                                            "start": 658,
                                            "end": 722,
                                            "fullWidth": 64,
                                            "width": 64,
                                            "equalsToken": {
                                                "kind": "EqualsToken",
                                                "fullStart": 658,
                                                "fullEnd": 660,
                                                "start": 658,
                                                "end": 659,
                                                "fullWidth": 2,
                                                "width": 1,
                                                "text": "=",
                                                "value": "=",
                                                "valueText": "=",
                                                "hasTrailingTrivia": true,
                                                "trailingTrivia": [
                                                    {
                                                        "kind": "WhitespaceTrivia",
                                                        "text": " "
                                                    }
                                                ]
                                            },
                                            "value": {
                                                "kind": "FunctionExpression",
                                                "fullStart": 660,
                                                "fullEnd": 722,
                                                "start": 660,
                                                "end": 722,
                                                "fullWidth": 62,
                                                "width": 62,
                                                "functionKeyword": {
                                                    "kind": "FunctionKeyword",
                                                    "fullStart": 660,
                                                    "fullEnd": 669,
                                                    "start": 660,
                                                    "end": 668,
                                                    "fullWidth": 9,
                                                    "width": 8,
                                                    "text": "function",
                                                    "value": "function",
                                                    "valueText": "function",
                                                    "hasTrailingTrivia": true,
                                                    "trailingTrivia": [
                                                        {
                                                            "kind": "WhitespaceTrivia",
                                                            "text": " "
                                                        }
                                                    ]
                                                },
                                                "callSignature": {
                                                    "kind": "CallSignature",
                                                    "fullStart": 669,
                                                    "fullEnd": 672,
                                                    "start": 669,
                                                    "end": 671,
                                                    "fullWidth": 3,
                                                    "width": 2,
                                                    "parameterList": {
                                                        "kind": "ParameterList",
                                                        "fullStart": 669,
                                                        "fullEnd": 672,
                                                        "start": 669,
                                                        "end": 671,
                                                        "fullWidth": 3,
                                                        "width": 2,
                                                        "openParenToken": {
                                                            "kind": "OpenParenToken",
                                                            "fullStart": 669,
                                                            "fullEnd": 670,
                                                            "start": 669,
                                                            "end": 670,
                                                            "fullWidth": 1,
                                                            "width": 1,
                                                            "text": "(",
                                                            "value": "(",
                                                            "valueText": "("
                                                        },
                                                        "parameters": [],
                                                        "closeParenToken": {
                                                            "kind": "CloseParenToken",
                                                            "fullStart": 670,
                                                            "fullEnd": 672,
                                                            "start": 670,
                                                            "end": 671,
                                                            "fullWidth": 2,
                                                            "width": 1,
                                                            "text": ")",
                                                            "value": ")",
                                                            "valueText": ")",
                                                            "hasTrailingTrivia": true,
                                                            "trailingTrivia": [
                                                                {
                                                                    "kind": "WhitespaceTrivia",
                                                                    "text": " "
                                                                }
                                                            ]
                                                        }
                                                    }
                                                },
                                                "block": {
                                                    "kind": "Block",
                                                    "fullStart": 672,
                                                    "fullEnd": 722,
                                                    "start": 672,
                                                    "end": 722,
                                                    "fullWidth": 50,
                                                    "width": 50,
                                                    "openBraceToken": {
                                                        "kind": "OpenBraceToken",
                                                        "fullStart": 672,
                                                        "fullEnd": 675,
                                                        "start": 672,
                                                        "end": 673,
                                                        "fullWidth": 3,
                                                        "width": 1,
                                                        "text": "{",
                                                        "value": "{",
                                                        "valueText": "{",
                                                        "hasTrailingTrivia": true,
                                                        "hasTrailingNewLine": true,
                                                        "trailingTrivia": [
                                                            {
                                                                "kind": "NewLineTrivia",
                                                                "text": "\r\n"
                                                            }
                                                        ]
                                                    },
                                                    "statements": [
                                                        {
                                                            "kind": "ReturnStatement",
                                                            "fullStart": 675,
                                                            "fullEnd": 713,
                                                            "start": 687,
                                                            "end": 711,
                                                            "fullWidth": 38,
                                                            "width": 24,
                                                            "returnKeyword": {
                                                                "kind": "ReturnKeyword",
                                                                "fullStart": 675,
                                                                "fullEnd": 694,
                                                                "start": 687,
                                                                "end": 693,
                                                                "fullWidth": 19,
                                                                "width": 6,
                                                                "text": "return",
                                                                "value": "return",
                                                                "valueText": "return",
                                                                "hasLeadingTrivia": true,
                                                                "hasTrailingTrivia": true,
                                                                "leadingTrivia": [
                                                                    {
                                                                        "kind": "WhitespaceTrivia",
                                                                        "text": "            "
                                                                    }
                                                                ],
                                                                "trailingTrivia": [
                                                                    {
                                                                        "kind": "WhitespaceTrivia",
                                                                        "text": " "
                                                                    }
                                                                ]
                                                            },
                                                            "expression": {
                                                                "kind": "StringLiteral",
                                                                "fullStart": 694,
                                                                "fullEnd": 710,
                                                                "start": 694,
                                                                "end": 710,
                                                                "fullWidth": 16,
                                                                "width": 16,
                                                                "text": "\"ownGetProperty\"",
                                                                "value": "ownGetProperty",
                                                                "valueText": "ownGetProperty"
                                                            },
                                                            "semicolonToken": {
                                                                "kind": "SemicolonToken",
                                                                "fullStart": 710,
                                                                "fullEnd": 713,
                                                                "start": 710,
                                                                "end": 711,
                                                                "fullWidth": 3,
                                                                "width": 1,
                                                                "text": ";",
                                                                "value": ";",
                                                                "valueText": ";",
                                                                "hasTrailingTrivia": true,
                                                                "hasTrailingNewLine": true,
                                                                "trailingTrivia": [
                                                                    {
                                                                        "kind": "NewLineTrivia",
                                                                        "text": "\r\n"
                                                                    }
                                                                ]
                                                            }
                                                        }
                                                    ],
                                                    "closeBraceToken": {
                                                        "kind": "CloseBraceToken",
                                                        "fullStart": 713,
                                                        "fullEnd": 722,
                                                        "start": 721,
                                                        "end": 722,
                                                        "fullWidth": 9,
                                                        "width": 1,
                                                        "text": "}",
                                                        "value": "}",
                                                        "valueText": "}",
                                                        "hasLeadingTrivia": true,
                                                        "leadingTrivia": [
                                                            {
                                                                "kind": "WhitespaceTrivia",
                                                                "text": "        "
                                                            }
                                                        ]
                                                    }
                                                }
                                            }
                                        }
                                    }
                                ]
                            },
                            "semicolonToken": {
                                "kind": "SemicolonToken",
                                "fullStart": 722,
                                "fullEnd": 725,
                                "start": 722,
                                "end": 723,
                                "fullWidth": 3,
                                "width": 1,
                                "text": ";",
                                "value": ";",
                                "valueText": ";",
                                "hasTrailingTrivia": true,
                                "hasTrailingNewLine": true,
                                "trailingTrivia": [
                                    {
                                        "kind": "NewLineTrivia",
                                        "text": "\r\n"
                                    }
                                ]
                            }
                        },
                        {
                            "kind": "ExpressionStatement",
                            "fullStart": 725,
                            "fullEnd": 843,
                            "start": 733,
                            "end": 841,
                            "fullWidth": 118,
                            "width": 108,
                            "isIncrementallyUnusable": true,
                            "expression": {
                                "kind": "InvocationExpression",
                                "fullStart": 725,
                                "fullEnd": 840,
                                "start": 733,
                                "end": 840,
                                "fullWidth": 115,
                                "width": 107,
                                "isIncrementallyUnusable": true,
                                "expression": {
                                    "kind": "MemberAccessExpression",
                                    "fullStart": 725,
                                    "fullEnd": 754,
                                    "start": 733,
                                    "end": 754,
                                    "fullWidth": 29,
                                    "width": 21,
                                    "expression": {
                                        "kind": "IdentifierName",
                                        "fullStart": 725,
                                        "fullEnd": 739,
                                        "start": 733,
                                        "end": 739,
                                        "fullWidth": 14,
                                        "width": 6,
                                        "text": "Object",
                                        "value": "Object",
                                        "valueText": "Object",
                                        "hasLeadingTrivia": true,
                                        "leadingTrivia": [
                                            {
                                                "kind": "WhitespaceTrivia",
                                                "text": "        "
                                            }
                                        ]
                                    },
                                    "dotToken": {
                                        "kind": "DotToken",
                                        "fullStart": 739,
                                        "fullEnd": 740,
                                        "start": 739,
                                        "end": 740,
                                        "fullWidth": 1,
                                        "width": 1,
                                        "text": ".",
                                        "value": ".",
                                        "valueText": "."
                                    },
                                    "name": {
                                        "kind": "IdentifierName",
                                        "fullStart": 740,
                                        "fullEnd": 754,
                                        "start": 740,
                                        "end": 754,
                                        "fullWidth": 14,
                                        "width": 14,
                                        "text": "defineProperty",
                                        "value": "defineProperty",
                                        "valueText": "defineProperty"
                                    }
                                },
                                "argumentList": {
                                    "kind": "ArgumentList",
                                    "fullStart": 754,
                                    "fullEnd": 840,
                                    "start": 754,
                                    "end": 840,
                                    "fullWidth": 86,
                                    "width": 86,
                                    "isIncrementallyUnusable": true,
                                    "openParenToken": {
                                        "kind": "OpenParenToken",
                                        "fullStart": 754,
                                        "fullEnd": 755,
                                        "start": 754,
                                        "end": 755,
                                        "fullWidth": 1,
                                        "width": 1,
                                        "text": "(",
                                        "value": "(",
                                        "valueText": "("
                                    },
                                    "arguments": [
                                        {
                                            "kind": "IdentifierName",
                                            "fullStart": 755,
                                            "fullEnd": 758,
                                            "start": 755,
                                            "end": 758,
                                            "fullWidth": 3,
                                            "width": 3,
                                            "text": "obj",
                                            "value": "obj",
                                            "valueText": "obj"
                                        },
                                        {
                                            "kind": "CommaToken",
                                            "fullStart": 758,
                                            "fullEnd": 760,
                                            "start": 758,
                                            "end": 759,
                                            "fullWidth": 2,
                                            "width": 1,
                                            "text": ",",
                                            "value": ",",
                                            "valueText": ",",
                                            "hasTrailingTrivia": true,
                                            "trailingTrivia": [
                                                {
                                                    "kind": "WhitespaceTrivia",
                                                    "text": " "
                                                }
                                            ]
                                        },
                                        {
                                            "kind": "StringLiteral",
                                            "fullStart": 760,
                                            "fullEnd": 770,
                                            "start": 760,
                                            "end": 770,
                                            "fullWidth": 10,
                                            "width": 10,
                                            "text": "\"property\"",
                                            "value": "property",
                                            "valueText": "property"
                                        },
                                        {
                                            "kind": "CommaToken",
                                            "fullStart": 770,
                                            "fullEnd": 772,
                                            "start": 770,
                                            "end": 771,
                                            "fullWidth": 2,
                                            "width": 1,
                                            "text": ",",
                                            "value": ",",
                                            "valueText": ",",
                                            "hasTrailingTrivia": true,
                                            "trailingTrivia": [
                                                {
                                                    "kind": "WhitespaceTrivia",
                                                    "text": " "
                                                }
                                            ]
                                        },
                                        {
                                            "kind": "ObjectLiteralExpression",
                                            "fullStart": 772,
                                            "fullEnd": 839,
                                            "start": 772,
                                            "end": 839,
                                            "fullWidth": 67,
                                            "width": 67,
                                            "isIncrementallyUnusable": true,
                                            "openBraceToken": {
                                                "kind": "OpenBraceToken",
                                                "fullStart": 772,
                                                "fullEnd": 775,
                                                "start": 772,
                                                "end": 773,
                                                "fullWidth": 3,
                                                "width": 1,
                                                "text": "{",
                                                "value": "{",
                                                "valueText": "{",
                                                "hasTrailingTrivia": true,
                                                "hasTrailingNewLine": true,
                                                "trailingTrivia": [
                                                    {
                                                        "kind": "NewLineTrivia",
                                                        "text": "\r\n"
                                                    }
                                                ]
                                            },
                                            "propertyAssignments": [
                                                {
                                                    "kind": "SimplePropertyAssignment",
                                                    "fullStart": 775,
                                                    "fullEnd": 795,
                                                    "start": 787,
                                                    "end": 795,
                                                    "fullWidth": 20,
                                                    "width": 8,
                                                    "isIncrementallyUnusable": true,
                                                    "propertyName": {
                                                        "kind": "IdentifierName",
                                                        "fullStart": 775,
                                                        "fullEnd": 790,
                                                        "start": 787,
                                                        "end": 790,
                                                        "fullWidth": 15,
                                                        "width": 3,
                                                        "text": "get",
                                                        "value": "get",
                                                        "valueText": "get",
                                                        "hasLeadingTrivia": true,
                                                        "leadingTrivia": [
                                                            {
                                                                "kind": "WhitespaceTrivia",
                                                                "text": "            "
                                                            }
                                                        ]
                                                    },
                                                    "colonToken": {
                                                        "kind": "ColonToken",
                                                        "fullStart": 790,
                                                        "fullEnd": 792,
                                                        "start": 790,
                                                        "end": 791,
                                                        "fullWidth": 2,
                                                        "width": 1,
                                                        "text": ":",
                                                        "value": ":",
                                                        "valueText": ":",
                                                        "hasTrailingTrivia": true,
                                                        "trailingTrivia": [
                                                            {
                                                                "kind": "WhitespaceTrivia",
                                                                "text": " "
                                                            }
                                                        ]
                                                    },
                                                    "expression": {
                                                        "kind": "IdentifierName",
                                                        "fullStart": 792,
                                                        "fullEnd": 795,
                                                        "start": 792,
                                                        "end": 795,
                                                        "fullWidth": 3,
                                                        "width": 3,
                                                        "text": "fun",
                                                        "value": "fun",
                                                        "valueText": "fun"
                                                    }
                                                },
                                                {
                                                    "kind": "CommaToken",
                                                    "fullStart": 795,
                                                    "fullEnd": 798,
                                                    "start": 795,
                                                    "end": 796,
                                                    "fullWidth": 3,
                                                    "width": 1,
                                                    "text": ",",
                                                    "value": ",",
                                                    "valueText": ",",
                                                    "hasTrailingTrivia": true,
                                                    "hasTrailingNewLine": true,
                                                    "trailingTrivia": [
                                                        {
                                                            "kind": "NewLineTrivia",
                                                            "text": "\r\n"
                                                        }
                                                    ]
                                                },
                                                {
                                                    "kind": "SimplePropertyAssignment",
                                                    "fullStart": 798,
                                                    "fullEnd": 830,
                                                    "start": 810,
                                                    "end": 828,
                                                    "fullWidth": 32,
                                                    "width": 18,
                                                    "propertyName": {
                                                        "kind": "IdentifierName",
                                                        "fullStart": 798,
                                                        "fullEnd": 822,
                                                        "start": 810,
                                                        "end": 822,
                                                        "fullWidth": 24,
                                                        "width": 12,
                                                        "text": "configurable",
                                                        "value": "configurable",
                                                        "valueText": "configurable",
                                                        "hasLeadingTrivia": true,
                                                        "leadingTrivia": [
                                                            {
                                                                "kind": "WhitespaceTrivia",
                                                                "text": "            "
                                                            }
                                                        ]
                                                    },
                                                    "colonToken": {
                                                        "kind": "ColonToken",
                                                        "fullStart": 822,
                                                        "fullEnd": 824,
                                                        "start": 822,
                                                        "end": 823,
                                                        "fullWidth": 2,
                                                        "width": 1,
                                                        "text": ":",
                                                        "value": ":",
                                                        "valueText": ":",
                                                        "hasTrailingTrivia": true,
                                                        "trailingTrivia": [
                                                            {
                                                                "kind": "WhitespaceTrivia",
                                                                "text": " "
                                                            }
                                                        ]
                                                    },
                                                    "expression": {
                                                        "kind": "TrueKeyword",
                                                        "fullStart": 824,
                                                        "fullEnd": 830,
                                                        "start": 824,
                                                        "end": 828,
                                                        "fullWidth": 6,
                                                        "width": 4,
                                                        "text": "true",
                                                        "value": true,
                                                        "valueText": "true",
                                                        "hasTrailingTrivia": true,
                                                        "hasTrailingNewLine": true,
                                                        "trailingTrivia": [
                                                            {
                                                                "kind": "NewLineTrivia",
                                                                "text": "\r\n"
                                                            }
                                                        ]
                                                    }
                                                }
                                            ],
                                            "closeBraceToken": {
                                                "kind": "CloseBraceToken",
                                                "fullStart": 830,
                                                "fullEnd": 839,
                                                "start": 838,
                                                "end": 839,
                                                "fullWidth": 9,
                                                "width": 1,
                                                "text": "}",
                                                "value": "}",
                                                "valueText": "}",
                                                "hasLeadingTrivia": true,
                                                "leadingTrivia": [
                                                    {
                                                        "kind": "WhitespaceTrivia",
                                                        "text": "        "
                                                    }
                                                ]
                                            }
                                        }
                                    ],
                                    "closeParenToken": {
                                        "kind": "CloseParenToken",
                                        "fullStart": 839,
                                        "fullEnd": 840,
                                        "start": 839,
                                        "end": 840,
                                        "fullWidth": 1,
                                        "width": 1,
                                        "text": ")",
                                        "value": ")",
                                        "valueText": ")"
                                    }
                                }
                            },
                            "semicolonToken": {
                                "kind": "SemicolonToken",
                                "fullStart": 840,
                                "fullEnd": 843,
                                "start": 840,
                                "end": 841,
                                "fullWidth": 3,
                                "width": 1,
                                "text": ";",
                                "value": ";",
                                "valueText": ";",
                                "hasTrailingTrivia": true,
                                "hasTrailingNewLine": true,
                                "trailingTrivia": [
                                    {
                                        "kind": "NewLineTrivia",
                                        "text": "\r\n"
                                    }
                                ]
                            }
                        },
                        {
                            "kind": "VariableStatement",
                            "fullStart": 843,
                            "fullEnd": 915,
                            "start": 853,
                            "end": 913,
                            "fullWidth": 72,
                            "width": 60,
                            "modifiers": [],
                            "variableDeclaration": {
                                "kind": "VariableDeclaration",
                                "fullStart": 843,
                                "fullEnd": 912,
                                "start": 853,
                                "end": 912,
                                "fullWidth": 69,
                                "width": 59,
                                "varKeyword": {
                                    "kind": "VarKeyword",
                                    "fullStart": 843,
                                    "fullEnd": 857,
                                    "start": 853,
                                    "end": 856,
                                    "fullWidth": 14,
                                    "width": 3,
                                    "text": "var",
                                    "value": "var",
                                    "valueText": "var",
                                    "hasLeadingTrivia": true,
                                    "hasLeadingNewLine": true,
                                    "hasTrailingTrivia": true,
                                    "leadingTrivia": [
                                        {
                                            "kind": "NewLineTrivia",
                                            "text": "\r\n"
                                        },
                                        {
                                            "kind": "WhitespaceTrivia",
                                            "text": "        "
                                        }
                                    ],
                                    "trailingTrivia": [
                                        {
                                            "kind": "WhitespaceTrivia",
                                            "text": " "
                                        }
                                    ]
                                },
                                "variableDeclarators": [
                                    {
                                        "kind": "VariableDeclarator",
                                        "fullStart": 857,
                                        "fullEnd": 912,
                                        "start": 857,
                                        "end": 912,
                                        "fullWidth": 55,
<<<<<<< HEAD
                                        "width": 55,
                                        "identifier": {
=======
                                        "propertyName": {
>>>>>>> 85e84683
                                            "kind": "IdentifierName",
                                            "fullStart": 857,
                                            "fullEnd": 862,
                                            "start": 857,
                                            "end": 861,
                                            "fullWidth": 5,
                                            "width": 4,
                                            "text": "desc",
                                            "value": "desc",
                                            "valueText": "desc",
                                            "hasTrailingTrivia": true,
                                            "trailingTrivia": [
                                                {
                                                    "kind": "WhitespaceTrivia",
                                                    "text": " "
                                                }
                                            ]
                                        },
                                        "equalsValueClause": {
                                            "kind": "EqualsValueClause",
                                            "fullStart": 862,
                                            "fullEnd": 912,
                                            "start": 862,
                                            "end": 912,
                                            "fullWidth": 50,
                                            "width": 50,
                                            "equalsToken": {
                                                "kind": "EqualsToken",
                                                "fullStart": 862,
                                                "fullEnd": 864,
                                                "start": 862,
                                                "end": 863,
                                                "fullWidth": 2,
                                                "width": 1,
                                                "text": "=",
                                                "value": "=",
                                                "valueText": "=",
                                                "hasTrailingTrivia": true,
                                                "trailingTrivia": [
                                                    {
                                                        "kind": "WhitespaceTrivia",
                                                        "text": " "
                                                    }
                                                ]
                                            },
                                            "value": {
                                                "kind": "InvocationExpression",
                                                "fullStart": 864,
                                                "fullEnd": 912,
                                                "start": 864,
                                                "end": 912,
                                                "fullWidth": 48,
                                                "width": 48,
                                                "expression": {
                                                    "kind": "MemberAccessExpression",
                                                    "fullStart": 864,
                                                    "fullEnd": 895,
                                                    "start": 864,
                                                    "end": 895,
                                                    "fullWidth": 31,
                                                    "width": 31,
                                                    "expression": {
                                                        "kind": "IdentifierName",
                                                        "fullStart": 864,
                                                        "fullEnd": 870,
                                                        "start": 864,
                                                        "end": 870,
                                                        "fullWidth": 6,
                                                        "width": 6,
                                                        "text": "Object",
                                                        "value": "Object",
                                                        "valueText": "Object"
                                                    },
                                                    "dotToken": {
                                                        "kind": "DotToken",
                                                        "fullStart": 870,
                                                        "fullEnd": 871,
                                                        "start": 870,
                                                        "end": 871,
                                                        "fullWidth": 1,
                                                        "width": 1,
                                                        "text": ".",
                                                        "value": ".",
                                                        "valueText": "."
                                                    },
                                                    "name": {
                                                        "kind": "IdentifierName",
                                                        "fullStart": 871,
                                                        "fullEnd": 895,
                                                        "start": 871,
                                                        "end": 895,
                                                        "fullWidth": 24,
                                                        "width": 24,
                                                        "text": "getOwnPropertyDescriptor",
                                                        "value": "getOwnPropertyDescriptor",
                                                        "valueText": "getOwnPropertyDescriptor"
                                                    }
                                                },
                                                "argumentList": {
                                                    "kind": "ArgumentList",
                                                    "fullStart": 895,
                                                    "fullEnd": 912,
                                                    "start": 895,
                                                    "end": 912,
                                                    "fullWidth": 17,
                                                    "width": 17,
                                                    "openParenToken": {
                                                        "kind": "OpenParenToken",
                                                        "fullStart": 895,
                                                        "fullEnd": 896,
                                                        "start": 895,
                                                        "end": 896,
                                                        "fullWidth": 1,
                                                        "width": 1,
                                                        "text": "(",
                                                        "value": "(",
                                                        "valueText": "("
                                                    },
                                                    "arguments": [
                                                        {
                                                            "kind": "IdentifierName",
                                                            "fullStart": 896,
                                                            "fullEnd": 899,
                                                            "start": 896,
                                                            "end": 899,
                                                            "fullWidth": 3,
                                                            "width": 3,
                                                            "text": "obj",
                                                            "value": "obj",
                                                            "valueText": "obj"
                                                        },
                                                        {
                                                            "kind": "CommaToken",
                                                            "fullStart": 899,
                                                            "fullEnd": 901,
                                                            "start": 899,
                                                            "end": 900,
                                                            "fullWidth": 2,
                                                            "width": 1,
                                                            "text": ",",
                                                            "value": ",",
                                                            "valueText": ",",
                                                            "hasTrailingTrivia": true,
                                                            "trailingTrivia": [
                                                                {
                                                                    "kind": "WhitespaceTrivia",
                                                                    "text": " "
                                                                }
                                                            ]
                                                        },
                                                        {
                                                            "kind": "StringLiteral",
                                                            "fullStart": 901,
                                                            "fullEnd": 911,
                                                            "start": 901,
                                                            "end": 911,
                                                            "fullWidth": 10,
                                                            "width": 10,
                                                            "text": "\"property\"",
                                                            "value": "property",
                                                            "valueText": "property"
                                                        }
                                                    ],
                                                    "closeParenToken": {
                                                        "kind": "CloseParenToken",
                                                        "fullStart": 911,
                                                        "fullEnd": 912,
                                                        "start": 911,
                                                        "end": 912,
                                                        "fullWidth": 1,
                                                        "width": 1,
                                                        "text": ")",
                                                        "value": ")",
                                                        "valueText": ")"
                                                    }
                                                }
                                            }
                                        }
                                    }
                                ]
                            },
                            "semicolonToken": {
                                "kind": "SemicolonToken",
                                "fullStart": 912,
                                "fullEnd": 915,
                                "start": 912,
                                "end": 913,
                                "fullWidth": 3,
                                "width": 1,
                                "text": ";",
                                "value": ";",
                                "valueText": ";",
                                "hasTrailingTrivia": true,
                                "hasTrailingNewLine": true,
                                "trailingTrivia": [
                                    {
                                        "kind": "NewLineTrivia",
                                        "text": "\r\n"
                                    }
                                ]
                            }
                        },
                        {
                            "kind": "TryStatement",
                            "fullStart": 915,
                            "fullEnd": 1098,
                            "start": 925,
                            "end": 1096,
                            "fullWidth": 183,
                            "width": 171,
                            "isIncrementallyUnusable": true,
                            "tryKeyword": {
                                "kind": "TryKeyword",
                                "fullStart": 915,
                                "fullEnd": 929,
                                "start": 925,
                                "end": 928,
                                "fullWidth": 14,
                                "width": 3,
                                "text": "try",
                                "value": "try",
                                "valueText": "try",
                                "hasLeadingTrivia": true,
                                "hasLeadingNewLine": true,
                                "hasTrailingTrivia": true,
                                "leadingTrivia": [
                                    {
                                        "kind": "NewLineTrivia",
                                        "text": "\r\n"
                                    },
                                    {
                                        "kind": "WhitespaceTrivia",
                                        "text": "        "
                                    }
                                ],
                                "trailingTrivia": [
                                    {
                                        "kind": "WhitespaceTrivia",
                                        "text": " "
                                    }
                                ]
                            },
                            "block": {
                                "kind": "Block",
                                "fullStart": 929,
                                "fullEnd": 1047,
                                "start": 929,
                                "end": 1046,
                                "fullWidth": 118,
                                "width": 117,
                                "isIncrementallyUnusable": true,
                                "openBraceToken": {
                                    "kind": "OpenBraceToken",
                                    "fullStart": 929,
                                    "fullEnd": 932,
                                    "start": 929,
                                    "end": 930,
                                    "fullWidth": 3,
                                    "width": 1,
                                    "text": "{",
                                    "value": "{",
                                    "valueText": "{",
                                    "hasTrailingTrivia": true,
                                    "hasTrailingNewLine": true,
                                    "trailingTrivia": [
                                        {
                                            "kind": "NewLineTrivia",
                                            "text": "\r\n"
                                        }
                                    ]
                                },
                                "statements": [
                                    {
                                        "kind": "ExpressionStatement",
                                        "fullStart": 932,
                                        "fullEnd": 980,
                                        "start": 944,
                                        "end": 978,
                                        "fullWidth": 48,
                                        "width": 34,
                                        "isIncrementallyUnusable": true,
                                        "expression": {
                                            "kind": "AssignmentExpression",
                                            "fullStart": 932,
                                            "fullEnd": 977,
                                            "start": 944,
                                            "end": 977,
                                            "fullWidth": 45,
                                            "width": 33,
                                            "isIncrementallyUnusable": true,
                                            "left": {
                                                "kind": "MemberAccessExpression",
                                                "fullStart": 932,
                                                "fullEnd": 953,
                                                "start": 944,
                                                "end": 952,
                                                "fullWidth": 21,
                                                "width": 8,
                                                "isIncrementallyUnusable": true,
                                                "expression": {
                                                    "kind": "IdentifierName",
                                                    "fullStart": 932,
                                                    "fullEnd": 948,
                                                    "start": 944,
                                                    "end": 948,
                                                    "fullWidth": 16,
                                                    "width": 4,
                                                    "text": "desc",
                                                    "value": "desc",
                                                    "valueText": "desc",
                                                    "hasLeadingTrivia": true,
                                                    "leadingTrivia": [
                                                        {
                                                            "kind": "WhitespaceTrivia",
                                                            "text": "            "
                                                        }
                                                    ]
                                                },
                                                "dotToken": {
                                                    "kind": "DotToken",
                                                    "fullStart": 948,
                                                    "fullEnd": 949,
                                                    "start": 948,
                                                    "end": 949,
                                                    "fullWidth": 1,
                                                    "width": 1,
                                                    "text": ".",
                                                    "value": ".",
                                                    "valueText": "."
                                                },
                                                "name": {
                                                    "kind": "IdentifierName",
                                                    "fullStart": 949,
                                                    "fullEnd": 953,
                                                    "start": 949,
                                                    "end": 952,
                                                    "fullWidth": 4,
                                                    "width": 3,
                                                    "text": "get",
                                                    "value": "get",
                                                    "valueText": "get",
                                                    "hasTrailingTrivia": true,
                                                    "trailingTrivia": [
                                                        {
                                                            "kind": "WhitespaceTrivia",
                                                            "text": " "
                                                        }
                                                    ]
                                                }
                                            },
                                            "operatorToken": {
                                                "kind": "EqualsToken",
                                                "fullStart": 953,
                                                "fullEnd": 955,
                                                "start": 953,
                                                "end": 954,
                                                "fullWidth": 2,
                                                "width": 1,
                                                "text": "=",
                                                "value": "=",
                                                "valueText": "=",
                                                "hasTrailingTrivia": true,
                                                "trailingTrivia": [
                                                    {
                                                        "kind": "WhitespaceTrivia",
                                                        "text": " "
                                                    }
                                                ]
                                            },
                                            "right": {
                                                "kind": "StringLiteral",
                                                "fullStart": 955,
                                                "fullEnd": 977,
                                                "start": 955,
                                                "end": 977,
                                                "fullWidth": 22,
                                                "width": 22,
                                                "text": "\"overwriteGetProperty\"",
                                                "value": "overwriteGetProperty",
                                                "valueText": "overwriteGetProperty"
                                            }
                                        },
                                        "semicolonToken": {
                                            "kind": "SemicolonToken",
                                            "fullStart": 977,
                                            "fullEnd": 980,
                                            "start": 977,
                                            "end": 978,
                                            "fullWidth": 3,
                                            "width": 1,
                                            "text": ";",
                                            "value": ";",
                                            "valueText": ";",
                                            "hasTrailingTrivia": true,
                                            "hasTrailingNewLine": true,
                                            "trailingTrivia": [
                                                {
                                                    "kind": "NewLineTrivia",
                                                    "text": "\r\n"
                                                }
                                            ]
                                        }
                                    },
                                    {
                                        "kind": "ReturnStatement",
                                        "fullStart": 980,
                                        "fullEnd": 1037,
                                        "start": 992,
                                        "end": 1035,
                                        "fullWidth": 57,
                                        "width": 43,
                                        "isIncrementallyUnusable": true,
                                        "returnKeyword": {
                                            "kind": "ReturnKeyword",
                                            "fullStart": 980,
                                            "fullEnd": 999,
                                            "start": 992,
                                            "end": 998,
                                            "fullWidth": 19,
                                            "width": 6,
                                            "text": "return",
                                            "value": "return",
                                            "valueText": "return",
                                            "hasLeadingTrivia": true,
                                            "hasTrailingTrivia": true,
                                            "leadingTrivia": [
                                                {
                                                    "kind": "WhitespaceTrivia",
                                                    "text": "            "
                                                }
                                            ],
                                            "trailingTrivia": [
                                                {
                                                    "kind": "WhitespaceTrivia",
                                                    "text": " "
                                                }
                                            ]
                                        },
                                        "expression": {
                                            "kind": "EqualsExpression",
                                            "fullStart": 999,
                                            "fullEnd": 1034,
                                            "start": 999,
                                            "end": 1034,
                                            "fullWidth": 35,
                                            "width": 35,
                                            "isIncrementallyUnusable": true,
                                            "left": {
                                                "kind": "MemberAccessExpression",
                                                "fullStart": 999,
                                                "fullEnd": 1008,
                                                "start": 999,
                                                "end": 1007,
                                                "fullWidth": 9,
                                                "width": 8,
                                                "isIncrementallyUnusable": true,
                                                "expression": {
                                                    "kind": "IdentifierName",
                                                    "fullStart": 999,
                                                    "fullEnd": 1003,
                                                    "start": 999,
                                                    "end": 1003,
                                                    "fullWidth": 4,
                                                    "width": 4,
                                                    "text": "desc",
                                                    "value": "desc",
                                                    "valueText": "desc"
                                                },
                                                "dotToken": {
                                                    "kind": "DotToken",
                                                    "fullStart": 1003,
                                                    "fullEnd": 1004,
                                                    "start": 1003,
                                                    "end": 1004,
                                                    "fullWidth": 1,
                                                    "width": 1,
                                                    "text": ".",
                                                    "value": ".",
                                                    "valueText": "."
                                                },
                                                "name": {
                                                    "kind": "IdentifierName",
                                                    "fullStart": 1004,
                                                    "fullEnd": 1008,
                                                    "start": 1004,
                                                    "end": 1007,
                                                    "fullWidth": 4,
                                                    "width": 3,
                                                    "text": "get",
                                                    "value": "get",
                                                    "valueText": "get",
                                                    "hasTrailingTrivia": true,
                                                    "trailingTrivia": [
                                                        {
                                                            "kind": "WhitespaceTrivia",
                                                            "text": " "
                                                        }
                                                    ]
                                                }
                                            },
                                            "operatorToken": {
                                                "kind": "EqualsEqualsEqualsToken",
                                                "fullStart": 1008,
                                                "fullEnd": 1012,
                                                "start": 1008,
                                                "end": 1011,
                                                "fullWidth": 4,
                                                "width": 3,
                                                "text": "===",
                                                "value": "===",
                                                "valueText": "===",
                                                "hasTrailingTrivia": true,
                                                "trailingTrivia": [
                                                    {
                                                        "kind": "WhitespaceTrivia",
                                                        "text": " "
                                                    }
                                                ]
                                            },
                                            "right": {
                                                "kind": "StringLiteral",
                                                "fullStart": 1012,
                                                "fullEnd": 1034,
                                                "start": 1012,
                                                "end": 1034,
                                                "fullWidth": 22,
                                                "width": 22,
                                                "text": "\"overwriteGetProperty\"",
                                                "value": "overwriteGetProperty",
                                                "valueText": "overwriteGetProperty"
                                            }
                                        },
                                        "semicolonToken": {
                                            "kind": "SemicolonToken",
                                            "fullStart": 1034,
                                            "fullEnd": 1037,
                                            "start": 1034,
                                            "end": 1035,
                                            "fullWidth": 3,
                                            "width": 1,
                                            "text": ";",
                                            "value": ";",
                                            "valueText": ";",
                                            "hasTrailingTrivia": true,
                                            "hasTrailingNewLine": true,
                                            "trailingTrivia": [
                                                {
                                                    "kind": "NewLineTrivia",
                                                    "text": "\r\n"
                                                }
                                            ]
                                        }
                                    }
                                ],
                                "closeBraceToken": {
                                    "kind": "CloseBraceToken",
                                    "fullStart": 1037,
                                    "fullEnd": 1047,
                                    "start": 1045,
                                    "end": 1046,
                                    "fullWidth": 10,
                                    "width": 1,
                                    "text": "}",
                                    "value": "}",
                                    "valueText": "}",
                                    "hasLeadingTrivia": true,
                                    "hasTrailingTrivia": true,
                                    "leadingTrivia": [
                                        {
                                            "kind": "WhitespaceTrivia",
                                            "text": "        "
                                        }
                                    ],
                                    "trailingTrivia": [
                                        {
                                            "kind": "WhitespaceTrivia",
                                            "text": " "
                                        }
                                    ]
                                }
                            },
                            "catchClause": {
                                "kind": "CatchClause",
                                "fullStart": 1047,
                                "fullEnd": 1098,
                                "start": 1047,
                                "end": 1096,
                                "fullWidth": 51,
                                "width": 49,
                                "catchKeyword": {
                                    "kind": "CatchKeyword",
                                    "fullStart": 1047,
                                    "fullEnd": 1053,
                                    "start": 1047,
                                    "end": 1052,
                                    "fullWidth": 6,
                                    "width": 5,
                                    "text": "catch",
                                    "value": "catch",
                                    "valueText": "catch",
                                    "hasTrailingTrivia": true,
                                    "trailingTrivia": [
                                        {
                                            "kind": "WhitespaceTrivia",
                                            "text": " "
                                        }
                                    ]
                                },
                                "openParenToken": {
                                    "kind": "OpenParenToken",
                                    "fullStart": 1053,
                                    "fullEnd": 1054,
                                    "start": 1053,
                                    "end": 1054,
                                    "fullWidth": 1,
                                    "width": 1,
                                    "text": "(",
                                    "value": "(",
                                    "valueText": "("
                                },
                                "identifier": {
                                    "kind": "IdentifierName",
                                    "fullStart": 1054,
                                    "fullEnd": 1055,
                                    "start": 1054,
                                    "end": 1055,
                                    "fullWidth": 1,
                                    "width": 1,
                                    "text": "e",
                                    "value": "e",
                                    "valueText": "e"
                                },
                                "closeParenToken": {
                                    "kind": "CloseParenToken",
                                    "fullStart": 1055,
                                    "fullEnd": 1057,
                                    "start": 1055,
                                    "end": 1056,
                                    "fullWidth": 2,
                                    "width": 1,
                                    "text": ")",
                                    "value": ")",
                                    "valueText": ")",
                                    "hasTrailingTrivia": true,
                                    "trailingTrivia": [
                                        {
                                            "kind": "WhitespaceTrivia",
                                            "text": " "
                                        }
                                    ]
                                },
                                "block": {
                                    "kind": "Block",
                                    "fullStart": 1057,
                                    "fullEnd": 1098,
                                    "start": 1057,
                                    "end": 1096,
                                    "fullWidth": 41,
                                    "width": 39,
                                    "openBraceToken": {
                                        "kind": "OpenBraceToken",
                                        "fullStart": 1057,
                                        "fullEnd": 1060,
                                        "start": 1057,
                                        "end": 1058,
                                        "fullWidth": 3,
                                        "width": 1,
                                        "text": "{",
                                        "value": "{",
                                        "valueText": "{",
                                        "hasTrailingTrivia": true,
                                        "hasTrailingNewLine": true,
                                        "trailingTrivia": [
                                            {
                                                "kind": "NewLineTrivia",
                                                "text": "\r\n"
                                            }
                                        ]
                                    },
                                    "statements": [
                                        {
                                            "kind": "ReturnStatement",
                                            "fullStart": 1060,
                                            "fullEnd": 1087,
                                            "start": 1072,
                                            "end": 1085,
                                            "fullWidth": 27,
                                            "width": 13,
                                            "returnKeyword": {
                                                "kind": "ReturnKeyword",
                                                "fullStart": 1060,
                                                "fullEnd": 1079,
                                                "start": 1072,
                                                "end": 1078,
                                                "fullWidth": 19,
                                                "width": 6,
                                                "text": "return",
                                                "value": "return",
                                                "valueText": "return",
                                                "hasLeadingTrivia": true,
                                                "hasTrailingTrivia": true,
                                                "leadingTrivia": [
                                                    {
                                                        "kind": "WhitespaceTrivia",
                                                        "text": "            "
                                                    }
                                                ],
                                                "trailingTrivia": [
                                                    {
                                                        "kind": "WhitespaceTrivia",
                                                        "text": " "
                                                    }
                                                ]
                                            },
                                            "expression": {
                                                "kind": "FalseKeyword",
                                                "fullStart": 1079,
                                                "fullEnd": 1084,
                                                "start": 1079,
                                                "end": 1084,
                                                "fullWidth": 5,
                                                "width": 5,
                                                "text": "false",
                                                "value": false,
                                                "valueText": "false"
                                            },
                                            "semicolonToken": {
                                                "kind": "SemicolonToken",
                                                "fullStart": 1084,
                                                "fullEnd": 1087,
                                                "start": 1084,
                                                "end": 1085,
                                                "fullWidth": 3,
                                                "width": 1,
                                                "text": ";",
                                                "value": ";",
                                                "valueText": ";",
                                                "hasTrailingTrivia": true,
                                                "hasTrailingNewLine": true,
                                                "trailingTrivia": [
                                                    {
                                                        "kind": "NewLineTrivia",
                                                        "text": "\r\n"
                                                    }
                                                ]
                                            }
                                        }
                                    ],
                                    "closeBraceToken": {
                                        "kind": "CloseBraceToken",
                                        "fullStart": 1087,
                                        "fullEnd": 1098,
                                        "start": 1095,
                                        "end": 1096,
                                        "fullWidth": 11,
                                        "width": 1,
                                        "text": "}",
                                        "value": "}",
                                        "valueText": "}",
                                        "hasLeadingTrivia": true,
                                        "hasTrailingTrivia": true,
                                        "hasTrailingNewLine": true,
                                        "leadingTrivia": [
                                            {
                                                "kind": "WhitespaceTrivia",
                                                "text": "        "
                                            }
                                        ],
                                        "trailingTrivia": [
                                            {
                                                "kind": "NewLineTrivia",
                                                "text": "\r\n"
                                            }
                                        ]
                                    }
                                }
                            }
                        }
                    ],
                    "closeBraceToken": {
                        "kind": "CloseBraceToken",
                        "fullStart": 1098,
                        "fullEnd": 1105,
                        "start": 1102,
                        "end": 1103,
                        "fullWidth": 7,
                        "width": 1,
                        "text": "}",
                        "value": "}",
                        "valueText": "}",
                        "hasLeadingTrivia": true,
                        "hasTrailingTrivia": true,
                        "hasTrailingNewLine": true,
                        "leadingTrivia": [
                            {
                                "kind": "WhitespaceTrivia",
                                "text": "    "
                            }
                        ],
                        "trailingTrivia": [
                            {
                                "kind": "NewLineTrivia",
                                "text": "\r\n"
                            }
                        ]
                    }
                }
            },
            {
                "kind": "ExpressionStatement",
                "fullStart": 1105,
                "fullEnd": 1129,
                "start": 1105,
                "end": 1127,
                "fullWidth": 24,
                "width": 22,
                "expression": {
                    "kind": "InvocationExpression",
                    "fullStart": 1105,
                    "fullEnd": 1126,
                    "start": 1105,
                    "end": 1126,
                    "fullWidth": 21,
                    "width": 21,
                    "expression": {
                        "kind": "IdentifierName",
                        "fullStart": 1105,
                        "fullEnd": 1116,
                        "start": 1105,
                        "end": 1116,
                        "fullWidth": 11,
                        "width": 11,
                        "text": "runTestCase",
                        "value": "runTestCase",
                        "valueText": "runTestCase"
                    },
                    "argumentList": {
                        "kind": "ArgumentList",
                        "fullStart": 1116,
                        "fullEnd": 1126,
                        "start": 1116,
                        "end": 1126,
                        "fullWidth": 10,
                        "width": 10,
                        "openParenToken": {
                            "kind": "OpenParenToken",
                            "fullStart": 1116,
                            "fullEnd": 1117,
                            "start": 1116,
                            "end": 1117,
                            "fullWidth": 1,
                            "width": 1,
                            "text": "(",
                            "value": "(",
                            "valueText": "("
                        },
                        "arguments": [
                            {
                                "kind": "IdentifierName",
                                "fullStart": 1117,
                                "fullEnd": 1125,
                                "start": 1117,
                                "end": 1125,
                                "fullWidth": 8,
                                "width": 8,
                                "text": "testcase",
                                "value": "testcase",
                                "valueText": "testcase"
                            }
                        ],
                        "closeParenToken": {
                            "kind": "CloseParenToken",
                            "fullStart": 1125,
                            "fullEnd": 1126,
                            "start": 1125,
                            "end": 1126,
                            "fullWidth": 1,
                            "width": 1,
                            "text": ")",
                            "value": ")",
                            "valueText": ")"
                        }
                    }
                },
                "semicolonToken": {
                    "kind": "SemicolonToken",
                    "fullStart": 1126,
                    "fullEnd": 1129,
                    "start": 1126,
                    "end": 1127,
                    "fullWidth": 3,
                    "width": 1,
                    "text": ";",
                    "value": ";",
                    "valueText": ";",
                    "hasTrailingTrivia": true,
                    "hasTrailingNewLine": true,
                    "trailingTrivia": [
                        {
                            "kind": "NewLineTrivia",
                            "text": "\r\n"
                        }
                    ]
                }
            }
        ],
        "endOfFileToken": {
            "kind": "EndOfFileToken",
            "fullStart": 1129,
            "fullEnd": 1129,
            "start": 1129,
            "end": 1129,
            "fullWidth": 0,
            "width": 0,
            "text": ""
        }
    },
    "lineMap": {
        "lineStarts": [
            0,
            67,
            152,
            232,
            308,
            380,
            385,
            439,
            587,
            592,
            594,
            596,
            619,
            642,
            675,
            713,
            725,
            775,
            798,
            830,
            843,
            845,
            915,
            917,
            932,
            980,
            1037,
            1060,
            1087,
            1098,
            1105,
            1129
        ],
        "length": 1129
    }
}<|MERGE_RESOLUTION|>--- conflicted
+++ resolved
@@ -247,12 +247,8 @@
                                         "start": 631,
                                         "end": 639,
                                         "fullWidth": 8,
-<<<<<<< HEAD
                                         "width": 8,
-                                        "identifier": {
-=======
                                         "propertyName": {
->>>>>>> 85e84683
                                             "kind": "IdentifierName",
                                             "fullStart": 631,
                                             "fullEnd": 635,
@@ -408,12 +404,8 @@
                                         "start": 654,
                                         "end": 722,
                                         "fullWidth": 68,
-<<<<<<< HEAD
                                         "width": 68,
-                                        "identifier": {
-=======
                                         "propertyName": {
->>>>>>> 85e84683
                                             "kind": "IdentifierName",
                                             "fullStart": 654,
                                             "fullEnd": 658,
@@ -1123,12 +1115,8 @@
                                         "start": 857,
                                         "end": 912,
                                         "fullWidth": 55,
-<<<<<<< HEAD
                                         "width": 55,
-                                        "identifier": {
-=======
                                         "propertyName": {
->>>>>>> 85e84683
                                             "kind": "IdentifierName",
                                             "fullStart": 857,
                                             "fullEnd": 862,
