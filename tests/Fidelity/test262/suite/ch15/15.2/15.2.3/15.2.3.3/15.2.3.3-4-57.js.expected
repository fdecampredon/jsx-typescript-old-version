--- conflicted
+++ resolved
@@ -245,12 +245,8 @@
                                         "start": 592,
                                         "end": 654,
                                         "fullWidth": 62,
-<<<<<<< HEAD
                                         "width": 62,
-                                        "identifier": {
-=======
                                         "propertyName": {
->>>>>>> 85e84683
                                             "kind": "IdentifierName",
                                             "fullStart": 592,
                                             "fullEnd": 597,
