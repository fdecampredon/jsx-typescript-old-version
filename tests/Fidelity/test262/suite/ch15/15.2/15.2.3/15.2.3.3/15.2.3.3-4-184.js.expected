--- conflicted
+++ resolved
@@ -245,12 +245,8 @@
                                         "start": 605,
                                         "end": 659,
                                         "fullWidth": 54,
-<<<<<<< HEAD
                                         "width": 54,
-                                        "identifier": {
-=======
                                         "propertyName": {
->>>>>>> 85e84683
                                             "kind": "IdentifierName",
                                             "fullStart": 605,
                                             "fullEnd": 610,
