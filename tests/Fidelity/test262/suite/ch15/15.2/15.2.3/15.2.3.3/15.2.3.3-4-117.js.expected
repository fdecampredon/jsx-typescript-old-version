{
    "isDeclaration": false,
    "languageVersion": "EcmaScript5",
    "parseOptions": {
        "allowAutomaticSemicolonInsertion": true
    },
    "sourceUnit": {
        "kind": "SourceUnit",
        "fullStart": 0,
        "fullEnd": 869,
        "start": 567,
        "end": 869,
        "fullWidth": 869,
        "width": 302,
        "isIncrementallyUnusable": true,
        "moduleElements": [
            {
                "kind": "FunctionDeclaration",
                "fullStart": 0,
                "fullEnd": 845,
                "start": 567,
                "end": 843,
                "fullWidth": 845,
                "width": 276,
                "modifiers": [],
                "functionKeyword": {
                    "kind": "FunctionKeyword",
                    "fullStart": 0,
                    "fullEnd": 576,
                    "start": 567,
                    "end": 575,
                    "fullWidth": 576,
                    "width": 8,
                    "text": "function",
                    "value": "function",
                    "valueText": "function",
                    "hasLeadingTrivia": true,
                    "hasLeadingComment": true,
                    "hasLeadingNewLine": true,
                    "hasTrailingTrivia": true,
                    "leadingTrivia": [
                        {
                            "kind": "SingleLineCommentTrivia",
                            "text": "/// Copyright (c) 2012 Ecma International.  All rights reserved. "
                        },
                        {
                            "kind": "NewLineTrivia",
                            "text": "\r\n"
                        },
                        {
                            "kind": "SingleLineCommentTrivia",
                            "text": "/// Ecma International makes this code available under the terms and conditions set"
                        },
                        {
                            "kind": "NewLineTrivia",
                            "text": "\r\n"
                        },
                        {
                            "kind": "SingleLineCommentTrivia",
                            "text": "/// forth on http://hg.ecmascript.org/tests/test262/raw-file/tip/LICENSE (the "
                        },
                        {
                            "kind": "NewLineTrivia",
                            "text": "\r\n"
                        },
                        {
                            "kind": "SingleLineCommentTrivia",
                            "text": "/// \"Use Terms\").   Any redistribution of this code must retain the above "
                        },
                        {
                            "kind": "NewLineTrivia",
                            "text": "\r\n"
                        },
                        {
                            "kind": "SingleLineCommentTrivia",
                            "text": "/// copyright and this notice and otherwise comply with the Use Terms."
                        },
                        {
                            "kind": "NewLineTrivia",
                            "text": "\r\n"
                        },
                        {
                            "kind": "MultiLineCommentTrivia",
                            "text": "/**\r\n * @path ch15/15.2/15.2.3/15.2.3.3/15.2.3.3-4-117.js\r\n * @description Object.getOwnPropertyDescriptor returns data desc for functions on built-ins (Date.prototype.getTime)\r\n */"
                        },
                        {
                            "kind": "NewLineTrivia",
                            "text": "\r\n"
                        },
                        {
                            "kind": "NewLineTrivia",
                            "text": "\r\n"
                        },
                        {
                            "kind": "NewLineTrivia",
                            "text": "\r\n"
                        }
                    ],
                    "trailingTrivia": [
                        {
                            "kind": "WhitespaceTrivia",
                            "text": " "
                        }
                    ]
                },
                "identifier": {
                    "kind": "IdentifierName",
                    "fullStart": 576,
                    "fullEnd": 584,
                    "start": 576,
                    "end": 584,
                    "fullWidth": 8,
                    "width": 8,
                    "text": "testcase",
                    "value": "testcase",
                    "valueText": "testcase"
                },
                "callSignature": {
                    "kind": "CallSignature",
                    "fullStart": 584,
                    "fullEnd": 587,
                    "start": 584,
                    "end": 586,
                    "fullWidth": 3,
                    "width": 2,
                    "parameterList": {
                        "kind": "ParameterList",
                        "fullStart": 584,
                        "fullEnd": 587,
                        "start": 584,
                        "end": 586,
                        "fullWidth": 3,
                        "width": 2,
                        "openParenToken": {
                            "kind": "OpenParenToken",
                            "fullStart": 584,
                            "fullEnd": 585,
                            "start": 584,
                            "end": 585,
                            "fullWidth": 1,
                            "width": 1,
                            "text": "(",
                            "value": "(",
                            "valueText": "("
                        },
                        "parameters": [],
                        "closeParenToken": {
                            "kind": "CloseParenToken",
                            "fullStart": 585,
                            "fullEnd": 587,
                            "start": 585,
                            "end": 586,
                            "fullWidth": 2,
                            "width": 1,
                            "text": ")",
                            "value": ")",
                            "valueText": ")",
                            "hasTrailingTrivia": true,
                            "trailingTrivia": [
                                {
                                    "kind": "WhitespaceTrivia",
                                    "text": " "
                                }
                            ]
                        }
                    }
                },
                "block": {
                    "kind": "Block",
                    "fullStart": 587,
                    "fullEnd": 845,
                    "start": 587,
                    "end": 843,
                    "fullWidth": 258,
                    "width": 256,
                    "openBraceToken": {
                        "kind": "OpenBraceToken",
                        "fullStart": 587,
                        "fullEnd": 590,
                        "start": 587,
                        "end": 588,
                        "fullWidth": 3,
                        "width": 1,
                        "text": "{",
                        "value": "{",
                        "valueText": "{",
                        "hasTrailingTrivia": true,
                        "hasTrailingNewLine": true,
                        "trailingTrivia": [
                            {
                                "kind": "NewLineTrivia",
                                "text": "\r\n"
                            }
                        ]
                    },
                    "statements": [
                        {
                            "kind": "VariableStatement",
                            "fullStart": 590,
                            "fullEnd": 664,
                            "start": 592,
                            "end": 662,
                            "fullWidth": 74,
                            "width": 70,
                            "modifiers": [],
                            "variableDeclaration": {
                                "kind": "VariableDeclaration",
                                "fullStart": 590,
                                "fullEnd": 661,
                                "start": 592,
                                "end": 661,
                                "fullWidth": 71,
                                "width": 69,
                                "varKeyword": {
                                    "kind": "VarKeyword",
                                    "fullStart": 590,
                                    "fullEnd": 596,
                                    "start": 592,
                                    "end": 595,
                                    "fullWidth": 6,
                                    "width": 3,
                                    "text": "var",
                                    "value": "var",
                                    "valueText": "var",
                                    "hasLeadingTrivia": true,
                                    "hasTrailingTrivia": true,
                                    "leadingTrivia": [
                                        {
                                            "kind": "WhitespaceTrivia",
                                            "text": "  "
                                        }
                                    ],
                                    "trailingTrivia": [
                                        {
                                            "kind": "WhitespaceTrivia",
                                            "text": " "
                                        }
                                    ]
                                },
                                "variableDeclarators": [
                                    {
                                        "kind": "VariableDeclarator",
                                        "fullStart": 596,
                                        "fullEnd": 661,
                                        "start": 596,
                                        "end": 661,
                                        "fullWidth": 65,
<<<<<<< HEAD
                                        "width": 65,
                                        "identifier": {
=======
                                        "propertyName": {
>>>>>>> 85e84683
                                            "kind": "IdentifierName",
                                            "fullStart": 596,
                                            "fullEnd": 601,
                                            "start": 596,
                                            "end": 600,
                                            "fullWidth": 5,
                                            "width": 4,
                                            "text": "desc",
                                            "value": "desc",
                                            "valueText": "desc",
                                            "hasTrailingTrivia": true,
                                            "trailingTrivia": [
                                                {
                                                    "kind": "WhitespaceTrivia",
                                                    "text": " "
                                                }
                                            ]
                                        },
                                        "equalsValueClause": {
                                            "kind": "EqualsValueClause",
                                            "fullStart": 601,
                                            "fullEnd": 661,
                                            "start": 601,
                                            "end": 661,
                                            "fullWidth": 60,
                                            "width": 60,
                                            "equalsToken": {
                                                "kind": "EqualsToken",
                                                "fullStart": 601,
                                                "fullEnd": 603,
                                                "start": 601,
                                                "end": 602,
                                                "fullWidth": 2,
                                                "width": 1,
                                                "text": "=",
                                                "value": "=",
                                                "valueText": "=",
                                                "hasTrailingTrivia": true,
                                                "trailingTrivia": [
                                                    {
                                                        "kind": "WhitespaceTrivia",
                                                        "text": " "
                                                    }
                                                ]
                                            },
                                            "value": {
                                                "kind": "InvocationExpression",
                                                "fullStart": 603,
                                                "fullEnd": 661,
                                                "start": 603,
                                                "end": 661,
                                                "fullWidth": 58,
                                                "width": 58,
                                                "expression": {
                                                    "kind": "MemberAccessExpression",
                                                    "fullStart": 603,
                                                    "fullEnd": 634,
                                                    "start": 603,
                                                    "end": 634,
                                                    "fullWidth": 31,
                                                    "width": 31,
                                                    "expression": {
                                                        "kind": "IdentifierName",
                                                        "fullStart": 603,
                                                        "fullEnd": 609,
                                                        "start": 603,
                                                        "end": 609,
                                                        "fullWidth": 6,
                                                        "width": 6,
                                                        "text": "Object",
                                                        "value": "Object",
                                                        "valueText": "Object"
                                                    },
                                                    "dotToken": {
                                                        "kind": "DotToken",
                                                        "fullStart": 609,
                                                        "fullEnd": 610,
                                                        "start": 609,
                                                        "end": 610,
                                                        "fullWidth": 1,
                                                        "width": 1,
                                                        "text": ".",
                                                        "value": ".",
                                                        "valueText": "."
                                                    },
                                                    "name": {
                                                        "kind": "IdentifierName",
                                                        "fullStart": 610,
                                                        "fullEnd": 634,
                                                        "start": 610,
                                                        "end": 634,
                                                        "fullWidth": 24,
                                                        "width": 24,
                                                        "text": "getOwnPropertyDescriptor",
                                                        "value": "getOwnPropertyDescriptor",
                                                        "valueText": "getOwnPropertyDescriptor"
                                                    }
                                                },
                                                "argumentList": {
                                                    "kind": "ArgumentList",
                                                    "fullStart": 634,
                                                    "fullEnd": 661,
                                                    "start": 634,
                                                    "end": 661,
                                                    "fullWidth": 27,
                                                    "width": 27,
                                                    "openParenToken": {
                                                        "kind": "OpenParenToken",
                                                        "fullStart": 634,
                                                        "fullEnd": 635,
                                                        "start": 634,
                                                        "end": 635,
                                                        "fullWidth": 1,
                                                        "width": 1,
                                                        "text": "(",
                                                        "value": "(",
                                                        "valueText": "("
                                                    },
                                                    "arguments": [
                                                        {
                                                            "kind": "MemberAccessExpression",
                                                            "fullStart": 635,
                                                            "fullEnd": 649,
                                                            "start": 635,
                                                            "end": 649,
                                                            "fullWidth": 14,
                                                            "width": 14,
                                                            "expression": {
                                                                "kind": "IdentifierName",
                                                                "fullStart": 635,
                                                                "fullEnd": 639,
                                                                "start": 635,
                                                                "end": 639,
                                                                "fullWidth": 4,
                                                                "width": 4,
                                                                "text": "Date",
                                                                "value": "Date",
                                                                "valueText": "Date"
                                                            },
                                                            "dotToken": {
                                                                "kind": "DotToken",
                                                                "fullStart": 639,
                                                                "fullEnd": 640,
                                                                "start": 639,
                                                                "end": 640,
                                                                "fullWidth": 1,
                                                                "width": 1,
                                                                "text": ".",
                                                                "value": ".",
                                                                "valueText": "."
                                                            },
                                                            "name": {
                                                                "kind": "IdentifierName",
                                                                "fullStart": 640,
                                                                "fullEnd": 649,
                                                                "start": 640,
                                                                "end": 649,
                                                                "fullWidth": 9,
                                                                "width": 9,
                                                                "text": "prototype",
                                                                "value": "prototype",
                                                                "valueText": "prototype"
                                                            }
                                                        },
                                                        {
                                                            "kind": "CommaToken",
                                                            "fullStart": 649,
                                                            "fullEnd": 651,
                                                            "start": 649,
                                                            "end": 650,
                                                            "fullWidth": 2,
                                                            "width": 1,
                                                            "text": ",",
                                                            "value": ",",
                                                            "valueText": ",",
                                                            "hasTrailingTrivia": true,
                                                            "trailingTrivia": [
                                                                {
                                                                    "kind": "WhitespaceTrivia",
                                                                    "text": " "
                                                                }
                                                            ]
                                                        },
                                                        {
                                                            "kind": "StringLiteral",
                                                            "fullStart": 651,
                                                            "fullEnd": 660,
                                                            "start": 651,
                                                            "end": 660,
                                                            "fullWidth": 9,
                                                            "width": 9,
                                                            "text": "\"getTime\"",
                                                            "value": "getTime",
                                                            "valueText": "getTime"
                                                        }
                                                    ],
                                                    "closeParenToken": {
                                                        "kind": "CloseParenToken",
                                                        "fullStart": 660,
                                                        "fullEnd": 661,
                                                        "start": 660,
                                                        "end": 661,
                                                        "fullWidth": 1,
                                                        "width": 1,
                                                        "text": ")",
                                                        "value": ")",
                                                        "valueText": ")"
                                                    }
                                                }
                                            }
                                        }
                                    }
                                ]
                            },
                            "semicolonToken": {
                                "kind": "SemicolonToken",
                                "fullStart": 661,
                                "fullEnd": 664,
                                "start": 661,
                                "end": 662,
                                "fullWidth": 3,
                                "width": 1,
                                "text": ";",
                                "value": ";",
                                "valueText": ";",
                                "hasTrailingTrivia": true,
                                "hasTrailingNewLine": true,
                                "trailingTrivia": [
                                    {
                                        "kind": "NewLineTrivia",
                                        "text": "\r\n"
                                    }
                                ]
                            }
                        },
                        {
                            "kind": "IfStatement",
                            "fullStart": 664,
                            "fullEnd": 841,
                            "start": 666,
                            "end": 839,
                            "fullWidth": 177,
                            "width": 173,
                            "ifKeyword": {
                                "kind": "IfKeyword",
                                "fullStart": 664,
                                "fullEnd": 669,
                                "start": 666,
                                "end": 668,
                                "fullWidth": 5,
                                "width": 2,
                                "text": "if",
                                "value": "if",
                                "valueText": "if",
                                "hasLeadingTrivia": true,
                                "hasTrailingTrivia": true,
                                "leadingTrivia": [
                                    {
                                        "kind": "WhitespaceTrivia",
                                        "text": "  "
                                    }
                                ],
                                "trailingTrivia": [
                                    {
                                        "kind": "WhitespaceTrivia",
                                        "text": " "
                                    }
                                ]
                            },
                            "openParenToken": {
                                "kind": "OpenParenToken",
                                "fullStart": 669,
                                "fullEnd": 670,
                                "start": 669,
                                "end": 670,
                                "fullWidth": 1,
                                "width": 1,
                                "text": "(",
                                "value": "(",
                                "valueText": "("
                            },
                            "condition": {
                                "kind": "LogicalAndExpression",
                                "fullStart": 670,
                                "fullEnd": 813,
                                "start": 670,
                                "end": 813,
                                "fullWidth": 143,
                                "width": 143,
                                "left": {
                                    "kind": "LogicalAndExpression",
                                    "fullStart": 670,
                                    "fullEnd": 777,
                                    "start": 670,
                                    "end": 776,
                                    "fullWidth": 107,
                                    "width": 106,
                                    "left": {
                                        "kind": "LogicalAndExpression",
                                        "fullStart": 670,
                                        "fullEnd": 741,
                                        "start": 670,
                                        "end": 740,
                                        "fullWidth": 71,
                                        "width": 70,
                                        "left": {
                                            "kind": "EqualsExpression",
                                            "fullStart": 670,
                                            "fullEnd": 708,
                                            "start": 670,
                                            "end": 707,
                                            "fullWidth": 38,
                                            "width": 37,
                                            "left": {
                                                "kind": "MemberAccessExpression",
                                                "fullStart": 670,
                                                "fullEnd": 681,
                                                "start": 670,
                                                "end": 680,
                                                "fullWidth": 11,
                                                "width": 10,
                                                "expression": {
                                                    "kind": "IdentifierName",
                                                    "fullStart": 670,
                                                    "fullEnd": 674,
                                                    "start": 670,
                                                    "end": 674,
                                                    "fullWidth": 4,
                                                    "width": 4,
                                                    "text": "desc",
                                                    "value": "desc",
                                                    "valueText": "desc"
                                                },
                                                "dotToken": {
                                                    "kind": "DotToken",
                                                    "fullStart": 674,
                                                    "fullEnd": 675,
                                                    "start": 674,
                                                    "end": 675,
                                                    "fullWidth": 1,
                                                    "width": 1,
                                                    "text": ".",
                                                    "value": ".",
                                                    "valueText": "."
                                                },
                                                "name": {
                                                    "kind": "IdentifierName",
                                                    "fullStart": 675,
                                                    "fullEnd": 681,
                                                    "start": 675,
                                                    "end": 680,
                                                    "fullWidth": 6,
                                                    "width": 5,
                                                    "text": "value",
                                                    "value": "value",
                                                    "valueText": "value",
                                                    "hasTrailingTrivia": true,
                                                    "trailingTrivia": [
                                                        {
                                                            "kind": "WhitespaceTrivia",
                                                            "text": " "
                                                        }
                                                    ]
                                                }
                                            },
                                            "operatorToken": {
                                                "kind": "EqualsEqualsEqualsToken",
                                                "fullStart": 681,
                                                "fullEnd": 685,
                                                "start": 681,
                                                "end": 684,
                                                "fullWidth": 4,
                                                "width": 3,
                                                "text": "===",
                                                "value": "===",
                                                "valueText": "===",
                                                "hasTrailingTrivia": true,
                                                "trailingTrivia": [
                                                    {
                                                        "kind": "WhitespaceTrivia",
                                                        "text": " "
                                                    }
                                                ]
                                            },
                                            "right": {
                                                "kind": "MemberAccessExpression",
                                                "fullStart": 685,
                                                "fullEnd": 708,
                                                "start": 685,
                                                "end": 707,
                                                "fullWidth": 23,
                                                "width": 22,
                                                "expression": {
                                                    "kind": "MemberAccessExpression",
                                                    "fullStart": 685,
                                                    "fullEnd": 699,
                                                    "start": 685,
                                                    "end": 699,
                                                    "fullWidth": 14,
                                                    "width": 14,
                                                    "expression": {
                                                        "kind": "IdentifierName",
                                                        "fullStart": 685,
                                                        "fullEnd": 689,
                                                        "start": 685,
                                                        "end": 689,
                                                        "fullWidth": 4,
                                                        "width": 4,
                                                        "text": "Date",
                                                        "value": "Date",
                                                        "valueText": "Date"
                                                    },
                                                    "dotToken": {
                                                        "kind": "DotToken",
                                                        "fullStart": 689,
                                                        "fullEnd": 690,
                                                        "start": 689,
                                                        "end": 690,
                                                        "fullWidth": 1,
                                                        "width": 1,
                                                        "text": ".",
                                                        "value": ".",
                                                        "valueText": "."
                                                    },
                                                    "name": {
                                                        "kind": "IdentifierName",
                                                        "fullStart": 690,
                                                        "fullEnd": 699,
                                                        "start": 690,
                                                        "end": 699,
                                                        "fullWidth": 9,
                                                        "width": 9,
                                                        "text": "prototype",
                                                        "value": "prototype",
                                                        "valueText": "prototype"
                                                    }
                                                },
                                                "dotToken": {
                                                    "kind": "DotToken",
                                                    "fullStart": 699,
                                                    "fullEnd": 700,
                                                    "start": 699,
                                                    "end": 700,
                                                    "fullWidth": 1,
                                                    "width": 1,
                                                    "text": ".",
                                                    "value": ".",
                                                    "valueText": "."
                                                },
                                                "name": {
                                                    "kind": "IdentifierName",
                                                    "fullStart": 700,
                                                    "fullEnd": 708,
                                                    "start": 700,
                                                    "end": 707,
                                                    "fullWidth": 8,
                                                    "width": 7,
                                                    "text": "getTime",
                                                    "value": "getTime",
                                                    "valueText": "getTime",
                                                    "hasTrailingTrivia": true,
                                                    "trailingTrivia": [
                                                        {
                                                            "kind": "WhitespaceTrivia",
                                                            "text": " "
                                                        }
                                                    ]
                                                }
                                            }
                                        },
                                        "operatorToken": {
                                            "kind": "AmpersandAmpersandToken",
                                            "fullStart": 708,
                                            "fullEnd": 712,
                                            "start": 708,
                                            "end": 710,
                                            "fullWidth": 4,
                                            "width": 2,
                                            "text": "&&",
                                            "value": "&&",
                                            "valueText": "&&",
                                            "hasTrailingTrivia": true,
                                            "hasTrailingNewLine": true,
                                            "trailingTrivia": [
                                                {
                                                    "kind": "NewLineTrivia",
                                                    "text": "\r\n"
                                                }
                                            ]
                                        },
                                        "right": {
                                            "kind": "EqualsExpression",
                                            "fullStart": 712,
                                            "fullEnd": 741,
                                            "start": 718,
                                            "end": 740,
                                            "fullWidth": 29,
                                            "width": 22,
                                            "left": {
                                                "kind": "MemberAccessExpression",
                                                "fullStart": 712,
                                                "fullEnd": 732,
                                                "start": 718,
                                                "end": 731,
                                                "fullWidth": 20,
                                                "width": 13,
                                                "expression": {
                                                    "kind": "IdentifierName",
                                                    "fullStart": 712,
                                                    "fullEnd": 722,
                                                    "start": 718,
                                                    "end": 722,
                                                    "fullWidth": 10,
                                                    "width": 4,
                                                    "text": "desc",
                                                    "value": "desc",
                                                    "valueText": "desc",
                                                    "hasLeadingTrivia": true,
                                                    "leadingTrivia": [
                                                        {
                                                            "kind": "WhitespaceTrivia",
                                                            "text": "      "
                                                        }
                                                    ]
                                                },
                                                "dotToken": {
                                                    "kind": "DotToken",
                                                    "fullStart": 722,
                                                    "fullEnd": 723,
                                                    "start": 722,
                                                    "end": 723,
                                                    "fullWidth": 1,
                                                    "width": 1,
                                                    "text": ".",
                                                    "value": ".",
                                                    "valueText": "."
                                                },
                                                "name": {
                                                    "kind": "IdentifierName",
                                                    "fullStart": 723,
                                                    "fullEnd": 732,
                                                    "start": 723,
                                                    "end": 731,
                                                    "fullWidth": 9,
                                                    "width": 8,
                                                    "text": "writable",
                                                    "value": "writable",
                                                    "valueText": "writable",
                                                    "hasTrailingTrivia": true,
                                                    "trailingTrivia": [
                                                        {
                                                            "kind": "WhitespaceTrivia",
                                                            "text": " "
                                                        }
                                                    ]
                                                }
                                            },
                                            "operatorToken": {
                                                "kind": "EqualsEqualsEqualsToken",
                                                "fullStart": 732,
                                                "fullEnd": 736,
                                                "start": 732,
                                                "end": 735,
                                                "fullWidth": 4,
                                                "width": 3,
                                                "text": "===",
                                                "value": "===",
                                                "valueText": "===",
                                                "hasTrailingTrivia": true,
                                                "trailingTrivia": [
                                                    {
                                                        "kind": "WhitespaceTrivia",
                                                        "text": " "
                                                    }
                                                ]
                                            },
                                            "right": {
                                                "kind": "TrueKeyword",
                                                "fullStart": 736,
                                                "fullEnd": 741,
                                                "start": 736,
                                                "end": 740,
                                                "fullWidth": 5,
                                                "width": 4,
                                                "text": "true",
                                                "value": true,
                                                "valueText": "true",
                                                "hasTrailingTrivia": true,
                                                "trailingTrivia": [
                                                    {
                                                        "kind": "WhitespaceTrivia",
                                                        "text": " "
                                                    }
                                                ]
                                            }
                                        }
                                    },
                                    "operatorToken": {
                                        "kind": "AmpersandAmpersandToken",
                                        "fullStart": 741,
                                        "fullEnd": 745,
                                        "start": 741,
                                        "end": 743,
                                        "fullWidth": 4,
                                        "width": 2,
                                        "text": "&&",
                                        "value": "&&",
                                        "valueText": "&&",
                                        "hasTrailingTrivia": true,
                                        "hasTrailingNewLine": true,
                                        "trailingTrivia": [
                                            {
                                                "kind": "NewLineTrivia",
                                                "text": "\r\n"
                                            }
                                        ]
                                    },
                                    "right": {
                                        "kind": "EqualsExpression",
                                        "fullStart": 745,
                                        "fullEnd": 777,
                                        "start": 751,
                                        "end": 776,
                                        "fullWidth": 32,
                                        "width": 25,
                                        "left": {
                                            "kind": "MemberAccessExpression",
                                            "fullStart": 745,
                                            "fullEnd": 767,
                                            "start": 751,
                                            "end": 766,
                                            "fullWidth": 22,
                                            "width": 15,
                                            "expression": {
                                                "kind": "IdentifierName",
                                                "fullStart": 745,
                                                "fullEnd": 755,
                                                "start": 751,
                                                "end": 755,
                                                "fullWidth": 10,
                                                "width": 4,
                                                "text": "desc",
                                                "value": "desc",
                                                "valueText": "desc",
                                                "hasLeadingTrivia": true,
                                                "leadingTrivia": [
                                                    {
                                                        "kind": "WhitespaceTrivia",
                                                        "text": "      "
                                                    }
                                                ]
                                            },
                                            "dotToken": {
                                                "kind": "DotToken",
                                                "fullStart": 755,
                                                "fullEnd": 756,
                                                "start": 755,
                                                "end": 756,
                                                "fullWidth": 1,
                                                "width": 1,
                                                "text": ".",
                                                "value": ".",
                                                "valueText": "."
                                            },
                                            "name": {
                                                "kind": "IdentifierName",
                                                "fullStart": 756,
                                                "fullEnd": 767,
                                                "start": 756,
                                                "end": 766,
                                                "fullWidth": 11,
                                                "width": 10,
                                                "text": "enumerable",
                                                "value": "enumerable",
                                                "valueText": "enumerable",
                                                "hasTrailingTrivia": true,
                                                "trailingTrivia": [
                                                    {
                                                        "kind": "WhitespaceTrivia",
                                                        "text": " "
                                                    }
                                                ]
                                            }
                                        },
                                        "operatorToken": {
                                            "kind": "EqualsEqualsEqualsToken",
                                            "fullStart": 767,
                                            "fullEnd": 771,
                                            "start": 767,
                                            "end": 770,
                                            "fullWidth": 4,
                                            "width": 3,
                                            "text": "===",
                                            "value": "===",
                                            "valueText": "===",
                                            "hasTrailingTrivia": true,
                                            "trailingTrivia": [
                                                {
                                                    "kind": "WhitespaceTrivia",
                                                    "text": " "
                                                }
                                            ]
                                        },
                                        "right": {
                                            "kind": "FalseKeyword",
                                            "fullStart": 771,
                                            "fullEnd": 777,
                                            "start": 771,
                                            "end": 776,
                                            "fullWidth": 6,
                                            "width": 5,
                                            "text": "false",
                                            "value": false,
                                            "valueText": "false",
                                            "hasTrailingTrivia": true,
                                            "trailingTrivia": [
                                                {
                                                    "kind": "WhitespaceTrivia",
                                                    "text": " "
                                                }
                                            ]
                                        }
                                    }
                                },
                                "operatorToken": {
                                    "kind": "AmpersandAmpersandToken",
                                    "fullStart": 777,
                                    "fullEnd": 781,
                                    "start": 777,
                                    "end": 779,
                                    "fullWidth": 4,
                                    "width": 2,
                                    "text": "&&",
                                    "value": "&&",
                                    "valueText": "&&",
                                    "hasTrailingTrivia": true,
                                    "hasTrailingNewLine": true,
                                    "trailingTrivia": [
                                        {
                                            "kind": "NewLineTrivia",
                                            "text": "\r\n"
                                        }
                                    ]
                                },
                                "right": {
                                    "kind": "EqualsExpression",
                                    "fullStart": 781,
                                    "fullEnd": 813,
                                    "start": 787,
                                    "end": 813,
                                    "fullWidth": 32,
                                    "width": 26,
                                    "left": {
                                        "kind": "MemberAccessExpression",
                                        "fullStart": 781,
                                        "fullEnd": 805,
                                        "start": 787,
                                        "end": 804,
                                        "fullWidth": 24,
                                        "width": 17,
                                        "expression": {
                                            "kind": "IdentifierName",
                                            "fullStart": 781,
                                            "fullEnd": 791,
                                            "start": 787,
                                            "end": 791,
                                            "fullWidth": 10,
                                            "width": 4,
                                            "text": "desc",
                                            "value": "desc",
                                            "valueText": "desc",
                                            "hasLeadingTrivia": true,
                                            "leadingTrivia": [
                                                {
                                                    "kind": "WhitespaceTrivia",
                                                    "text": "      "
                                                }
                                            ]
                                        },
                                        "dotToken": {
                                            "kind": "DotToken",
                                            "fullStart": 791,
                                            "fullEnd": 792,
                                            "start": 791,
                                            "end": 792,
                                            "fullWidth": 1,
                                            "width": 1,
                                            "text": ".",
                                            "value": ".",
                                            "valueText": "."
                                        },
                                        "name": {
                                            "kind": "IdentifierName",
                                            "fullStart": 792,
                                            "fullEnd": 805,
                                            "start": 792,
                                            "end": 804,
                                            "fullWidth": 13,
                                            "width": 12,
                                            "text": "configurable",
                                            "value": "configurable",
                                            "valueText": "configurable",
                                            "hasTrailingTrivia": true,
                                            "trailingTrivia": [
                                                {
                                                    "kind": "WhitespaceTrivia",
                                                    "text": " "
                                                }
                                            ]
                                        }
                                    },
                                    "operatorToken": {
                                        "kind": "EqualsEqualsEqualsToken",
                                        "fullStart": 805,
                                        "fullEnd": 809,
                                        "start": 805,
                                        "end": 808,
                                        "fullWidth": 4,
                                        "width": 3,
                                        "text": "===",
                                        "value": "===",
                                        "valueText": "===",
                                        "hasTrailingTrivia": true,
                                        "trailingTrivia": [
                                            {
                                                "kind": "WhitespaceTrivia",
                                                "text": " "
                                            }
                                        ]
                                    },
                                    "right": {
                                        "kind": "TrueKeyword",
                                        "fullStart": 809,
                                        "fullEnd": 813,
                                        "start": 809,
                                        "end": 813,
                                        "fullWidth": 4,
                                        "width": 4,
                                        "text": "true",
                                        "value": true,
                                        "valueText": "true"
                                    }
                                }
                            },
                            "closeParenToken": {
                                "kind": "CloseParenToken",
                                "fullStart": 813,
                                "fullEnd": 815,
                                "start": 813,
                                "end": 814,
                                "fullWidth": 2,
                                "width": 1,
                                "text": ")",
                                "value": ")",
                                "valueText": ")",
                                "hasTrailingTrivia": true,
                                "trailingTrivia": [
                                    {
                                        "kind": "WhitespaceTrivia",
                                        "text": " "
                                    }
                                ]
                            },
                            "statement": {
                                "kind": "Block",
                                "fullStart": 815,
                                "fullEnd": 841,
                                "start": 815,
                                "end": 839,
                                "fullWidth": 26,
                                "width": 24,
                                "openBraceToken": {
                                    "kind": "OpenBraceToken",
                                    "fullStart": 815,
                                    "fullEnd": 818,
                                    "start": 815,
                                    "end": 816,
                                    "fullWidth": 3,
                                    "width": 1,
                                    "text": "{",
                                    "value": "{",
                                    "valueText": "{",
                                    "hasTrailingTrivia": true,
                                    "hasTrailingNewLine": true,
                                    "trailingTrivia": [
                                        {
                                            "kind": "NewLineTrivia",
                                            "text": "\r\n"
                                        }
                                    ]
                                },
                                "statements": [
                                    {
                                        "kind": "ReturnStatement",
                                        "fullStart": 818,
                                        "fullEnd": 836,
                                        "start": 822,
                                        "end": 834,
                                        "fullWidth": 18,
                                        "width": 12,
                                        "returnKeyword": {
                                            "kind": "ReturnKeyword",
                                            "fullStart": 818,
                                            "fullEnd": 829,
                                            "start": 822,
                                            "end": 828,
                                            "fullWidth": 11,
                                            "width": 6,
                                            "text": "return",
                                            "value": "return",
                                            "valueText": "return",
                                            "hasLeadingTrivia": true,
                                            "hasTrailingTrivia": true,
                                            "leadingTrivia": [
                                                {
                                                    "kind": "WhitespaceTrivia",
                                                    "text": "    "
                                                }
                                            ],
                                            "trailingTrivia": [
                                                {
                                                    "kind": "WhitespaceTrivia",
                                                    "text": " "
                                                }
                                            ]
                                        },
                                        "expression": {
                                            "kind": "TrueKeyword",
                                            "fullStart": 829,
                                            "fullEnd": 833,
                                            "start": 829,
                                            "end": 833,
                                            "fullWidth": 4,
                                            "width": 4,
                                            "text": "true",
                                            "value": true,
                                            "valueText": "true"
                                        },
                                        "semicolonToken": {
                                            "kind": "SemicolonToken",
                                            "fullStart": 833,
                                            "fullEnd": 836,
                                            "start": 833,
                                            "end": 834,
                                            "fullWidth": 3,
                                            "width": 1,
                                            "text": ";",
                                            "value": ";",
                                            "valueText": ";",
                                            "hasTrailingTrivia": true,
                                            "hasTrailingNewLine": true,
                                            "trailingTrivia": [
                                                {
                                                    "kind": "NewLineTrivia",
                                                    "text": "\r\n"
                                                }
                                            ]
                                        }
                                    }
                                ],
                                "closeBraceToken": {
                                    "kind": "CloseBraceToken",
                                    "fullStart": 836,
                                    "fullEnd": 841,
                                    "start": 838,
                                    "end": 839,
                                    "fullWidth": 5,
                                    "width": 1,
                                    "text": "}",
                                    "value": "}",
                                    "valueText": "}",
                                    "hasLeadingTrivia": true,
                                    "hasTrailingTrivia": true,
                                    "hasTrailingNewLine": true,
                                    "leadingTrivia": [
                                        {
                                            "kind": "WhitespaceTrivia",
                                            "text": "  "
                                        }
                                    ],
                                    "trailingTrivia": [
                                        {
                                            "kind": "NewLineTrivia",
                                            "text": "\r\n"
                                        }
                                    ]
                                }
                            }
                        }
                    ],
                    "closeBraceToken": {
                        "kind": "CloseBraceToken",
                        "fullStart": 841,
                        "fullEnd": 845,
                        "start": 842,
                        "end": 843,
                        "fullWidth": 4,
                        "width": 1,
                        "text": "}",
                        "value": "}",
                        "valueText": "}",
                        "hasLeadingTrivia": true,
                        "hasTrailingTrivia": true,
                        "hasTrailingNewLine": true,
                        "leadingTrivia": [
                            {
                                "kind": "WhitespaceTrivia",
                                "text": " "
                            }
                        ],
                        "trailingTrivia": [
                            {
                                "kind": "NewLineTrivia",
                                "text": "\r\n"
                            }
                        ]
                    }
                }
            },
            {
                "kind": "ExpressionStatement",
                "fullStart": 845,
                "fullEnd": 869,
                "start": 845,
                "end": 867,
                "fullWidth": 24,
                "width": 22,
                "expression": {
                    "kind": "InvocationExpression",
                    "fullStart": 845,
                    "fullEnd": 866,
                    "start": 845,
                    "end": 866,
                    "fullWidth": 21,
                    "width": 21,
                    "expression": {
                        "kind": "IdentifierName",
                        "fullStart": 845,
                        "fullEnd": 856,
                        "start": 845,
                        "end": 856,
                        "fullWidth": 11,
                        "width": 11,
                        "text": "runTestCase",
                        "value": "runTestCase",
                        "valueText": "runTestCase"
                    },
                    "argumentList": {
                        "kind": "ArgumentList",
                        "fullStart": 856,
                        "fullEnd": 866,
                        "start": 856,
                        "end": 866,
                        "fullWidth": 10,
                        "width": 10,
                        "openParenToken": {
                            "kind": "OpenParenToken",
                            "fullStart": 856,
                            "fullEnd": 857,
                            "start": 856,
                            "end": 857,
                            "fullWidth": 1,
                            "width": 1,
                            "text": "(",
                            "value": "(",
                            "valueText": "("
                        },
                        "arguments": [
                            {
                                "kind": "IdentifierName",
                                "fullStart": 857,
                                "fullEnd": 865,
                                "start": 857,
                                "end": 865,
                                "fullWidth": 8,
                                "width": 8,
                                "text": "testcase",
                                "value": "testcase",
                                "valueText": "testcase"
                            }
                        ],
                        "closeParenToken": {
                            "kind": "CloseParenToken",
                            "fullStart": 865,
                            "fullEnd": 866,
                            "start": 865,
                            "end": 866,
                            "fullWidth": 1,
                            "width": 1,
                            "text": ")",
                            "value": ")",
                            "valueText": ")"
                        }
                    }
                },
                "semicolonToken": {
                    "kind": "SemicolonToken",
                    "fullStart": 866,
                    "fullEnd": 869,
                    "start": 866,
                    "end": 867,
                    "fullWidth": 3,
                    "width": 1,
                    "text": ";",
                    "value": ";",
                    "valueText": ";",
                    "hasTrailingTrivia": true,
                    "hasTrailingNewLine": true,
                    "trailingTrivia": [
                        {
                            "kind": "NewLineTrivia",
                            "text": "\r\n"
                        }
                    ]
                }
            }
        ],
        "endOfFileToken": {
            "kind": "EndOfFileToken",
            "fullStart": 869,
            "fullEnd": 869,
            "start": 869,
            "end": 869,
            "fullWidth": 0,
            "width": 0,
            "text": ""
        }
    },
    "lineMap": {
        "lineStarts": [
            0,
            67,
            152,
            232,
            308,
            380,
            385,
            439,
            558,
            563,
            565,
            567,
            590,
            664,
            712,
            745,
            781,
            818,
            836,
            841,
            845,
            869
        ],
        "length": 869
    }
}<|MERGE_RESOLUTION|>--- conflicted
+++ resolved
@@ -245,12 +245,8 @@
                                         "start": 596,
                                         "end": 661,
                                         "fullWidth": 65,
-<<<<<<< HEAD
                                         "width": 65,
-                                        "identifier": {
-=======
                                         "propertyName": {
->>>>>>> 85e84683
                                             "kind": "IdentifierName",
                                             "fullStart": 596,
                                             "fullEnd": 601,
