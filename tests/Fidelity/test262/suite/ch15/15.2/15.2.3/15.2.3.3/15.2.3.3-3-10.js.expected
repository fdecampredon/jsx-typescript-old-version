--- conflicted
+++ resolved
@@ -250,12 +250,8 @@
                                         "start": 567,
                                         "end": 626,
                                         "fullWidth": 59,
-<<<<<<< HEAD
                                         "width": 59,
-                                        "identifier": {
-=======
                                         "propertyName": {
->>>>>>> 85e84683
                                             "kind": "IdentifierName",
                                             "fullStart": 567,
                                             "fullEnd": 571,
@@ -499,12 +495,8 @@
                                         "start": 643,
                                         "end": 706,
                                         "fullWidth": 63,
-<<<<<<< HEAD
                                         "width": 63,
-                                        "identifier": {
-=======
                                         "propertyName": {
->>>>>>> 85e84683
                                             "kind": "IdentifierName",
                                             "fullStart": 643,
                                             "fullEnd": 648,
