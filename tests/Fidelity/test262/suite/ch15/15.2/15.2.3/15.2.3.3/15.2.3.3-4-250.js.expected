{
    "isDeclaration": false,
    "languageVersion": "EcmaScript5",
    "parseOptions": {
        "allowAutomaticSemicolonInsertion": true
    },
    "sourceUnit": {
        "kind": "SourceUnit",
        "fullStart": 0,
        "fullEnd": 952,
        "start": 641,
        "end": 952,
        "fullWidth": 952,
        "width": 311,
        "isIncrementallyUnusable": true,
        "moduleElements": [
            {
                "kind": "FunctionDeclaration",
                "fullStart": 0,
                "fullEnd": 928,
                "start": 641,
                "end": 926,
                "fullWidth": 928,
                "width": 285,
                "isIncrementallyUnusable": true,
                "modifiers": [],
                "functionKeyword": {
                    "kind": "FunctionKeyword",
                    "fullStart": 0,
                    "fullEnd": 650,
                    "start": 641,
                    "end": 649,
                    "fullWidth": 650,
                    "width": 8,
                    "text": "function",
                    "value": "function",
                    "valueText": "function",
                    "hasLeadingTrivia": true,
                    "hasLeadingComment": true,
                    "hasLeadingNewLine": true,
                    "hasTrailingTrivia": true,
                    "leadingTrivia": [
                        {
                            "kind": "SingleLineCommentTrivia",
                            "text": "/// Copyright (c) 2012 Ecma International.  All rights reserved. "
                        },
                        {
                            "kind": "NewLineTrivia",
                            "text": "\r\n"
                        },
                        {
                            "kind": "SingleLineCommentTrivia",
                            "text": "/// Ecma International makes this code available under the terms and conditions set"
                        },
                        {
                            "kind": "NewLineTrivia",
                            "text": "\r\n"
                        },
                        {
                            "kind": "SingleLineCommentTrivia",
                            "text": "/// forth on http://hg.ecmascript.org/tests/test262/raw-file/tip/LICENSE (the "
                        },
                        {
                            "kind": "NewLineTrivia",
                            "text": "\r\n"
                        },
                        {
                            "kind": "SingleLineCommentTrivia",
                            "text": "/// \"Use Terms\").   Any redistribution of this code must retain the above "
                        },
                        {
                            "kind": "NewLineTrivia",
                            "text": "\r\n"
                        },
                        {
                            "kind": "SingleLineCommentTrivia",
                            "text": "/// copyright and this notice and otherwise comply with the Use Terms."
                        },
                        {
                            "kind": "NewLineTrivia",
                            "text": "\r\n"
                        },
                        {
                            "kind": "MultiLineCommentTrivia",
                            "text": "/**\r\n * @path ch15/15.2/15.2.3/15.2.3.3/15.2.3.3-4-250.js\r\n * @description Object.getOwnPropertyDescriptor - returned object contains the property 'get' if the value of property 'get' is not explicitly specified when defined by Object.defineProperty.\r\n */"
                        },
                        {
                            "kind": "NewLineTrivia",
                            "text": "\r\n"
                        },
                        {
                            "kind": "NewLineTrivia",
                            "text": "\r\n"
                        },
                        {
                            "kind": "NewLineTrivia",
                            "text": "\r\n"
                        }
                    ],
                    "trailingTrivia": [
                        {
                            "kind": "WhitespaceTrivia",
                            "text": " "
                        }
                    ]
                },
                "identifier": {
                    "kind": "IdentifierName",
                    "fullStart": 650,
                    "fullEnd": 658,
                    "start": 650,
                    "end": 658,
                    "fullWidth": 8,
                    "width": 8,
                    "text": "testcase",
                    "value": "testcase",
                    "valueText": "testcase"
                },
                "callSignature": {
                    "kind": "CallSignature",
                    "fullStart": 658,
                    "fullEnd": 661,
                    "start": 658,
                    "end": 660,
                    "fullWidth": 3,
                    "width": 2,
                    "parameterList": {
                        "kind": "ParameterList",
                        "fullStart": 658,
                        "fullEnd": 661,
                        "start": 658,
                        "end": 660,
                        "fullWidth": 3,
                        "width": 2,
                        "openParenToken": {
                            "kind": "OpenParenToken",
                            "fullStart": 658,
                            "fullEnd": 659,
                            "start": 658,
                            "end": 659,
                            "fullWidth": 1,
                            "width": 1,
                            "text": "(",
                            "value": "(",
                            "valueText": "("
                        },
                        "parameters": [],
                        "closeParenToken": {
                            "kind": "CloseParenToken",
                            "fullStart": 659,
                            "fullEnd": 661,
                            "start": 659,
                            "end": 660,
                            "fullWidth": 2,
                            "width": 1,
                            "text": ")",
                            "value": ")",
                            "valueText": ")",
                            "hasTrailingTrivia": true,
                            "trailingTrivia": [
                                {
                                    "kind": "WhitespaceTrivia",
                                    "text": " "
                                }
                            ]
                        }
                    }
                },
                "block": {
                    "kind": "Block",
                    "fullStart": 661,
                    "fullEnd": 928,
                    "start": 661,
                    "end": 926,
                    "fullWidth": 267,
                    "width": 265,
                    "isIncrementallyUnusable": true,
                    "openBraceToken": {
                        "kind": "OpenBraceToken",
                        "fullStart": 661,
                        "fullEnd": 664,
                        "start": 661,
                        "end": 662,
                        "fullWidth": 3,
                        "width": 1,
                        "text": "{",
                        "value": "{",
                        "valueText": "{",
                        "hasTrailingTrivia": true,
                        "hasTrailingNewLine": true,
                        "trailingTrivia": [
                            {
                                "kind": "NewLineTrivia",
                                "text": "\r\n"
                            }
                        ]
                    },
                    "statements": [
                        {
                            "kind": "VariableStatement",
                            "fullStart": 664,
                            "fullEnd": 687,
                            "start": 672,
                            "end": 685,
                            "fullWidth": 23,
                            "width": 13,
                            "modifiers": [],
                            "variableDeclaration": {
                                "kind": "VariableDeclaration",
                                "fullStart": 664,
                                "fullEnd": 684,
                                "start": 672,
                                "end": 684,
                                "fullWidth": 20,
                                "width": 12,
                                "varKeyword": {
                                    "kind": "VarKeyword",
                                    "fullStart": 664,
                                    "fullEnd": 676,
                                    "start": 672,
                                    "end": 675,
                                    "fullWidth": 12,
                                    "width": 3,
                                    "text": "var",
                                    "value": "var",
                                    "valueText": "var",
                                    "hasLeadingTrivia": true,
                                    "hasTrailingTrivia": true,
                                    "leadingTrivia": [
                                        {
                                            "kind": "WhitespaceTrivia",
                                            "text": "        "
                                        }
                                    ],
                                    "trailingTrivia": [
                                        {
                                            "kind": "WhitespaceTrivia",
                                            "text": " "
                                        }
                                    ]
                                },
                                "variableDeclarators": [
                                    {
                                        "kind": "VariableDeclarator",
                                        "fullStart": 676,
                                        "fullEnd": 684,
                                        "start": 676,
                                        "end": 684,
                                        "fullWidth": 8,
<<<<<<< HEAD
                                        "width": 8,
                                        "identifier": {
=======
                                        "propertyName": {
>>>>>>> 85e84683
                                            "kind": "IdentifierName",
                                            "fullStart": 676,
                                            "fullEnd": 680,
                                            "start": 676,
                                            "end": 679,
                                            "fullWidth": 4,
                                            "width": 3,
                                            "text": "obj",
                                            "value": "obj",
                                            "valueText": "obj",
                                            "hasTrailingTrivia": true,
                                            "trailingTrivia": [
                                                {
                                                    "kind": "WhitespaceTrivia",
                                                    "text": " "
                                                }
                                            ]
                                        },
                                        "equalsValueClause": {
                                            "kind": "EqualsValueClause",
                                            "fullStart": 680,
                                            "fullEnd": 684,
                                            "start": 680,
                                            "end": 684,
                                            "fullWidth": 4,
                                            "width": 4,
                                            "equalsToken": {
                                                "kind": "EqualsToken",
                                                "fullStart": 680,
                                                "fullEnd": 682,
                                                "start": 680,
                                                "end": 681,
                                                "fullWidth": 2,
                                                "width": 1,
                                                "text": "=",
                                                "value": "=",
                                                "valueText": "=",
                                                "hasTrailingTrivia": true,
                                                "trailingTrivia": [
                                                    {
                                                        "kind": "WhitespaceTrivia",
                                                        "text": " "
                                                    }
                                                ]
                                            },
                                            "value": {
                                                "kind": "ObjectLiteralExpression",
                                                "fullStart": 682,
                                                "fullEnd": 684,
                                                "start": 682,
                                                "end": 684,
                                                "fullWidth": 2,
                                                "width": 2,
                                                "openBraceToken": {
                                                    "kind": "OpenBraceToken",
                                                    "fullStart": 682,
                                                    "fullEnd": 683,
                                                    "start": 682,
                                                    "end": 683,
                                                    "fullWidth": 1,
                                                    "width": 1,
                                                    "text": "{",
                                                    "value": "{",
                                                    "valueText": "{"
                                                },
                                                "propertyAssignments": [],
                                                "closeBraceToken": {
                                                    "kind": "CloseBraceToken",
                                                    "fullStart": 683,
                                                    "fullEnd": 684,
                                                    "start": 683,
                                                    "end": 684,
                                                    "fullWidth": 1,
                                                    "width": 1,
                                                    "text": "}",
                                                    "value": "}",
                                                    "valueText": "}"
                                                }
                                            }
                                        }
                                    }
                                ]
                            },
                            "semicolonToken": {
                                "kind": "SemicolonToken",
                                "fullStart": 684,
                                "fullEnd": 687,
                                "start": 684,
                                "end": 685,
                                "fullWidth": 3,
                                "width": 1,
                                "text": ";",
                                "value": ";",
                                "valueText": ";",
                                "hasTrailingTrivia": true,
                                "hasTrailingNewLine": true,
                                "trailingTrivia": [
                                    {
                                        "kind": "NewLineTrivia",
                                        "text": "\r\n"
                                    }
                                ]
                            }
                        },
                        {
                            "kind": "ExpressionStatement",
                            "fullStart": 687,
                            "fullEnd": 816,
                            "start": 695,
                            "end": 814,
                            "fullWidth": 129,
                            "width": 119,
                            "isIncrementallyUnusable": true,
                            "expression": {
                                "kind": "InvocationExpression",
                                "fullStart": 687,
                                "fullEnd": 813,
                                "start": 695,
                                "end": 813,
                                "fullWidth": 126,
                                "width": 118,
                                "isIncrementallyUnusable": true,
                                "expression": {
                                    "kind": "MemberAccessExpression",
                                    "fullStart": 687,
                                    "fullEnd": 716,
                                    "start": 695,
                                    "end": 716,
                                    "fullWidth": 29,
                                    "width": 21,
                                    "expression": {
                                        "kind": "IdentifierName",
                                        "fullStart": 687,
                                        "fullEnd": 701,
                                        "start": 695,
                                        "end": 701,
                                        "fullWidth": 14,
                                        "width": 6,
                                        "text": "Object",
                                        "value": "Object",
                                        "valueText": "Object",
                                        "hasLeadingTrivia": true,
                                        "leadingTrivia": [
                                            {
                                                "kind": "WhitespaceTrivia",
                                                "text": "        "
                                            }
                                        ]
                                    },
                                    "dotToken": {
                                        "kind": "DotToken",
                                        "fullStart": 701,
                                        "fullEnd": 702,
                                        "start": 701,
                                        "end": 702,
                                        "fullWidth": 1,
                                        "width": 1,
                                        "text": ".",
                                        "value": ".",
                                        "valueText": "."
                                    },
                                    "name": {
                                        "kind": "IdentifierName",
                                        "fullStart": 702,
                                        "fullEnd": 716,
                                        "start": 702,
                                        "end": 716,
                                        "fullWidth": 14,
                                        "width": 14,
                                        "text": "defineProperty",
                                        "value": "defineProperty",
                                        "valueText": "defineProperty"
                                    }
                                },
                                "argumentList": {
                                    "kind": "ArgumentList",
                                    "fullStart": 716,
                                    "fullEnd": 813,
                                    "start": 716,
                                    "end": 813,
                                    "fullWidth": 97,
                                    "width": 97,
                                    "isIncrementallyUnusable": true,
                                    "openParenToken": {
                                        "kind": "OpenParenToken",
                                        "fullStart": 716,
                                        "fullEnd": 717,
                                        "start": 716,
                                        "end": 717,
                                        "fullWidth": 1,
                                        "width": 1,
                                        "text": "(",
                                        "value": "(",
                                        "valueText": "("
                                    },
                                    "arguments": [
                                        {
                                            "kind": "IdentifierName",
                                            "fullStart": 717,
                                            "fullEnd": 720,
                                            "start": 717,
                                            "end": 720,
                                            "fullWidth": 3,
                                            "width": 3,
                                            "text": "obj",
                                            "value": "obj",
                                            "valueText": "obj"
                                        },
                                        {
                                            "kind": "CommaToken",
                                            "fullStart": 720,
                                            "fullEnd": 722,
                                            "start": 720,
                                            "end": 721,
                                            "fullWidth": 2,
                                            "width": 1,
                                            "text": ",",
                                            "value": ",",
                                            "valueText": ",",
                                            "hasTrailingTrivia": true,
                                            "trailingTrivia": [
                                                {
                                                    "kind": "WhitespaceTrivia",
                                                    "text": " "
                                                }
                                            ]
                                        },
                                        {
                                            "kind": "StringLiteral",
                                            "fullStart": 722,
                                            "fullEnd": 732,
                                            "start": 722,
                                            "end": 732,
                                            "fullWidth": 10,
                                            "width": 10,
                                            "text": "\"property\"",
                                            "value": "property",
                                            "valueText": "property"
                                        },
                                        {
                                            "kind": "CommaToken",
                                            "fullStart": 732,
                                            "fullEnd": 734,
                                            "start": 732,
                                            "end": 733,
                                            "fullWidth": 2,
                                            "width": 1,
                                            "text": ",",
                                            "value": ",",
                                            "valueText": ",",
                                            "hasTrailingTrivia": true,
                                            "trailingTrivia": [
                                                {
                                                    "kind": "WhitespaceTrivia",
                                                    "text": " "
                                                }
                                            ]
                                        },
                                        {
                                            "kind": "ObjectLiteralExpression",
                                            "fullStart": 734,
                                            "fullEnd": 812,
                                            "start": 734,
                                            "end": 812,
                                            "fullWidth": 78,
                                            "width": 78,
                                            "isIncrementallyUnusable": true,
                                            "openBraceToken": {
                                                "kind": "OpenBraceToken",
                                                "fullStart": 734,
                                                "fullEnd": 737,
                                                "start": 734,
                                                "end": 735,
                                                "fullWidth": 3,
                                                "width": 1,
                                                "text": "{",
                                                "value": "{",
                                                "valueText": "{",
                                                "hasTrailingTrivia": true,
                                                "hasTrailingNewLine": true,
                                                "trailingTrivia": [
                                                    {
                                                        "kind": "NewLineTrivia",
                                                        "text": "\r\n"
                                                    }
                                                ]
                                            },
                                            "propertyAssignments": [
                                                {
                                                    "kind": "SimplePropertyAssignment",
                                                    "fullStart": 737,
                                                    "fullEnd": 768,
                                                    "start": 749,
                                                    "end": 768,
                                                    "fullWidth": 31,
                                                    "width": 19,
                                                    "isIncrementallyUnusable": true,
                                                    "propertyName": {
                                                        "kind": "IdentifierName",
                                                        "fullStart": 737,
                                                        "fullEnd": 752,
                                                        "start": 749,
                                                        "end": 752,
                                                        "fullWidth": 15,
                                                        "width": 3,
                                                        "text": "set",
                                                        "value": "set",
                                                        "valueText": "set",
                                                        "hasLeadingTrivia": true,
                                                        "leadingTrivia": [
                                                            {
                                                                "kind": "WhitespaceTrivia",
                                                                "text": "            "
                                                            }
                                                        ]
                                                    },
                                                    "colonToken": {
                                                        "kind": "ColonToken",
                                                        "fullStart": 752,
                                                        "fullEnd": 754,
                                                        "start": 752,
                                                        "end": 753,
                                                        "fullWidth": 2,
                                                        "width": 1,
                                                        "text": ":",
                                                        "value": ":",
                                                        "valueText": ":",
                                                        "hasTrailingTrivia": true,
                                                        "trailingTrivia": [
                                                            {
                                                                "kind": "WhitespaceTrivia",
                                                                "text": " "
                                                            }
                                                        ]
                                                    },
                                                    "expression": {
                                                        "kind": "FunctionExpression",
                                                        "fullStart": 754,
                                                        "fullEnd": 768,
                                                        "start": 754,
                                                        "end": 768,
                                                        "fullWidth": 14,
                                                        "width": 14,
                                                        "functionKeyword": {
                                                            "kind": "FunctionKeyword",
                                                            "fullStart": 754,
                                                            "fullEnd": 763,
                                                            "start": 754,
                                                            "end": 762,
                                                            "fullWidth": 9,
                                                            "width": 8,
                                                            "text": "function",
                                                            "value": "function",
                                                            "valueText": "function",
                                                            "hasTrailingTrivia": true,
                                                            "trailingTrivia": [
                                                                {
                                                                    "kind": "WhitespaceTrivia",
                                                                    "text": " "
                                                                }
                                                            ]
                                                        },
                                                        "callSignature": {
                                                            "kind": "CallSignature",
                                                            "fullStart": 763,
                                                            "fullEnd": 766,
                                                            "start": 763,
                                                            "end": 765,
                                                            "fullWidth": 3,
                                                            "width": 2,
                                                            "parameterList": {
                                                                "kind": "ParameterList",
                                                                "fullStart": 763,
                                                                "fullEnd": 766,
                                                                "start": 763,
                                                                "end": 765,
                                                                "fullWidth": 3,
                                                                "width": 2,
                                                                "openParenToken": {
                                                                    "kind": "OpenParenToken",
                                                                    "fullStart": 763,
                                                                    "fullEnd": 764,
                                                                    "start": 763,
                                                                    "end": 764,
                                                                    "fullWidth": 1,
                                                                    "width": 1,
                                                                    "text": "(",
                                                                    "value": "(",
                                                                    "valueText": "("
                                                                },
                                                                "parameters": [],
                                                                "closeParenToken": {
                                                                    "kind": "CloseParenToken",
                                                                    "fullStart": 764,
                                                                    "fullEnd": 766,
                                                                    "start": 764,
                                                                    "end": 765,
                                                                    "fullWidth": 2,
                                                                    "width": 1,
                                                                    "text": ")",
                                                                    "value": ")",
                                                                    "valueText": ")",
                                                                    "hasTrailingTrivia": true,
                                                                    "trailingTrivia": [
                                                                        {
                                                                            "kind": "WhitespaceTrivia",
                                                                            "text": " "
                                                                        }
                                                                    ]
                                                                }
                                                            }
                                                        },
                                                        "block": {
                                                            "kind": "Block",
                                                            "fullStart": 766,
                                                            "fullEnd": 768,
                                                            "start": 766,
                                                            "end": 768,
                                                            "fullWidth": 2,
                                                            "width": 2,
                                                            "openBraceToken": {
                                                                "kind": "OpenBraceToken",
                                                                "fullStart": 766,
                                                                "fullEnd": 767,
                                                                "start": 766,
                                                                "end": 767,
                                                                "fullWidth": 1,
                                                                "width": 1,
                                                                "text": "{",
                                                                "value": "{",
                                                                "valueText": "{"
                                                            },
                                                            "statements": [],
                                                            "closeBraceToken": {
                                                                "kind": "CloseBraceToken",
                                                                "fullStart": 767,
                                                                "fullEnd": 768,
                                                                "start": 767,
                                                                "end": 768,
                                                                "fullWidth": 1,
                                                                "width": 1,
                                                                "text": "}",
                                                                "value": "}",
                                                                "valueText": "}"
                                                            }
                                                        }
                                                    }
                                                },
                                                {
                                                    "kind": "CommaToken",
                                                    "fullStart": 768,
                                                    "fullEnd": 771,
                                                    "start": 768,
                                                    "end": 769,
                                                    "fullWidth": 3,
                                                    "width": 1,
                                                    "text": ",",
                                                    "value": ",",
                                                    "valueText": ",",
                                                    "hasTrailingTrivia": true,
                                                    "hasTrailingNewLine": true,
                                                    "trailingTrivia": [
                                                        {
                                                            "kind": "NewLineTrivia",
                                                            "text": "\r\n"
                                                        }
                                                    ]
                                                },
                                                {
                                                    "kind": "SimplePropertyAssignment",
                                                    "fullStart": 771,
                                                    "fullEnd": 803,
                                                    "start": 783,
                                                    "end": 801,
                                                    "fullWidth": 32,
                                                    "width": 18,
                                                    "propertyName": {
                                                        "kind": "IdentifierName",
                                                        "fullStart": 771,
                                                        "fullEnd": 795,
                                                        "start": 783,
                                                        "end": 795,
                                                        "fullWidth": 24,
                                                        "width": 12,
                                                        "text": "configurable",
                                                        "value": "configurable",
                                                        "valueText": "configurable",
                                                        "hasLeadingTrivia": true,
                                                        "leadingTrivia": [
                                                            {
                                                                "kind": "WhitespaceTrivia",
                                                                "text": "            "
                                                            }
                                                        ]
                                                    },
                                                    "colonToken": {
                                                        "kind": "ColonToken",
                                                        "fullStart": 795,
                                                        "fullEnd": 797,
                                                        "start": 795,
                                                        "end": 796,
                                                        "fullWidth": 2,
                                                        "width": 1,
                                                        "text": ":",
                                                        "value": ":",
                                                        "valueText": ":",
                                                        "hasTrailingTrivia": true,
                                                        "trailingTrivia": [
                                                            {
                                                                "kind": "WhitespaceTrivia",
                                                                "text": " "
                                                            }
                                                        ]
                                                    },
                                                    "expression": {
                                                        "kind": "TrueKeyword",
                                                        "fullStart": 797,
                                                        "fullEnd": 803,
                                                        "start": 797,
                                                        "end": 801,
                                                        "fullWidth": 6,
                                                        "width": 4,
                                                        "text": "true",
                                                        "value": true,
                                                        "valueText": "true",
                                                        "hasTrailingTrivia": true,
                                                        "hasTrailingNewLine": true,
                                                        "trailingTrivia": [
                                                            {
                                                                "kind": "NewLineTrivia",
                                                                "text": "\r\n"
                                                            }
                                                        ]
                                                    }
                                                }
                                            ],
                                            "closeBraceToken": {
                                                "kind": "CloseBraceToken",
                                                "fullStart": 803,
                                                "fullEnd": 812,
                                                "start": 811,
                                                "end": 812,
                                                "fullWidth": 9,
                                                "width": 1,
                                                "text": "}",
                                                "value": "}",
                                                "valueText": "}",
                                                "hasLeadingTrivia": true,
                                                "leadingTrivia": [
                                                    {
                                                        "kind": "WhitespaceTrivia",
                                                        "text": "        "
                                                    }
                                                ]
                                            }
                                        }
                                    ],
                                    "closeParenToken": {
                                        "kind": "CloseParenToken",
                                        "fullStart": 812,
                                        "fullEnd": 813,
                                        "start": 812,
                                        "end": 813,
                                        "fullWidth": 1,
                                        "width": 1,
                                        "text": ")",
                                        "value": ")",
                                        "valueText": ")"
                                    }
                                }
                            },
                            "semicolonToken": {
                                "kind": "SemicolonToken",
                                "fullStart": 813,
                                "fullEnd": 816,
                                "start": 813,
                                "end": 814,
                                "fullWidth": 3,
                                "width": 1,
                                "text": ";",
                                "value": ";",
                                "valueText": ";",
                                "hasTrailingTrivia": true,
                                "hasTrailingNewLine": true,
                                "trailingTrivia": [
                                    {
                                        "kind": "NewLineTrivia",
                                        "text": "\r\n"
                                    }
                                ]
                            }
                        },
                        {
                            "kind": "VariableStatement",
                            "fullStart": 816,
                            "fullEnd": 888,
                            "start": 826,
                            "end": 886,
                            "fullWidth": 72,
                            "width": 60,
                            "modifiers": [],
                            "variableDeclaration": {
                                "kind": "VariableDeclaration",
                                "fullStart": 816,
                                "fullEnd": 885,
                                "start": 826,
                                "end": 885,
                                "fullWidth": 69,
                                "width": 59,
                                "varKeyword": {
                                    "kind": "VarKeyword",
                                    "fullStart": 816,
                                    "fullEnd": 830,
                                    "start": 826,
                                    "end": 829,
                                    "fullWidth": 14,
                                    "width": 3,
                                    "text": "var",
                                    "value": "var",
                                    "valueText": "var",
                                    "hasLeadingTrivia": true,
                                    "hasLeadingNewLine": true,
                                    "hasTrailingTrivia": true,
                                    "leadingTrivia": [
                                        {
                                            "kind": "NewLineTrivia",
                                            "text": "\r\n"
                                        },
                                        {
                                            "kind": "WhitespaceTrivia",
                                            "text": "        "
                                        }
                                    ],
                                    "trailingTrivia": [
                                        {
                                            "kind": "WhitespaceTrivia",
                                            "text": " "
                                        }
                                    ]
                                },
                                "variableDeclarators": [
                                    {
                                        "kind": "VariableDeclarator",
                                        "fullStart": 830,
                                        "fullEnd": 885,
                                        "start": 830,
                                        "end": 885,
                                        "fullWidth": 55,
<<<<<<< HEAD
                                        "width": 55,
                                        "identifier": {
=======
                                        "propertyName": {
>>>>>>> 85e84683
                                            "kind": "IdentifierName",
                                            "fullStart": 830,
                                            "fullEnd": 835,
                                            "start": 830,
                                            "end": 834,
                                            "fullWidth": 5,
                                            "width": 4,
                                            "text": "desc",
                                            "value": "desc",
                                            "valueText": "desc",
                                            "hasTrailingTrivia": true,
                                            "trailingTrivia": [
                                                {
                                                    "kind": "WhitespaceTrivia",
                                                    "text": " "
                                                }
                                            ]
                                        },
                                        "equalsValueClause": {
                                            "kind": "EqualsValueClause",
                                            "fullStart": 835,
                                            "fullEnd": 885,
                                            "start": 835,
                                            "end": 885,
                                            "fullWidth": 50,
                                            "width": 50,
                                            "equalsToken": {
                                                "kind": "EqualsToken",
                                                "fullStart": 835,
                                                "fullEnd": 837,
                                                "start": 835,
                                                "end": 836,
                                                "fullWidth": 2,
                                                "width": 1,
                                                "text": "=",
                                                "value": "=",
                                                "valueText": "=",
                                                "hasTrailingTrivia": true,
                                                "trailingTrivia": [
                                                    {
                                                        "kind": "WhitespaceTrivia",
                                                        "text": " "
                                                    }
                                                ]
                                            },
                                            "value": {
                                                "kind": "InvocationExpression",
                                                "fullStart": 837,
                                                "fullEnd": 885,
                                                "start": 837,
                                                "end": 885,
                                                "fullWidth": 48,
                                                "width": 48,
                                                "expression": {
                                                    "kind": "MemberAccessExpression",
                                                    "fullStart": 837,
                                                    "fullEnd": 868,
                                                    "start": 837,
                                                    "end": 868,
                                                    "fullWidth": 31,
                                                    "width": 31,
                                                    "expression": {
                                                        "kind": "IdentifierName",
                                                        "fullStart": 837,
                                                        "fullEnd": 843,
                                                        "start": 837,
                                                        "end": 843,
                                                        "fullWidth": 6,
                                                        "width": 6,
                                                        "text": "Object",
                                                        "value": "Object",
                                                        "valueText": "Object"
                                                    },
                                                    "dotToken": {
                                                        "kind": "DotToken",
                                                        "fullStart": 843,
                                                        "fullEnd": 844,
                                                        "start": 843,
                                                        "end": 844,
                                                        "fullWidth": 1,
                                                        "width": 1,
                                                        "text": ".",
                                                        "value": ".",
                                                        "valueText": "."
                                                    },
                                                    "name": {
                                                        "kind": "IdentifierName",
                                                        "fullStart": 844,
                                                        "fullEnd": 868,
                                                        "start": 844,
                                                        "end": 868,
                                                        "fullWidth": 24,
                                                        "width": 24,
                                                        "text": "getOwnPropertyDescriptor",
                                                        "value": "getOwnPropertyDescriptor",
                                                        "valueText": "getOwnPropertyDescriptor"
                                                    }
                                                },
                                                "argumentList": {
                                                    "kind": "ArgumentList",
                                                    "fullStart": 868,
                                                    "fullEnd": 885,
                                                    "start": 868,
                                                    "end": 885,
                                                    "fullWidth": 17,
                                                    "width": 17,
                                                    "openParenToken": {
                                                        "kind": "OpenParenToken",
                                                        "fullStart": 868,
                                                        "fullEnd": 869,
                                                        "start": 868,
                                                        "end": 869,
                                                        "fullWidth": 1,
                                                        "width": 1,
                                                        "text": "(",
                                                        "value": "(",
                                                        "valueText": "("
                                                    },
                                                    "arguments": [
                                                        {
                                                            "kind": "IdentifierName",
                                                            "fullStart": 869,
                                                            "fullEnd": 872,
                                                            "start": 869,
                                                            "end": 872,
                                                            "fullWidth": 3,
                                                            "width": 3,
                                                            "text": "obj",
                                                            "value": "obj",
                                                            "valueText": "obj"
                                                        },
                                                        {
                                                            "kind": "CommaToken",
                                                            "fullStart": 872,
                                                            "fullEnd": 874,
                                                            "start": 872,
                                                            "end": 873,
                                                            "fullWidth": 2,
                                                            "width": 1,
                                                            "text": ",",
                                                            "value": ",",
                                                            "valueText": ",",
                                                            "hasTrailingTrivia": true,
                                                            "trailingTrivia": [
                                                                {
                                                                    "kind": "WhitespaceTrivia",
                                                                    "text": " "
                                                                }
                                                            ]
                                                        },
                                                        {
                                                            "kind": "StringLiteral",
                                                            "fullStart": 874,
                                                            "fullEnd": 884,
                                                            "start": 874,
                                                            "end": 884,
                                                            "fullWidth": 10,
                                                            "width": 10,
                                                            "text": "\"property\"",
                                                            "value": "property",
                                                            "valueText": "property"
                                                        }
                                                    ],
                                                    "closeParenToken": {
                                                        "kind": "CloseParenToken",
                                                        "fullStart": 884,
                                                        "fullEnd": 885,
                                                        "start": 884,
                                                        "end": 885,
                                                        "fullWidth": 1,
                                                        "width": 1,
                                                        "text": ")",
                                                        "value": ")",
                                                        "valueText": ")"
                                                    }
                                                }
                                            }
                                        }
                                    }
                                ]
                            },
                            "semicolonToken": {
                                "kind": "SemicolonToken",
                                "fullStart": 885,
                                "fullEnd": 888,
                                "start": 885,
                                "end": 886,
                                "fullWidth": 3,
                                "width": 1,
                                "text": ";",
                                "value": ";",
                                "valueText": ";",
                                "hasTrailingTrivia": true,
                                "hasTrailingNewLine": true,
                                "trailingTrivia": [
                                    {
                                        "kind": "NewLineTrivia",
                                        "text": "\r\n"
                                    }
                                ]
                            }
                        },
                        {
                            "kind": "ReturnStatement",
                            "fullStart": 888,
                            "fullEnd": 921,
                            "start": 898,
                            "end": 919,
                            "fullWidth": 33,
                            "width": 21,
                            "returnKeyword": {
                                "kind": "ReturnKeyword",
                                "fullStart": 888,
                                "fullEnd": 905,
                                "start": 898,
                                "end": 904,
                                "fullWidth": 17,
                                "width": 6,
                                "text": "return",
                                "value": "return",
                                "valueText": "return",
                                "hasLeadingTrivia": true,
                                "hasLeadingNewLine": true,
                                "hasTrailingTrivia": true,
                                "leadingTrivia": [
                                    {
                                        "kind": "NewLineTrivia",
                                        "text": "\r\n"
                                    },
                                    {
                                        "kind": "WhitespaceTrivia",
                                        "text": "        "
                                    }
                                ],
                                "trailingTrivia": [
                                    {
                                        "kind": "WhitespaceTrivia",
                                        "text": " "
                                    }
                                ]
                            },
                            "expression": {
                                "kind": "InExpression",
                                "fullStart": 905,
                                "fullEnd": 918,
                                "start": 905,
                                "end": 918,
                                "fullWidth": 13,
                                "width": 13,
                                "left": {
                                    "kind": "StringLiteral",
                                    "fullStart": 905,
                                    "fullEnd": 911,
                                    "start": 905,
                                    "end": 910,
                                    "fullWidth": 6,
                                    "width": 5,
                                    "text": "\"get\"",
                                    "value": "get",
                                    "valueText": "get",
                                    "hasTrailingTrivia": true,
                                    "trailingTrivia": [
                                        {
                                            "kind": "WhitespaceTrivia",
                                            "text": " "
                                        }
                                    ]
                                },
                                "operatorToken": {
                                    "kind": "InKeyword",
                                    "fullStart": 911,
                                    "fullEnd": 914,
                                    "start": 911,
                                    "end": 913,
                                    "fullWidth": 3,
                                    "width": 2,
                                    "text": "in",
                                    "value": "in",
                                    "valueText": "in",
                                    "hasTrailingTrivia": true,
                                    "trailingTrivia": [
                                        {
                                            "kind": "WhitespaceTrivia",
                                            "text": " "
                                        }
                                    ]
                                },
                                "right": {
                                    "kind": "IdentifierName",
                                    "fullStart": 914,
                                    "fullEnd": 918,
                                    "start": 914,
                                    "end": 918,
                                    "fullWidth": 4,
                                    "width": 4,
                                    "text": "desc",
                                    "value": "desc",
                                    "valueText": "desc"
                                }
                            },
                            "semicolonToken": {
                                "kind": "SemicolonToken",
                                "fullStart": 918,
                                "fullEnd": 921,
                                "start": 918,
                                "end": 919,
                                "fullWidth": 3,
                                "width": 1,
                                "text": ";",
                                "value": ";",
                                "valueText": ";",
                                "hasTrailingTrivia": true,
                                "hasTrailingNewLine": true,
                                "trailingTrivia": [
                                    {
                                        "kind": "NewLineTrivia",
                                        "text": "\r\n"
                                    }
                                ]
                            }
                        }
                    ],
                    "closeBraceToken": {
                        "kind": "CloseBraceToken",
                        "fullStart": 921,
                        "fullEnd": 928,
                        "start": 925,
                        "end": 926,
                        "fullWidth": 7,
                        "width": 1,
                        "text": "}",
                        "value": "}",
                        "valueText": "}",
                        "hasLeadingTrivia": true,
                        "hasTrailingTrivia": true,
                        "hasTrailingNewLine": true,
                        "leadingTrivia": [
                            {
                                "kind": "WhitespaceTrivia",
                                "text": "    "
                            }
                        ],
                        "trailingTrivia": [
                            {
                                "kind": "NewLineTrivia",
                                "text": "\r\n"
                            }
                        ]
                    }
                }
            },
            {
                "kind": "ExpressionStatement",
                "fullStart": 928,
                "fullEnd": 952,
                "start": 928,
                "end": 950,
                "fullWidth": 24,
                "width": 22,
                "expression": {
                    "kind": "InvocationExpression",
                    "fullStart": 928,
                    "fullEnd": 949,
                    "start": 928,
                    "end": 949,
                    "fullWidth": 21,
                    "width": 21,
                    "expression": {
                        "kind": "IdentifierName",
                        "fullStart": 928,
                        "fullEnd": 939,
                        "start": 928,
                        "end": 939,
                        "fullWidth": 11,
                        "width": 11,
                        "text": "runTestCase",
                        "value": "runTestCase",
                        "valueText": "runTestCase"
                    },
                    "argumentList": {
                        "kind": "ArgumentList",
                        "fullStart": 939,
                        "fullEnd": 949,
                        "start": 939,
                        "end": 949,
                        "fullWidth": 10,
                        "width": 10,
                        "openParenToken": {
                            "kind": "OpenParenToken",
                            "fullStart": 939,
                            "fullEnd": 940,
                            "start": 939,
                            "end": 940,
                            "fullWidth": 1,
                            "width": 1,
                            "text": "(",
                            "value": "(",
                            "valueText": "("
                        },
                        "arguments": [
                            {
                                "kind": "IdentifierName",
                                "fullStart": 940,
                                "fullEnd": 948,
                                "start": 940,
                                "end": 948,
                                "fullWidth": 8,
                                "width": 8,
                                "text": "testcase",
                                "value": "testcase",
                                "valueText": "testcase"
                            }
                        ],
                        "closeParenToken": {
                            "kind": "CloseParenToken",
                            "fullStart": 948,
                            "fullEnd": 949,
                            "start": 948,
                            "end": 949,
                            "fullWidth": 1,
                            "width": 1,
                            "text": ")",
                            "value": ")",
                            "valueText": ")"
                        }
                    }
                },
                "semicolonToken": {
                    "kind": "SemicolonToken",
                    "fullStart": 949,
                    "fullEnd": 952,
                    "start": 949,
                    "end": 950,
                    "fullWidth": 3,
                    "width": 1,
                    "text": ";",
                    "value": ";",
                    "valueText": ";",
                    "hasTrailingTrivia": true,
                    "hasTrailingNewLine": true,
                    "trailingTrivia": [
                        {
                            "kind": "NewLineTrivia",
                            "text": "\r\n"
                        }
                    ]
                }
            }
        ],
        "endOfFileToken": {
            "kind": "EndOfFileToken",
            "fullStart": 952,
            "fullEnd": 952,
            "start": 952,
            "end": 952,
            "fullWidth": 0,
            "width": 0,
            "text": ""
        }
    },
    "lineMap": {
        "lineStarts": [
            0,
            67,
            152,
            232,
            308,
            380,
            385,
            439,
            632,
            637,
            639,
            641,
            664,
            687,
            737,
            771,
            803,
            816,
            818,
            888,
            890,
            921,
            928,
            952
        ],
        "length": 952
    }
}<|MERGE_RESOLUTION|>--- conflicted
+++ resolved
@@ -247,12 +247,8 @@
                                         "start": 676,
                                         "end": 684,
                                         "fullWidth": 8,
-<<<<<<< HEAD
                                         "width": 8,
-                                        "identifier": {
-=======
                                         "propertyName": {
->>>>>>> 85e84683
                                             "kind": "IdentifierName",
                                             "fullStart": 676,
                                             "fullEnd": 680,
@@ -901,12 +897,8 @@
                                         "start": 830,
                                         "end": 885,
                                         "fullWidth": 55,
-<<<<<<< HEAD
                                         "width": 55,
-                                        "identifier": {
-=======
                                         "propertyName": {
->>>>>>> 85e84683
                                             "kind": "IdentifierName",
                                             "fullStart": 830,
                                             "fullEnd": 835,
