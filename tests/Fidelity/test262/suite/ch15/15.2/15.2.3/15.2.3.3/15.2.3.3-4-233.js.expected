{
    "isDeclaration": false,
    "languageVersion": "EcmaScript5",
    "parseOptions": {
        "allowAutomaticSemicolonInsertion": true
    },
    "sourceUnit": {
        "kind": "SourceUnit",
        "fullStart": 0,
        "fullEnd": 984,
        "start": 605,
        "end": 984,
        "fullWidth": 984,
        "width": 379,
        "isIncrementallyUnusable": true,
        "moduleElements": [
            {
                "kind": "FunctionDeclaration",
                "fullStart": 0,
                "fullEnd": 960,
                "start": 605,
                "end": 958,
                "fullWidth": 960,
                "width": 353,
                "modifiers": [],
                "functionKeyword": {
                    "kind": "FunctionKeyword",
                    "fullStart": 0,
                    "fullEnd": 614,
                    "start": 605,
                    "end": 613,
                    "fullWidth": 614,
                    "width": 8,
                    "text": "function",
                    "value": "function",
                    "valueText": "function",
                    "hasLeadingTrivia": true,
                    "hasLeadingComment": true,
                    "hasLeadingNewLine": true,
                    "hasTrailingTrivia": true,
                    "leadingTrivia": [
                        {
                            "kind": "SingleLineCommentTrivia",
                            "text": "/// Copyright (c) 2012 Ecma International.  All rights reserved. "
                        },
                        {
                            "kind": "NewLineTrivia",
                            "text": "\r\n"
                        },
                        {
                            "kind": "SingleLineCommentTrivia",
                            "text": "/// Ecma International makes this code available under the terms and conditions set"
                        },
                        {
                            "kind": "NewLineTrivia",
                            "text": "\r\n"
                        },
                        {
                            "kind": "SingleLineCommentTrivia",
                            "text": "/// forth on http://hg.ecmascript.org/tests/test262/raw-file/tip/LICENSE (the "
                        },
                        {
                            "kind": "NewLineTrivia",
                            "text": "\r\n"
                        },
                        {
                            "kind": "SingleLineCommentTrivia",
                            "text": "/// \"Use Terms\").   Any redistribution of this code must retain the above "
                        },
                        {
                            "kind": "NewLineTrivia",
                            "text": "\r\n"
                        },
                        {
                            "kind": "SingleLineCommentTrivia",
                            "text": "/// copyright and this notice and otherwise comply with the Use Terms."
                        },
                        {
                            "kind": "NewLineTrivia",
                            "text": "\r\n"
                        },
                        {
                            "kind": "MultiLineCommentTrivia",
                            "text": "/**\r\n * @path ch15/15.2/15.2.3/15.2.3.3/15.2.3.3-4-233.js\r\n * @description Object.getOwnPropertyDescriptor - ensure that 'enumerable' property of returned object is data property with correct 'enumerable' attribute\r\n */"
                        },
                        {
                            "kind": "NewLineTrivia",
                            "text": "\r\n"
                        },
                        {
                            "kind": "NewLineTrivia",
                            "text": "\r\n"
                        },
                        {
                            "kind": "NewLineTrivia",
                            "text": "\r\n"
                        }
                    ],
                    "trailingTrivia": [
                        {
                            "kind": "WhitespaceTrivia",
                            "text": " "
                        }
                    ]
                },
                "identifier": {
                    "kind": "IdentifierName",
                    "fullStart": 614,
                    "fullEnd": 622,
                    "start": 614,
                    "end": 622,
                    "fullWidth": 8,
                    "width": 8,
                    "text": "testcase",
                    "value": "testcase",
                    "valueText": "testcase"
                },
                "callSignature": {
                    "kind": "CallSignature",
                    "fullStart": 622,
                    "fullEnd": 625,
                    "start": 622,
                    "end": 624,
                    "fullWidth": 3,
                    "width": 2,
                    "parameterList": {
                        "kind": "ParameterList",
                        "fullStart": 622,
                        "fullEnd": 625,
                        "start": 622,
                        "end": 624,
                        "fullWidth": 3,
                        "width": 2,
                        "openParenToken": {
                            "kind": "OpenParenToken",
                            "fullStart": 622,
                            "fullEnd": 623,
                            "start": 622,
                            "end": 623,
                            "fullWidth": 1,
                            "width": 1,
                            "text": "(",
                            "value": "(",
                            "valueText": "("
                        },
                        "parameters": [],
                        "closeParenToken": {
                            "kind": "CloseParenToken",
                            "fullStart": 623,
                            "fullEnd": 625,
                            "start": 623,
                            "end": 624,
                            "fullWidth": 2,
                            "width": 1,
                            "text": ")",
                            "value": ")",
                            "valueText": ")",
                            "hasTrailingTrivia": true,
                            "trailingTrivia": [
                                {
                                    "kind": "WhitespaceTrivia",
                                    "text": " "
                                }
                            ]
                        }
                    }
                },
                "block": {
                    "kind": "Block",
                    "fullStart": 625,
                    "fullEnd": 960,
                    "start": 625,
                    "end": 958,
                    "fullWidth": 335,
                    "width": 333,
                    "openBraceToken": {
                        "kind": "OpenBraceToken",
                        "fullStart": 625,
                        "fullEnd": 628,
                        "start": 625,
                        "end": 626,
                        "fullWidth": 3,
                        "width": 1,
                        "text": "{",
                        "value": "{",
                        "valueText": "{",
                        "hasTrailingTrivia": true,
                        "hasTrailingNewLine": true,
                        "trailingTrivia": [
                            {
                                "kind": "NewLineTrivia",
                                "text": "\r\n"
                            }
                        ]
                    },
                    "statements": [
                        {
                            "kind": "VariableStatement",
                            "fullStart": 628,
                            "fullEnd": 682,
                            "start": 636,
                            "end": 680,
                            "fullWidth": 54,
                            "width": 44,
                            "modifiers": [],
                            "variableDeclaration": {
                                "kind": "VariableDeclaration",
                                "fullStart": 628,
                                "fullEnd": 679,
                                "start": 636,
                                "end": 679,
                                "fullWidth": 51,
                                "width": 43,
                                "varKeyword": {
                                    "kind": "VarKeyword",
                                    "fullStart": 628,
                                    "fullEnd": 640,
                                    "start": 636,
                                    "end": 639,
                                    "fullWidth": 12,
                                    "width": 3,
                                    "text": "var",
                                    "value": "var",
                                    "valueText": "var",
                                    "hasLeadingTrivia": true,
                                    "hasTrailingTrivia": true,
                                    "leadingTrivia": [
                                        {
                                            "kind": "WhitespaceTrivia",
                                            "text": "        "
                                        }
                                    ],
                                    "trailingTrivia": [
                                        {
                                            "kind": "WhitespaceTrivia",
                                            "text": " "
                                        }
                                    ]
                                },
                                "variableDeclarators": [
                                    {
                                        "kind": "VariableDeclarator",
                                        "fullStart": 640,
                                        "fullEnd": 679,
                                        "start": 640,
                                        "end": 679,
                                        "fullWidth": 39,
<<<<<<< HEAD
                                        "width": 39,
                                        "identifier": {
=======
                                        "propertyName": {
>>>>>>> 85e84683
                                            "kind": "IdentifierName",
                                            "fullStart": 640,
                                            "fullEnd": 644,
                                            "start": 640,
                                            "end": 643,
                                            "fullWidth": 4,
                                            "width": 3,
                                            "text": "obj",
                                            "value": "obj",
                                            "valueText": "obj",
                                            "hasTrailingTrivia": true,
                                            "trailingTrivia": [
                                                {
                                                    "kind": "WhitespaceTrivia",
                                                    "text": " "
                                                }
                                            ]
                                        },
                                        "equalsValueClause": {
                                            "kind": "EqualsValueClause",
                                            "fullStart": 644,
                                            "fullEnd": 679,
                                            "start": 644,
                                            "end": 679,
                                            "fullWidth": 35,
                                            "width": 35,
                                            "equalsToken": {
                                                "kind": "EqualsToken",
                                                "fullStart": 644,
                                                "fullEnd": 646,
                                                "start": 644,
                                                "end": 645,
                                                "fullWidth": 2,
                                                "width": 1,
                                                "text": "=",
                                                "value": "=",
                                                "valueText": "=",
                                                "hasTrailingTrivia": true,
                                                "trailingTrivia": [
                                                    {
                                                        "kind": "WhitespaceTrivia",
                                                        "text": " "
                                                    }
                                                ]
                                            },
                                            "value": {
                                                "kind": "ObjectLiteralExpression",
                                                "fullStart": 646,
                                                "fullEnd": 679,
                                                "start": 646,
                                                "end": 679,
                                                "fullWidth": 33,
                                                "width": 33,
                                                "openBraceToken": {
                                                    "kind": "OpenBraceToken",
                                                    "fullStart": 646,
                                                    "fullEnd": 648,
                                                    "start": 646,
                                                    "end": 647,
                                                    "fullWidth": 2,
                                                    "width": 1,
                                                    "text": "{",
                                                    "value": "{",
                                                    "valueText": "{",
                                                    "hasTrailingTrivia": true,
                                                    "trailingTrivia": [
                                                        {
                                                            "kind": "WhitespaceTrivia",
                                                            "text": " "
                                                        }
                                                    ]
                                                },
                                                "propertyAssignments": [
                                                    {
                                                        "kind": "SimplePropertyAssignment",
                                                        "fullStart": 648,
                                                        "fullEnd": 678,
                                                        "start": 648,
                                                        "end": 677,
                                                        "fullWidth": 30,
                                                        "width": 29,
                                                        "propertyName": {
                                                            "kind": "StringLiteral",
                                                            "fullStart": 648,
                                                            "fullEnd": 658,
                                                            "start": 648,
                                                            "end": 658,
                                                            "fullWidth": 10,
                                                            "width": 10,
                                                            "text": "\"property\"",
                                                            "value": "property",
                                                            "valueText": "property"
                                                        },
                                                        "colonToken": {
                                                            "kind": "ColonToken",
                                                            "fullStart": 658,
                                                            "fullEnd": 660,
                                                            "start": 658,
                                                            "end": 659,
                                                            "fullWidth": 2,
                                                            "width": 1,
                                                            "text": ":",
                                                            "value": ":",
                                                            "valueText": ":",
                                                            "hasTrailingTrivia": true,
                                                            "trailingTrivia": [
                                                                {
                                                                    "kind": "WhitespaceTrivia",
                                                                    "text": " "
                                                                }
                                                            ]
                                                        },
                                                        "expression": {
                                                            "kind": "StringLiteral",
                                                            "fullStart": 660,
                                                            "fullEnd": 678,
                                                            "start": 660,
                                                            "end": 677,
                                                            "fullWidth": 18,
                                                            "width": 17,
                                                            "text": "\"ownDataProperty\"",
                                                            "value": "ownDataProperty",
                                                            "valueText": "ownDataProperty",
                                                            "hasTrailingTrivia": true,
                                                            "trailingTrivia": [
                                                                {
                                                                    "kind": "WhitespaceTrivia",
                                                                    "text": " "
                                                                }
                                                            ]
                                                        }
                                                    }
                                                ],
                                                "closeBraceToken": {
                                                    "kind": "CloseBraceToken",
                                                    "fullStart": 678,
                                                    "fullEnd": 679,
                                                    "start": 678,
                                                    "end": 679,
                                                    "fullWidth": 1,
                                                    "width": 1,
                                                    "text": "}",
                                                    "value": "}",
                                                    "valueText": "}"
                                                }
                                            }
                                        }
                                    }
                                ]
                            },
                            "semicolonToken": {
                                "kind": "SemicolonToken",
                                "fullStart": 679,
                                "fullEnd": 682,
                                "start": 679,
                                "end": 680,
                                "fullWidth": 3,
                                "width": 1,
                                "text": ";",
                                "value": ";",
                                "valueText": ";",
                                "hasTrailingTrivia": true,
                                "hasTrailingNewLine": true,
                                "trailingTrivia": [
                                    {
                                        "kind": "NewLineTrivia",
                                        "text": "\r\n"
                                    }
                                ]
                            }
                        },
                        {
                            "kind": "VariableStatement",
                            "fullStart": 682,
                            "fullEnd": 754,
                            "start": 692,
                            "end": 752,
                            "fullWidth": 72,
                            "width": 60,
                            "modifiers": [],
                            "variableDeclaration": {
                                "kind": "VariableDeclaration",
                                "fullStart": 682,
                                "fullEnd": 751,
                                "start": 692,
                                "end": 751,
                                "fullWidth": 69,
                                "width": 59,
                                "varKeyword": {
                                    "kind": "VarKeyword",
                                    "fullStart": 682,
                                    "fullEnd": 696,
                                    "start": 692,
                                    "end": 695,
                                    "fullWidth": 14,
                                    "width": 3,
                                    "text": "var",
                                    "value": "var",
                                    "valueText": "var",
                                    "hasLeadingTrivia": true,
                                    "hasLeadingNewLine": true,
                                    "hasTrailingTrivia": true,
                                    "leadingTrivia": [
                                        {
                                            "kind": "NewLineTrivia",
                                            "text": "\r\n"
                                        },
                                        {
                                            "kind": "WhitespaceTrivia",
                                            "text": "        "
                                        }
                                    ],
                                    "trailingTrivia": [
                                        {
                                            "kind": "WhitespaceTrivia",
                                            "text": " "
                                        }
                                    ]
                                },
                                "variableDeclarators": [
                                    {
                                        "kind": "VariableDeclarator",
                                        "fullStart": 696,
                                        "fullEnd": 751,
                                        "start": 696,
                                        "end": 751,
                                        "fullWidth": 55,
<<<<<<< HEAD
                                        "width": 55,
                                        "identifier": {
=======
                                        "propertyName": {
>>>>>>> 85e84683
                                            "kind": "IdentifierName",
                                            "fullStart": 696,
                                            "fullEnd": 701,
                                            "start": 696,
                                            "end": 700,
                                            "fullWidth": 5,
                                            "width": 4,
                                            "text": "desc",
                                            "value": "desc",
                                            "valueText": "desc",
                                            "hasTrailingTrivia": true,
                                            "trailingTrivia": [
                                                {
                                                    "kind": "WhitespaceTrivia",
                                                    "text": " "
                                                }
                                            ]
                                        },
                                        "equalsValueClause": {
                                            "kind": "EqualsValueClause",
                                            "fullStart": 701,
                                            "fullEnd": 751,
                                            "start": 701,
                                            "end": 751,
                                            "fullWidth": 50,
                                            "width": 50,
                                            "equalsToken": {
                                                "kind": "EqualsToken",
                                                "fullStart": 701,
                                                "fullEnd": 703,
                                                "start": 701,
                                                "end": 702,
                                                "fullWidth": 2,
                                                "width": 1,
                                                "text": "=",
                                                "value": "=",
                                                "valueText": "=",
                                                "hasTrailingTrivia": true,
                                                "trailingTrivia": [
                                                    {
                                                        "kind": "WhitespaceTrivia",
                                                        "text": " "
                                                    }
                                                ]
                                            },
                                            "value": {
                                                "kind": "InvocationExpression",
                                                "fullStart": 703,
                                                "fullEnd": 751,
                                                "start": 703,
                                                "end": 751,
                                                "fullWidth": 48,
                                                "width": 48,
                                                "expression": {
                                                    "kind": "MemberAccessExpression",
                                                    "fullStart": 703,
                                                    "fullEnd": 734,
                                                    "start": 703,
                                                    "end": 734,
                                                    "fullWidth": 31,
                                                    "width": 31,
                                                    "expression": {
                                                        "kind": "IdentifierName",
                                                        "fullStart": 703,
                                                        "fullEnd": 709,
                                                        "start": 703,
                                                        "end": 709,
                                                        "fullWidth": 6,
                                                        "width": 6,
                                                        "text": "Object",
                                                        "value": "Object",
                                                        "valueText": "Object"
                                                    },
                                                    "dotToken": {
                                                        "kind": "DotToken",
                                                        "fullStart": 709,
                                                        "fullEnd": 710,
                                                        "start": 709,
                                                        "end": 710,
                                                        "fullWidth": 1,
                                                        "width": 1,
                                                        "text": ".",
                                                        "value": ".",
                                                        "valueText": "."
                                                    },
                                                    "name": {
                                                        "kind": "IdentifierName",
                                                        "fullStart": 710,
                                                        "fullEnd": 734,
                                                        "start": 710,
                                                        "end": 734,
                                                        "fullWidth": 24,
                                                        "width": 24,
                                                        "text": "getOwnPropertyDescriptor",
                                                        "value": "getOwnPropertyDescriptor",
                                                        "valueText": "getOwnPropertyDescriptor"
                                                    }
                                                },
                                                "argumentList": {
                                                    "kind": "ArgumentList",
                                                    "fullStart": 734,
                                                    "fullEnd": 751,
                                                    "start": 734,
                                                    "end": 751,
                                                    "fullWidth": 17,
                                                    "width": 17,
                                                    "openParenToken": {
                                                        "kind": "OpenParenToken",
                                                        "fullStart": 734,
                                                        "fullEnd": 735,
                                                        "start": 734,
                                                        "end": 735,
                                                        "fullWidth": 1,
                                                        "width": 1,
                                                        "text": "(",
                                                        "value": "(",
                                                        "valueText": "("
                                                    },
                                                    "arguments": [
                                                        {
                                                            "kind": "IdentifierName",
                                                            "fullStart": 735,
                                                            "fullEnd": 738,
                                                            "start": 735,
                                                            "end": 738,
                                                            "fullWidth": 3,
                                                            "width": 3,
                                                            "text": "obj",
                                                            "value": "obj",
                                                            "valueText": "obj"
                                                        },
                                                        {
                                                            "kind": "CommaToken",
                                                            "fullStart": 738,
                                                            "fullEnd": 740,
                                                            "start": 738,
                                                            "end": 739,
                                                            "fullWidth": 2,
                                                            "width": 1,
                                                            "text": ",",
                                                            "value": ",",
                                                            "valueText": ",",
                                                            "hasTrailingTrivia": true,
                                                            "trailingTrivia": [
                                                                {
                                                                    "kind": "WhitespaceTrivia",
                                                                    "text": " "
                                                                }
                                                            ]
                                                        },
                                                        {
                                                            "kind": "StringLiteral",
                                                            "fullStart": 740,
                                                            "fullEnd": 750,
                                                            "start": 740,
                                                            "end": 750,
                                                            "fullWidth": 10,
                                                            "width": 10,
                                                            "text": "\"property\"",
                                                            "value": "property",
                                                            "valueText": "property"
                                                        }
                                                    ],
                                                    "closeParenToken": {
                                                        "kind": "CloseParenToken",
                                                        "fullStart": 750,
                                                        "fullEnd": 751,
                                                        "start": 750,
                                                        "end": 751,
                                                        "fullWidth": 1,
                                                        "width": 1,
                                                        "text": ")",
                                                        "value": ")",
                                                        "valueText": ")"
                                                    }
                                                }
                                            }
                                        }
                                    }
                                ]
                            },
                            "semicolonToken": {
                                "kind": "SemicolonToken",
                                "fullStart": 751,
                                "fullEnd": 754,
                                "start": 751,
                                "end": 752,
                                "fullWidth": 3,
                                "width": 1,
                                "text": ";",
                                "value": ";",
                                "valueText": ";",
                                "hasTrailingTrivia": true,
                                "hasTrailingNewLine": true,
                                "trailingTrivia": [
                                    {
                                        "kind": "NewLineTrivia",
                                        "text": "\r\n"
                                    }
                                ]
                            }
                        },
                        {
                            "kind": "VariableStatement",
                            "fullStart": 754,
                            "fullEnd": 785,
                            "start": 762,
                            "end": 783,
                            "fullWidth": 31,
                            "width": 21,
                            "modifiers": [],
                            "variableDeclaration": {
                                "kind": "VariableDeclaration",
                                "fullStart": 754,
                                "fullEnd": 782,
                                "start": 762,
                                "end": 782,
                                "fullWidth": 28,
                                "width": 20,
                                "varKeyword": {
                                    "kind": "VarKeyword",
                                    "fullStart": 754,
                                    "fullEnd": 766,
                                    "start": 762,
                                    "end": 765,
                                    "fullWidth": 12,
                                    "width": 3,
                                    "text": "var",
                                    "value": "var",
                                    "valueText": "var",
                                    "hasLeadingTrivia": true,
                                    "hasTrailingTrivia": true,
                                    "leadingTrivia": [
                                        {
                                            "kind": "WhitespaceTrivia",
                                            "text": "        "
                                        }
                                    ],
                                    "trailingTrivia": [
                                        {
                                            "kind": "WhitespaceTrivia",
                                            "text": " "
                                        }
                                    ]
                                },
                                "variableDeclarators": [
                                    {
                                        "kind": "VariableDeclarator",
                                        "fullStart": 766,
                                        "fullEnd": 782,
                                        "start": 766,
                                        "end": 782,
                                        "fullWidth": 16,
<<<<<<< HEAD
                                        "width": 16,
                                        "identifier": {
=======
                                        "propertyName": {
>>>>>>> 85e84683
                                            "kind": "IdentifierName",
                                            "fullStart": 766,
                                            "fullEnd": 775,
                                            "start": 766,
                                            "end": 774,
                                            "fullWidth": 9,
                                            "width": 8,
                                            "text": "accessed",
                                            "value": "accessed",
                                            "valueText": "accessed",
                                            "hasTrailingTrivia": true,
                                            "trailingTrivia": [
                                                {
                                                    "kind": "WhitespaceTrivia",
                                                    "text": " "
                                                }
                                            ]
                                        },
                                        "equalsValueClause": {
                                            "kind": "EqualsValueClause",
                                            "fullStart": 775,
                                            "fullEnd": 782,
                                            "start": 775,
                                            "end": 782,
                                            "fullWidth": 7,
                                            "width": 7,
                                            "equalsToken": {
                                                "kind": "EqualsToken",
                                                "fullStart": 775,
                                                "fullEnd": 777,
                                                "start": 775,
                                                "end": 776,
                                                "fullWidth": 2,
                                                "width": 1,
                                                "text": "=",
                                                "value": "=",
                                                "valueText": "=",
                                                "hasTrailingTrivia": true,
                                                "trailingTrivia": [
                                                    {
                                                        "kind": "WhitespaceTrivia",
                                                        "text": " "
                                                    }
                                                ]
                                            },
                                            "value": {
                                                "kind": "FalseKeyword",
                                                "fullStart": 777,
                                                "fullEnd": 782,
                                                "start": 777,
                                                "end": 782,
                                                "fullWidth": 5,
                                                "width": 5,
                                                "text": "false",
                                                "value": false,
                                                "valueText": "false"
                                            }
                                        }
                                    }
                                ]
                            },
                            "semicolonToken": {
                                "kind": "SemicolonToken",
                                "fullStart": 782,
                                "fullEnd": 785,
                                "start": 782,
                                "end": 783,
                                "fullWidth": 3,
                                "width": 1,
                                "text": ";",
                                "value": ";",
                                "valueText": ";",
                                "hasTrailingTrivia": true,
                                "hasTrailingNewLine": true,
                                "trailingTrivia": [
                                    {
                                        "kind": "NewLineTrivia",
                                        "text": "\r\n"
                                    }
                                ]
                            }
                        },
                        {
                            "kind": "ForInStatement",
                            "fullStart": 785,
                            "fullEnd": 925,
                            "start": 795,
                            "end": 923,
                            "fullWidth": 140,
                            "width": 128,
                            "forKeyword": {
                                "kind": "ForKeyword",
                                "fullStart": 785,
                                "fullEnd": 799,
                                "start": 795,
                                "end": 798,
                                "fullWidth": 14,
                                "width": 3,
                                "text": "for",
                                "value": "for",
                                "valueText": "for",
                                "hasLeadingTrivia": true,
                                "hasLeadingNewLine": true,
                                "hasTrailingTrivia": true,
                                "leadingTrivia": [
                                    {
                                        "kind": "NewLineTrivia",
                                        "text": "\r\n"
                                    },
                                    {
                                        "kind": "WhitespaceTrivia",
                                        "text": "        "
                                    }
                                ],
                                "trailingTrivia": [
                                    {
                                        "kind": "WhitespaceTrivia",
                                        "text": " "
                                    }
                                ]
                            },
                            "openParenToken": {
                                "kind": "OpenParenToken",
                                "fullStart": 799,
                                "fullEnd": 800,
                                "start": 799,
                                "end": 800,
                                "fullWidth": 1,
                                "width": 1,
                                "text": "(",
                                "value": "(",
                                "valueText": "("
                            },
                            "variableDeclaration": {
                                "kind": "VariableDeclaration",
                                "fullStart": 800,
                                "fullEnd": 810,
                                "start": 800,
                                "end": 809,
                                "fullWidth": 10,
                                "width": 9,
                                "varKeyword": {
                                    "kind": "VarKeyword",
                                    "fullStart": 800,
                                    "fullEnd": 804,
                                    "start": 800,
                                    "end": 803,
                                    "fullWidth": 4,
                                    "width": 3,
                                    "text": "var",
                                    "value": "var",
                                    "valueText": "var",
                                    "hasTrailingTrivia": true,
                                    "trailingTrivia": [
                                        {
                                            "kind": "WhitespaceTrivia",
                                            "text": " "
                                        }
                                    ]
                                },
                                "variableDeclarators": [
                                    {
                                        "kind": "VariableDeclarator",
                                        "fullStart": 804,
                                        "fullEnd": 810,
                                        "start": 804,
                                        "end": 809,
                                        "fullWidth": 6,
<<<<<<< HEAD
                                        "width": 5,
                                        "identifier": {
=======
                                        "propertyName": {
>>>>>>> 85e84683
                                            "kind": "IdentifierName",
                                            "fullStart": 804,
                                            "fullEnd": 810,
                                            "start": 804,
                                            "end": 809,
                                            "fullWidth": 6,
                                            "width": 5,
                                            "text": "props",
                                            "value": "props",
                                            "valueText": "props",
                                            "hasTrailingTrivia": true,
                                            "trailingTrivia": [
                                                {
                                                    "kind": "WhitespaceTrivia",
                                                    "text": " "
                                                }
                                            ]
                                        }
                                    }
                                ]
                            },
                            "inKeyword": {
                                "kind": "InKeyword",
                                "fullStart": 810,
                                "fullEnd": 813,
                                "start": 810,
                                "end": 812,
                                "fullWidth": 3,
                                "width": 2,
                                "text": "in",
                                "value": "in",
                                "valueText": "in",
                                "hasTrailingTrivia": true,
                                "trailingTrivia": [
                                    {
                                        "kind": "WhitespaceTrivia",
                                        "text": " "
                                    }
                                ]
                            },
                            "expression": {
                                "kind": "IdentifierName",
                                "fullStart": 813,
                                "fullEnd": 817,
                                "start": 813,
                                "end": 817,
                                "fullWidth": 4,
                                "width": 4,
                                "text": "desc",
                                "value": "desc",
                                "valueText": "desc"
                            },
                            "closeParenToken": {
                                "kind": "CloseParenToken",
                                "fullStart": 817,
                                "fullEnd": 819,
                                "start": 817,
                                "end": 818,
                                "fullWidth": 2,
                                "width": 1,
                                "text": ")",
                                "value": ")",
                                "valueText": ")",
                                "hasTrailingTrivia": true,
                                "trailingTrivia": [
                                    {
                                        "kind": "WhitespaceTrivia",
                                        "text": " "
                                    }
                                ]
                            },
                            "statement": {
                                "kind": "Block",
                                "fullStart": 819,
                                "fullEnd": 925,
                                "start": 819,
                                "end": 923,
                                "fullWidth": 106,
                                "width": 104,
                                "openBraceToken": {
                                    "kind": "OpenBraceToken",
                                    "fullStart": 819,
                                    "fullEnd": 822,
                                    "start": 819,
                                    "end": 820,
                                    "fullWidth": 3,
                                    "width": 1,
                                    "text": "{",
                                    "value": "{",
                                    "valueText": "{",
                                    "hasTrailingTrivia": true,
                                    "hasTrailingNewLine": true,
                                    "trailingTrivia": [
                                        {
                                            "kind": "NewLineTrivia",
                                            "text": "\r\n"
                                        }
                                    ]
                                },
                                "statements": [
                                    {
                                        "kind": "IfStatement",
                                        "fullStart": 822,
                                        "fullEnd": 914,
                                        "start": 834,
                                        "end": 912,
                                        "fullWidth": 92,
                                        "width": 78,
                                        "ifKeyword": {
                                            "kind": "IfKeyword",
                                            "fullStart": 822,
                                            "fullEnd": 837,
                                            "start": 834,
                                            "end": 836,
                                            "fullWidth": 15,
                                            "width": 2,
                                            "text": "if",
                                            "value": "if",
                                            "valueText": "if",
                                            "hasLeadingTrivia": true,
                                            "hasTrailingTrivia": true,
                                            "leadingTrivia": [
                                                {
                                                    "kind": "WhitespaceTrivia",
                                                    "text": "            "
                                                }
                                            ],
                                            "trailingTrivia": [
                                                {
                                                    "kind": "WhitespaceTrivia",
                                                    "text": " "
                                                }
                                            ]
                                        },
                                        "openParenToken": {
                                            "kind": "OpenParenToken",
                                            "fullStart": 837,
                                            "fullEnd": 838,
                                            "start": 837,
                                            "end": 838,
                                            "fullWidth": 1,
                                            "width": 1,
                                            "text": "(",
                                            "value": "(",
                                            "valueText": "("
                                        },
                                        "condition": {
                                            "kind": "EqualsExpression",
                                            "fullStart": 838,
                                            "fullEnd": 860,
                                            "start": 838,
                                            "end": 860,
                                            "fullWidth": 22,
                                            "width": 22,
                                            "left": {
                                                "kind": "IdentifierName",
                                                "fullStart": 838,
                                                "fullEnd": 844,
                                                "start": 838,
                                                "end": 843,
                                                "fullWidth": 6,
                                                "width": 5,
                                                "text": "props",
                                                "value": "props",
                                                "valueText": "props",
                                                "hasTrailingTrivia": true,
                                                "trailingTrivia": [
                                                    {
                                                        "kind": "WhitespaceTrivia",
                                                        "text": " "
                                                    }
                                                ]
                                            },
                                            "operatorToken": {
                                                "kind": "EqualsEqualsEqualsToken",
                                                "fullStart": 844,
                                                "fullEnd": 848,
                                                "start": 844,
                                                "end": 847,
                                                "fullWidth": 4,
                                                "width": 3,
                                                "text": "===",
                                                "value": "===",
                                                "valueText": "===",
                                                "hasTrailingTrivia": true,
                                                "trailingTrivia": [
                                                    {
                                                        "kind": "WhitespaceTrivia",
                                                        "text": " "
                                                    }
                                                ]
                                            },
                                            "right": {
                                                "kind": "StringLiteral",
                                                "fullStart": 848,
                                                "fullEnd": 860,
                                                "start": 848,
                                                "end": 860,
                                                "fullWidth": 12,
                                                "width": 12,
                                                "text": "\"enumerable\"",
                                                "value": "enumerable",
                                                "valueText": "enumerable"
                                            }
                                        },
                                        "closeParenToken": {
                                            "kind": "CloseParenToken",
                                            "fullStart": 860,
                                            "fullEnd": 862,
                                            "start": 860,
                                            "end": 861,
                                            "fullWidth": 2,
                                            "width": 1,
                                            "text": ")",
                                            "value": ")",
                                            "valueText": ")",
                                            "hasTrailingTrivia": true,
                                            "trailingTrivia": [
                                                {
                                                    "kind": "WhitespaceTrivia",
                                                    "text": " "
                                                }
                                            ]
                                        },
                                        "statement": {
                                            "kind": "Block",
                                            "fullStart": 862,
                                            "fullEnd": 914,
                                            "start": 862,
                                            "end": 912,
                                            "fullWidth": 52,
                                            "width": 50,
                                            "openBraceToken": {
                                                "kind": "OpenBraceToken",
                                                "fullStart": 862,
                                                "fullEnd": 865,
                                                "start": 862,
                                                "end": 863,
                                                "fullWidth": 3,
                                                "width": 1,
                                                "text": "{",
                                                "value": "{",
                                                "valueText": "{",
                                                "hasTrailingTrivia": true,
                                                "hasTrailingNewLine": true,
                                                "trailingTrivia": [
                                                    {
                                                        "kind": "NewLineTrivia",
                                                        "text": "\r\n"
                                                    }
                                                ]
                                            },
                                            "statements": [
                                                {
                                                    "kind": "ExpressionStatement",
                                                    "fullStart": 865,
                                                    "fullEnd": 899,
                                                    "start": 881,
                                                    "end": 897,
                                                    "fullWidth": 34,
                                                    "width": 16,
                                                    "expression": {
                                                        "kind": "AssignmentExpression",
                                                        "fullStart": 865,
                                                        "fullEnd": 896,
                                                        "start": 881,
                                                        "end": 896,
                                                        "fullWidth": 31,
                                                        "width": 15,
                                                        "left": {
                                                            "kind": "IdentifierName",
                                                            "fullStart": 865,
                                                            "fullEnd": 890,
                                                            "start": 881,
                                                            "end": 889,
                                                            "fullWidth": 25,
                                                            "width": 8,
                                                            "text": "accessed",
                                                            "value": "accessed",
                                                            "valueText": "accessed",
                                                            "hasLeadingTrivia": true,
                                                            "hasTrailingTrivia": true,
                                                            "leadingTrivia": [
                                                                {
                                                                    "kind": "WhitespaceTrivia",
                                                                    "text": "                "
                                                                }
                                                            ],
                                                            "trailingTrivia": [
                                                                {
                                                                    "kind": "WhitespaceTrivia",
                                                                    "text": " "
                                                                }
                                                            ]
                                                        },
                                                        "operatorToken": {
                                                            "kind": "EqualsToken",
                                                            "fullStart": 890,
                                                            "fullEnd": 892,
                                                            "start": 890,
                                                            "end": 891,
                                                            "fullWidth": 2,
                                                            "width": 1,
                                                            "text": "=",
                                                            "value": "=",
                                                            "valueText": "=",
                                                            "hasTrailingTrivia": true,
                                                            "trailingTrivia": [
                                                                {
                                                                    "kind": "WhitespaceTrivia",
                                                                    "text": " "
                                                                }
                                                            ]
                                                        },
                                                        "right": {
                                                            "kind": "TrueKeyword",
                                                            "fullStart": 892,
                                                            "fullEnd": 896,
                                                            "start": 892,
                                                            "end": 896,
                                                            "fullWidth": 4,
                                                            "width": 4,
                                                            "text": "true",
                                                            "value": true,
                                                            "valueText": "true"
                                                        }
                                                    },
                                                    "semicolonToken": {
                                                        "kind": "SemicolonToken",
                                                        "fullStart": 896,
                                                        "fullEnd": 899,
                                                        "start": 896,
                                                        "end": 897,
                                                        "fullWidth": 3,
                                                        "width": 1,
                                                        "text": ";",
                                                        "value": ";",
                                                        "valueText": ";",
                                                        "hasTrailingTrivia": true,
                                                        "hasTrailingNewLine": true,
                                                        "trailingTrivia": [
                                                            {
                                                                "kind": "NewLineTrivia",
                                                                "text": "\r\n"
                                                            }
                                                        ]
                                                    }
                                                }
                                            ],
                                            "closeBraceToken": {
                                                "kind": "CloseBraceToken",
                                                "fullStart": 899,
                                                "fullEnd": 914,
                                                "start": 911,
                                                "end": 912,
                                                "fullWidth": 15,
                                                "width": 1,
                                                "text": "}",
                                                "value": "}",
                                                "valueText": "}",
                                                "hasLeadingTrivia": true,
                                                "hasTrailingTrivia": true,
                                                "hasTrailingNewLine": true,
                                                "leadingTrivia": [
                                                    {
                                                        "kind": "WhitespaceTrivia",
                                                        "text": "            "
                                                    }
                                                ],
                                                "trailingTrivia": [
                                                    {
                                                        "kind": "NewLineTrivia",
                                                        "text": "\r\n"
                                                    }
                                                ]
                                            }
                                        }
                                    }
                                ],
                                "closeBraceToken": {
                                    "kind": "CloseBraceToken",
                                    "fullStart": 914,
                                    "fullEnd": 925,
                                    "start": 922,
                                    "end": 923,
                                    "fullWidth": 11,
                                    "width": 1,
                                    "text": "}",
                                    "value": "}",
                                    "valueText": "}",
                                    "hasLeadingTrivia": true,
                                    "hasTrailingTrivia": true,
                                    "hasTrailingNewLine": true,
                                    "leadingTrivia": [
                                        {
                                            "kind": "WhitespaceTrivia",
                                            "text": "        "
                                        }
                                    ],
                                    "trailingTrivia": [
                                        {
                                            "kind": "NewLineTrivia",
                                            "text": "\r\n"
                                        }
                                    ]
                                }
                            }
                        },
                        {
                            "kind": "ReturnStatement",
                            "fullStart": 925,
                            "fullEnd": 953,
                            "start": 935,
                            "end": 951,
                            "fullWidth": 28,
                            "width": 16,
                            "returnKeyword": {
                                "kind": "ReturnKeyword",
                                "fullStart": 925,
                                "fullEnd": 942,
                                "start": 935,
                                "end": 941,
                                "fullWidth": 17,
                                "width": 6,
                                "text": "return",
                                "value": "return",
                                "valueText": "return",
                                "hasLeadingTrivia": true,
                                "hasLeadingNewLine": true,
                                "hasTrailingTrivia": true,
                                "leadingTrivia": [
                                    {
                                        "kind": "NewLineTrivia",
                                        "text": "\r\n"
                                    },
                                    {
                                        "kind": "WhitespaceTrivia",
                                        "text": "        "
                                    }
                                ],
                                "trailingTrivia": [
                                    {
                                        "kind": "WhitespaceTrivia",
                                        "text": " "
                                    }
                                ]
                            },
                            "expression": {
                                "kind": "IdentifierName",
                                "fullStart": 942,
                                "fullEnd": 950,
                                "start": 942,
                                "end": 950,
                                "fullWidth": 8,
                                "width": 8,
                                "text": "accessed",
                                "value": "accessed",
                                "valueText": "accessed"
                            },
                            "semicolonToken": {
                                "kind": "SemicolonToken",
                                "fullStart": 950,
                                "fullEnd": 953,
                                "start": 950,
                                "end": 951,
                                "fullWidth": 3,
                                "width": 1,
                                "text": ";",
                                "value": ";",
                                "valueText": ";",
                                "hasTrailingTrivia": true,
                                "hasTrailingNewLine": true,
                                "trailingTrivia": [
                                    {
                                        "kind": "NewLineTrivia",
                                        "text": "\r\n"
                                    }
                                ]
                            }
                        }
                    ],
                    "closeBraceToken": {
                        "kind": "CloseBraceToken",
                        "fullStart": 953,
                        "fullEnd": 960,
                        "start": 957,
                        "end": 958,
                        "fullWidth": 7,
                        "width": 1,
                        "text": "}",
                        "value": "}",
                        "valueText": "}",
                        "hasLeadingTrivia": true,
                        "hasTrailingTrivia": true,
                        "hasTrailingNewLine": true,
                        "leadingTrivia": [
                            {
                                "kind": "WhitespaceTrivia",
                                "text": "    "
                            }
                        ],
                        "trailingTrivia": [
                            {
                                "kind": "NewLineTrivia",
                                "text": "\r\n"
                            }
                        ]
                    }
                }
            },
            {
                "kind": "ExpressionStatement",
                "fullStart": 960,
                "fullEnd": 984,
                "start": 960,
                "end": 982,
                "fullWidth": 24,
                "width": 22,
                "expression": {
                    "kind": "InvocationExpression",
                    "fullStart": 960,
                    "fullEnd": 981,
                    "start": 960,
                    "end": 981,
                    "fullWidth": 21,
                    "width": 21,
                    "expression": {
                        "kind": "IdentifierName",
                        "fullStart": 960,
                        "fullEnd": 971,
                        "start": 960,
                        "end": 971,
                        "fullWidth": 11,
                        "width": 11,
                        "text": "runTestCase",
                        "value": "runTestCase",
                        "valueText": "runTestCase"
                    },
                    "argumentList": {
                        "kind": "ArgumentList",
                        "fullStart": 971,
                        "fullEnd": 981,
                        "start": 971,
                        "end": 981,
                        "fullWidth": 10,
                        "width": 10,
                        "openParenToken": {
                            "kind": "OpenParenToken",
                            "fullStart": 971,
                            "fullEnd": 972,
                            "start": 971,
                            "end": 972,
                            "fullWidth": 1,
                            "width": 1,
                            "text": "(",
                            "value": "(",
                            "valueText": "("
                        },
                        "arguments": [
                            {
                                "kind": "IdentifierName",
                                "fullStart": 972,
                                "fullEnd": 980,
                                "start": 972,
                                "end": 980,
                                "fullWidth": 8,
                                "width": 8,
                                "text": "testcase",
                                "value": "testcase",
                                "valueText": "testcase"
                            }
                        ],
                        "closeParenToken": {
                            "kind": "CloseParenToken",
                            "fullStart": 980,
                            "fullEnd": 981,
                            "start": 980,
                            "end": 981,
                            "fullWidth": 1,
                            "width": 1,
                            "text": ")",
                            "value": ")",
                            "valueText": ")"
                        }
                    }
                },
                "semicolonToken": {
                    "kind": "SemicolonToken",
                    "fullStart": 981,
                    "fullEnd": 984,
                    "start": 981,
                    "end": 982,
                    "fullWidth": 3,
                    "width": 1,
                    "text": ";",
                    "value": ";",
                    "valueText": ";",
                    "hasTrailingTrivia": true,
                    "hasTrailingNewLine": true,
                    "trailingTrivia": [
                        {
                            "kind": "NewLineTrivia",
                            "text": "\r\n"
                        }
                    ]
                }
            }
        ],
        "endOfFileToken": {
            "kind": "EndOfFileToken",
            "fullStart": 984,
            "fullEnd": 984,
            "start": 984,
            "end": 984,
            "fullWidth": 0,
            "width": 0,
            "text": ""
        }
    },
    "lineMap": {
        "lineStarts": [
            0,
            67,
            152,
            232,
            308,
            380,
            385,
            439,
            596,
            601,
            603,
            605,
            628,
            682,
            684,
            754,
            785,
            787,
            822,
            865,
            899,
            914,
            925,
            927,
            953,
            960,
            984
        ],
        "length": 984
    }
}<|MERGE_RESOLUTION|>--- conflicted
+++ resolved
@@ -245,12 +245,8 @@
                                         "start": 640,
                                         "end": 679,
                                         "fullWidth": 39,
-<<<<<<< HEAD
                                         "width": 39,
-                                        "identifier": {
-=======
                                         "propertyName": {
->>>>>>> 85e84683
                                             "kind": "IdentifierName",
                                             "fullStart": 640,
                                             "fullEnd": 644,
@@ -478,12 +474,8 @@
                                         "start": 696,
                                         "end": 751,
                                         "fullWidth": 55,
-<<<<<<< HEAD
                                         "width": 55,
-                                        "identifier": {
-=======
                                         "propertyName": {
->>>>>>> 85e84683
                                             "kind": "IdentifierName",
                                             "fullStart": 696,
                                             "fullEnd": 701,
@@ -737,12 +729,8 @@
                                         "start": 766,
                                         "end": 782,
                                         "fullWidth": 16,
-<<<<<<< HEAD
                                         "width": 16,
-                                        "identifier": {
-=======
                                         "propertyName": {
->>>>>>> 85e84683
                                             "kind": "IdentifierName",
                                             "fullStart": 766,
                                             "fullEnd": 775,
@@ -911,12 +899,8 @@
                                         "start": 804,
                                         "end": 809,
                                         "fullWidth": 6,
-<<<<<<< HEAD
                                         "width": 5,
-                                        "identifier": {
-=======
                                         "propertyName": {
->>>>>>> 85e84683
                                             "kind": "IdentifierName",
                                             "fullStart": 804,
                                             "fullEnd": 810,
