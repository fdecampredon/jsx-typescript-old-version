{
    "isDeclaration": false,
    "languageVersion": "EcmaScript5",
    "parseOptions": {
        "allowAutomaticSemicolonInsertion": true
    },
    "sourceUnit": {
        "kind": "SourceUnit",
        "fullStart": 0,
        "fullEnd": 827,
        "start": 553,
        "end": 827,
        "fullWidth": 827,
        "width": 274,
        "isIncrementallyUnusable": true,
        "moduleElements": [
            {
                "kind": "FunctionDeclaration",
                "fullStart": 0,
                "fullEnd": 803,
                "start": 553,
                "end": 801,
                "fullWidth": 803,
                "width": 248,
                "modifiers": [],
                "functionKeyword": {
                    "kind": "FunctionKeyword",
                    "fullStart": 0,
                    "fullEnd": 562,
                    "start": 553,
                    "end": 561,
                    "fullWidth": 562,
                    "width": 8,
                    "text": "function",
                    "value": "function",
                    "valueText": "function",
                    "hasLeadingTrivia": true,
                    "hasLeadingComment": true,
                    "hasLeadingNewLine": true,
                    "hasTrailingTrivia": true,
                    "leadingTrivia": [
                        {
                            "kind": "SingleLineCommentTrivia",
                            "text": "/// Copyright (c) 2012 Ecma International.  All rights reserved. "
                        },
                        {
                            "kind": "NewLineTrivia",
                            "text": "\r\n"
                        },
                        {
                            "kind": "SingleLineCommentTrivia",
                            "text": "/// Ecma International makes this code available under the terms and conditions set"
                        },
                        {
                            "kind": "NewLineTrivia",
                            "text": "\r\n"
                        },
                        {
                            "kind": "SingleLineCommentTrivia",
                            "text": "/// forth on http://hg.ecmascript.org/tests/test262/raw-file/tip/LICENSE (the "
                        },
                        {
                            "kind": "NewLineTrivia",
                            "text": "\r\n"
                        },
                        {
                            "kind": "SingleLineCommentTrivia",
                            "text": "/// \"Use Terms\").   Any redistribution of this code must retain the above "
                        },
                        {
                            "kind": "NewLineTrivia",
                            "text": "\r\n"
                        },
                        {
                            "kind": "SingleLineCommentTrivia",
                            "text": "/// copyright and this notice and otherwise comply with the Use Terms."
                        },
                        {
                            "kind": "NewLineTrivia",
                            "text": "\r\n"
                        },
                        {
                            "kind": "MultiLineCommentTrivia",
                            "text": "/**\r\n * @path ch15/15.2/15.2.3/15.2.3.3/15.2.3.3-4-115.js\r\n * @description Object.getOwnPropertyDescriptor returns data desc for functions on built-ins (Date.UTC)\r\n */"
                        },
                        {
                            "kind": "NewLineTrivia",
                            "text": "\r\n"
                        },
                        {
                            "kind": "NewLineTrivia",
                            "text": "\r\n"
                        },
                        {
                            "kind": "NewLineTrivia",
                            "text": "\r\n"
                        }
                    ],
                    "trailingTrivia": [
                        {
                            "kind": "WhitespaceTrivia",
                            "text": " "
                        }
                    ]
                },
                "identifier": {
                    "kind": "IdentifierName",
                    "fullStart": 562,
                    "fullEnd": 570,
                    "start": 562,
                    "end": 570,
                    "fullWidth": 8,
                    "width": 8,
                    "text": "testcase",
                    "value": "testcase",
                    "valueText": "testcase"
                },
                "callSignature": {
                    "kind": "CallSignature",
                    "fullStart": 570,
                    "fullEnd": 573,
                    "start": 570,
                    "end": 572,
                    "fullWidth": 3,
                    "width": 2,
                    "parameterList": {
                        "kind": "ParameterList",
                        "fullStart": 570,
                        "fullEnd": 573,
                        "start": 570,
                        "end": 572,
                        "fullWidth": 3,
                        "width": 2,
                        "openParenToken": {
                            "kind": "OpenParenToken",
                            "fullStart": 570,
                            "fullEnd": 571,
                            "start": 570,
                            "end": 571,
                            "fullWidth": 1,
                            "width": 1,
                            "text": "(",
                            "value": "(",
                            "valueText": "("
                        },
                        "parameters": [],
                        "closeParenToken": {
                            "kind": "CloseParenToken",
                            "fullStart": 571,
                            "fullEnd": 573,
                            "start": 571,
                            "end": 572,
                            "fullWidth": 2,
                            "width": 1,
                            "text": ")",
                            "value": ")",
                            "valueText": ")",
                            "hasTrailingTrivia": true,
                            "trailingTrivia": [
                                {
                                    "kind": "WhitespaceTrivia",
                                    "text": " "
                                }
                            ]
                        }
                    }
                },
                "block": {
                    "kind": "Block",
                    "fullStart": 573,
                    "fullEnd": 803,
                    "start": 573,
                    "end": 801,
                    "fullWidth": 230,
                    "width": 228,
                    "openBraceToken": {
                        "kind": "OpenBraceToken",
                        "fullStart": 573,
                        "fullEnd": 576,
                        "start": 573,
                        "end": 574,
                        "fullWidth": 3,
                        "width": 1,
                        "text": "{",
                        "value": "{",
                        "valueText": "{",
                        "hasTrailingTrivia": true,
                        "hasTrailingNewLine": true,
                        "trailingTrivia": [
                            {
                                "kind": "NewLineTrivia",
                                "text": "\r\n"
                            }
                        ]
                    },
                    "statements": [
                        {
                            "kind": "VariableStatement",
                            "fullStart": 576,
                            "fullEnd": 636,
                            "start": 578,
                            "end": 634,
                            "fullWidth": 60,
                            "width": 56,
                            "modifiers": [],
                            "variableDeclaration": {
                                "kind": "VariableDeclaration",
                                "fullStart": 576,
                                "fullEnd": 633,
                                "start": 578,
                                "end": 633,
                                "fullWidth": 57,
                                "width": 55,
                                "varKeyword": {
                                    "kind": "VarKeyword",
                                    "fullStart": 576,
                                    "fullEnd": 582,
                                    "start": 578,
                                    "end": 581,
                                    "fullWidth": 6,
                                    "width": 3,
                                    "text": "var",
                                    "value": "var",
                                    "valueText": "var",
                                    "hasLeadingTrivia": true,
                                    "hasTrailingTrivia": true,
                                    "leadingTrivia": [
                                        {
                                            "kind": "WhitespaceTrivia",
                                            "text": "  "
                                        }
                                    ],
                                    "trailingTrivia": [
                                        {
                                            "kind": "WhitespaceTrivia",
                                            "text": " "
                                        }
                                    ]
                                },
                                "variableDeclarators": [
                                    {
                                        "kind": "VariableDeclarator",
                                        "fullStart": 582,
                                        "fullEnd": 633,
                                        "start": 582,
                                        "end": 633,
                                        "fullWidth": 51,
<<<<<<< HEAD
                                        "width": 51,
                                        "identifier": {
=======
                                        "propertyName": {
>>>>>>> 85e84683
                                            "kind": "IdentifierName",
                                            "fullStart": 582,
                                            "fullEnd": 587,
                                            "start": 582,
                                            "end": 586,
                                            "fullWidth": 5,
                                            "width": 4,
                                            "text": "desc",
                                            "value": "desc",
                                            "valueText": "desc",
                                            "hasTrailingTrivia": true,
                                            "trailingTrivia": [
                                                {
                                                    "kind": "WhitespaceTrivia",
                                                    "text": " "
                                                }
                                            ]
                                        },
                                        "equalsValueClause": {
                                            "kind": "EqualsValueClause",
                                            "fullStart": 587,
                                            "fullEnd": 633,
                                            "start": 587,
                                            "end": 633,
                                            "fullWidth": 46,
                                            "width": 46,
                                            "equalsToken": {
                                                "kind": "EqualsToken",
                                                "fullStart": 587,
                                                "fullEnd": 589,
                                                "start": 587,
                                                "end": 588,
                                                "fullWidth": 2,
                                                "width": 1,
                                                "text": "=",
                                                "value": "=",
                                                "valueText": "=",
                                                "hasTrailingTrivia": true,
                                                "trailingTrivia": [
                                                    {
                                                        "kind": "WhitespaceTrivia",
                                                        "text": " "
                                                    }
                                                ]
                                            },
                                            "value": {
                                                "kind": "InvocationExpression",
                                                "fullStart": 589,
                                                "fullEnd": 633,
                                                "start": 589,
                                                "end": 633,
                                                "fullWidth": 44,
                                                "width": 44,
                                                "expression": {
                                                    "kind": "MemberAccessExpression",
                                                    "fullStart": 589,
                                                    "fullEnd": 620,
                                                    "start": 589,
                                                    "end": 620,
                                                    "fullWidth": 31,
                                                    "width": 31,
                                                    "expression": {
                                                        "kind": "IdentifierName",
                                                        "fullStart": 589,
                                                        "fullEnd": 595,
                                                        "start": 589,
                                                        "end": 595,
                                                        "fullWidth": 6,
                                                        "width": 6,
                                                        "text": "Object",
                                                        "value": "Object",
                                                        "valueText": "Object"
                                                    },
                                                    "dotToken": {
                                                        "kind": "DotToken",
                                                        "fullStart": 595,
                                                        "fullEnd": 596,
                                                        "start": 595,
                                                        "end": 596,
                                                        "fullWidth": 1,
                                                        "width": 1,
                                                        "text": ".",
                                                        "value": ".",
                                                        "valueText": "."
                                                    },
                                                    "name": {
                                                        "kind": "IdentifierName",
                                                        "fullStart": 596,
                                                        "fullEnd": 620,
                                                        "start": 596,
                                                        "end": 620,
                                                        "fullWidth": 24,
                                                        "width": 24,
                                                        "text": "getOwnPropertyDescriptor",
                                                        "value": "getOwnPropertyDescriptor",
                                                        "valueText": "getOwnPropertyDescriptor"
                                                    }
                                                },
                                                "argumentList": {
                                                    "kind": "ArgumentList",
                                                    "fullStart": 620,
                                                    "fullEnd": 633,
                                                    "start": 620,
                                                    "end": 633,
                                                    "fullWidth": 13,
                                                    "width": 13,
                                                    "openParenToken": {
                                                        "kind": "OpenParenToken",
                                                        "fullStart": 620,
                                                        "fullEnd": 621,
                                                        "start": 620,
                                                        "end": 621,
                                                        "fullWidth": 1,
                                                        "width": 1,
                                                        "text": "(",
                                                        "value": "(",
                                                        "valueText": "("
                                                    },
                                                    "arguments": [
                                                        {
                                                            "kind": "IdentifierName",
                                                            "fullStart": 621,
                                                            "fullEnd": 625,
                                                            "start": 621,
                                                            "end": 625,
                                                            "fullWidth": 4,
                                                            "width": 4,
                                                            "text": "Date",
                                                            "value": "Date",
                                                            "valueText": "Date"
                                                        },
                                                        {
                                                            "kind": "CommaToken",
                                                            "fullStart": 625,
                                                            "fullEnd": 627,
                                                            "start": 625,
                                                            "end": 626,
                                                            "fullWidth": 2,
                                                            "width": 1,
                                                            "text": ",",
                                                            "value": ",",
                                                            "valueText": ",",
                                                            "hasTrailingTrivia": true,
                                                            "trailingTrivia": [
                                                                {
                                                                    "kind": "WhitespaceTrivia",
                                                                    "text": " "
                                                                }
                                                            ]
                                                        },
                                                        {
                                                            "kind": "StringLiteral",
                                                            "fullStart": 627,
                                                            "fullEnd": 632,
                                                            "start": 627,
                                                            "end": 632,
                                                            "fullWidth": 5,
                                                            "width": 5,
                                                            "text": "\"UTC\"",
                                                            "value": "UTC",
                                                            "valueText": "UTC"
                                                        }
                                                    ],
                                                    "closeParenToken": {
                                                        "kind": "CloseParenToken",
                                                        "fullStart": 632,
                                                        "fullEnd": 633,
                                                        "start": 632,
                                                        "end": 633,
                                                        "fullWidth": 1,
                                                        "width": 1,
                                                        "text": ")",
                                                        "value": ")",
                                                        "valueText": ")"
                                                    }
                                                }
                                            }
                                        }
                                    }
                                ]
                            },
                            "semicolonToken": {
                                "kind": "SemicolonToken",
                                "fullStart": 633,
                                "fullEnd": 636,
                                "start": 633,
                                "end": 634,
                                "fullWidth": 3,
                                "width": 1,
                                "text": ";",
                                "value": ";",
                                "valueText": ";",
                                "hasTrailingTrivia": true,
                                "hasTrailingNewLine": true,
                                "trailingTrivia": [
                                    {
                                        "kind": "NewLineTrivia",
                                        "text": "\r\n"
                                    }
                                ]
                            }
                        },
                        {
                            "kind": "IfStatement",
                            "fullStart": 636,
                            "fullEnd": 799,
                            "start": 638,
                            "end": 797,
                            "fullWidth": 163,
                            "width": 159,
                            "ifKeyword": {
                                "kind": "IfKeyword",
                                "fullStart": 636,
                                "fullEnd": 641,
                                "start": 638,
                                "end": 640,
                                "fullWidth": 5,
                                "width": 2,
                                "text": "if",
                                "value": "if",
                                "valueText": "if",
                                "hasLeadingTrivia": true,
                                "hasTrailingTrivia": true,
                                "leadingTrivia": [
                                    {
                                        "kind": "WhitespaceTrivia",
                                        "text": "  "
                                    }
                                ],
                                "trailingTrivia": [
                                    {
                                        "kind": "WhitespaceTrivia",
                                        "text": " "
                                    }
                                ]
                            },
                            "openParenToken": {
                                "kind": "OpenParenToken",
                                "fullStart": 641,
                                "fullEnd": 642,
                                "start": 641,
                                "end": 642,
                                "fullWidth": 1,
                                "width": 1,
                                "text": "(",
                                "value": "(",
                                "valueText": "("
                            },
                            "condition": {
                                "kind": "LogicalAndExpression",
                                "fullStart": 642,
                                "fullEnd": 771,
                                "start": 642,
                                "end": 771,
                                "fullWidth": 129,
                                "width": 129,
                                "left": {
                                    "kind": "LogicalAndExpression",
                                    "fullStart": 642,
                                    "fullEnd": 735,
                                    "start": 642,
                                    "end": 734,
                                    "fullWidth": 93,
                                    "width": 92,
                                    "left": {
                                        "kind": "LogicalAndExpression",
                                        "fullStart": 642,
                                        "fullEnd": 699,
                                        "start": 642,
                                        "end": 698,
                                        "fullWidth": 57,
                                        "width": 56,
                                        "left": {
                                            "kind": "EqualsExpression",
                                            "fullStart": 642,
                                            "fullEnd": 666,
                                            "start": 642,
                                            "end": 665,
                                            "fullWidth": 24,
                                            "width": 23,
                                            "left": {
                                                "kind": "MemberAccessExpression",
                                                "fullStart": 642,
                                                "fullEnd": 653,
                                                "start": 642,
                                                "end": 652,
                                                "fullWidth": 11,
                                                "width": 10,
                                                "expression": {
                                                    "kind": "IdentifierName",
                                                    "fullStart": 642,
                                                    "fullEnd": 646,
                                                    "start": 642,
                                                    "end": 646,
                                                    "fullWidth": 4,
                                                    "width": 4,
                                                    "text": "desc",
                                                    "value": "desc",
                                                    "valueText": "desc"
                                                },
                                                "dotToken": {
                                                    "kind": "DotToken",
                                                    "fullStart": 646,
                                                    "fullEnd": 647,
                                                    "start": 646,
                                                    "end": 647,
                                                    "fullWidth": 1,
                                                    "width": 1,
                                                    "text": ".",
                                                    "value": ".",
                                                    "valueText": "."
                                                },
                                                "name": {
                                                    "kind": "IdentifierName",
                                                    "fullStart": 647,
                                                    "fullEnd": 653,
                                                    "start": 647,
                                                    "end": 652,
                                                    "fullWidth": 6,
                                                    "width": 5,
                                                    "text": "value",
                                                    "value": "value",
                                                    "valueText": "value",
                                                    "hasTrailingTrivia": true,
                                                    "trailingTrivia": [
                                                        {
                                                            "kind": "WhitespaceTrivia",
                                                            "text": " "
                                                        }
                                                    ]
                                                }
                                            },
                                            "operatorToken": {
                                                "kind": "EqualsEqualsEqualsToken",
                                                "fullStart": 653,
                                                "fullEnd": 657,
                                                "start": 653,
                                                "end": 656,
                                                "fullWidth": 4,
                                                "width": 3,
                                                "text": "===",
                                                "value": "===",
                                                "valueText": "===",
                                                "hasTrailingTrivia": true,
                                                "trailingTrivia": [
                                                    {
                                                        "kind": "WhitespaceTrivia",
                                                        "text": " "
                                                    }
                                                ]
                                            },
                                            "right": {
                                                "kind": "MemberAccessExpression",
                                                "fullStart": 657,
                                                "fullEnd": 666,
                                                "start": 657,
                                                "end": 665,
                                                "fullWidth": 9,
                                                "width": 8,
                                                "expression": {
                                                    "kind": "IdentifierName",
                                                    "fullStart": 657,
                                                    "fullEnd": 661,
                                                    "start": 657,
                                                    "end": 661,
                                                    "fullWidth": 4,
                                                    "width": 4,
                                                    "text": "Date",
                                                    "value": "Date",
                                                    "valueText": "Date"
                                                },
                                                "dotToken": {
                                                    "kind": "DotToken",
                                                    "fullStart": 661,
                                                    "fullEnd": 662,
                                                    "start": 661,
                                                    "end": 662,
                                                    "fullWidth": 1,
                                                    "width": 1,
                                                    "text": ".",
                                                    "value": ".",
                                                    "valueText": "."
                                                },
                                                "name": {
                                                    "kind": "IdentifierName",
                                                    "fullStart": 662,
                                                    "fullEnd": 666,
                                                    "start": 662,
                                                    "end": 665,
                                                    "fullWidth": 4,
                                                    "width": 3,
                                                    "text": "UTC",
                                                    "value": "UTC",
                                                    "valueText": "UTC",
                                                    "hasTrailingTrivia": true,
                                                    "trailingTrivia": [
                                                        {
                                                            "kind": "WhitespaceTrivia",
                                                            "text": " "
                                                        }
                                                    ]
                                                }
                                            }
                                        },
                                        "operatorToken": {
                                            "kind": "AmpersandAmpersandToken",
                                            "fullStart": 666,
                                            "fullEnd": 670,
                                            "start": 666,
                                            "end": 668,
                                            "fullWidth": 4,
                                            "width": 2,
                                            "text": "&&",
                                            "value": "&&",
                                            "valueText": "&&",
                                            "hasTrailingTrivia": true,
                                            "hasTrailingNewLine": true,
                                            "trailingTrivia": [
                                                {
                                                    "kind": "NewLineTrivia",
                                                    "text": "\r\n"
                                                }
                                            ]
                                        },
                                        "right": {
                                            "kind": "EqualsExpression",
                                            "fullStart": 670,
                                            "fullEnd": 699,
                                            "start": 676,
                                            "end": 698,
                                            "fullWidth": 29,
                                            "width": 22,
                                            "left": {
                                                "kind": "MemberAccessExpression",
                                                "fullStart": 670,
                                                "fullEnd": 690,
                                                "start": 676,
                                                "end": 689,
                                                "fullWidth": 20,
                                                "width": 13,
                                                "expression": {
                                                    "kind": "IdentifierName",
                                                    "fullStart": 670,
                                                    "fullEnd": 680,
                                                    "start": 676,
                                                    "end": 680,
                                                    "fullWidth": 10,
                                                    "width": 4,
                                                    "text": "desc",
                                                    "value": "desc",
                                                    "valueText": "desc",
                                                    "hasLeadingTrivia": true,
                                                    "leadingTrivia": [
                                                        {
                                                            "kind": "WhitespaceTrivia",
                                                            "text": "      "
                                                        }
                                                    ]
                                                },
                                                "dotToken": {
                                                    "kind": "DotToken",
                                                    "fullStart": 680,
                                                    "fullEnd": 681,
                                                    "start": 680,
                                                    "end": 681,
                                                    "fullWidth": 1,
                                                    "width": 1,
                                                    "text": ".",
                                                    "value": ".",
                                                    "valueText": "."
                                                },
                                                "name": {
                                                    "kind": "IdentifierName",
                                                    "fullStart": 681,
                                                    "fullEnd": 690,
                                                    "start": 681,
                                                    "end": 689,
                                                    "fullWidth": 9,
                                                    "width": 8,
                                                    "text": "writable",
                                                    "value": "writable",
                                                    "valueText": "writable",
                                                    "hasTrailingTrivia": true,
                                                    "trailingTrivia": [
                                                        {
                                                            "kind": "WhitespaceTrivia",
                                                            "text": " "
                                                        }
                                                    ]
                                                }
                                            },
                                            "operatorToken": {
                                                "kind": "EqualsEqualsEqualsToken",
                                                "fullStart": 690,
                                                "fullEnd": 694,
                                                "start": 690,
                                                "end": 693,
                                                "fullWidth": 4,
                                                "width": 3,
                                                "text": "===",
                                                "value": "===",
                                                "valueText": "===",
                                                "hasTrailingTrivia": true,
                                                "trailingTrivia": [
                                                    {
                                                        "kind": "WhitespaceTrivia",
                                                        "text": " "
                                                    }
                                                ]
                                            },
                                            "right": {
                                                "kind": "TrueKeyword",
                                                "fullStart": 694,
                                                "fullEnd": 699,
                                                "start": 694,
                                                "end": 698,
                                                "fullWidth": 5,
                                                "width": 4,
                                                "text": "true",
                                                "value": true,
                                                "valueText": "true",
                                                "hasTrailingTrivia": true,
                                                "trailingTrivia": [
                                                    {
                                                        "kind": "WhitespaceTrivia",
                                                        "text": " "
                                                    }
                                                ]
                                            }
                                        }
                                    },
                                    "operatorToken": {
                                        "kind": "AmpersandAmpersandToken",
                                        "fullStart": 699,
                                        "fullEnd": 703,
                                        "start": 699,
                                        "end": 701,
                                        "fullWidth": 4,
                                        "width": 2,
                                        "text": "&&",
                                        "value": "&&",
                                        "valueText": "&&",
                                        "hasTrailingTrivia": true,
                                        "hasTrailingNewLine": true,
                                        "trailingTrivia": [
                                            {
                                                "kind": "NewLineTrivia",
                                                "text": "\r\n"
                                            }
                                        ]
                                    },
                                    "right": {
                                        "kind": "EqualsExpression",
                                        "fullStart": 703,
                                        "fullEnd": 735,
                                        "start": 709,
                                        "end": 734,
                                        "fullWidth": 32,
                                        "width": 25,
                                        "left": {
                                            "kind": "MemberAccessExpression",
                                            "fullStart": 703,
                                            "fullEnd": 725,
                                            "start": 709,
                                            "end": 724,
                                            "fullWidth": 22,
                                            "width": 15,
                                            "expression": {
                                                "kind": "IdentifierName",
                                                "fullStart": 703,
                                                "fullEnd": 713,
                                                "start": 709,
                                                "end": 713,
                                                "fullWidth": 10,
                                                "width": 4,
                                                "text": "desc",
                                                "value": "desc",
                                                "valueText": "desc",
                                                "hasLeadingTrivia": true,
                                                "leadingTrivia": [
                                                    {
                                                        "kind": "WhitespaceTrivia",
                                                        "text": "      "
                                                    }
                                                ]
                                            },
                                            "dotToken": {
                                                "kind": "DotToken",
                                                "fullStart": 713,
                                                "fullEnd": 714,
                                                "start": 713,
                                                "end": 714,
                                                "fullWidth": 1,
                                                "width": 1,
                                                "text": ".",
                                                "value": ".",
                                                "valueText": "."
                                            },
                                            "name": {
                                                "kind": "IdentifierName",
                                                "fullStart": 714,
                                                "fullEnd": 725,
                                                "start": 714,
                                                "end": 724,
                                                "fullWidth": 11,
                                                "width": 10,
                                                "text": "enumerable",
                                                "value": "enumerable",
                                                "valueText": "enumerable",
                                                "hasTrailingTrivia": true,
                                                "trailingTrivia": [
                                                    {
                                                        "kind": "WhitespaceTrivia",
                                                        "text": " "
                                                    }
                                                ]
                                            }
                                        },
                                        "operatorToken": {
                                            "kind": "EqualsEqualsEqualsToken",
                                            "fullStart": 725,
                                            "fullEnd": 729,
                                            "start": 725,
                                            "end": 728,
                                            "fullWidth": 4,
                                            "width": 3,
                                            "text": "===",
                                            "value": "===",
                                            "valueText": "===",
                                            "hasTrailingTrivia": true,
                                            "trailingTrivia": [
                                                {
                                                    "kind": "WhitespaceTrivia",
                                                    "text": " "
                                                }
                                            ]
                                        },
                                        "right": {
                                            "kind": "FalseKeyword",
                                            "fullStart": 729,
                                            "fullEnd": 735,
                                            "start": 729,
                                            "end": 734,
                                            "fullWidth": 6,
                                            "width": 5,
                                            "text": "false",
                                            "value": false,
                                            "valueText": "false",
                                            "hasTrailingTrivia": true,
                                            "trailingTrivia": [
                                                {
                                                    "kind": "WhitespaceTrivia",
                                                    "text": " "
                                                }
                                            ]
                                        }
                                    }
                                },
                                "operatorToken": {
                                    "kind": "AmpersandAmpersandToken",
                                    "fullStart": 735,
                                    "fullEnd": 739,
                                    "start": 735,
                                    "end": 737,
                                    "fullWidth": 4,
                                    "width": 2,
                                    "text": "&&",
                                    "value": "&&",
                                    "valueText": "&&",
                                    "hasTrailingTrivia": true,
                                    "hasTrailingNewLine": true,
                                    "trailingTrivia": [
                                        {
                                            "kind": "NewLineTrivia",
                                            "text": "\r\n"
                                        }
                                    ]
                                },
                                "right": {
                                    "kind": "EqualsExpression",
                                    "fullStart": 739,
                                    "fullEnd": 771,
                                    "start": 745,
                                    "end": 771,
                                    "fullWidth": 32,
                                    "width": 26,
                                    "left": {
                                        "kind": "MemberAccessExpression",
                                        "fullStart": 739,
                                        "fullEnd": 763,
                                        "start": 745,
                                        "end": 762,
                                        "fullWidth": 24,
                                        "width": 17,
                                        "expression": {
                                            "kind": "IdentifierName",
                                            "fullStart": 739,
                                            "fullEnd": 749,
                                            "start": 745,
                                            "end": 749,
                                            "fullWidth": 10,
                                            "width": 4,
                                            "text": "desc",
                                            "value": "desc",
                                            "valueText": "desc",
                                            "hasLeadingTrivia": true,
                                            "leadingTrivia": [
                                                {
                                                    "kind": "WhitespaceTrivia",
                                                    "text": "      "
                                                }
                                            ]
                                        },
                                        "dotToken": {
                                            "kind": "DotToken",
                                            "fullStart": 749,
                                            "fullEnd": 750,
                                            "start": 749,
                                            "end": 750,
                                            "fullWidth": 1,
                                            "width": 1,
                                            "text": ".",
                                            "value": ".",
                                            "valueText": "."
                                        },
                                        "name": {
                                            "kind": "IdentifierName",
                                            "fullStart": 750,
                                            "fullEnd": 763,
                                            "start": 750,
                                            "end": 762,
                                            "fullWidth": 13,
                                            "width": 12,
                                            "text": "configurable",
                                            "value": "configurable",
                                            "valueText": "configurable",
                                            "hasTrailingTrivia": true,
                                            "trailingTrivia": [
                                                {
                                                    "kind": "WhitespaceTrivia",
                                                    "text": " "
                                                }
                                            ]
                                        }
                                    },
                                    "operatorToken": {
                                        "kind": "EqualsEqualsEqualsToken",
                                        "fullStart": 763,
                                        "fullEnd": 767,
                                        "start": 763,
                                        "end": 766,
                                        "fullWidth": 4,
                                        "width": 3,
                                        "text": "===",
                                        "value": "===",
                                        "valueText": "===",
                                        "hasTrailingTrivia": true,
                                        "trailingTrivia": [
                                            {
                                                "kind": "WhitespaceTrivia",
                                                "text": " "
                                            }
                                        ]
                                    },
                                    "right": {
                                        "kind": "TrueKeyword",
                                        "fullStart": 767,
                                        "fullEnd": 771,
                                        "start": 767,
                                        "end": 771,
                                        "fullWidth": 4,
                                        "width": 4,
                                        "text": "true",
                                        "value": true,
                                        "valueText": "true"
                                    }
                                }
                            },
                            "closeParenToken": {
                                "kind": "CloseParenToken",
                                "fullStart": 771,
                                "fullEnd": 773,
                                "start": 771,
                                "end": 772,
                                "fullWidth": 2,
                                "width": 1,
                                "text": ")",
                                "value": ")",
                                "valueText": ")",
                                "hasTrailingTrivia": true,
                                "trailingTrivia": [
                                    {
                                        "kind": "WhitespaceTrivia",
                                        "text": " "
                                    }
                                ]
                            },
                            "statement": {
                                "kind": "Block",
                                "fullStart": 773,
                                "fullEnd": 799,
                                "start": 773,
                                "end": 797,
                                "fullWidth": 26,
                                "width": 24,
                                "openBraceToken": {
                                    "kind": "OpenBraceToken",
                                    "fullStart": 773,
                                    "fullEnd": 776,
                                    "start": 773,
                                    "end": 774,
                                    "fullWidth": 3,
                                    "width": 1,
                                    "text": "{",
                                    "value": "{",
                                    "valueText": "{",
                                    "hasTrailingTrivia": true,
                                    "hasTrailingNewLine": true,
                                    "trailingTrivia": [
                                        {
                                            "kind": "NewLineTrivia",
                                            "text": "\r\n"
                                        }
                                    ]
                                },
                                "statements": [
                                    {
                                        "kind": "ReturnStatement",
                                        "fullStart": 776,
                                        "fullEnd": 794,
                                        "start": 780,
                                        "end": 792,
                                        "fullWidth": 18,
                                        "width": 12,
                                        "returnKeyword": {
                                            "kind": "ReturnKeyword",
                                            "fullStart": 776,
                                            "fullEnd": 787,
                                            "start": 780,
                                            "end": 786,
                                            "fullWidth": 11,
                                            "width": 6,
                                            "text": "return",
                                            "value": "return",
                                            "valueText": "return",
                                            "hasLeadingTrivia": true,
                                            "hasTrailingTrivia": true,
                                            "leadingTrivia": [
                                                {
                                                    "kind": "WhitespaceTrivia",
                                                    "text": "    "
                                                }
                                            ],
                                            "trailingTrivia": [
                                                {
                                                    "kind": "WhitespaceTrivia",
                                                    "text": " "
                                                }
                                            ]
                                        },
                                        "expression": {
                                            "kind": "TrueKeyword",
                                            "fullStart": 787,
                                            "fullEnd": 791,
                                            "start": 787,
                                            "end": 791,
                                            "fullWidth": 4,
                                            "width": 4,
                                            "text": "true",
                                            "value": true,
                                            "valueText": "true"
                                        },
                                        "semicolonToken": {
                                            "kind": "SemicolonToken",
                                            "fullStart": 791,
                                            "fullEnd": 794,
                                            "start": 791,
                                            "end": 792,
                                            "fullWidth": 3,
                                            "width": 1,
                                            "text": ";",
                                            "value": ";",
                                            "valueText": ";",
                                            "hasTrailingTrivia": true,
                                            "hasTrailingNewLine": true,
                                            "trailingTrivia": [
                                                {
                                                    "kind": "NewLineTrivia",
                                                    "text": "\r\n"
                                                }
                                            ]
                                        }
                                    }
                                ],
                                "closeBraceToken": {
                                    "kind": "CloseBraceToken",
                                    "fullStart": 794,
                                    "fullEnd": 799,
                                    "start": 796,
                                    "end": 797,
                                    "fullWidth": 5,
                                    "width": 1,
                                    "text": "}",
                                    "value": "}",
                                    "valueText": "}",
                                    "hasLeadingTrivia": true,
                                    "hasTrailingTrivia": true,
                                    "hasTrailingNewLine": true,
                                    "leadingTrivia": [
                                        {
                                            "kind": "WhitespaceTrivia",
                                            "text": "  "
                                        }
                                    ],
                                    "trailingTrivia": [
                                        {
                                            "kind": "NewLineTrivia",
                                            "text": "\r\n"
                                        }
                                    ]
                                }
                            }
                        }
                    ],
                    "closeBraceToken": {
                        "kind": "CloseBraceToken",
                        "fullStart": 799,
                        "fullEnd": 803,
                        "start": 800,
                        "end": 801,
                        "fullWidth": 4,
                        "width": 1,
                        "text": "}",
                        "value": "}",
                        "valueText": "}",
                        "hasLeadingTrivia": true,
                        "hasTrailingTrivia": true,
                        "hasTrailingNewLine": true,
                        "leadingTrivia": [
                            {
                                "kind": "WhitespaceTrivia",
                                "text": " "
                            }
                        ],
                        "trailingTrivia": [
                            {
                                "kind": "NewLineTrivia",
                                "text": "\r\n"
                            }
                        ]
                    }
                }
            },
            {
                "kind": "ExpressionStatement",
                "fullStart": 803,
                "fullEnd": 827,
                "start": 803,
                "end": 825,
                "fullWidth": 24,
                "width": 22,
                "expression": {
                    "kind": "InvocationExpression",
                    "fullStart": 803,
                    "fullEnd": 824,
                    "start": 803,
                    "end": 824,
                    "fullWidth": 21,
                    "width": 21,
                    "expression": {
                        "kind": "IdentifierName",
                        "fullStart": 803,
                        "fullEnd": 814,
                        "start": 803,
                        "end": 814,
                        "fullWidth": 11,
                        "width": 11,
                        "text": "runTestCase",
                        "value": "runTestCase",
                        "valueText": "runTestCase"
                    },
                    "argumentList": {
                        "kind": "ArgumentList",
                        "fullStart": 814,
                        "fullEnd": 824,
                        "start": 814,
                        "end": 824,
                        "fullWidth": 10,
                        "width": 10,
                        "openParenToken": {
                            "kind": "OpenParenToken",
                            "fullStart": 814,
                            "fullEnd": 815,
                            "start": 814,
                            "end": 815,
                            "fullWidth": 1,
                            "width": 1,
                            "text": "(",
                            "value": "(",
                            "valueText": "("
                        },
                        "arguments": [
                            {
                                "kind": "IdentifierName",
                                "fullStart": 815,
                                "fullEnd": 823,
                                "start": 815,
                                "end": 823,
                                "fullWidth": 8,
                                "width": 8,
                                "text": "testcase",
                                "value": "testcase",
                                "valueText": "testcase"
                            }
                        ],
                        "closeParenToken": {
                            "kind": "CloseParenToken",
                            "fullStart": 823,
                            "fullEnd": 824,
                            "start": 823,
                            "end": 824,
                            "fullWidth": 1,
                            "width": 1,
                            "text": ")",
                            "value": ")",
                            "valueText": ")"
                        }
                    }
                },
                "semicolonToken": {
                    "kind": "SemicolonToken",
                    "fullStart": 824,
                    "fullEnd": 827,
                    "start": 824,
                    "end": 825,
                    "fullWidth": 3,
                    "width": 1,
                    "text": ";",
                    "value": ";",
                    "valueText": ";",
                    "hasTrailingTrivia": true,
                    "hasTrailingNewLine": true,
                    "trailingTrivia": [
                        {
                            "kind": "NewLineTrivia",
                            "text": "\r\n"
                        }
                    ]
                }
            }
        ],
        "endOfFileToken": {
            "kind": "EndOfFileToken",
            "fullStart": 827,
            "fullEnd": 827,
            "start": 827,
            "end": 827,
            "fullWidth": 0,
            "width": 0,
            "text": ""
        }
    },
    "lineMap": {
        "lineStarts": [
            0,
            67,
            152,
            232,
            308,
            380,
            385,
            439,
            544,
            549,
            551,
            553,
            576,
            636,
            670,
            703,
            739,
            776,
            794,
            799,
            803,
            827
        ],
        "length": 827
    }
}<|MERGE_RESOLUTION|>--- conflicted
+++ resolved
@@ -245,12 +245,8 @@
                                         "start": 582,
                                         "end": 633,
                                         "fullWidth": 51,
-<<<<<<< HEAD
                                         "width": 51,
-                                        "identifier": {
-=======
                                         "propertyName": {
->>>>>>> 85e84683
                                             "kind": "IdentifierName",
                                             "fullStart": 582,
                                             "fullEnd": 587,
