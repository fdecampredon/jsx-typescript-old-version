{
    "isDeclaration": false,
    "languageVersion": "EcmaScript5",
    "parseOptions": {
        "allowAutomaticSemicolonInsertion": true
    },
    "sourceUnit": {
        "kind": "SourceUnit",
        "fullStart": 0,
        "fullEnd": 902,
        "start": 578,
        "end": 902,
        "fullWidth": 902,
        "width": 324,
        "isIncrementallyUnusable": true,
        "moduleElements": [
            {
                "kind": "FunctionDeclaration",
                "fullStart": 0,
                "fullEnd": 878,
                "start": 578,
                "end": 876,
                "fullWidth": 878,
                "width": 298,
                "modifiers": [],
                "functionKeyword": {
                    "kind": "FunctionKeyword",
                    "fullStart": 0,
                    "fullEnd": 587,
                    "start": 578,
                    "end": 586,
                    "fullWidth": 587,
                    "width": 8,
                    "text": "function",
                    "value": "function",
                    "valueText": "function",
                    "hasLeadingTrivia": true,
                    "hasLeadingComment": true,
                    "hasLeadingNewLine": true,
                    "hasTrailingTrivia": true,
                    "leadingTrivia": [
                        {
                            "kind": "SingleLineCommentTrivia",
                            "text": "/// Copyright (c) 2012 Ecma International.  All rights reserved. "
                        },
                        {
                            "kind": "NewLineTrivia",
                            "text": "\r\n"
                        },
                        {
                            "kind": "SingleLineCommentTrivia",
                            "text": "/// Ecma International makes this code available under the terms and conditions set"
                        },
                        {
                            "kind": "NewLineTrivia",
                            "text": "\r\n"
                        },
                        {
                            "kind": "SingleLineCommentTrivia",
                            "text": "/// forth on http://hg.ecmascript.org/tests/test262/raw-file/tip/LICENSE (the "
                        },
                        {
                            "kind": "NewLineTrivia",
                            "text": "\r\n"
                        },
                        {
                            "kind": "SingleLineCommentTrivia",
                            "text": "/// \"Use Terms\").   Any redistribution of this code must retain the above "
                        },
                        {
                            "kind": "NewLineTrivia",
                            "text": "\r\n"
                        },
                        {
                            "kind": "SingleLineCommentTrivia",
                            "text": "/// copyright and this notice and otherwise comply with the Use Terms."
                        },
                        {
                            "kind": "NewLineTrivia",
                            "text": "\r\n"
                        },
                        {
                            "kind": "MultiLineCommentTrivia",
                            "text": "/**\r\n * @path ch15/15.2/15.2.3/15.2.3.3/15.2.3.3-4-158.js\r\n * @description Object.getOwnPropertyDescriptor returns data desc for functions on built-ins (Date.prototype.toLocaleDateString)\r\n */"
                        },
                        {
                            "kind": "NewLineTrivia",
                            "text": "\r\n"
                        },
                        {
                            "kind": "NewLineTrivia",
                            "text": "\r\n"
                        },
                        {
                            "kind": "NewLineTrivia",
                            "text": "\r\n"
                        }
                    ],
                    "trailingTrivia": [
                        {
                            "kind": "WhitespaceTrivia",
                            "text": " "
                        }
                    ]
                },
                "identifier": {
                    "kind": "IdentifierName",
                    "fullStart": 587,
                    "fullEnd": 595,
                    "start": 587,
                    "end": 595,
                    "fullWidth": 8,
                    "width": 8,
                    "text": "testcase",
                    "value": "testcase",
                    "valueText": "testcase"
                },
                "callSignature": {
                    "kind": "CallSignature",
                    "fullStart": 595,
                    "fullEnd": 598,
                    "start": 595,
                    "end": 597,
                    "fullWidth": 3,
                    "width": 2,
                    "parameterList": {
                        "kind": "ParameterList",
                        "fullStart": 595,
                        "fullEnd": 598,
                        "start": 595,
                        "end": 597,
                        "fullWidth": 3,
                        "width": 2,
                        "openParenToken": {
                            "kind": "OpenParenToken",
                            "fullStart": 595,
                            "fullEnd": 596,
                            "start": 595,
                            "end": 596,
                            "fullWidth": 1,
                            "width": 1,
                            "text": "(",
                            "value": "(",
                            "valueText": "("
                        },
                        "parameters": [],
                        "closeParenToken": {
                            "kind": "CloseParenToken",
                            "fullStart": 596,
                            "fullEnd": 598,
                            "start": 596,
                            "end": 597,
                            "fullWidth": 2,
                            "width": 1,
                            "text": ")",
                            "value": ")",
                            "valueText": ")",
                            "hasTrailingTrivia": true,
                            "trailingTrivia": [
                                {
                                    "kind": "WhitespaceTrivia",
                                    "text": " "
                                }
                            ]
                        }
                    }
                },
                "block": {
                    "kind": "Block",
                    "fullStart": 598,
                    "fullEnd": 878,
                    "start": 598,
                    "end": 876,
                    "fullWidth": 280,
                    "width": 278,
                    "openBraceToken": {
                        "kind": "OpenBraceToken",
                        "fullStart": 598,
                        "fullEnd": 601,
                        "start": 598,
                        "end": 599,
                        "fullWidth": 3,
                        "width": 1,
                        "text": "{",
                        "value": "{",
                        "valueText": "{",
                        "hasTrailingTrivia": true,
                        "hasTrailingNewLine": true,
                        "trailingTrivia": [
                            {
                                "kind": "NewLineTrivia",
                                "text": "\r\n"
                            }
                        ]
                    },
                    "statements": [
                        {
                            "kind": "VariableStatement",
                            "fullStart": 601,
                            "fullEnd": 686,
                            "start": 603,
                            "end": 684,
                            "fullWidth": 85,
                            "width": 81,
                            "modifiers": [],
                            "variableDeclaration": {
                                "kind": "VariableDeclaration",
                                "fullStart": 601,
                                "fullEnd": 683,
                                "start": 603,
                                "end": 683,
                                "fullWidth": 82,
                                "width": 80,
                                "varKeyword": {
                                    "kind": "VarKeyword",
                                    "fullStart": 601,
                                    "fullEnd": 607,
                                    "start": 603,
                                    "end": 606,
                                    "fullWidth": 6,
                                    "width": 3,
                                    "text": "var",
                                    "value": "var",
                                    "valueText": "var",
                                    "hasLeadingTrivia": true,
                                    "hasTrailingTrivia": true,
                                    "leadingTrivia": [
                                        {
                                            "kind": "WhitespaceTrivia",
                                            "text": "  "
                                        }
                                    ],
                                    "trailingTrivia": [
                                        {
                                            "kind": "WhitespaceTrivia",
                                            "text": " "
                                        }
                                    ]
                                },
                                "variableDeclarators": [
                                    {
                                        "kind": "VariableDeclarator",
                                        "fullStart": 607,
                                        "fullEnd": 683,
                                        "start": 607,
                                        "end": 683,
                                        "fullWidth": 76,
<<<<<<< HEAD
                                        "width": 76,
                                        "identifier": {
=======
                                        "propertyName": {
>>>>>>> 85e84683
                                            "kind": "IdentifierName",
                                            "fullStart": 607,
                                            "fullEnd": 612,
                                            "start": 607,
                                            "end": 611,
                                            "fullWidth": 5,
                                            "width": 4,
                                            "text": "desc",
                                            "value": "desc",
                                            "valueText": "desc",
                                            "hasTrailingTrivia": true,
                                            "trailingTrivia": [
                                                {
                                                    "kind": "WhitespaceTrivia",
                                                    "text": " "
                                                }
                                            ]
                                        },
                                        "equalsValueClause": {
                                            "kind": "EqualsValueClause",
                                            "fullStart": 612,
                                            "fullEnd": 683,
                                            "start": 612,
                                            "end": 683,
                                            "fullWidth": 71,
                                            "width": 71,
                                            "equalsToken": {
                                                "kind": "EqualsToken",
                                                "fullStart": 612,
                                                "fullEnd": 614,
                                                "start": 612,
                                                "end": 613,
                                                "fullWidth": 2,
                                                "width": 1,
                                                "text": "=",
                                                "value": "=",
                                                "valueText": "=",
                                                "hasTrailingTrivia": true,
                                                "trailingTrivia": [
                                                    {
                                                        "kind": "WhitespaceTrivia",
                                                        "text": " "
                                                    }
                                                ]
                                            },
                                            "value": {
                                                "kind": "InvocationExpression",
                                                "fullStart": 614,
                                                "fullEnd": 683,
                                                "start": 614,
                                                "end": 683,
                                                "fullWidth": 69,
                                                "width": 69,
                                                "expression": {
                                                    "kind": "MemberAccessExpression",
                                                    "fullStart": 614,
                                                    "fullEnd": 645,
                                                    "start": 614,
                                                    "end": 645,
                                                    "fullWidth": 31,
                                                    "width": 31,
                                                    "expression": {
                                                        "kind": "IdentifierName",
                                                        "fullStart": 614,
                                                        "fullEnd": 620,
                                                        "start": 614,
                                                        "end": 620,
                                                        "fullWidth": 6,
                                                        "width": 6,
                                                        "text": "Object",
                                                        "value": "Object",
                                                        "valueText": "Object"
                                                    },
                                                    "dotToken": {
                                                        "kind": "DotToken",
                                                        "fullStart": 620,
                                                        "fullEnd": 621,
                                                        "start": 620,
                                                        "end": 621,
                                                        "fullWidth": 1,
                                                        "width": 1,
                                                        "text": ".",
                                                        "value": ".",
                                                        "valueText": "."
                                                    },
                                                    "name": {
                                                        "kind": "IdentifierName",
                                                        "fullStart": 621,
                                                        "fullEnd": 645,
                                                        "start": 621,
                                                        "end": 645,
                                                        "fullWidth": 24,
                                                        "width": 24,
                                                        "text": "getOwnPropertyDescriptor",
                                                        "value": "getOwnPropertyDescriptor",
                                                        "valueText": "getOwnPropertyDescriptor"
                                                    }
                                                },
                                                "argumentList": {
                                                    "kind": "ArgumentList",
                                                    "fullStart": 645,
                                                    "fullEnd": 683,
                                                    "start": 645,
                                                    "end": 683,
                                                    "fullWidth": 38,
                                                    "width": 38,
                                                    "openParenToken": {
                                                        "kind": "OpenParenToken",
                                                        "fullStart": 645,
                                                        "fullEnd": 646,
                                                        "start": 645,
                                                        "end": 646,
                                                        "fullWidth": 1,
                                                        "width": 1,
                                                        "text": "(",
                                                        "value": "(",
                                                        "valueText": "("
                                                    },
                                                    "arguments": [
                                                        {
                                                            "kind": "MemberAccessExpression",
                                                            "fullStart": 646,
                                                            "fullEnd": 660,
                                                            "start": 646,
                                                            "end": 660,
                                                            "fullWidth": 14,
                                                            "width": 14,
                                                            "expression": {
                                                                "kind": "IdentifierName",
                                                                "fullStart": 646,
                                                                "fullEnd": 650,
                                                                "start": 646,
                                                                "end": 650,
                                                                "fullWidth": 4,
                                                                "width": 4,
                                                                "text": "Date",
                                                                "value": "Date",
                                                                "valueText": "Date"
                                                            },
                                                            "dotToken": {
                                                                "kind": "DotToken",
                                                                "fullStart": 650,
                                                                "fullEnd": 651,
                                                                "start": 650,
                                                                "end": 651,
                                                                "fullWidth": 1,
                                                                "width": 1,
                                                                "text": ".",
                                                                "value": ".",
                                                                "valueText": "."
                                                            },
                                                            "name": {
                                                                "kind": "IdentifierName",
                                                                "fullStart": 651,
                                                                "fullEnd": 660,
                                                                "start": 651,
                                                                "end": 660,
                                                                "fullWidth": 9,
                                                                "width": 9,
                                                                "text": "prototype",
                                                                "value": "prototype",
                                                                "valueText": "prototype"
                                                            }
                                                        },
                                                        {
                                                            "kind": "CommaToken",
                                                            "fullStart": 660,
                                                            "fullEnd": 662,
                                                            "start": 660,
                                                            "end": 661,
                                                            "fullWidth": 2,
                                                            "width": 1,
                                                            "text": ",",
                                                            "value": ",",
                                                            "valueText": ",",
                                                            "hasTrailingTrivia": true,
                                                            "trailingTrivia": [
                                                                {
                                                                    "kind": "WhitespaceTrivia",
                                                                    "text": " "
                                                                }
                                                            ]
                                                        },
                                                        {
                                                            "kind": "StringLiteral",
                                                            "fullStart": 662,
                                                            "fullEnd": 682,
                                                            "start": 662,
                                                            "end": 682,
                                                            "fullWidth": 20,
                                                            "width": 20,
                                                            "text": "\"toLocaleDateString\"",
                                                            "value": "toLocaleDateString",
                                                            "valueText": "toLocaleDateString"
                                                        }
                                                    ],
                                                    "closeParenToken": {
                                                        "kind": "CloseParenToken",
                                                        "fullStart": 682,
                                                        "fullEnd": 683,
                                                        "start": 682,
                                                        "end": 683,
                                                        "fullWidth": 1,
                                                        "width": 1,
                                                        "text": ")",
                                                        "value": ")",
                                                        "valueText": ")"
                                                    }
                                                }
                                            }
                                        }
                                    }
                                ]
                            },
                            "semicolonToken": {
                                "kind": "SemicolonToken",
                                "fullStart": 683,
                                "fullEnd": 686,
                                "start": 683,
                                "end": 684,
                                "fullWidth": 3,
                                "width": 1,
                                "text": ";",
                                "value": ";",
                                "valueText": ";",
                                "hasTrailingTrivia": true,
                                "hasTrailingNewLine": true,
                                "trailingTrivia": [
                                    {
                                        "kind": "NewLineTrivia",
                                        "text": "\r\n"
                                    }
                                ]
                            }
                        },
                        {
                            "kind": "IfStatement",
                            "fullStart": 686,
                            "fullEnd": 874,
                            "start": 688,
                            "end": 872,
                            "fullWidth": 188,
                            "width": 184,
                            "ifKeyword": {
                                "kind": "IfKeyword",
                                "fullStart": 686,
                                "fullEnd": 691,
                                "start": 688,
                                "end": 690,
                                "fullWidth": 5,
                                "width": 2,
                                "text": "if",
                                "value": "if",
                                "valueText": "if",
                                "hasLeadingTrivia": true,
                                "hasTrailingTrivia": true,
                                "leadingTrivia": [
                                    {
                                        "kind": "WhitespaceTrivia",
                                        "text": "  "
                                    }
                                ],
                                "trailingTrivia": [
                                    {
                                        "kind": "WhitespaceTrivia",
                                        "text": " "
                                    }
                                ]
                            },
                            "openParenToken": {
                                "kind": "OpenParenToken",
                                "fullStart": 691,
                                "fullEnd": 692,
                                "start": 691,
                                "end": 692,
                                "fullWidth": 1,
                                "width": 1,
                                "text": "(",
                                "value": "(",
                                "valueText": "("
                            },
                            "condition": {
                                "kind": "LogicalAndExpression",
                                "fullStart": 692,
                                "fullEnd": 846,
                                "start": 692,
                                "end": 846,
                                "fullWidth": 154,
                                "width": 154,
                                "left": {
                                    "kind": "LogicalAndExpression",
                                    "fullStart": 692,
                                    "fullEnd": 810,
                                    "start": 692,
                                    "end": 809,
                                    "fullWidth": 118,
                                    "width": 117,
                                    "left": {
                                        "kind": "LogicalAndExpression",
                                        "fullStart": 692,
                                        "fullEnd": 774,
                                        "start": 692,
                                        "end": 773,
                                        "fullWidth": 82,
                                        "width": 81,
                                        "left": {
                                            "kind": "EqualsExpression",
                                            "fullStart": 692,
                                            "fullEnd": 741,
                                            "start": 692,
                                            "end": 740,
                                            "fullWidth": 49,
                                            "width": 48,
                                            "left": {
                                                "kind": "MemberAccessExpression",
                                                "fullStart": 692,
                                                "fullEnd": 703,
                                                "start": 692,
                                                "end": 702,
                                                "fullWidth": 11,
                                                "width": 10,
                                                "expression": {
                                                    "kind": "IdentifierName",
                                                    "fullStart": 692,
                                                    "fullEnd": 696,
                                                    "start": 692,
                                                    "end": 696,
                                                    "fullWidth": 4,
                                                    "width": 4,
                                                    "text": "desc",
                                                    "value": "desc",
                                                    "valueText": "desc"
                                                },
                                                "dotToken": {
                                                    "kind": "DotToken",
                                                    "fullStart": 696,
                                                    "fullEnd": 697,
                                                    "start": 696,
                                                    "end": 697,
                                                    "fullWidth": 1,
                                                    "width": 1,
                                                    "text": ".",
                                                    "value": ".",
                                                    "valueText": "."
                                                },
                                                "name": {
                                                    "kind": "IdentifierName",
                                                    "fullStart": 697,
                                                    "fullEnd": 703,
                                                    "start": 697,
                                                    "end": 702,
                                                    "fullWidth": 6,
                                                    "width": 5,
                                                    "text": "value",
                                                    "value": "value",
                                                    "valueText": "value",
                                                    "hasTrailingTrivia": true,
                                                    "trailingTrivia": [
                                                        {
                                                            "kind": "WhitespaceTrivia",
                                                            "text": " "
                                                        }
                                                    ]
                                                }
                                            },
                                            "operatorToken": {
                                                "kind": "EqualsEqualsEqualsToken",
                                                "fullStart": 703,
                                                "fullEnd": 707,
                                                "start": 703,
                                                "end": 706,
                                                "fullWidth": 4,
                                                "width": 3,
                                                "text": "===",
                                                "value": "===",
                                                "valueText": "===",
                                                "hasTrailingTrivia": true,
                                                "trailingTrivia": [
                                                    {
                                                        "kind": "WhitespaceTrivia",
                                                        "text": " "
                                                    }
                                                ]
                                            },
                                            "right": {
                                                "kind": "MemberAccessExpression",
                                                "fullStart": 707,
                                                "fullEnd": 741,
                                                "start": 707,
                                                "end": 740,
                                                "fullWidth": 34,
                                                "width": 33,
                                                "expression": {
                                                    "kind": "MemberAccessExpression",
                                                    "fullStart": 707,
                                                    "fullEnd": 721,
                                                    "start": 707,
                                                    "end": 721,
                                                    "fullWidth": 14,
                                                    "width": 14,
                                                    "expression": {
                                                        "kind": "IdentifierName",
                                                        "fullStart": 707,
                                                        "fullEnd": 711,
                                                        "start": 707,
                                                        "end": 711,
                                                        "fullWidth": 4,
                                                        "width": 4,
                                                        "text": "Date",
                                                        "value": "Date",
                                                        "valueText": "Date"
                                                    },
                                                    "dotToken": {
                                                        "kind": "DotToken",
                                                        "fullStart": 711,
                                                        "fullEnd": 712,
                                                        "start": 711,
                                                        "end": 712,
                                                        "fullWidth": 1,
                                                        "width": 1,
                                                        "text": ".",
                                                        "value": ".",
                                                        "valueText": "."
                                                    },
                                                    "name": {
                                                        "kind": "IdentifierName",
                                                        "fullStart": 712,
                                                        "fullEnd": 721,
                                                        "start": 712,
                                                        "end": 721,
                                                        "fullWidth": 9,
                                                        "width": 9,
                                                        "text": "prototype",
                                                        "value": "prototype",
                                                        "valueText": "prototype"
                                                    }
                                                },
                                                "dotToken": {
                                                    "kind": "DotToken",
                                                    "fullStart": 721,
                                                    "fullEnd": 722,
                                                    "start": 721,
                                                    "end": 722,
                                                    "fullWidth": 1,
                                                    "width": 1,
                                                    "text": ".",
                                                    "value": ".",
                                                    "valueText": "."
                                                },
                                                "name": {
                                                    "kind": "IdentifierName",
                                                    "fullStart": 722,
                                                    "fullEnd": 741,
                                                    "start": 722,
                                                    "end": 740,
                                                    "fullWidth": 19,
                                                    "width": 18,
                                                    "text": "toLocaleDateString",
                                                    "value": "toLocaleDateString",
                                                    "valueText": "toLocaleDateString",
                                                    "hasTrailingTrivia": true,
                                                    "trailingTrivia": [
                                                        {
                                                            "kind": "WhitespaceTrivia",
                                                            "text": " "
                                                        }
                                                    ]
                                                }
                                            }
                                        },
                                        "operatorToken": {
                                            "kind": "AmpersandAmpersandToken",
                                            "fullStart": 741,
                                            "fullEnd": 745,
                                            "start": 741,
                                            "end": 743,
                                            "fullWidth": 4,
                                            "width": 2,
                                            "text": "&&",
                                            "value": "&&",
                                            "valueText": "&&",
                                            "hasTrailingTrivia": true,
                                            "hasTrailingNewLine": true,
                                            "trailingTrivia": [
                                                {
                                                    "kind": "NewLineTrivia",
                                                    "text": "\r\n"
                                                }
                                            ]
                                        },
                                        "right": {
                                            "kind": "EqualsExpression",
                                            "fullStart": 745,
                                            "fullEnd": 774,
                                            "start": 751,
                                            "end": 773,
                                            "fullWidth": 29,
                                            "width": 22,
                                            "left": {
                                                "kind": "MemberAccessExpression",
                                                "fullStart": 745,
                                                "fullEnd": 765,
                                                "start": 751,
                                                "end": 764,
                                                "fullWidth": 20,
                                                "width": 13,
                                                "expression": {
                                                    "kind": "IdentifierName",
                                                    "fullStart": 745,
                                                    "fullEnd": 755,
                                                    "start": 751,
                                                    "end": 755,
                                                    "fullWidth": 10,
                                                    "width": 4,
                                                    "text": "desc",
                                                    "value": "desc",
                                                    "valueText": "desc",
                                                    "hasLeadingTrivia": true,
                                                    "leadingTrivia": [
                                                        {
                                                            "kind": "WhitespaceTrivia",
                                                            "text": "      "
                                                        }
                                                    ]
                                                },
                                                "dotToken": {
                                                    "kind": "DotToken",
                                                    "fullStart": 755,
                                                    "fullEnd": 756,
                                                    "start": 755,
                                                    "end": 756,
                                                    "fullWidth": 1,
                                                    "width": 1,
                                                    "text": ".",
                                                    "value": ".",
                                                    "valueText": "."
                                                },
                                                "name": {
                                                    "kind": "IdentifierName",
                                                    "fullStart": 756,
                                                    "fullEnd": 765,
                                                    "start": 756,
                                                    "end": 764,
                                                    "fullWidth": 9,
                                                    "width": 8,
                                                    "text": "writable",
                                                    "value": "writable",
                                                    "valueText": "writable",
                                                    "hasTrailingTrivia": true,
                                                    "trailingTrivia": [
                                                        {
                                                            "kind": "WhitespaceTrivia",
                                                            "text": " "
                                                        }
                                                    ]
                                                }
                                            },
                                            "operatorToken": {
                                                "kind": "EqualsEqualsEqualsToken",
                                                "fullStart": 765,
                                                "fullEnd": 769,
                                                "start": 765,
                                                "end": 768,
                                                "fullWidth": 4,
                                                "width": 3,
                                                "text": "===",
                                                "value": "===",
                                                "valueText": "===",
                                                "hasTrailingTrivia": true,
                                                "trailingTrivia": [
                                                    {
                                                        "kind": "WhitespaceTrivia",
                                                        "text": " "
                                                    }
                                                ]
                                            },
                                            "right": {
                                                "kind": "TrueKeyword",
                                                "fullStart": 769,
                                                "fullEnd": 774,
                                                "start": 769,
                                                "end": 773,
                                                "fullWidth": 5,
                                                "width": 4,
                                                "text": "true",
                                                "value": true,
                                                "valueText": "true",
                                                "hasTrailingTrivia": true,
                                                "trailingTrivia": [
                                                    {
                                                        "kind": "WhitespaceTrivia",
                                                        "text": " "
                                                    }
                                                ]
                                            }
                                        }
                                    },
                                    "operatorToken": {
                                        "kind": "AmpersandAmpersandToken",
                                        "fullStart": 774,
                                        "fullEnd": 778,
                                        "start": 774,
                                        "end": 776,
                                        "fullWidth": 4,
                                        "width": 2,
                                        "text": "&&",
                                        "value": "&&",
                                        "valueText": "&&",
                                        "hasTrailingTrivia": true,
                                        "hasTrailingNewLine": true,
                                        "trailingTrivia": [
                                            {
                                                "kind": "NewLineTrivia",
                                                "text": "\r\n"
                                            }
                                        ]
                                    },
                                    "right": {
                                        "kind": "EqualsExpression",
                                        "fullStart": 778,
                                        "fullEnd": 810,
                                        "start": 784,
                                        "end": 809,
                                        "fullWidth": 32,
                                        "width": 25,
                                        "left": {
                                            "kind": "MemberAccessExpression",
                                            "fullStart": 778,
                                            "fullEnd": 800,
                                            "start": 784,
                                            "end": 799,
                                            "fullWidth": 22,
                                            "width": 15,
                                            "expression": {
                                                "kind": "IdentifierName",
                                                "fullStart": 778,
                                                "fullEnd": 788,
                                                "start": 784,
                                                "end": 788,
                                                "fullWidth": 10,
                                                "width": 4,
                                                "text": "desc",
                                                "value": "desc",
                                                "valueText": "desc",
                                                "hasLeadingTrivia": true,
                                                "leadingTrivia": [
                                                    {
                                                        "kind": "WhitespaceTrivia",
                                                        "text": "      "
                                                    }
                                                ]
                                            },
                                            "dotToken": {
                                                "kind": "DotToken",
                                                "fullStart": 788,
                                                "fullEnd": 789,
                                                "start": 788,
                                                "end": 789,
                                                "fullWidth": 1,
                                                "width": 1,
                                                "text": ".",
                                                "value": ".",
                                                "valueText": "."
                                            },
                                            "name": {
                                                "kind": "IdentifierName",
                                                "fullStart": 789,
                                                "fullEnd": 800,
                                                "start": 789,
                                                "end": 799,
                                                "fullWidth": 11,
                                                "width": 10,
                                                "text": "enumerable",
                                                "value": "enumerable",
                                                "valueText": "enumerable",
                                                "hasTrailingTrivia": true,
                                                "trailingTrivia": [
                                                    {
                                                        "kind": "WhitespaceTrivia",
                                                        "text": " "
                                                    }
                                                ]
                                            }
                                        },
                                        "operatorToken": {
                                            "kind": "EqualsEqualsEqualsToken",
                                            "fullStart": 800,
                                            "fullEnd": 804,
                                            "start": 800,
                                            "end": 803,
                                            "fullWidth": 4,
                                            "width": 3,
                                            "text": "===",
                                            "value": "===",
                                            "valueText": "===",
                                            "hasTrailingTrivia": true,
                                            "trailingTrivia": [
                                                {
                                                    "kind": "WhitespaceTrivia",
                                                    "text": " "
                                                }
                                            ]
                                        },
                                        "right": {
                                            "kind": "FalseKeyword",
                                            "fullStart": 804,
                                            "fullEnd": 810,
                                            "start": 804,
                                            "end": 809,
                                            "fullWidth": 6,
                                            "width": 5,
                                            "text": "false",
                                            "value": false,
                                            "valueText": "false",
                                            "hasTrailingTrivia": true,
                                            "trailingTrivia": [
                                                {
                                                    "kind": "WhitespaceTrivia",
                                                    "text": " "
                                                }
                                            ]
                                        }
                                    }
                                },
                                "operatorToken": {
                                    "kind": "AmpersandAmpersandToken",
                                    "fullStart": 810,
                                    "fullEnd": 814,
                                    "start": 810,
                                    "end": 812,
                                    "fullWidth": 4,
                                    "width": 2,
                                    "text": "&&",
                                    "value": "&&",
                                    "valueText": "&&",
                                    "hasTrailingTrivia": true,
                                    "hasTrailingNewLine": true,
                                    "trailingTrivia": [
                                        {
                                            "kind": "NewLineTrivia",
                                            "text": "\r\n"
                                        }
                                    ]
                                },
                                "right": {
                                    "kind": "EqualsExpression",
                                    "fullStart": 814,
                                    "fullEnd": 846,
                                    "start": 820,
                                    "end": 846,
                                    "fullWidth": 32,
                                    "width": 26,
                                    "left": {
                                        "kind": "MemberAccessExpression",
                                        "fullStart": 814,
                                        "fullEnd": 838,
                                        "start": 820,
                                        "end": 837,
                                        "fullWidth": 24,
                                        "width": 17,
                                        "expression": {
                                            "kind": "IdentifierName",
                                            "fullStart": 814,
                                            "fullEnd": 824,
                                            "start": 820,
                                            "end": 824,
                                            "fullWidth": 10,
                                            "width": 4,
                                            "text": "desc",
                                            "value": "desc",
                                            "valueText": "desc",
                                            "hasLeadingTrivia": true,
                                            "leadingTrivia": [
                                                {
                                                    "kind": "WhitespaceTrivia",
                                                    "text": "      "
                                                }
                                            ]
                                        },
                                        "dotToken": {
                                            "kind": "DotToken",
                                            "fullStart": 824,
                                            "fullEnd": 825,
                                            "start": 824,
                                            "end": 825,
                                            "fullWidth": 1,
                                            "width": 1,
                                            "text": ".",
                                            "value": ".",
                                            "valueText": "."
                                        },
                                        "name": {
                                            "kind": "IdentifierName",
                                            "fullStart": 825,
                                            "fullEnd": 838,
                                            "start": 825,
                                            "end": 837,
                                            "fullWidth": 13,
                                            "width": 12,
                                            "text": "configurable",
                                            "value": "configurable",
                                            "valueText": "configurable",
                                            "hasTrailingTrivia": true,
                                            "trailingTrivia": [
                                                {
                                                    "kind": "WhitespaceTrivia",
                                                    "text": " "
                                                }
                                            ]
                                        }
                                    },
                                    "operatorToken": {
                                        "kind": "EqualsEqualsEqualsToken",
                                        "fullStart": 838,
                                        "fullEnd": 842,
                                        "start": 838,
                                        "end": 841,
                                        "fullWidth": 4,
                                        "width": 3,
                                        "text": "===",
                                        "value": "===",
                                        "valueText": "===",
                                        "hasTrailingTrivia": true,
                                        "trailingTrivia": [
                                            {
                                                "kind": "WhitespaceTrivia",
                                                "text": " "
                                            }
                                        ]
                                    },
                                    "right": {
                                        "kind": "TrueKeyword",
                                        "fullStart": 842,
                                        "fullEnd": 846,
                                        "start": 842,
                                        "end": 846,
                                        "fullWidth": 4,
                                        "width": 4,
                                        "text": "true",
                                        "value": true,
                                        "valueText": "true"
                                    }
                                }
                            },
                            "closeParenToken": {
                                "kind": "CloseParenToken",
                                "fullStart": 846,
                                "fullEnd": 848,
                                "start": 846,
                                "end": 847,
                                "fullWidth": 2,
                                "width": 1,
                                "text": ")",
                                "value": ")",
                                "valueText": ")",
                                "hasTrailingTrivia": true,
                                "trailingTrivia": [
                                    {
                                        "kind": "WhitespaceTrivia",
                                        "text": " "
                                    }
                                ]
                            },
                            "statement": {
                                "kind": "Block",
                                "fullStart": 848,
                                "fullEnd": 874,
                                "start": 848,
                                "end": 872,
                                "fullWidth": 26,
                                "width": 24,
                                "openBraceToken": {
                                    "kind": "OpenBraceToken",
                                    "fullStart": 848,
                                    "fullEnd": 851,
                                    "start": 848,
                                    "end": 849,
                                    "fullWidth": 3,
                                    "width": 1,
                                    "text": "{",
                                    "value": "{",
                                    "valueText": "{",
                                    "hasTrailingTrivia": true,
                                    "hasTrailingNewLine": true,
                                    "trailingTrivia": [
                                        {
                                            "kind": "NewLineTrivia",
                                            "text": "\r\n"
                                        }
                                    ]
                                },
                                "statements": [
                                    {
                                        "kind": "ReturnStatement",
                                        "fullStart": 851,
                                        "fullEnd": 869,
                                        "start": 855,
                                        "end": 867,
                                        "fullWidth": 18,
                                        "width": 12,
                                        "returnKeyword": {
                                            "kind": "ReturnKeyword",
                                            "fullStart": 851,
                                            "fullEnd": 862,
                                            "start": 855,
                                            "end": 861,
                                            "fullWidth": 11,
                                            "width": 6,
                                            "text": "return",
                                            "value": "return",
                                            "valueText": "return",
                                            "hasLeadingTrivia": true,
                                            "hasTrailingTrivia": true,
                                            "leadingTrivia": [
                                                {
                                                    "kind": "WhitespaceTrivia",
                                                    "text": "    "
                                                }
                                            ],
                                            "trailingTrivia": [
                                                {
                                                    "kind": "WhitespaceTrivia",
                                                    "text": " "
                                                }
                                            ]
                                        },
                                        "expression": {
                                            "kind": "TrueKeyword",
                                            "fullStart": 862,
                                            "fullEnd": 866,
                                            "start": 862,
                                            "end": 866,
                                            "fullWidth": 4,
                                            "width": 4,
                                            "text": "true",
                                            "value": true,
                                            "valueText": "true"
                                        },
                                        "semicolonToken": {
                                            "kind": "SemicolonToken",
                                            "fullStart": 866,
                                            "fullEnd": 869,
                                            "start": 866,
                                            "end": 867,
                                            "fullWidth": 3,
                                            "width": 1,
                                            "text": ";",
                                            "value": ";",
                                            "valueText": ";",
                                            "hasTrailingTrivia": true,
                                            "hasTrailingNewLine": true,
                                            "trailingTrivia": [
                                                {
                                                    "kind": "NewLineTrivia",
                                                    "text": "\r\n"
                                                }
                                            ]
                                        }
                                    }
                                ],
                                "closeBraceToken": {
                                    "kind": "CloseBraceToken",
                                    "fullStart": 869,
                                    "fullEnd": 874,
                                    "start": 871,
                                    "end": 872,
                                    "fullWidth": 5,
                                    "width": 1,
                                    "text": "}",
                                    "value": "}",
                                    "valueText": "}",
                                    "hasLeadingTrivia": true,
                                    "hasTrailingTrivia": true,
                                    "hasTrailingNewLine": true,
                                    "leadingTrivia": [
                                        {
                                            "kind": "WhitespaceTrivia",
                                            "text": "  "
                                        }
                                    ],
                                    "trailingTrivia": [
                                        {
                                            "kind": "NewLineTrivia",
                                            "text": "\r\n"
                                        }
                                    ]
                                }
                            }
                        }
                    ],
                    "closeBraceToken": {
                        "kind": "CloseBraceToken",
                        "fullStart": 874,
                        "fullEnd": 878,
                        "start": 875,
                        "end": 876,
                        "fullWidth": 4,
                        "width": 1,
                        "text": "}",
                        "value": "}",
                        "valueText": "}",
                        "hasLeadingTrivia": true,
                        "hasTrailingTrivia": true,
                        "hasTrailingNewLine": true,
                        "leadingTrivia": [
                            {
                                "kind": "WhitespaceTrivia",
                                "text": " "
                            }
                        ],
                        "trailingTrivia": [
                            {
                                "kind": "NewLineTrivia",
                                "text": "\r\n"
                            }
                        ]
                    }
                }
            },
            {
                "kind": "ExpressionStatement",
                "fullStart": 878,
                "fullEnd": 902,
                "start": 878,
                "end": 900,
                "fullWidth": 24,
                "width": 22,
                "expression": {
                    "kind": "InvocationExpression",
                    "fullStart": 878,
                    "fullEnd": 899,
                    "start": 878,
                    "end": 899,
                    "fullWidth": 21,
                    "width": 21,
                    "expression": {
                        "kind": "IdentifierName",
                        "fullStart": 878,
                        "fullEnd": 889,
                        "start": 878,
                        "end": 889,
                        "fullWidth": 11,
                        "width": 11,
                        "text": "runTestCase",
                        "value": "runTestCase",
                        "valueText": "runTestCase"
                    },
                    "argumentList": {
                        "kind": "ArgumentList",
                        "fullStart": 889,
                        "fullEnd": 899,
                        "start": 889,
                        "end": 899,
                        "fullWidth": 10,
                        "width": 10,
                        "openParenToken": {
                            "kind": "OpenParenToken",
                            "fullStart": 889,
                            "fullEnd": 890,
                            "start": 889,
                            "end": 890,
                            "fullWidth": 1,
                            "width": 1,
                            "text": "(",
                            "value": "(",
                            "valueText": "("
                        },
                        "arguments": [
                            {
                                "kind": "IdentifierName",
                                "fullStart": 890,
                                "fullEnd": 898,
                                "start": 890,
                                "end": 898,
                                "fullWidth": 8,
                                "width": 8,
                                "text": "testcase",
                                "value": "testcase",
                                "valueText": "testcase"
                            }
                        ],
                        "closeParenToken": {
                            "kind": "CloseParenToken",
                            "fullStart": 898,
                            "fullEnd": 899,
                            "start": 898,
                            "end": 899,
                            "fullWidth": 1,
                            "width": 1,
                            "text": ")",
                            "value": ")",
                            "valueText": ")"
                        }
                    }
                },
                "semicolonToken": {
                    "kind": "SemicolonToken",
                    "fullStart": 899,
                    "fullEnd": 902,
                    "start": 899,
                    "end": 900,
                    "fullWidth": 3,
                    "width": 1,
                    "text": ";",
                    "value": ";",
                    "valueText": ";",
                    "hasTrailingTrivia": true,
                    "hasTrailingNewLine": true,
                    "trailingTrivia": [
                        {
                            "kind": "NewLineTrivia",
                            "text": "\r\n"
                        }
                    ]
                }
            }
        ],
        "endOfFileToken": {
            "kind": "EndOfFileToken",
            "fullStart": 902,
            "fullEnd": 902,
            "start": 902,
            "end": 902,
            "fullWidth": 0,
            "width": 0,
            "text": ""
        }
    },
    "lineMap": {
        "lineStarts": [
            0,
            67,
            152,
            232,
            308,
            380,
            385,
            439,
            569,
            574,
            576,
            578,
            601,
            686,
            745,
            778,
            814,
            851,
            869,
            874,
            878,
            902
        ],
        "length": 902
    }
}<|MERGE_RESOLUTION|>--- conflicted
+++ resolved
@@ -245,12 +245,8 @@
                                         "start": 607,
                                         "end": 683,
                                         "fullWidth": 76,
-<<<<<<< HEAD
                                         "width": 76,
-                                        "identifier": {
-=======
                                         "propertyName": {
->>>>>>> 85e84683
                                             "kind": "IdentifierName",
                                             "fullStart": 607,
                                             "fullEnd": 612,
