--- conflicted
+++ resolved
@@ -245,12 +245,8 @@
                                         "start": 679,
                                         "end": 687,
                                         "fullWidth": 8,
-<<<<<<< HEAD
                                         "width": 8,
-                                        "identifier": {
-=======
                                         "propertyName": {
->>>>>>> 85e84683
                                             "kind": "IdentifierName",
                                             "fullStart": 679,
                                             "fullEnd": 683,
@@ -794,12 +790,8 @@
                                         "start": 828,
                                         "end": 883,
                                         "fullWidth": 55,
-<<<<<<< HEAD
                                         "width": 55,
-                                        "identifier": {
-=======
                                         "propertyName": {
->>>>>>> 85e84683
                                             "kind": "IdentifierName",
                                             "fullStart": 828,
                                             "fullEnd": 833,
