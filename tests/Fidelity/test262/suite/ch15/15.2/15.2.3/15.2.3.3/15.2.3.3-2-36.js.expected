--- conflicted
+++ resolved
@@ -245,12 +245,8 @@
                                         "start": 581,
                                         "end": 606,
                                         "fullWidth": 25,
-<<<<<<< HEAD
                                         "width": 25,
-                                        "identifier": {
-=======
                                         "propertyName": {
->>>>>>> 85e84683
                                             "kind": "IdentifierName",
                                             "fullStart": 581,
                                             "fullEnd": 585,
@@ -478,12 +474,8 @@
                                         "start": 623,
                                         "end": 680,
                                         "fullWidth": 57,
-<<<<<<< HEAD
                                         "width": 57,
-                                        "identifier": {
-=======
                                         "propertyName": {
->>>>>>> 85e84683
                                             "kind": "IdentifierName",
                                             "fullStart": 623,
                                             "fullEnd": 628,
