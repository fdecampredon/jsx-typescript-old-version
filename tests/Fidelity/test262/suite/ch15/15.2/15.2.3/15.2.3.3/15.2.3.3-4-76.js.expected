{
    "isDeclaration": false,
    "languageVersion": "EcmaScript5",
    "parseOptions": {
        "allowAutomaticSemicolonInsertion": true
    },
    "sourceUnit": {
        "kind": "SourceUnit",
        "fullStart": 0,
        "fullEnd": 877,
        "start": 569,
        "end": 877,
        "fullWidth": 877,
        "width": 308,
        "isIncrementallyUnusable": true,
        "moduleElements": [
            {
                "kind": "FunctionDeclaration",
                "fullStart": 0,
                "fullEnd": 853,
                "start": 569,
                "end": 851,
                "fullWidth": 853,
                "width": 282,
                "modifiers": [],
                "functionKeyword": {
                    "kind": "FunctionKeyword",
                    "fullStart": 0,
                    "fullEnd": 578,
                    "start": 569,
                    "end": 577,
                    "fullWidth": 578,
                    "width": 8,
                    "text": "function",
                    "value": "function",
                    "valueText": "function",
                    "hasLeadingTrivia": true,
                    "hasLeadingComment": true,
                    "hasLeadingNewLine": true,
                    "hasTrailingTrivia": true,
                    "leadingTrivia": [
                        {
                            "kind": "SingleLineCommentTrivia",
                            "text": "/// Copyright (c) 2012 Ecma International.  All rights reserved. "
                        },
                        {
                            "kind": "NewLineTrivia",
                            "text": "\r\n"
                        },
                        {
                            "kind": "SingleLineCommentTrivia",
                            "text": "/// Ecma International makes this code available under the terms and conditions set"
                        },
                        {
                            "kind": "NewLineTrivia",
                            "text": "\r\n"
                        },
                        {
                            "kind": "SingleLineCommentTrivia",
                            "text": "/// forth on http://hg.ecmascript.org/tests/test262/raw-file/tip/LICENSE (the "
                        },
                        {
                            "kind": "NewLineTrivia",
                            "text": "\r\n"
                        },
                        {
                            "kind": "SingleLineCommentTrivia",
                            "text": "/// \"Use Terms\").   Any redistribution of this code must retain the above "
                        },
                        {
                            "kind": "NewLineTrivia",
                            "text": "\r\n"
                        },
                        {
                            "kind": "SingleLineCommentTrivia",
                            "text": "/// copyright and this notice and otherwise comply with the Use Terms."
                        },
                        {
                            "kind": "NewLineTrivia",
                            "text": "\r\n"
                        },
                        {
                            "kind": "MultiLineCommentTrivia",
                            "text": "/**\r\n * @path ch15/15.2/15.2.3/15.2.3.3/15.2.3.3-4-76.js\r\n * @description Object.getOwnPropertyDescriptor returns data desc for functions on built-ins (String.prototype.toString)\r\n */"
                        },
                        {
                            "kind": "NewLineTrivia",
                            "text": "\r\n"
                        },
                        {
                            "kind": "NewLineTrivia",
                            "text": "\r\n"
                        },
                        {
                            "kind": "NewLineTrivia",
                            "text": "\r\n"
                        }
                    ],
                    "trailingTrivia": [
                        {
                            "kind": "WhitespaceTrivia",
                            "text": " "
                        }
                    ]
                },
                "identifier": {
                    "kind": "IdentifierName",
                    "fullStart": 578,
                    "fullEnd": 586,
                    "start": 578,
                    "end": 586,
                    "fullWidth": 8,
                    "width": 8,
                    "text": "testcase",
                    "value": "testcase",
                    "valueText": "testcase"
                },
                "callSignature": {
                    "kind": "CallSignature",
                    "fullStart": 586,
                    "fullEnd": 589,
                    "start": 586,
                    "end": 588,
                    "fullWidth": 3,
                    "width": 2,
                    "parameterList": {
                        "kind": "ParameterList",
                        "fullStart": 586,
                        "fullEnd": 589,
                        "start": 586,
                        "end": 588,
                        "fullWidth": 3,
                        "width": 2,
                        "openParenToken": {
                            "kind": "OpenParenToken",
                            "fullStart": 586,
                            "fullEnd": 587,
                            "start": 586,
                            "end": 587,
                            "fullWidth": 1,
                            "width": 1,
                            "text": "(",
                            "value": "(",
                            "valueText": "("
                        },
                        "parameters": [],
                        "closeParenToken": {
                            "kind": "CloseParenToken",
                            "fullStart": 587,
                            "fullEnd": 589,
                            "start": 587,
                            "end": 588,
                            "fullWidth": 2,
                            "width": 1,
                            "text": ")",
                            "value": ")",
                            "valueText": ")",
                            "hasTrailingTrivia": true,
                            "trailingTrivia": [
                                {
                                    "kind": "WhitespaceTrivia",
                                    "text": " "
                                }
                            ]
                        }
                    }
                },
                "block": {
                    "kind": "Block",
                    "fullStart": 589,
                    "fullEnd": 853,
                    "start": 589,
                    "end": 851,
                    "fullWidth": 264,
                    "width": 262,
                    "openBraceToken": {
                        "kind": "OpenBraceToken",
                        "fullStart": 589,
                        "fullEnd": 592,
                        "start": 589,
                        "end": 590,
                        "fullWidth": 3,
                        "width": 1,
                        "text": "{",
                        "value": "{",
                        "valueText": "{",
                        "hasTrailingTrivia": true,
                        "hasTrailingNewLine": true,
                        "trailingTrivia": [
                            {
                                "kind": "NewLineTrivia",
                                "text": "\r\n"
                            }
                        ]
                    },
                    "statements": [
                        {
                            "kind": "VariableStatement",
                            "fullStart": 592,
                            "fullEnd": 669,
                            "start": 594,
                            "end": 667,
                            "fullWidth": 77,
                            "width": 73,
                            "modifiers": [],
                            "variableDeclaration": {
                                "kind": "VariableDeclaration",
                                "fullStart": 592,
                                "fullEnd": 666,
                                "start": 594,
                                "end": 666,
                                "fullWidth": 74,
                                "width": 72,
                                "varKeyword": {
                                    "kind": "VarKeyword",
                                    "fullStart": 592,
                                    "fullEnd": 598,
                                    "start": 594,
                                    "end": 597,
                                    "fullWidth": 6,
                                    "width": 3,
                                    "text": "var",
                                    "value": "var",
                                    "valueText": "var",
                                    "hasLeadingTrivia": true,
                                    "hasTrailingTrivia": true,
                                    "leadingTrivia": [
                                        {
                                            "kind": "WhitespaceTrivia",
                                            "text": "  "
                                        }
                                    ],
                                    "trailingTrivia": [
                                        {
                                            "kind": "WhitespaceTrivia",
                                            "text": " "
                                        }
                                    ]
                                },
                                "variableDeclarators": [
                                    {
                                        "kind": "VariableDeclarator",
                                        "fullStart": 598,
                                        "fullEnd": 666,
                                        "start": 598,
                                        "end": 666,
                                        "fullWidth": 68,
<<<<<<< HEAD
                                        "width": 68,
                                        "identifier": {
=======
                                        "propertyName": {
>>>>>>> 85e84683
                                            "kind": "IdentifierName",
                                            "fullStart": 598,
                                            "fullEnd": 603,
                                            "start": 598,
                                            "end": 602,
                                            "fullWidth": 5,
                                            "width": 4,
                                            "text": "desc",
                                            "value": "desc",
                                            "valueText": "desc",
                                            "hasTrailingTrivia": true,
                                            "trailingTrivia": [
                                                {
                                                    "kind": "WhitespaceTrivia",
                                                    "text": " "
                                                }
                                            ]
                                        },
                                        "equalsValueClause": {
                                            "kind": "EqualsValueClause",
                                            "fullStart": 603,
                                            "fullEnd": 666,
                                            "start": 603,
                                            "end": 666,
                                            "fullWidth": 63,
                                            "width": 63,
                                            "equalsToken": {
                                                "kind": "EqualsToken",
                                                "fullStart": 603,
                                                "fullEnd": 605,
                                                "start": 603,
                                                "end": 604,
                                                "fullWidth": 2,
                                                "width": 1,
                                                "text": "=",
                                                "value": "=",
                                                "valueText": "=",
                                                "hasTrailingTrivia": true,
                                                "trailingTrivia": [
                                                    {
                                                        "kind": "WhitespaceTrivia",
                                                        "text": " "
                                                    }
                                                ]
                                            },
                                            "value": {
                                                "kind": "InvocationExpression",
                                                "fullStart": 605,
                                                "fullEnd": 666,
                                                "start": 605,
                                                "end": 666,
                                                "fullWidth": 61,
                                                "width": 61,
                                                "expression": {
                                                    "kind": "MemberAccessExpression",
                                                    "fullStart": 605,
                                                    "fullEnd": 636,
                                                    "start": 605,
                                                    "end": 636,
                                                    "fullWidth": 31,
                                                    "width": 31,
                                                    "expression": {
                                                        "kind": "IdentifierName",
                                                        "fullStart": 605,
                                                        "fullEnd": 611,
                                                        "start": 605,
                                                        "end": 611,
                                                        "fullWidth": 6,
                                                        "width": 6,
                                                        "text": "Object",
                                                        "value": "Object",
                                                        "valueText": "Object"
                                                    },
                                                    "dotToken": {
                                                        "kind": "DotToken",
                                                        "fullStart": 611,
                                                        "fullEnd": 612,
                                                        "start": 611,
                                                        "end": 612,
                                                        "fullWidth": 1,
                                                        "width": 1,
                                                        "text": ".",
                                                        "value": ".",
                                                        "valueText": "."
                                                    },
                                                    "name": {
                                                        "kind": "IdentifierName",
                                                        "fullStart": 612,
                                                        "fullEnd": 636,
                                                        "start": 612,
                                                        "end": 636,
                                                        "fullWidth": 24,
                                                        "width": 24,
                                                        "text": "getOwnPropertyDescriptor",
                                                        "value": "getOwnPropertyDescriptor",
                                                        "valueText": "getOwnPropertyDescriptor"
                                                    }
                                                },
                                                "argumentList": {
                                                    "kind": "ArgumentList",
                                                    "fullStart": 636,
                                                    "fullEnd": 666,
                                                    "start": 636,
                                                    "end": 666,
                                                    "fullWidth": 30,
                                                    "width": 30,
                                                    "openParenToken": {
                                                        "kind": "OpenParenToken",
                                                        "fullStart": 636,
                                                        "fullEnd": 637,
                                                        "start": 636,
                                                        "end": 637,
                                                        "fullWidth": 1,
                                                        "width": 1,
                                                        "text": "(",
                                                        "value": "(",
                                                        "valueText": "("
                                                    },
                                                    "arguments": [
                                                        {
                                                            "kind": "MemberAccessExpression",
                                                            "fullStart": 637,
                                                            "fullEnd": 653,
                                                            "start": 637,
                                                            "end": 653,
                                                            "fullWidth": 16,
                                                            "width": 16,
                                                            "expression": {
                                                                "kind": "IdentifierName",
                                                                "fullStart": 637,
                                                                "fullEnd": 643,
                                                                "start": 637,
                                                                "end": 643,
                                                                "fullWidth": 6,
                                                                "width": 6,
                                                                "text": "String",
                                                                "value": "String",
                                                                "valueText": "String"
                                                            },
                                                            "dotToken": {
                                                                "kind": "DotToken",
                                                                "fullStart": 643,
                                                                "fullEnd": 644,
                                                                "start": 643,
                                                                "end": 644,
                                                                "fullWidth": 1,
                                                                "width": 1,
                                                                "text": ".",
                                                                "value": ".",
                                                                "valueText": "."
                                                            },
                                                            "name": {
                                                                "kind": "IdentifierName",
                                                                "fullStart": 644,
                                                                "fullEnd": 653,
                                                                "start": 644,
                                                                "end": 653,
                                                                "fullWidth": 9,
                                                                "width": 9,
                                                                "text": "prototype",
                                                                "value": "prototype",
                                                                "valueText": "prototype"
                                                            }
                                                        },
                                                        {
                                                            "kind": "CommaToken",
                                                            "fullStart": 653,
                                                            "fullEnd": 655,
                                                            "start": 653,
                                                            "end": 654,
                                                            "fullWidth": 2,
                                                            "width": 1,
                                                            "text": ",",
                                                            "value": ",",
                                                            "valueText": ",",
                                                            "hasTrailingTrivia": true,
                                                            "trailingTrivia": [
                                                                {
                                                                    "kind": "WhitespaceTrivia",
                                                                    "text": " "
                                                                }
                                                            ]
                                                        },
                                                        {
                                                            "kind": "StringLiteral",
                                                            "fullStart": 655,
                                                            "fullEnd": 665,
                                                            "start": 655,
                                                            "end": 665,
                                                            "fullWidth": 10,
                                                            "width": 10,
                                                            "text": "\"toString\"",
                                                            "value": "toString",
                                                            "valueText": "toString"
                                                        }
                                                    ],
                                                    "closeParenToken": {
                                                        "kind": "CloseParenToken",
                                                        "fullStart": 665,
                                                        "fullEnd": 666,
                                                        "start": 665,
                                                        "end": 666,
                                                        "fullWidth": 1,
                                                        "width": 1,
                                                        "text": ")",
                                                        "value": ")",
                                                        "valueText": ")"
                                                    }
                                                }
                                            }
                                        }
                                    }
                                ]
                            },
                            "semicolonToken": {
                                "kind": "SemicolonToken",
                                "fullStart": 666,
                                "fullEnd": 669,
                                "start": 666,
                                "end": 667,
                                "fullWidth": 3,
                                "width": 1,
                                "text": ";",
                                "value": ";",
                                "valueText": ";",
                                "hasTrailingTrivia": true,
                                "hasTrailingNewLine": true,
                                "trailingTrivia": [
                                    {
                                        "kind": "NewLineTrivia",
                                        "text": "\r\n"
                                    }
                                ]
                            }
                        },
                        {
                            "kind": "IfStatement",
                            "fullStart": 669,
                            "fullEnd": 849,
                            "start": 671,
                            "end": 847,
                            "fullWidth": 180,
                            "width": 176,
                            "ifKeyword": {
                                "kind": "IfKeyword",
                                "fullStart": 669,
                                "fullEnd": 674,
                                "start": 671,
                                "end": 673,
                                "fullWidth": 5,
                                "width": 2,
                                "text": "if",
                                "value": "if",
                                "valueText": "if",
                                "hasLeadingTrivia": true,
                                "hasTrailingTrivia": true,
                                "leadingTrivia": [
                                    {
                                        "kind": "WhitespaceTrivia",
                                        "text": "  "
                                    }
                                ],
                                "trailingTrivia": [
                                    {
                                        "kind": "WhitespaceTrivia",
                                        "text": " "
                                    }
                                ]
                            },
                            "openParenToken": {
                                "kind": "OpenParenToken",
                                "fullStart": 674,
                                "fullEnd": 675,
                                "start": 674,
                                "end": 675,
                                "fullWidth": 1,
                                "width": 1,
                                "text": "(",
                                "value": "(",
                                "valueText": "("
                            },
                            "condition": {
                                "kind": "LogicalAndExpression",
                                "fullStart": 675,
                                "fullEnd": 821,
                                "start": 675,
                                "end": 821,
                                "fullWidth": 146,
                                "width": 146,
                                "left": {
                                    "kind": "LogicalAndExpression",
                                    "fullStart": 675,
                                    "fullEnd": 785,
                                    "start": 675,
                                    "end": 784,
                                    "fullWidth": 110,
                                    "width": 109,
                                    "left": {
                                        "kind": "LogicalAndExpression",
                                        "fullStart": 675,
                                        "fullEnd": 749,
                                        "start": 675,
                                        "end": 748,
                                        "fullWidth": 74,
                                        "width": 73,
                                        "left": {
                                            "kind": "EqualsExpression",
                                            "fullStart": 675,
                                            "fullEnd": 716,
                                            "start": 675,
                                            "end": 715,
                                            "fullWidth": 41,
                                            "width": 40,
                                            "left": {
                                                "kind": "MemberAccessExpression",
                                                "fullStart": 675,
                                                "fullEnd": 686,
                                                "start": 675,
                                                "end": 685,
                                                "fullWidth": 11,
                                                "width": 10,
                                                "expression": {
                                                    "kind": "IdentifierName",
                                                    "fullStart": 675,
                                                    "fullEnd": 679,
                                                    "start": 675,
                                                    "end": 679,
                                                    "fullWidth": 4,
                                                    "width": 4,
                                                    "text": "desc",
                                                    "value": "desc",
                                                    "valueText": "desc"
                                                },
                                                "dotToken": {
                                                    "kind": "DotToken",
                                                    "fullStart": 679,
                                                    "fullEnd": 680,
                                                    "start": 679,
                                                    "end": 680,
                                                    "fullWidth": 1,
                                                    "width": 1,
                                                    "text": ".",
                                                    "value": ".",
                                                    "valueText": "."
                                                },
                                                "name": {
                                                    "kind": "IdentifierName",
                                                    "fullStart": 680,
                                                    "fullEnd": 686,
                                                    "start": 680,
                                                    "end": 685,
                                                    "fullWidth": 6,
                                                    "width": 5,
                                                    "text": "value",
                                                    "value": "value",
                                                    "valueText": "value",
                                                    "hasTrailingTrivia": true,
                                                    "trailingTrivia": [
                                                        {
                                                            "kind": "WhitespaceTrivia",
                                                            "text": " "
                                                        }
                                                    ]
                                                }
                                            },
                                            "operatorToken": {
                                                "kind": "EqualsEqualsEqualsToken",
                                                "fullStart": 686,
                                                "fullEnd": 690,
                                                "start": 686,
                                                "end": 689,
                                                "fullWidth": 4,
                                                "width": 3,
                                                "text": "===",
                                                "value": "===",
                                                "valueText": "===",
                                                "hasTrailingTrivia": true,
                                                "trailingTrivia": [
                                                    {
                                                        "kind": "WhitespaceTrivia",
                                                        "text": " "
                                                    }
                                                ]
                                            },
                                            "right": {
                                                "kind": "MemberAccessExpression",
                                                "fullStart": 690,
                                                "fullEnd": 716,
                                                "start": 690,
                                                "end": 715,
                                                "fullWidth": 26,
                                                "width": 25,
                                                "expression": {
                                                    "kind": "MemberAccessExpression",
                                                    "fullStart": 690,
                                                    "fullEnd": 706,
                                                    "start": 690,
                                                    "end": 706,
                                                    "fullWidth": 16,
                                                    "width": 16,
                                                    "expression": {
                                                        "kind": "IdentifierName",
                                                        "fullStart": 690,
                                                        "fullEnd": 696,
                                                        "start": 690,
                                                        "end": 696,
                                                        "fullWidth": 6,
                                                        "width": 6,
                                                        "text": "String",
                                                        "value": "String",
                                                        "valueText": "String"
                                                    },
                                                    "dotToken": {
                                                        "kind": "DotToken",
                                                        "fullStart": 696,
                                                        "fullEnd": 697,
                                                        "start": 696,
                                                        "end": 697,
                                                        "fullWidth": 1,
                                                        "width": 1,
                                                        "text": ".",
                                                        "value": ".",
                                                        "valueText": "."
                                                    },
                                                    "name": {
                                                        "kind": "IdentifierName",
                                                        "fullStart": 697,
                                                        "fullEnd": 706,
                                                        "start": 697,
                                                        "end": 706,
                                                        "fullWidth": 9,
                                                        "width": 9,
                                                        "text": "prototype",
                                                        "value": "prototype",
                                                        "valueText": "prototype"
                                                    }
                                                },
                                                "dotToken": {
                                                    "kind": "DotToken",
                                                    "fullStart": 706,
                                                    "fullEnd": 707,
                                                    "start": 706,
                                                    "end": 707,
                                                    "fullWidth": 1,
                                                    "width": 1,
                                                    "text": ".",
                                                    "value": ".",
                                                    "valueText": "."
                                                },
                                                "name": {
                                                    "kind": "IdentifierName",
                                                    "fullStart": 707,
                                                    "fullEnd": 716,
                                                    "start": 707,
                                                    "end": 715,
                                                    "fullWidth": 9,
                                                    "width": 8,
                                                    "text": "toString",
                                                    "value": "toString",
                                                    "valueText": "toString",
                                                    "hasTrailingTrivia": true,
                                                    "trailingTrivia": [
                                                        {
                                                            "kind": "WhitespaceTrivia",
                                                            "text": " "
                                                        }
                                                    ]
                                                }
                                            }
                                        },
                                        "operatorToken": {
                                            "kind": "AmpersandAmpersandToken",
                                            "fullStart": 716,
                                            "fullEnd": 720,
                                            "start": 716,
                                            "end": 718,
                                            "fullWidth": 4,
                                            "width": 2,
                                            "text": "&&",
                                            "value": "&&",
                                            "valueText": "&&",
                                            "hasTrailingTrivia": true,
                                            "hasTrailingNewLine": true,
                                            "trailingTrivia": [
                                                {
                                                    "kind": "NewLineTrivia",
                                                    "text": "\r\n"
                                                }
                                            ]
                                        },
                                        "right": {
                                            "kind": "EqualsExpression",
                                            "fullStart": 720,
                                            "fullEnd": 749,
                                            "start": 726,
                                            "end": 748,
                                            "fullWidth": 29,
                                            "width": 22,
                                            "left": {
                                                "kind": "MemberAccessExpression",
                                                "fullStart": 720,
                                                "fullEnd": 740,
                                                "start": 726,
                                                "end": 739,
                                                "fullWidth": 20,
                                                "width": 13,
                                                "expression": {
                                                    "kind": "IdentifierName",
                                                    "fullStart": 720,
                                                    "fullEnd": 730,
                                                    "start": 726,
                                                    "end": 730,
                                                    "fullWidth": 10,
                                                    "width": 4,
                                                    "text": "desc",
                                                    "value": "desc",
                                                    "valueText": "desc",
                                                    "hasLeadingTrivia": true,
                                                    "leadingTrivia": [
                                                        {
                                                            "kind": "WhitespaceTrivia",
                                                            "text": "      "
                                                        }
                                                    ]
                                                },
                                                "dotToken": {
                                                    "kind": "DotToken",
                                                    "fullStart": 730,
                                                    "fullEnd": 731,
                                                    "start": 730,
                                                    "end": 731,
                                                    "fullWidth": 1,
                                                    "width": 1,
                                                    "text": ".",
                                                    "value": ".",
                                                    "valueText": "."
                                                },
                                                "name": {
                                                    "kind": "IdentifierName",
                                                    "fullStart": 731,
                                                    "fullEnd": 740,
                                                    "start": 731,
                                                    "end": 739,
                                                    "fullWidth": 9,
                                                    "width": 8,
                                                    "text": "writable",
                                                    "value": "writable",
                                                    "valueText": "writable",
                                                    "hasTrailingTrivia": true,
                                                    "trailingTrivia": [
                                                        {
                                                            "kind": "WhitespaceTrivia",
                                                            "text": " "
                                                        }
                                                    ]
                                                }
                                            },
                                            "operatorToken": {
                                                "kind": "EqualsEqualsEqualsToken",
                                                "fullStart": 740,
                                                "fullEnd": 744,
                                                "start": 740,
                                                "end": 743,
                                                "fullWidth": 4,
                                                "width": 3,
                                                "text": "===",
                                                "value": "===",
                                                "valueText": "===",
                                                "hasTrailingTrivia": true,
                                                "trailingTrivia": [
                                                    {
                                                        "kind": "WhitespaceTrivia",
                                                        "text": " "
                                                    }
                                                ]
                                            },
                                            "right": {
                                                "kind": "TrueKeyword",
                                                "fullStart": 744,
                                                "fullEnd": 749,
                                                "start": 744,
                                                "end": 748,
                                                "fullWidth": 5,
                                                "width": 4,
                                                "text": "true",
                                                "value": true,
                                                "valueText": "true",
                                                "hasTrailingTrivia": true,
                                                "trailingTrivia": [
                                                    {
                                                        "kind": "WhitespaceTrivia",
                                                        "text": " "
                                                    }
                                                ]
                                            }
                                        }
                                    },
                                    "operatorToken": {
                                        "kind": "AmpersandAmpersandToken",
                                        "fullStart": 749,
                                        "fullEnd": 753,
                                        "start": 749,
                                        "end": 751,
                                        "fullWidth": 4,
                                        "width": 2,
                                        "text": "&&",
                                        "value": "&&",
                                        "valueText": "&&",
                                        "hasTrailingTrivia": true,
                                        "hasTrailingNewLine": true,
                                        "trailingTrivia": [
                                            {
                                                "kind": "NewLineTrivia",
                                                "text": "\r\n"
                                            }
                                        ]
                                    },
                                    "right": {
                                        "kind": "EqualsExpression",
                                        "fullStart": 753,
                                        "fullEnd": 785,
                                        "start": 759,
                                        "end": 784,
                                        "fullWidth": 32,
                                        "width": 25,
                                        "left": {
                                            "kind": "MemberAccessExpression",
                                            "fullStart": 753,
                                            "fullEnd": 775,
                                            "start": 759,
                                            "end": 774,
                                            "fullWidth": 22,
                                            "width": 15,
                                            "expression": {
                                                "kind": "IdentifierName",
                                                "fullStart": 753,
                                                "fullEnd": 763,
                                                "start": 759,
                                                "end": 763,
                                                "fullWidth": 10,
                                                "width": 4,
                                                "text": "desc",
                                                "value": "desc",
                                                "valueText": "desc",
                                                "hasLeadingTrivia": true,
                                                "leadingTrivia": [
                                                    {
                                                        "kind": "WhitespaceTrivia",
                                                        "text": "      "
                                                    }
                                                ]
                                            },
                                            "dotToken": {
                                                "kind": "DotToken",
                                                "fullStart": 763,
                                                "fullEnd": 764,
                                                "start": 763,
                                                "end": 764,
                                                "fullWidth": 1,
                                                "width": 1,
                                                "text": ".",
                                                "value": ".",
                                                "valueText": "."
                                            },
                                            "name": {
                                                "kind": "IdentifierName",
                                                "fullStart": 764,
                                                "fullEnd": 775,
                                                "start": 764,
                                                "end": 774,
                                                "fullWidth": 11,
                                                "width": 10,
                                                "text": "enumerable",
                                                "value": "enumerable",
                                                "valueText": "enumerable",
                                                "hasTrailingTrivia": true,
                                                "trailingTrivia": [
                                                    {
                                                        "kind": "WhitespaceTrivia",
                                                        "text": " "
                                                    }
                                                ]
                                            }
                                        },
                                        "operatorToken": {
                                            "kind": "EqualsEqualsEqualsToken",
                                            "fullStart": 775,
                                            "fullEnd": 779,
                                            "start": 775,
                                            "end": 778,
                                            "fullWidth": 4,
                                            "width": 3,
                                            "text": "===",
                                            "value": "===",
                                            "valueText": "===",
                                            "hasTrailingTrivia": true,
                                            "trailingTrivia": [
                                                {
                                                    "kind": "WhitespaceTrivia",
                                                    "text": " "
                                                }
                                            ]
                                        },
                                        "right": {
                                            "kind": "FalseKeyword",
                                            "fullStart": 779,
                                            "fullEnd": 785,
                                            "start": 779,
                                            "end": 784,
                                            "fullWidth": 6,
                                            "width": 5,
                                            "text": "false",
                                            "value": false,
                                            "valueText": "false",
                                            "hasTrailingTrivia": true,
                                            "trailingTrivia": [
                                                {
                                                    "kind": "WhitespaceTrivia",
                                                    "text": " "
                                                }
                                            ]
                                        }
                                    }
                                },
                                "operatorToken": {
                                    "kind": "AmpersandAmpersandToken",
                                    "fullStart": 785,
                                    "fullEnd": 789,
                                    "start": 785,
                                    "end": 787,
                                    "fullWidth": 4,
                                    "width": 2,
                                    "text": "&&",
                                    "value": "&&",
                                    "valueText": "&&",
                                    "hasTrailingTrivia": true,
                                    "hasTrailingNewLine": true,
                                    "trailingTrivia": [
                                        {
                                            "kind": "NewLineTrivia",
                                            "text": "\r\n"
                                        }
                                    ]
                                },
                                "right": {
                                    "kind": "EqualsExpression",
                                    "fullStart": 789,
                                    "fullEnd": 821,
                                    "start": 795,
                                    "end": 821,
                                    "fullWidth": 32,
                                    "width": 26,
                                    "left": {
                                        "kind": "MemberAccessExpression",
                                        "fullStart": 789,
                                        "fullEnd": 813,
                                        "start": 795,
                                        "end": 812,
                                        "fullWidth": 24,
                                        "width": 17,
                                        "expression": {
                                            "kind": "IdentifierName",
                                            "fullStart": 789,
                                            "fullEnd": 799,
                                            "start": 795,
                                            "end": 799,
                                            "fullWidth": 10,
                                            "width": 4,
                                            "text": "desc",
                                            "value": "desc",
                                            "valueText": "desc",
                                            "hasLeadingTrivia": true,
                                            "leadingTrivia": [
                                                {
                                                    "kind": "WhitespaceTrivia",
                                                    "text": "      "
                                                }
                                            ]
                                        },
                                        "dotToken": {
                                            "kind": "DotToken",
                                            "fullStart": 799,
                                            "fullEnd": 800,
                                            "start": 799,
                                            "end": 800,
                                            "fullWidth": 1,
                                            "width": 1,
                                            "text": ".",
                                            "value": ".",
                                            "valueText": "."
                                        },
                                        "name": {
                                            "kind": "IdentifierName",
                                            "fullStart": 800,
                                            "fullEnd": 813,
                                            "start": 800,
                                            "end": 812,
                                            "fullWidth": 13,
                                            "width": 12,
                                            "text": "configurable",
                                            "value": "configurable",
                                            "valueText": "configurable",
                                            "hasTrailingTrivia": true,
                                            "trailingTrivia": [
                                                {
                                                    "kind": "WhitespaceTrivia",
                                                    "text": " "
                                                }
                                            ]
                                        }
                                    },
                                    "operatorToken": {
                                        "kind": "EqualsEqualsEqualsToken",
                                        "fullStart": 813,
                                        "fullEnd": 817,
                                        "start": 813,
                                        "end": 816,
                                        "fullWidth": 4,
                                        "width": 3,
                                        "text": "===",
                                        "value": "===",
                                        "valueText": "===",
                                        "hasTrailingTrivia": true,
                                        "trailingTrivia": [
                                            {
                                                "kind": "WhitespaceTrivia",
                                                "text": " "
                                            }
                                        ]
                                    },
                                    "right": {
                                        "kind": "TrueKeyword",
                                        "fullStart": 817,
                                        "fullEnd": 821,
                                        "start": 817,
                                        "end": 821,
                                        "fullWidth": 4,
                                        "width": 4,
                                        "text": "true",
                                        "value": true,
                                        "valueText": "true"
                                    }
                                }
                            },
                            "closeParenToken": {
                                "kind": "CloseParenToken",
                                "fullStart": 821,
                                "fullEnd": 823,
                                "start": 821,
                                "end": 822,
                                "fullWidth": 2,
                                "width": 1,
                                "text": ")",
                                "value": ")",
                                "valueText": ")",
                                "hasTrailingTrivia": true,
                                "trailingTrivia": [
                                    {
                                        "kind": "WhitespaceTrivia",
                                        "text": " "
                                    }
                                ]
                            },
                            "statement": {
                                "kind": "Block",
                                "fullStart": 823,
                                "fullEnd": 849,
                                "start": 823,
                                "end": 847,
                                "fullWidth": 26,
                                "width": 24,
                                "openBraceToken": {
                                    "kind": "OpenBraceToken",
                                    "fullStart": 823,
                                    "fullEnd": 826,
                                    "start": 823,
                                    "end": 824,
                                    "fullWidth": 3,
                                    "width": 1,
                                    "text": "{",
                                    "value": "{",
                                    "valueText": "{",
                                    "hasTrailingTrivia": true,
                                    "hasTrailingNewLine": true,
                                    "trailingTrivia": [
                                        {
                                            "kind": "NewLineTrivia",
                                            "text": "\r\n"
                                        }
                                    ]
                                },
                                "statements": [
                                    {
                                        "kind": "ReturnStatement",
                                        "fullStart": 826,
                                        "fullEnd": 844,
                                        "start": 830,
                                        "end": 842,
                                        "fullWidth": 18,
                                        "width": 12,
                                        "returnKeyword": {
                                            "kind": "ReturnKeyword",
                                            "fullStart": 826,
                                            "fullEnd": 837,
                                            "start": 830,
                                            "end": 836,
                                            "fullWidth": 11,
                                            "width": 6,
                                            "text": "return",
                                            "value": "return",
                                            "valueText": "return",
                                            "hasLeadingTrivia": true,
                                            "hasTrailingTrivia": true,
                                            "leadingTrivia": [
                                                {
                                                    "kind": "WhitespaceTrivia",
                                                    "text": "    "
                                                }
                                            ],
                                            "trailingTrivia": [
                                                {
                                                    "kind": "WhitespaceTrivia",
                                                    "text": " "
                                                }
                                            ]
                                        },
                                        "expression": {
                                            "kind": "TrueKeyword",
                                            "fullStart": 837,
                                            "fullEnd": 841,
                                            "start": 837,
                                            "end": 841,
                                            "fullWidth": 4,
                                            "width": 4,
                                            "text": "true",
                                            "value": true,
                                            "valueText": "true"
                                        },
                                        "semicolonToken": {
                                            "kind": "SemicolonToken",
                                            "fullStart": 841,
                                            "fullEnd": 844,
                                            "start": 841,
                                            "end": 842,
                                            "fullWidth": 3,
                                            "width": 1,
                                            "text": ";",
                                            "value": ";",
                                            "valueText": ";",
                                            "hasTrailingTrivia": true,
                                            "hasTrailingNewLine": true,
                                            "trailingTrivia": [
                                                {
                                                    "kind": "NewLineTrivia",
                                                    "text": "\r\n"
                                                }
                                            ]
                                        }
                                    }
                                ],
                                "closeBraceToken": {
                                    "kind": "CloseBraceToken",
                                    "fullStart": 844,
                                    "fullEnd": 849,
                                    "start": 846,
                                    "end": 847,
                                    "fullWidth": 5,
                                    "width": 1,
                                    "text": "}",
                                    "value": "}",
                                    "valueText": "}",
                                    "hasLeadingTrivia": true,
                                    "hasTrailingTrivia": true,
                                    "hasTrailingNewLine": true,
                                    "leadingTrivia": [
                                        {
                                            "kind": "WhitespaceTrivia",
                                            "text": "  "
                                        }
                                    ],
                                    "trailingTrivia": [
                                        {
                                            "kind": "NewLineTrivia",
                                            "text": "\r\n"
                                        }
                                    ]
                                }
                            }
                        }
                    ],
                    "closeBraceToken": {
                        "kind": "CloseBraceToken",
                        "fullStart": 849,
                        "fullEnd": 853,
                        "start": 850,
                        "end": 851,
                        "fullWidth": 4,
                        "width": 1,
                        "text": "}",
                        "value": "}",
                        "valueText": "}",
                        "hasLeadingTrivia": true,
                        "hasTrailingTrivia": true,
                        "hasTrailingNewLine": true,
                        "leadingTrivia": [
                            {
                                "kind": "WhitespaceTrivia",
                                "text": " "
                            }
                        ],
                        "trailingTrivia": [
                            {
                                "kind": "NewLineTrivia",
                                "text": "\r\n"
                            }
                        ]
                    }
                }
            },
            {
                "kind": "ExpressionStatement",
                "fullStart": 853,
                "fullEnd": 877,
                "start": 853,
                "end": 875,
                "fullWidth": 24,
                "width": 22,
                "expression": {
                    "kind": "InvocationExpression",
                    "fullStart": 853,
                    "fullEnd": 874,
                    "start": 853,
                    "end": 874,
                    "fullWidth": 21,
                    "width": 21,
                    "expression": {
                        "kind": "IdentifierName",
                        "fullStart": 853,
                        "fullEnd": 864,
                        "start": 853,
                        "end": 864,
                        "fullWidth": 11,
                        "width": 11,
                        "text": "runTestCase",
                        "value": "runTestCase",
                        "valueText": "runTestCase"
                    },
                    "argumentList": {
                        "kind": "ArgumentList",
                        "fullStart": 864,
                        "fullEnd": 874,
                        "start": 864,
                        "end": 874,
                        "fullWidth": 10,
                        "width": 10,
                        "openParenToken": {
                            "kind": "OpenParenToken",
                            "fullStart": 864,
                            "fullEnd": 865,
                            "start": 864,
                            "end": 865,
                            "fullWidth": 1,
                            "width": 1,
                            "text": "(",
                            "value": "(",
                            "valueText": "("
                        },
                        "arguments": [
                            {
                                "kind": "IdentifierName",
                                "fullStart": 865,
                                "fullEnd": 873,
                                "start": 865,
                                "end": 873,
                                "fullWidth": 8,
                                "width": 8,
                                "text": "testcase",
                                "value": "testcase",
                                "valueText": "testcase"
                            }
                        ],
                        "closeParenToken": {
                            "kind": "CloseParenToken",
                            "fullStart": 873,
                            "fullEnd": 874,
                            "start": 873,
                            "end": 874,
                            "fullWidth": 1,
                            "width": 1,
                            "text": ")",
                            "value": ")",
                            "valueText": ")"
                        }
                    }
                },
                "semicolonToken": {
                    "kind": "SemicolonToken",
                    "fullStart": 874,
                    "fullEnd": 877,
                    "start": 874,
                    "end": 875,
                    "fullWidth": 3,
                    "width": 1,
                    "text": ";",
                    "value": ";",
                    "valueText": ";",
                    "hasTrailingTrivia": true,
                    "hasTrailingNewLine": true,
                    "trailingTrivia": [
                        {
                            "kind": "NewLineTrivia",
                            "text": "\r\n"
                        }
                    ]
                }
            }
        ],
        "endOfFileToken": {
            "kind": "EndOfFileToken",
            "fullStart": 877,
            "fullEnd": 877,
            "start": 877,
            "end": 877,
            "fullWidth": 0,
            "width": 0,
            "text": ""
        }
    },
    "lineMap": {
        "lineStarts": [
            0,
            67,
            152,
            232,
            308,
            380,
            385,
            438,
            560,
            565,
            567,
            569,
            592,
            669,
            720,
            753,
            789,
            826,
            844,
            849,
            853,
            877
        ],
        "length": 877
    }
}<|MERGE_RESOLUTION|>--- conflicted
+++ resolved
@@ -245,12 +245,8 @@
                                         "start": 598,
                                         "end": 666,
                                         "fullWidth": 68,
-<<<<<<< HEAD
                                         "width": 68,
-                                        "identifier": {
-=======
                                         "propertyName": {
->>>>>>> 85e84683
                                             "kind": "IdentifierName",
                                             "fullStart": 598,
                                             "fullEnd": 603,
