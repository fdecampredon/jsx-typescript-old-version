{
    "isDeclaration": false,
    "languageVersion": "EcmaScript5",
    "parseOptions": {
        "allowAutomaticSemicolonInsertion": true
    },
    "sourceUnit": {
        "kind": "SourceUnit",
        "fullStart": 0,
        "fullEnd": 767,
        "start": 569,
        "end": 767,
        "fullWidth": 767,
        "width": 198,
        "isIncrementallyUnusable": true,
        "moduleElements": [
            {
                "kind": "FunctionDeclaration",
                "fullStart": 0,
                "fullEnd": 743,
                "start": 569,
                "end": 741,
                "fullWidth": 743,
                "width": 172,
                "modifiers": [],
                "functionKeyword": {
                    "kind": "FunctionKeyword",
                    "fullStart": 0,
                    "fullEnd": 578,
                    "start": 569,
                    "end": 577,
                    "fullWidth": 578,
                    "width": 8,
                    "text": "function",
                    "value": "function",
                    "valueText": "function",
                    "hasLeadingTrivia": true,
                    "hasLeadingComment": true,
                    "hasLeadingNewLine": true,
                    "hasTrailingTrivia": true,
                    "leadingTrivia": [
                        {
                            "kind": "SingleLineCommentTrivia",
                            "text": "/// Copyright (c) 2012 Ecma International.  All rights reserved. "
                        },
                        {
                            "kind": "NewLineTrivia",
                            "text": "\r\n"
                        },
                        {
                            "kind": "SingleLineCommentTrivia",
                            "text": "/// Ecma International makes this code available under the terms and conditions set"
                        },
                        {
                            "kind": "NewLineTrivia",
                            "text": "\r\n"
                        },
                        {
                            "kind": "SingleLineCommentTrivia",
                            "text": "/// forth on http://hg.ecmascript.org/tests/test262/raw-file/tip/LICENSE (the "
                        },
                        {
                            "kind": "NewLineTrivia",
                            "text": "\r\n"
                        },
                        {
                            "kind": "SingleLineCommentTrivia",
                            "text": "/// \"Use Terms\").   Any redistribution of this code must retain the above "
                        },
                        {
                            "kind": "NewLineTrivia",
                            "text": "\r\n"
                        },
                        {
                            "kind": "SingleLineCommentTrivia",
                            "text": "/// copyright and this notice and otherwise comply with the Use Terms."
                        },
                        {
                            "kind": "NewLineTrivia",
                            "text": "\r\n"
                        },
                        {
                            "kind": "MultiLineCommentTrivia",
                            "text": "/**\r\n * @path ch15/15.2/15.2.3/15.2.3.3/15.2.3.3-2-13.js\r\n * @description Object.getOwnPropertyDescriptor - argument 'P' is a number that converts to a string (value is Infinity)\r\n */"
                        },
                        {
                            "kind": "NewLineTrivia",
                            "text": "\r\n"
                        },
                        {
                            "kind": "NewLineTrivia",
                            "text": "\r\n"
                        },
                        {
                            "kind": "NewLineTrivia",
                            "text": "\r\n"
                        }
                    ],
                    "trailingTrivia": [
                        {
                            "kind": "WhitespaceTrivia",
                            "text": " "
                        }
                    ]
                },
                "identifier": {
                    "kind": "IdentifierName",
                    "fullStart": 578,
                    "fullEnd": 586,
                    "start": 578,
                    "end": 586,
                    "fullWidth": 8,
                    "width": 8,
                    "text": "testcase",
                    "value": "testcase",
                    "valueText": "testcase"
                },
                "callSignature": {
                    "kind": "CallSignature",
                    "fullStart": 586,
                    "fullEnd": 589,
                    "start": 586,
                    "end": 588,
                    "fullWidth": 3,
                    "width": 2,
                    "parameterList": {
                        "kind": "ParameterList",
                        "fullStart": 586,
                        "fullEnd": 589,
                        "start": 586,
                        "end": 588,
                        "fullWidth": 3,
                        "width": 2,
                        "openParenToken": {
                            "kind": "OpenParenToken",
                            "fullStart": 586,
                            "fullEnd": 587,
                            "start": 586,
                            "end": 587,
                            "fullWidth": 1,
                            "width": 1,
                            "text": "(",
                            "value": "(",
                            "valueText": "("
                        },
                        "parameters": [],
                        "closeParenToken": {
                            "kind": "CloseParenToken",
                            "fullStart": 587,
                            "fullEnd": 589,
                            "start": 587,
                            "end": 588,
                            "fullWidth": 2,
                            "width": 1,
                            "text": ")",
                            "value": ")",
                            "valueText": ")",
                            "hasTrailingTrivia": true,
                            "trailingTrivia": [
                                {
                                    "kind": "WhitespaceTrivia",
                                    "text": " "
                                }
                            ]
                        }
                    }
                },
                "block": {
                    "kind": "Block",
                    "fullStart": 589,
                    "fullEnd": 743,
                    "start": 589,
                    "end": 741,
                    "fullWidth": 154,
                    "width": 152,
                    "openBraceToken": {
                        "kind": "OpenBraceToken",
                        "fullStart": 589,
                        "fullEnd": 592,
                        "start": 589,
                        "end": 590,
                        "fullWidth": 3,
                        "width": 1,
                        "text": "{",
                        "value": "{",
                        "valueText": "{",
                        "hasTrailingTrivia": true,
                        "hasTrailingNewLine": true,
                        "trailingTrivia": [
                            {
                                "kind": "NewLineTrivia",
                                "text": "\r\n"
                            }
                        ]
                    },
                    "statements": [
                        {
                            "kind": "VariableStatement",
                            "fullStart": 592,
                            "fullEnd": 630,
                            "start": 600,
                            "end": 628,
                            "fullWidth": 38,
                            "width": 28,
                            "modifiers": [],
                            "variableDeclaration": {
                                "kind": "VariableDeclaration",
                                "fullStart": 592,
                                "fullEnd": 627,
                                "start": 600,
                                "end": 627,
                                "fullWidth": 35,
                                "width": 27,
                                "varKeyword": {
                                    "kind": "VarKeyword",
                                    "fullStart": 592,
                                    "fullEnd": 604,
                                    "start": 600,
                                    "end": 603,
                                    "fullWidth": 12,
                                    "width": 3,
                                    "text": "var",
                                    "value": "var",
                                    "valueText": "var",
                                    "hasLeadingTrivia": true,
                                    "hasTrailingTrivia": true,
                                    "leadingTrivia": [
                                        {
                                            "kind": "WhitespaceTrivia",
                                            "text": "        "
                                        }
                                    ],
                                    "trailingTrivia": [
                                        {
                                            "kind": "WhitespaceTrivia",
                                            "text": " "
                                        }
                                    ]
                                },
                                "variableDeclarators": [
                                    {
                                        "kind": "VariableDeclarator",
                                        "fullStart": 604,
                                        "fullEnd": 627,
                                        "start": 604,
                                        "end": 627,
                                        "fullWidth": 23,
<<<<<<< HEAD
                                        "width": 23,
                                        "identifier": {
=======
                                        "propertyName": {
>>>>>>> 85e84683
                                            "kind": "IdentifierName",
                                            "fullStart": 604,
                                            "fullEnd": 608,
                                            "start": 604,
                                            "end": 607,
                                            "fullWidth": 4,
                                            "width": 3,
                                            "text": "obj",
                                            "value": "obj",
                                            "valueText": "obj",
                                            "hasTrailingTrivia": true,
                                            "trailingTrivia": [
                                                {
                                                    "kind": "WhitespaceTrivia",
                                                    "text": " "
                                                }
                                            ]
                                        },
                                        "equalsValueClause": {
                                            "kind": "EqualsValueClause",
                                            "fullStart": 608,
                                            "fullEnd": 627,
                                            "start": 608,
                                            "end": 627,
                                            "fullWidth": 19,
                                            "width": 19,
                                            "equalsToken": {
                                                "kind": "EqualsToken",
                                                "fullStart": 608,
                                                "fullEnd": 610,
                                                "start": 608,
                                                "end": 609,
                                                "fullWidth": 2,
                                                "width": 1,
                                                "text": "=",
                                                "value": "=",
                                                "valueText": "=",
                                                "hasTrailingTrivia": true,
                                                "trailingTrivia": [
                                                    {
                                                        "kind": "WhitespaceTrivia",
                                                        "text": " "
                                                    }
                                                ]
                                            },
                                            "value": {
                                                "kind": "ObjectLiteralExpression",
                                                "fullStart": 610,
                                                "fullEnd": 627,
                                                "start": 610,
                                                "end": 627,
                                                "fullWidth": 17,
                                                "width": 17,
                                                "openBraceToken": {
                                                    "kind": "OpenBraceToken",
                                                    "fullStart": 610,
                                                    "fullEnd": 612,
                                                    "start": 610,
                                                    "end": 611,
                                                    "fullWidth": 2,
                                                    "width": 1,
                                                    "text": "{",
                                                    "value": "{",
                                                    "valueText": "{",
                                                    "hasTrailingTrivia": true,
                                                    "trailingTrivia": [
                                                        {
                                                            "kind": "WhitespaceTrivia",
                                                            "text": " "
                                                        }
                                                    ]
                                                },
                                                "propertyAssignments": [
                                                    {
                                                        "kind": "SimplePropertyAssignment",
                                                        "fullStart": 612,
                                                        "fullEnd": 626,
                                                        "start": 612,
                                                        "end": 625,
                                                        "fullWidth": 14,
                                                        "width": 13,
                                                        "propertyName": {
                                                            "kind": "StringLiteral",
                                                            "fullStart": 612,
                                                            "fullEnd": 622,
                                                            "start": 612,
                                                            "end": 622,
                                                            "fullWidth": 10,
                                                            "width": 10,
                                                            "text": "\"Infinity\"",
                                                            "value": "Infinity",
                                                            "valueText": "Infinity"
                                                        },
                                                        "colonToken": {
                                                            "kind": "ColonToken",
                                                            "fullStart": 622,
                                                            "fullEnd": 624,
                                                            "start": 622,
                                                            "end": 623,
                                                            "fullWidth": 2,
                                                            "width": 1,
                                                            "text": ":",
                                                            "value": ":",
                                                            "valueText": ":",
                                                            "hasTrailingTrivia": true,
                                                            "trailingTrivia": [
                                                                {
                                                                    "kind": "WhitespaceTrivia",
                                                                    "text": " "
                                                                }
                                                            ]
                                                        },
                                                        "expression": {
                                                            "kind": "NumericLiteral",
                                                            "fullStart": 624,
                                                            "fullEnd": 626,
                                                            "start": 624,
                                                            "end": 625,
                                                            "fullWidth": 2,
                                                            "width": 1,
                                                            "text": "1",
                                                            "value": 1,
                                                            "valueText": "1",
                                                            "hasTrailingTrivia": true,
                                                            "trailingTrivia": [
                                                                {
                                                                    "kind": "WhitespaceTrivia",
                                                                    "text": " "
                                                                }
                                                            ]
                                                        }
                                                    }
                                                ],
                                                "closeBraceToken": {
                                                    "kind": "CloseBraceToken",
                                                    "fullStart": 626,
                                                    "fullEnd": 627,
                                                    "start": 626,
                                                    "end": 627,
                                                    "fullWidth": 1,
                                                    "width": 1,
                                                    "text": "}",
                                                    "value": "}",
                                                    "valueText": "}"
                                                }
                                            }
                                        }
                                    }
                                ]
                            },
                            "semicolonToken": {
                                "kind": "SemicolonToken",
                                "fullStart": 627,
                                "fullEnd": 630,
                                "start": 627,
                                "end": 628,
                                "fullWidth": 3,
                                "width": 1,
                                "text": ";",
                                "value": ";",
                                "valueText": ";",
                                "hasTrailingTrivia": true,
                                "hasTrailingNewLine": true,
                                "trailingTrivia": [
                                    {
                                        "kind": "NewLineTrivia",
                                        "text": "\r\n"
                                    }
                                ]
                            }
                        },
                        {
                            "kind": "VariableStatement",
                            "fullStart": 630,
                            "fullEnd": 700,
                            "start": 640,
                            "end": 698,
                            "fullWidth": 70,
                            "width": 58,
                            "modifiers": [],
                            "variableDeclaration": {
                                "kind": "VariableDeclaration",
                                "fullStart": 630,
                                "fullEnd": 697,
                                "start": 640,
                                "end": 697,
                                "fullWidth": 67,
                                "width": 57,
                                "varKeyword": {
                                    "kind": "VarKeyword",
                                    "fullStart": 630,
                                    "fullEnd": 644,
                                    "start": 640,
                                    "end": 643,
                                    "fullWidth": 14,
                                    "width": 3,
                                    "text": "var",
                                    "value": "var",
                                    "valueText": "var",
                                    "hasLeadingTrivia": true,
                                    "hasLeadingNewLine": true,
                                    "hasTrailingTrivia": true,
                                    "leadingTrivia": [
                                        {
                                            "kind": "NewLineTrivia",
                                            "text": "\r\n"
                                        },
                                        {
                                            "kind": "WhitespaceTrivia",
                                            "text": "        "
                                        }
                                    ],
                                    "trailingTrivia": [
                                        {
                                            "kind": "WhitespaceTrivia",
                                            "text": " "
                                        }
                                    ]
                                },
                                "variableDeclarators": [
                                    {
                                        "kind": "VariableDeclarator",
                                        "fullStart": 644,
                                        "fullEnd": 697,
                                        "start": 644,
                                        "end": 697,
                                        "fullWidth": 53,
<<<<<<< HEAD
                                        "width": 53,
                                        "identifier": {
=======
                                        "propertyName": {
>>>>>>> 85e84683
                                            "kind": "IdentifierName",
                                            "fullStart": 644,
                                            "fullEnd": 649,
                                            "start": 644,
                                            "end": 648,
                                            "fullWidth": 5,
                                            "width": 4,
                                            "text": "desc",
                                            "value": "desc",
                                            "valueText": "desc",
                                            "hasTrailingTrivia": true,
                                            "trailingTrivia": [
                                                {
                                                    "kind": "WhitespaceTrivia",
                                                    "text": " "
                                                }
                                            ]
                                        },
                                        "equalsValueClause": {
                                            "kind": "EqualsValueClause",
                                            "fullStart": 649,
                                            "fullEnd": 697,
                                            "start": 649,
                                            "end": 697,
                                            "fullWidth": 48,
                                            "width": 48,
                                            "equalsToken": {
                                                "kind": "EqualsToken",
                                                "fullStart": 649,
                                                "fullEnd": 651,
                                                "start": 649,
                                                "end": 650,
                                                "fullWidth": 2,
                                                "width": 1,
                                                "text": "=",
                                                "value": "=",
                                                "valueText": "=",
                                                "hasTrailingTrivia": true,
                                                "trailingTrivia": [
                                                    {
                                                        "kind": "WhitespaceTrivia",
                                                        "text": " "
                                                    }
                                                ]
                                            },
                                            "value": {
                                                "kind": "InvocationExpression",
                                                "fullStart": 651,
                                                "fullEnd": 697,
                                                "start": 651,
                                                "end": 697,
                                                "fullWidth": 46,
                                                "width": 46,
                                                "expression": {
                                                    "kind": "MemberAccessExpression",
                                                    "fullStart": 651,
                                                    "fullEnd": 682,
                                                    "start": 651,
                                                    "end": 682,
                                                    "fullWidth": 31,
                                                    "width": 31,
                                                    "expression": {
                                                        "kind": "IdentifierName",
                                                        "fullStart": 651,
                                                        "fullEnd": 657,
                                                        "start": 651,
                                                        "end": 657,
                                                        "fullWidth": 6,
                                                        "width": 6,
                                                        "text": "Object",
                                                        "value": "Object",
                                                        "valueText": "Object"
                                                    },
                                                    "dotToken": {
                                                        "kind": "DotToken",
                                                        "fullStart": 657,
                                                        "fullEnd": 658,
                                                        "start": 657,
                                                        "end": 658,
                                                        "fullWidth": 1,
                                                        "width": 1,
                                                        "text": ".",
                                                        "value": ".",
                                                        "valueText": "."
                                                    },
                                                    "name": {
                                                        "kind": "IdentifierName",
                                                        "fullStart": 658,
                                                        "fullEnd": 682,
                                                        "start": 658,
                                                        "end": 682,
                                                        "fullWidth": 24,
                                                        "width": 24,
                                                        "text": "getOwnPropertyDescriptor",
                                                        "value": "getOwnPropertyDescriptor",
                                                        "valueText": "getOwnPropertyDescriptor"
                                                    }
                                                },
                                                "argumentList": {
                                                    "kind": "ArgumentList",
                                                    "fullStart": 682,
                                                    "fullEnd": 697,
                                                    "start": 682,
                                                    "end": 697,
                                                    "fullWidth": 15,
                                                    "width": 15,
                                                    "openParenToken": {
                                                        "kind": "OpenParenToken",
                                                        "fullStart": 682,
                                                        "fullEnd": 683,
                                                        "start": 682,
                                                        "end": 683,
                                                        "fullWidth": 1,
                                                        "width": 1,
                                                        "text": "(",
                                                        "value": "(",
                                                        "valueText": "("
                                                    },
                                                    "arguments": [
                                                        {
                                                            "kind": "IdentifierName",
                                                            "fullStart": 683,
                                                            "fullEnd": 686,
                                                            "start": 683,
                                                            "end": 686,
                                                            "fullWidth": 3,
                                                            "width": 3,
                                                            "text": "obj",
                                                            "value": "obj",
                                                            "valueText": "obj"
                                                        },
                                                        {
                                                            "kind": "CommaToken",
                                                            "fullStart": 686,
                                                            "fullEnd": 688,
                                                            "start": 686,
                                                            "end": 687,
                                                            "fullWidth": 2,
                                                            "width": 1,
                                                            "text": ",",
                                                            "value": ",",
                                                            "valueText": ",",
                                                            "hasTrailingTrivia": true,
                                                            "trailingTrivia": [
                                                                {
                                                                    "kind": "WhitespaceTrivia",
                                                                    "text": " "
                                                                }
                                                            ]
                                                        },
                                                        {
                                                            "kind": "IdentifierName",
                                                            "fullStart": 688,
                                                            "fullEnd": 696,
                                                            "start": 688,
                                                            "end": 696,
                                                            "fullWidth": 8,
                                                            "width": 8,
                                                            "text": "Infinity",
                                                            "value": "Infinity",
                                                            "valueText": "Infinity"
                                                        }
                                                    ],
                                                    "closeParenToken": {
                                                        "kind": "CloseParenToken",
                                                        "fullStart": 696,
                                                        "fullEnd": 697,
                                                        "start": 696,
                                                        "end": 697,
                                                        "fullWidth": 1,
                                                        "width": 1,
                                                        "text": ")",
                                                        "value": ")",
                                                        "valueText": ")"
                                                    }
                                                }
                                            }
                                        }
                                    }
                                ]
                            },
                            "semicolonToken": {
                                "kind": "SemicolonToken",
                                "fullStart": 697,
                                "fullEnd": 700,
                                "start": 697,
                                "end": 698,
                                "fullWidth": 3,
                                "width": 1,
                                "text": ";",
                                "value": ";",
                                "valueText": ";",
                                "hasTrailingTrivia": true,
                                "hasTrailingNewLine": true,
                                "trailingTrivia": [
                                    {
                                        "kind": "NewLineTrivia",
                                        "text": "\r\n"
                                    }
                                ]
                            }
                        },
                        {
                            "kind": "ReturnStatement",
                            "fullStart": 700,
                            "fullEnd": 736,
                            "start": 710,
                            "end": 734,
                            "fullWidth": 36,
                            "width": 24,
                            "returnKeyword": {
                                "kind": "ReturnKeyword",
                                "fullStart": 700,
                                "fullEnd": 717,
                                "start": 710,
                                "end": 716,
                                "fullWidth": 17,
                                "width": 6,
                                "text": "return",
                                "value": "return",
                                "valueText": "return",
                                "hasLeadingTrivia": true,
                                "hasLeadingNewLine": true,
                                "hasTrailingTrivia": true,
                                "leadingTrivia": [
                                    {
                                        "kind": "NewLineTrivia",
                                        "text": "\r\n"
                                    },
                                    {
                                        "kind": "WhitespaceTrivia",
                                        "text": "        "
                                    }
                                ],
                                "trailingTrivia": [
                                    {
                                        "kind": "WhitespaceTrivia",
                                        "text": " "
                                    }
                                ]
                            },
                            "expression": {
                                "kind": "EqualsExpression",
                                "fullStart": 717,
                                "fullEnd": 733,
                                "start": 717,
                                "end": 733,
                                "fullWidth": 16,
                                "width": 16,
                                "left": {
                                    "kind": "MemberAccessExpression",
                                    "fullStart": 717,
                                    "fullEnd": 728,
                                    "start": 717,
                                    "end": 727,
                                    "fullWidth": 11,
                                    "width": 10,
                                    "expression": {
                                        "kind": "IdentifierName",
                                        "fullStart": 717,
                                        "fullEnd": 721,
                                        "start": 717,
                                        "end": 721,
                                        "fullWidth": 4,
                                        "width": 4,
                                        "text": "desc",
                                        "value": "desc",
                                        "valueText": "desc"
                                    },
                                    "dotToken": {
                                        "kind": "DotToken",
                                        "fullStart": 721,
                                        "fullEnd": 722,
                                        "start": 721,
                                        "end": 722,
                                        "fullWidth": 1,
                                        "width": 1,
                                        "text": ".",
                                        "value": ".",
                                        "valueText": "."
                                    },
                                    "name": {
                                        "kind": "IdentifierName",
                                        "fullStart": 722,
                                        "fullEnd": 728,
                                        "start": 722,
                                        "end": 727,
                                        "fullWidth": 6,
                                        "width": 5,
                                        "text": "value",
                                        "value": "value",
                                        "valueText": "value",
                                        "hasTrailingTrivia": true,
                                        "trailingTrivia": [
                                            {
                                                "kind": "WhitespaceTrivia",
                                                "text": " "
                                            }
                                        ]
                                    }
                                },
                                "operatorToken": {
                                    "kind": "EqualsEqualsEqualsToken",
                                    "fullStart": 728,
                                    "fullEnd": 732,
                                    "start": 728,
                                    "end": 731,
                                    "fullWidth": 4,
                                    "width": 3,
                                    "text": "===",
                                    "value": "===",
                                    "valueText": "===",
                                    "hasTrailingTrivia": true,
                                    "trailingTrivia": [
                                        {
                                            "kind": "WhitespaceTrivia",
                                            "text": " "
                                        }
                                    ]
                                },
                                "right": {
                                    "kind": "NumericLiteral",
                                    "fullStart": 732,
                                    "fullEnd": 733,
                                    "start": 732,
                                    "end": 733,
                                    "fullWidth": 1,
                                    "width": 1,
                                    "text": "1",
                                    "value": 1,
                                    "valueText": "1"
                                }
                            },
                            "semicolonToken": {
                                "kind": "SemicolonToken",
                                "fullStart": 733,
                                "fullEnd": 736,
                                "start": 733,
                                "end": 734,
                                "fullWidth": 3,
                                "width": 1,
                                "text": ";",
                                "value": ";",
                                "valueText": ";",
                                "hasTrailingTrivia": true,
                                "hasTrailingNewLine": true,
                                "trailingTrivia": [
                                    {
                                        "kind": "NewLineTrivia",
                                        "text": "\r\n"
                                    }
                                ]
                            }
                        }
                    ],
                    "closeBraceToken": {
                        "kind": "CloseBraceToken",
                        "fullStart": 736,
                        "fullEnd": 743,
                        "start": 740,
                        "end": 741,
                        "fullWidth": 7,
                        "width": 1,
                        "text": "}",
                        "value": "}",
                        "valueText": "}",
                        "hasLeadingTrivia": true,
                        "hasTrailingTrivia": true,
                        "hasTrailingNewLine": true,
                        "leadingTrivia": [
                            {
                                "kind": "WhitespaceTrivia",
                                "text": "    "
                            }
                        ],
                        "trailingTrivia": [
                            {
                                "kind": "NewLineTrivia",
                                "text": "\r\n"
                            }
                        ]
                    }
                }
            },
            {
                "kind": "ExpressionStatement",
                "fullStart": 743,
                "fullEnd": 767,
                "start": 743,
                "end": 765,
                "fullWidth": 24,
                "width": 22,
                "expression": {
                    "kind": "InvocationExpression",
                    "fullStart": 743,
                    "fullEnd": 764,
                    "start": 743,
                    "end": 764,
                    "fullWidth": 21,
                    "width": 21,
                    "expression": {
                        "kind": "IdentifierName",
                        "fullStart": 743,
                        "fullEnd": 754,
                        "start": 743,
                        "end": 754,
                        "fullWidth": 11,
                        "width": 11,
                        "text": "runTestCase",
                        "value": "runTestCase",
                        "valueText": "runTestCase"
                    },
                    "argumentList": {
                        "kind": "ArgumentList",
                        "fullStart": 754,
                        "fullEnd": 764,
                        "start": 754,
                        "end": 764,
                        "fullWidth": 10,
                        "width": 10,
                        "openParenToken": {
                            "kind": "OpenParenToken",
                            "fullStart": 754,
                            "fullEnd": 755,
                            "start": 754,
                            "end": 755,
                            "fullWidth": 1,
                            "width": 1,
                            "text": "(",
                            "value": "(",
                            "valueText": "("
                        },
                        "arguments": [
                            {
                                "kind": "IdentifierName",
                                "fullStart": 755,
                                "fullEnd": 763,
                                "start": 755,
                                "end": 763,
                                "fullWidth": 8,
                                "width": 8,
                                "text": "testcase",
                                "value": "testcase",
                                "valueText": "testcase"
                            }
                        ],
                        "closeParenToken": {
                            "kind": "CloseParenToken",
                            "fullStart": 763,
                            "fullEnd": 764,
                            "start": 763,
                            "end": 764,
                            "fullWidth": 1,
                            "width": 1,
                            "text": ")",
                            "value": ")",
                            "valueText": ")"
                        }
                    }
                },
                "semicolonToken": {
                    "kind": "SemicolonToken",
                    "fullStart": 764,
                    "fullEnd": 767,
                    "start": 764,
                    "end": 765,
                    "fullWidth": 3,
                    "width": 1,
                    "text": ";",
                    "value": ";",
                    "valueText": ";",
                    "hasTrailingTrivia": true,
                    "hasTrailingNewLine": true,
                    "trailingTrivia": [
                        {
                            "kind": "NewLineTrivia",
                            "text": "\r\n"
                        }
                    ]
                }
            }
        ],
        "endOfFileToken": {
            "kind": "EndOfFileToken",
            "fullStart": 767,
            "fullEnd": 767,
            "start": 767,
            "end": 767,
            "fullWidth": 0,
            "width": 0,
            "text": ""
        }
    },
    "lineMap": {
        "lineStarts": [
            0,
            67,
            152,
            232,
            308,
            380,
            385,
            438,
            560,
            565,
            567,
            569,
            592,
            630,
            632,
            700,
            702,
            736,
            743,
            767
        ],
        "length": 767
    }
}<|MERGE_RESOLUTION|>--- conflicted
+++ resolved
@@ -245,12 +245,8 @@
                                         "start": 604,
                                         "end": 627,
                                         "fullWidth": 23,
-<<<<<<< HEAD
                                         "width": 23,
-                                        "identifier": {
-=======
                                         "propertyName": {
->>>>>>> 85e84683
                                             "kind": "IdentifierName",
                                             "fullStart": 604,
                                             "fullEnd": 608,
@@ -478,12 +474,8 @@
                                         "start": 644,
                                         "end": 697,
                                         "fullWidth": 53,
-<<<<<<< HEAD
                                         "width": 53,
-                                        "identifier": {
-=======
                                         "propertyName": {
->>>>>>> 85e84683
                                             "kind": "IdentifierName",
                                             "fullStart": 644,
                                             "fullEnd": 649,
