--- conflicted
+++ resolved
@@ -245,12 +245,8 @@
                                         "start": 595,
                                         "end": 660,
                                         "fullWidth": 65,
-<<<<<<< HEAD
                                         "width": 65,
-                                        "identifier": {
-=======
                                         "propertyName": {
->>>>>>> 85e84683
                                             "kind": "IdentifierName",
                                             "fullStart": 595,
                                             "fullEnd": 600,
