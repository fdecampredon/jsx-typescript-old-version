{
    "isDeclaration": false,
    "languageVersion": "EcmaScript5",
    "parseOptions": {
        "allowAutomaticSemicolonInsertion": true
    },
    "sourceUnit": {
        "kind": "SourceUnit",
        "fullStart": 0,
        "fullEnd": 830,
        "start": 554,
        "end": 830,
        "fullWidth": 830,
        "width": 276,
        "isIncrementallyUnusable": true,
        "moduleElements": [
            {
                "kind": "FunctionDeclaration",
                "fullStart": 0,
                "fullEnd": 806,
                "start": 554,
                "end": 804,
                "fullWidth": 806,
                "width": 250,
                "modifiers": [],
                "functionKeyword": {
                    "kind": "FunctionKeyword",
                    "fullStart": 0,
                    "fullEnd": 563,
                    "start": 554,
                    "end": 562,
                    "fullWidth": 563,
                    "width": 8,
                    "text": "function",
                    "value": "function",
                    "valueText": "function",
                    "hasLeadingTrivia": true,
                    "hasLeadingComment": true,
                    "hasLeadingNewLine": true,
                    "hasTrailingTrivia": true,
                    "leadingTrivia": [
                        {
                            "kind": "SingleLineCommentTrivia",
                            "text": "/// Copyright (c) 2012 Ecma International.  All rights reserved. "
                        },
                        {
                            "kind": "NewLineTrivia",
                            "text": "\r\n"
                        },
                        {
                            "kind": "SingleLineCommentTrivia",
                            "text": "/// Ecma International makes this code available under the terms and conditions set"
                        },
                        {
                            "kind": "NewLineTrivia",
                            "text": "\r\n"
                        },
                        {
                            "kind": "SingleLineCommentTrivia",
                            "text": "/// forth on http://hg.ecmascript.org/tests/test262/raw-file/tip/LICENSE (the "
                        },
                        {
                            "kind": "NewLineTrivia",
                            "text": "\r\n"
                        },
                        {
                            "kind": "SingleLineCommentTrivia",
                            "text": "/// \"Use Terms\").   Any redistribution of this code must retain the above "
                        },
                        {
                            "kind": "NewLineTrivia",
                            "text": "\r\n"
                        },
                        {
                            "kind": "SingleLineCommentTrivia",
                            "text": "/// copyright and this notice and otherwise comply with the Use Terms."
                        },
                        {
                            "kind": "NewLineTrivia",
                            "text": "\r\n"
                        },
                        {
                            "kind": "MultiLineCommentTrivia",
                            "text": "/**\r\n * @path ch15/15.2/15.2.3/15.2.3.3/15.2.3.3-4-112.js\r\n * @description Object.getOwnPropertyDescriptor returns data desc for functions on built-ins (Math.sqrt)\r\n */"
                        },
                        {
                            "kind": "NewLineTrivia",
                            "text": "\r\n"
                        },
                        {
                            "kind": "NewLineTrivia",
                            "text": "\r\n"
                        },
                        {
                            "kind": "NewLineTrivia",
                            "text": "\r\n"
                        }
                    ],
                    "trailingTrivia": [
                        {
                            "kind": "WhitespaceTrivia",
                            "text": " "
                        }
                    ]
                },
                "identifier": {
                    "kind": "IdentifierName",
                    "fullStart": 563,
                    "fullEnd": 571,
                    "start": 563,
                    "end": 571,
                    "fullWidth": 8,
                    "width": 8,
                    "text": "testcase",
                    "value": "testcase",
                    "valueText": "testcase"
                },
                "callSignature": {
                    "kind": "CallSignature",
                    "fullStart": 571,
                    "fullEnd": 574,
                    "start": 571,
                    "end": 573,
                    "fullWidth": 3,
                    "width": 2,
                    "parameterList": {
                        "kind": "ParameterList",
                        "fullStart": 571,
                        "fullEnd": 574,
                        "start": 571,
                        "end": 573,
                        "fullWidth": 3,
                        "width": 2,
                        "openParenToken": {
                            "kind": "OpenParenToken",
                            "fullStart": 571,
                            "fullEnd": 572,
                            "start": 571,
                            "end": 572,
                            "fullWidth": 1,
                            "width": 1,
                            "text": "(",
                            "value": "(",
                            "valueText": "("
                        },
                        "parameters": [],
                        "closeParenToken": {
                            "kind": "CloseParenToken",
                            "fullStart": 572,
                            "fullEnd": 574,
                            "start": 572,
                            "end": 573,
                            "fullWidth": 2,
                            "width": 1,
                            "text": ")",
                            "value": ")",
                            "valueText": ")",
                            "hasTrailingTrivia": true,
                            "trailingTrivia": [
                                {
                                    "kind": "WhitespaceTrivia",
                                    "text": " "
                                }
                            ]
                        }
                    }
                },
                "block": {
                    "kind": "Block",
                    "fullStart": 574,
                    "fullEnd": 806,
                    "start": 574,
                    "end": 804,
                    "fullWidth": 232,
                    "width": 230,
                    "openBraceToken": {
                        "kind": "OpenBraceToken",
                        "fullStart": 574,
                        "fullEnd": 577,
                        "start": 574,
                        "end": 575,
                        "fullWidth": 3,
                        "width": 1,
                        "text": "{",
                        "value": "{",
                        "valueText": "{",
                        "hasTrailingTrivia": true,
                        "hasTrailingNewLine": true,
                        "trailingTrivia": [
                            {
                                "kind": "NewLineTrivia",
                                "text": "\r\n"
                            }
                        ]
                    },
                    "statements": [
                        {
                            "kind": "VariableStatement",
                            "fullStart": 577,
                            "fullEnd": 638,
                            "start": 579,
                            "end": 636,
                            "fullWidth": 61,
                            "width": 57,
                            "modifiers": [],
                            "variableDeclaration": {
                                "kind": "VariableDeclaration",
                                "fullStart": 577,
                                "fullEnd": 635,
                                "start": 579,
                                "end": 635,
                                "fullWidth": 58,
                                "width": 56,
                                "varKeyword": {
                                    "kind": "VarKeyword",
                                    "fullStart": 577,
                                    "fullEnd": 583,
                                    "start": 579,
                                    "end": 582,
                                    "fullWidth": 6,
                                    "width": 3,
                                    "text": "var",
                                    "value": "var",
                                    "valueText": "var",
                                    "hasLeadingTrivia": true,
                                    "hasTrailingTrivia": true,
                                    "leadingTrivia": [
                                        {
                                            "kind": "WhitespaceTrivia",
                                            "text": "  "
                                        }
                                    ],
                                    "trailingTrivia": [
                                        {
                                            "kind": "WhitespaceTrivia",
                                            "text": " "
                                        }
                                    ]
                                },
                                "variableDeclarators": [
                                    {
                                        "kind": "VariableDeclarator",
                                        "fullStart": 583,
                                        "fullEnd": 635,
                                        "start": 583,
                                        "end": 635,
                                        "fullWidth": 52,
<<<<<<< HEAD
                                        "width": 52,
                                        "identifier": {
=======
                                        "propertyName": {
>>>>>>> 85e84683
                                            "kind": "IdentifierName",
                                            "fullStart": 583,
                                            "fullEnd": 588,
                                            "start": 583,
                                            "end": 587,
                                            "fullWidth": 5,
                                            "width": 4,
                                            "text": "desc",
                                            "value": "desc",
                                            "valueText": "desc",
                                            "hasTrailingTrivia": true,
                                            "trailingTrivia": [
                                                {
                                                    "kind": "WhitespaceTrivia",
                                                    "text": " "
                                                }
                                            ]
                                        },
                                        "equalsValueClause": {
                                            "kind": "EqualsValueClause",
                                            "fullStart": 588,
                                            "fullEnd": 635,
                                            "start": 588,
                                            "end": 635,
                                            "fullWidth": 47,
                                            "width": 47,
                                            "equalsToken": {
                                                "kind": "EqualsToken",
                                                "fullStart": 588,
                                                "fullEnd": 590,
                                                "start": 588,
                                                "end": 589,
                                                "fullWidth": 2,
                                                "width": 1,
                                                "text": "=",
                                                "value": "=",
                                                "valueText": "=",
                                                "hasTrailingTrivia": true,
                                                "trailingTrivia": [
                                                    {
                                                        "kind": "WhitespaceTrivia",
                                                        "text": " "
                                                    }
                                                ]
                                            },
                                            "value": {
                                                "kind": "InvocationExpression",
                                                "fullStart": 590,
                                                "fullEnd": 635,
                                                "start": 590,
                                                "end": 635,
                                                "fullWidth": 45,
                                                "width": 45,
                                                "expression": {
                                                    "kind": "MemberAccessExpression",
                                                    "fullStart": 590,
                                                    "fullEnd": 621,
                                                    "start": 590,
                                                    "end": 621,
                                                    "fullWidth": 31,
                                                    "width": 31,
                                                    "expression": {
                                                        "kind": "IdentifierName",
                                                        "fullStart": 590,
                                                        "fullEnd": 596,
                                                        "start": 590,
                                                        "end": 596,
                                                        "fullWidth": 6,
                                                        "width": 6,
                                                        "text": "Object",
                                                        "value": "Object",
                                                        "valueText": "Object"
                                                    },
                                                    "dotToken": {
                                                        "kind": "DotToken",
                                                        "fullStart": 596,
                                                        "fullEnd": 597,
                                                        "start": 596,
                                                        "end": 597,
                                                        "fullWidth": 1,
                                                        "width": 1,
                                                        "text": ".",
                                                        "value": ".",
                                                        "valueText": "."
                                                    },
                                                    "name": {
                                                        "kind": "IdentifierName",
                                                        "fullStart": 597,
                                                        "fullEnd": 621,
                                                        "start": 597,
                                                        "end": 621,
                                                        "fullWidth": 24,
                                                        "width": 24,
                                                        "text": "getOwnPropertyDescriptor",
                                                        "value": "getOwnPropertyDescriptor",
                                                        "valueText": "getOwnPropertyDescriptor"
                                                    }
                                                },
                                                "argumentList": {
                                                    "kind": "ArgumentList",
                                                    "fullStart": 621,
                                                    "fullEnd": 635,
                                                    "start": 621,
                                                    "end": 635,
                                                    "fullWidth": 14,
                                                    "width": 14,
                                                    "openParenToken": {
                                                        "kind": "OpenParenToken",
                                                        "fullStart": 621,
                                                        "fullEnd": 622,
                                                        "start": 621,
                                                        "end": 622,
                                                        "fullWidth": 1,
                                                        "width": 1,
                                                        "text": "(",
                                                        "value": "(",
                                                        "valueText": "("
                                                    },
                                                    "arguments": [
                                                        {
                                                            "kind": "IdentifierName",
                                                            "fullStart": 622,
                                                            "fullEnd": 626,
                                                            "start": 622,
                                                            "end": 626,
                                                            "fullWidth": 4,
                                                            "width": 4,
                                                            "text": "Math",
                                                            "value": "Math",
                                                            "valueText": "Math"
                                                        },
                                                        {
                                                            "kind": "CommaToken",
                                                            "fullStart": 626,
                                                            "fullEnd": 628,
                                                            "start": 626,
                                                            "end": 627,
                                                            "fullWidth": 2,
                                                            "width": 1,
                                                            "text": ",",
                                                            "value": ",",
                                                            "valueText": ",",
                                                            "hasTrailingTrivia": true,
                                                            "trailingTrivia": [
                                                                {
                                                                    "kind": "WhitespaceTrivia",
                                                                    "text": " "
                                                                }
                                                            ]
                                                        },
                                                        {
                                                            "kind": "StringLiteral",
                                                            "fullStart": 628,
                                                            "fullEnd": 634,
                                                            "start": 628,
                                                            "end": 634,
                                                            "fullWidth": 6,
                                                            "width": 6,
                                                            "text": "\"sqrt\"",
                                                            "value": "sqrt",
                                                            "valueText": "sqrt"
                                                        }
                                                    ],
                                                    "closeParenToken": {
                                                        "kind": "CloseParenToken",
                                                        "fullStart": 634,
                                                        "fullEnd": 635,
                                                        "start": 634,
                                                        "end": 635,
                                                        "fullWidth": 1,
                                                        "width": 1,
                                                        "text": ")",
                                                        "value": ")",
                                                        "valueText": ")"
                                                    }
                                                }
                                            }
                                        }
                                    }
                                ]
                            },
                            "semicolonToken": {
                                "kind": "SemicolonToken",
                                "fullStart": 635,
                                "fullEnd": 638,
                                "start": 635,
                                "end": 636,
                                "fullWidth": 3,
                                "width": 1,
                                "text": ";",
                                "value": ";",
                                "valueText": ";",
                                "hasTrailingTrivia": true,
                                "hasTrailingNewLine": true,
                                "trailingTrivia": [
                                    {
                                        "kind": "NewLineTrivia",
                                        "text": "\r\n"
                                    }
                                ]
                            }
                        },
                        {
                            "kind": "IfStatement",
                            "fullStart": 638,
                            "fullEnd": 802,
                            "start": 640,
                            "end": 800,
                            "fullWidth": 164,
                            "width": 160,
                            "ifKeyword": {
                                "kind": "IfKeyword",
                                "fullStart": 638,
                                "fullEnd": 643,
                                "start": 640,
                                "end": 642,
                                "fullWidth": 5,
                                "width": 2,
                                "text": "if",
                                "value": "if",
                                "valueText": "if",
                                "hasLeadingTrivia": true,
                                "hasTrailingTrivia": true,
                                "leadingTrivia": [
                                    {
                                        "kind": "WhitespaceTrivia",
                                        "text": "  "
                                    }
                                ],
                                "trailingTrivia": [
                                    {
                                        "kind": "WhitespaceTrivia",
                                        "text": " "
                                    }
                                ]
                            },
                            "openParenToken": {
                                "kind": "OpenParenToken",
                                "fullStart": 643,
                                "fullEnd": 644,
                                "start": 643,
                                "end": 644,
                                "fullWidth": 1,
                                "width": 1,
                                "text": "(",
                                "value": "(",
                                "valueText": "("
                            },
                            "condition": {
                                "kind": "LogicalAndExpression",
                                "fullStart": 644,
                                "fullEnd": 774,
                                "start": 644,
                                "end": 774,
                                "fullWidth": 130,
                                "width": 130,
                                "left": {
                                    "kind": "LogicalAndExpression",
                                    "fullStart": 644,
                                    "fullEnd": 738,
                                    "start": 644,
                                    "end": 737,
                                    "fullWidth": 94,
                                    "width": 93,
                                    "left": {
                                        "kind": "LogicalAndExpression",
                                        "fullStart": 644,
                                        "fullEnd": 702,
                                        "start": 644,
                                        "end": 701,
                                        "fullWidth": 58,
                                        "width": 57,
                                        "left": {
                                            "kind": "EqualsExpression",
                                            "fullStart": 644,
                                            "fullEnd": 669,
                                            "start": 644,
                                            "end": 668,
                                            "fullWidth": 25,
                                            "width": 24,
                                            "left": {
                                                "kind": "MemberAccessExpression",
                                                "fullStart": 644,
                                                "fullEnd": 655,
                                                "start": 644,
                                                "end": 654,
                                                "fullWidth": 11,
                                                "width": 10,
                                                "expression": {
                                                    "kind": "IdentifierName",
                                                    "fullStart": 644,
                                                    "fullEnd": 648,
                                                    "start": 644,
                                                    "end": 648,
                                                    "fullWidth": 4,
                                                    "width": 4,
                                                    "text": "desc",
                                                    "value": "desc",
                                                    "valueText": "desc"
                                                },
                                                "dotToken": {
                                                    "kind": "DotToken",
                                                    "fullStart": 648,
                                                    "fullEnd": 649,
                                                    "start": 648,
                                                    "end": 649,
                                                    "fullWidth": 1,
                                                    "width": 1,
                                                    "text": ".",
                                                    "value": ".",
                                                    "valueText": "."
                                                },
                                                "name": {
                                                    "kind": "IdentifierName",
                                                    "fullStart": 649,
                                                    "fullEnd": 655,
                                                    "start": 649,
                                                    "end": 654,
                                                    "fullWidth": 6,
                                                    "width": 5,
                                                    "text": "value",
                                                    "value": "value",
                                                    "valueText": "value",
                                                    "hasTrailingTrivia": true,
                                                    "trailingTrivia": [
                                                        {
                                                            "kind": "WhitespaceTrivia",
                                                            "text": " "
                                                        }
                                                    ]
                                                }
                                            },
                                            "operatorToken": {
                                                "kind": "EqualsEqualsEqualsToken",
                                                "fullStart": 655,
                                                "fullEnd": 659,
                                                "start": 655,
                                                "end": 658,
                                                "fullWidth": 4,
                                                "width": 3,
                                                "text": "===",
                                                "value": "===",
                                                "valueText": "===",
                                                "hasTrailingTrivia": true,
                                                "trailingTrivia": [
                                                    {
                                                        "kind": "WhitespaceTrivia",
                                                        "text": " "
                                                    }
                                                ]
                                            },
                                            "right": {
                                                "kind": "MemberAccessExpression",
                                                "fullStart": 659,
                                                "fullEnd": 669,
                                                "start": 659,
                                                "end": 668,
                                                "fullWidth": 10,
                                                "width": 9,
                                                "expression": {
                                                    "kind": "IdentifierName",
                                                    "fullStart": 659,
                                                    "fullEnd": 663,
                                                    "start": 659,
                                                    "end": 663,
                                                    "fullWidth": 4,
                                                    "width": 4,
                                                    "text": "Math",
                                                    "value": "Math",
                                                    "valueText": "Math"
                                                },
                                                "dotToken": {
                                                    "kind": "DotToken",
                                                    "fullStart": 663,
                                                    "fullEnd": 664,
                                                    "start": 663,
                                                    "end": 664,
                                                    "fullWidth": 1,
                                                    "width": 1,
                                                    "text": ".",
                                                    "value": ".",
                                                    "valueText": "."
                                                },
                                                "name": {
                                                    "kind": "IdentifierName",
                                                    "fullStart": 664,
                                                    "fullEnd": 669,
                                                    "start": 664,
                                                    "end": 668,
                                                    "fullWidth": 5,
                                                    "width": 4,
                                                    "text": "sqrt",
                                                    "value": "sqrt",
                                                    "valueText": "sqrt",
                                                    "hasTrailingTrivia": true,
                                                    "trailingTrivia": [
                                                        {
                                                            "kind": "WhitespaceTrivia",
                                                            "text": " "
                                                        }
                                                    ]
                                                }
                                            }
                                        },
                                        "operatorToken": {
                                            "kind": "AmpersandAmpersandToken",
                                            "fullStart": 669,
                                            "fullEnd": 673,
                                            "start": 669,
                                            "end": 671,
                                            "fullWidth": 4,
                                            "width": 2,
                                            "text": "&&",
                                            "value": "&&",
                                            "valueText": "&&",
                                            "hasTrailingTrivia": true,
                                            "hasTrailingNewLine": true,
                                            "trailingTrivia": [
                                                {
                                                    "kind": "NewLineTrivia",
                                                    "text": "\r\n"
                                                }
                                            ]
                                        },
                                        "right": {
                                            "kind": "EqualsExpression",
                                            "fullStart": 673,
                                            "fullEnd": 702,
                                            "start": 679,
                                            "end": 701,
                                            "fullWidth": 29,
                                            "width": 22,
                                            "left": {
                                                "kind": "MemberAccessExpression",
                                                "fullStart": 673,
                                                "fullEnd": 693,
                                                "start": 679,
                                                "end": 692,
                                                "fullWidth": 20,
                                                "width": 13,
                                                "expression": {
                                                    "kind": "IdentifierName",
                                                    "fullStart": 673,
                                                    "fullEnd": 683,
                                                    "start": 679,
                                                    "end": 683,
                                                    "fullWidth": 10,
                                                    "width": 4,
                                                    "text": "desc",
                                                    "value": "desc",
                                                    "valueText": "desc",
                                                    "hasLeadingTrivia": true,
                                                    "leadingTrivia": [
                                                        {
                                                            "kind": "WhitespaceTrivia",
                                                            "text": "      "
                                                        }
                                                    ]
                                                },
                                                "dotToken": {
                                                    "kind": "DotToken",
                                                    "fullStart": 683,
                                                    "fullEnd": 684,
                                                    "start": 683,
                                                    "end": 684,
                                                    "fullWidth": 1,
                                                    "width": 1,
                                                    "text": ".",
                                                    "value": ".",
                                                    "valueText": "."
                                                },
                                                "name": {
                                                    "kind": "IdentifierName",
                                                    "fullStart": 684,
                                                    "fullEnd": 693,
                                                    "start": 684,
                                                    "end": 692,
                                                    "fullWidth": 9,
                                                    "width": 8,
                                                    "text": "writable",
                                                    "value": "writable",
                                                    "valueText": "writable",
                                                    "hasTrailingTrivia": true,
                                                    "trailingTrivia": [
                                                        {
                                                            "kind": "WhitespaceTrivia",
                                                            "text": " "
                                                        }
                                                    ]
                                                }
                                            },
                                            "operatorToken": {
                                                "kind": "EqualsEqualsEqualsToken",
                                                "fullStart": 693,
                                                "fullEnd": 697,
                                                "start": 693,
                                                "end": 696,
                                                "fullWidth": 4,
                                                "width": 3,
                                                "text": "===",
                                                "value": "===",
                                                "valueText": "===",
                                                "hasTrailingTrivia": true,
                                                "trailingTrivia": [
                                                    {
                                                        "kind": "WhitespaceTrivia",
                                                        "text": " "
                                                    }
                                                ]
                                            },
                                            "right": {
                                                "kind": "TrueKeyword",
                                                "fullStart": 697,
                                                "fullEnd": 702,
                                                "start": 697,
                                                "end": 701,
                                                "fullWidth": 5,
                                                "width": 4,
                                                "text": "true",
                                                "value": true,
                                                "valueText": "true",
                                                "hasTrailingTrivia": true,
                                                "trailingTrivia": [
                                                    {
                                                        "kind": "WhitespaceTrivia",
                                                        "text": " "
                                                    }
                                                ]
                                            }
                                        }
                                    },
                                    "operatorToken": {
                                        "kind": "AmpersandAmpersandToken",
                                        "fullStart": 702,
                                        "fullEnd": 706,
                                        "start": 702,
                                        "end": 704,
                                        "fullWidth": 4,
                                        "width": 2,
                                        "text": "&&",
                                        "value": "&&",
                                        "valueText": "&&",
                                        "hasTrailingTrivia": true,
                                        "hasTrailingNewLine": true,
                                        "trailingTrivia": [
                                            {
                                                "kind": "NewLineTrivia",
                                                "text": "\r\n"
                                            }
                                        ]
                                    },
                                    "right": {
                                        "kind": "EqualsExpression",
                                        "fullStart": 706,
                                        "fullEnd": 738,
                                        "start": 712,
                                        "end": 737,
                                        "fullWidth": 32,
                                        "width": 25,
                                        "left": {
                                            "kind": "MemberAccessExpression",
                                            "fullStart": 706,
                                            "fullEnd": 728,
                                            "start": 712,
                                            "end": 727,
                                            "fullWidth": 22,
                                            "width": 15,
                                            "expression": {
                                                "kind": "IdentifierName",
                                                "fullStart": 706,
                                                "fullEnd": 716,
                                                "start": 712,
                                                "end": 716,
                                                "fullWidth": 10,
                                                "width": 4,
                                                "text": "desc",
                                                "value": "desc",
                                                "valueText": "desc",
                                                "hasLeadingTrivia": true,
                                                "leadingTrivia": [
                                                    {
                                                        "kind": "WhitespaceTrivia",
                                                        "text": "      "
                                                    }
                                                ]
                                            },
                                            "dotToken": {
                                                "kind": "DotToken",
                                                "fullStart": 716,
                                                "fullEnd": 717,
                                                "start": 716,
                                                "end": 717,
                                                "fullWidth": 1,
                                                "width": 1,
                                                "text": ".",
                                                "value": ".",
                                                "valueText": "."
                                            },
                                            "name": {
                                                "kind": "IdentifierName",
                                                "fullStart": 717,
                                                "fullEnd": 728,
                                                "start": 717,
                                                "end": 727,
                                                "fullWidth": 11,
                                                "width": 10,
                                                "text": "enumerable",
                                                "value": "enumerable",
                                                "valueText": "enumerable",
                                                "hasTrailingTrivia": true,
                                                "trailingTrivia": [
                                                    {
                                                        "kind": "WhitespaceTrivia",
                                                        "text": " "
                                                    }
                                                ]
                                            }
                                        },
                                        "operatorToken": {
                                            "kind": "EqualsEqualsEqualsToken",
                                            "fullStart": 728,
                                            "fullEnd": 732,
                                            "start": 728,
                                            "end": 731,
                                            "fullWidth": 4,
                                            "width": 3,
                                            "text": "===",
                                            "value": "===",
                                            "valueText": "===",
                                            "hasTrailingTrivia": true,
                                            "trailingTrivia": [
                                                {
                                                    "kind": "WhitespaceTrivia",
                                                    "text": " "
                                                }
                                            ]
                                        },
                                        "right": {
                                            "kind": "FalseKeyword",
                                            "fullStart": 732,
                                            "fullEnd": 738,
                                            "start": 732,
                                            "end": 737,
                                            "fullWidth": 6,
                                            "width": 5,
                                            "text": "false",
                                            "value": false,
                                            "valueText": "false",
                                            "hasTrailingTrivia": true,
                                            "trailingTrivia": [
                                                {
                                                    "kind": "WhitespaceTrivia",
                                                    "text": " "
                                                }
                                            ]
                                        }
                                    }
                                },
                                "operatorToken": {
                                    "kind": "AmpersandAmpersandToken",
                                    "fullStart": 738,
                                    "fullEnd": 742,
                                    "start": 738,
                                    "end": 740,
                                    "fullWidth": 4,
                                    "width": 2,
                                    "text": "&&",
                                    "value": "&&",
                                    "valueText": "&&",
                                    "hasTrailingTrivia": true,
                                    "hasTrailingNewLine": true,
                                    "trailingTrivia": [
                                        {
                                            "kind": "NewLineTrivia",
                                            "text": "\r\n"
                                        }
                                    ]
                                },
                                "right": {
                                    "kind": "EqualsExpression",
                                    "fullStart": 742,
                                    "fullEnd": 774,
                                    "start": 748,
                                    "end": 774,
                                    "fullWidth": 32,
                                    "width": 26,
                                    "left": {
                                        "kind": "MemberAccessExpression",
                                        "fullStart": 742,
                                        "fullEnd": 766,
                                        "start": 748,
                                        "end": 765,
                                        "fullWidth": 24,
                                        "width": 17,
                                        "expression": {
                                            "kind": "IdentifierName",
                                            "fullStart": 742,
                                            "fullEnd": 752,
                                            "start": 748,
                                            "end": 752,
                                            "fullWidth": 10,
                                            "width": 4,
                                            "text": "desc",
                                            "value": "desc",
                                            "valueText": "desc",
                                            "hasLeadingTrivia": true,
                                            "leadingTrivia": [
                                                {
                                                    "kind": "WhitespaceTrivia",
                                                    "text": "      "
                                                }
                                            ]
                                        },
                                        "dotToken": {
                                            "kind": "DotToken",
                                            "fullStart": 752,
                                            "fullEnd": 753,
                                            "start": 752,
                                            "end": 753,
                                            "fullWidth": 1,
                                            "width": 1,
                                            "text": ".",
                                            "value": ".",
                                            "valueText": "."
                                        },
                                        "name": {
                                            "kind": "IdentifierName",
                                            "fullStart": 753,
                                            "fullEnd": 766,
                                            "start": 753,
                                            "end": 765,
                                            "fullWidth": 13,
                                            "width": 12,
                                            "text": "configurable",
                                            "value": "configurable",
                                            "valueText": "configurable",
                                            "hasTrailingTrivia": true,
                                            "trailingTrivia": [
                                                {
                                                    "kind": "WhitespaceTrivia",
                                                    "text": " "
                                                }
                                            ]
                                        }
                                    },
                                    "operatorToken": {
                                        "kind": "EqualsEqualsEqualsToken",
                                        "fullStart": 766,
                                        "fullEnd": 770,
                                        "start": 766,
                                        "end": 769,
                                        "fullWidth": 4,
                                        "width": 3,
                                        "text": "===",
                                        "value": "===",
                                        "valueText": "===",
                                        "hasTrailingTrivia": true,
                                        "trailingTrivia": [
                                            {
                                                "kind": "WhitespaceTrivia",
                                                "text": " "
                                            }
                                        ]
                                    },
                                    "right": {
                                        "kind": "TrueKeyword",
                                        "fullStart": 770,
                                        "fullEnd": 774,
                                        "start": 770,
                                        "end": 774,
                                        "fullWidth": 4,
                                        "width": 4,
                                        "text": "true",
                                        "value": true,
                                        "valueText": "true"
                                    }
                                }
                            },
                            "closeParenToken": {
                                "kind": "CloseParenToken",
                                "fullStart": 774,
                                "fullEnd": 776,
                                "start": 774,
                                "end": 775,
                                "fullWidth": 2,
                                "width": 1,
                                "text": ")",
                                "value": ")",
                                "valueText": ")",
                                "hasTrailingTrivia": true,
                                "trailingTrivia": [
                                    {
                                        "kind": "WhitespaceTrivia",
                                        "text": " "
                                    }
                                ]
                            },
                            "statement": {
                                "kind": "Block",
                                "fullStart": 776,
                                "fullEnd": 802,
                                "start": 776,
                                "end": 800,
                                "fullWidth": 26,
                                "width": 24,
                                "openBraceToken": {
                                    "kind": "OpenBraceToken",
                                    "fullStart": 776,
                                    "fullEnd": 779,
                                    "start": 776,
                                    "end": 777,
                                    "fullWidth": 3,
                                    "width": 1,
                                    "text": "{",
                                    "value": "{",
                                    "valueText": "{",
                                    "hasTrailingTrivia": true,
                                    "hasTrailingNewLine": true,
                                    "trailingTrivia": [
                                        {
                                            "kind": "NewLineTrivia",
                                            "text": "\r\n"
                                        }
                                    ]
                                },
                                "statements": [
                                    {
                                        "kind": "ReturnStatement",
                                        "fullStart": 779,
                                        "fullEnd": 797,
                                        "start": 783,
                                        "end": 795,
                                        "fullWidth": 18,
                                        "width": 12,
                                        "returnKeyword": {
                                            "kind": "ReturnKeyword",
                                            "fullStart": 779,
                                            "fullEnd": 790,
                                            "start": 783,
                                            "end": 789,
                                            "fullWidth": 11,
                                            "width": 6,
                                            "text": "return",
                                            "value": "return",
                                            "valueText": "return",
                                            "hasLeadingTrivia": true,
                                            "hasTrailingTrivia": true,
                                            "leadingTrivia": [
                                                {
                                                    "kind": "WhitespaceTrivia",
                                                    "text": "    "
                                                }
                                            ],
                                            "trailingTrivia": [
                                                {
                                                    "kind": "WhitespaceTrivia",
                                                    "text": " "
                                                }
                                            ]
                                        },
                                        "expression": {
                                            "kind": "TrueKeyword",
                                            "fullStart": 790,
                                            "fullEnd": 794,
                                            "start": 790,
                                            "end": 794,
                                            "fullWidth": 4,
                                            "width": 4,
                                            "text": "true",
                                            "value": true,
                                            "valueText": "true"
                                        },
                                        "semicolonToken": {
                                            "kind": "SemicolonToken",
                                            "fullStart": 794,
                                            "fullEnd": 797,
                                            "start": 794,
                                            "end": 795,
                                            "fullWidth": 3,
                                            "width": 1,
                                            "text": ";",
                                            "value": ";",
                                            "valueText": ";",
                                            "hasTrailingTrivia": true,
                                            "hasTrailingNewLine": true,
                                            "trailingTrivia": [
                                                {
                                                    "kind": "NewLineTrivia",
                                                    "text": "\r\n"
                                                }
                                            ]
                                        }
                                    }
                                ],
                                "closeBraceToken": {
                                    "kind": "CloseBraceToken",
                                    "fullStart": 797,
                                    "fullEnd": 802,
                                    "start": 799,
                                    "end": 800,
                                    "fullWidth": 5,
                                    "width": 1,
                                    "text": "}",
                                    "value": "}",
                                    "valueText": "}",
                                    "hasLeadingTrivia": true,
                                    "hasTrailingTrivia": true,
                                    "hasTrailingNewLine": true,
                                    "leadingTrivia": [
                                        {
                                            "kind": "WhitespaceTrivia",
                                            "text": "  "
                                        }
                                    ],
                                    "trailingTrivia": [
                                        {
                                            "kind": "NewLineTrivia",
                                            "text": "\r\n"
                                        }
                                    ]
                                }
                            }
                        }
                    ],
                    "closeBraceToken": {
                        "kind": "CloseBraceToken",
                        "fullStart": 802,
                        "fullEnd": 806,
                        "start": 803,
                        "end": 804,
                        "fullWidth": 4,
                        "width": 1,
                        "text": "}",
                        "value": "}",
                        "valueText": "}",
                        "hasLeadingTrivia": true,
                        "hasTrailingTrivia": true,
                        "hasTrailingNewLine": true,
                        "leadingTrivia": [
                            {
                                "kind": "WhitespaceTrivia",
                                "text": " "
                            }
                        ],
                        "trailingTrivia": [
                            {
                                "kind": "NewLineTrivia",
                                "text": "\r\n"
                            }
                        ]
                    }
                }
            },
            {
                "kind": "ExpressionStatement",
                "fullStart": 806,
                "fullEnd": 830,
                "start": 806,
                "end": 828,
                "fullWidth": 24,
                "width": 22,
                "expression": {
                    "kind": "InvocationExpression",
                    "fullStart": 806,
                    "fullEnd": 827,
                    "start": 806,
                    "end": 827,
                    "fullWidth": 21,
                    "width": 21,
                    "expression": {
                        "kind": "IdentifierName",
                        "fullStart": 806,
                        "fullEnd": 817,
                        "start": 806,
                        "end": 817,
                        "fullWidth": 11,
                        "width": 11,
                        "text": "runTestCase",
                        "value": "runTestCase",
                        "valueText": "runTestCase"
                    },
                    "argumentList": {
                        "kind": "ArgumentList",
                        "fullStart": 817,
                        "fullEnd": 827,
                        "start": 817,
                        "end": 827,
                        "fullWidth": 10,
                        "width": 10,
                        "openParenToken": {
                            "kind": "OpenParenToken",
                            "fullStart": 817,
                            "fullEnd": 818,
                            "start": 817,
                            "end": 818,
                            "fullWidth": 1,
                            "width": 1,
                            "text": "(",
                            "value": "(",
                            "valueText": "("
                        },
                        "arguments": [
                            {
                                "kind": "IdentifierName",
                                "fullStart": 818,
                                "fullEnd": 826,
                                "start": 818,
                                "end": 826,
                                "fullWidth": 8,
                                "width": 8,
                                "text": "testcase",
                                "value": "testcase",
                                "valueText": "testcase"
                            }
                        ],
                        "closeParenToken": {
                            "kind": "CloseParenToken",
                            "fullStart": 826,
                            "fullEnd": 827,
                            "start": 826,
                            "end": 827,
                            "fullWidth": 1,
                            "width": 1,
                            "text": ")",
                            "value": ")",
                            "valueText": ")"
                        }
                    }
                },
                "semicolonToken": {
                    "kind": "SemicolonToken",
                    "fullStart": 827,
                    "fullEnd": 830,
                    "start": 827,
                    "end": 828,
                    "fullWidth": 3,
                    "width": 1,
                    "text": ";",
                    "value": ";",
                    "valueText": ";",
                    "hasTrailingTrivia": true,
                    "hasTrailingNewLine": true,
                    "trailingTrivia": [
                        {
                            "kind": "NewLineTrivia",
                            "text": "\r\n"
                        }
                    ]
                }
            }
        ],
        "endOfFileToken": {
            "kind": "EndOfFileToken",
            "fullStart": 830,
            "fullEnd": 830,
            "start": 830,
            "end": 830,
            "fullWidth": 0,
            "width": 0,
            "text": ""
        }
    },
    "lineMap": {
        "lineStarts": [
            0,
            67,
            152,
            232,
            308,
            380,
            385,
            439,
            545,
            550,
            552,
            554,
            577,
            638,
            673,
            706,
            742,
            779,
            797,
            802,
            806,
            830
        ],
        "length": 830
    }
}<|MERGE_RESOLUTION|>--- conflicted
+++ resolved
@@ -245,12 +245,8 @@
                                         "start": 583,
                                         "end": 635,
                                         "fullWidth": 52,
-<<<<<<< HEAD
                                         "width": 52,
-                                        "identifier": {
-=======
                                         "propertyName": {
->>>>>>> 85e84683
                                             "kind": "IdentifierName",
                                             "fullStart": 583,
                                             "fullEnd": 588,
