--- conflicted
+++ resolved
@@ -245,12 +245,8 @@
                                         "start": 600,
                                         "end": 623,
                                         "fullWidth": 23,
-<<<<<<< HEAD
                                         "width": 23,
-                                        "identifier": {
-=======
                                         "propertyName": {
->>>>>>> 85e84683
                                             "kind": "IdentifierName",
                                             "fullStart": 600,
                                             "fullEnd": 604,
@@ -478,12 +474,8 @@
                                         "start": 640,
                                         "end": 689,
                                         "fullWidth": 49,
-<<<<<<< HEAD
                                         "width": 49,
-                                        "identifier": {
-=======
                                         "propertyName": {
->>>>>>> 85e84683
                                             "kind": "IdentifierName",
                                             "fullStart": 640,
                                             "fullEnd": 645,
