{
    "isDeclaration": false,
    "languageVersion": "EcmaScript5",
    "parseOptions": {
        "allowAutomaticSemicolonInsertion": true
    },
    "sourceUnit": {
        "kind": "SourceUnit",
        "fullStart": 0,
        "fullEnd": 841,
        "start": 557,
        "end": 841,
        "fullWidth": 841,
        "width": 284,
        "isIncrementallyUnusable": true,
        "moduleElements": [
            {
                "kind": "FunctionDeclaration",
                "fullStart": 0,
                "fullEnd": 817,
                "start": 557,
                "end": 815,
                "fullWidth": 817,
                "width": 258,
                "modifiers": [],
                "functionKeyword": {
                    "kind": "FunctionKeyword",
                    "fullStart": 0,
                    "fullEnd": 566,
                    "start": 557,
                    "end": 565,
                    "fullWidth": 566,
                    "width": 8,
                    "text": "function",
                    "value": "function",
                    "valueText": "function",
                    "hasLeadingTrivia": true,
                    "hasLeadingComment": true,
                    "hasLeadingNewLine": true,
                    "hasTrailingTrivia": true,
                    "leadingTrivia": [
                        {
                            "kind": "SingleLineCommentTrivia",
                            "text": "/// Copyright (c) 2012 Ecma International.  All rights reserved. "
                        },
                        {
                            "kind": "NewLineTrivia",
                            "text": "\r\n"
                        },
                        {
                            "kind": "SingleLineCommentTrivia",
                            "text": "/// Ecma International makes this code available under the terms and conditions set"
                        },
                        {
                            "kind": "NewLineTrivia",
                            "text": "\r\n"
                        },
                        {
                            "kind": "SingleLineCommentTrivia",
                            "text": "/// forth on http://hg.ecmascript.org/tests/test262/raw-file/tip/LICENSE (the "
                        },
                        {
                            "kind": "NewLineTrivia",
                            "text": "\r\n"
                        },
                        {
                            "kind": "SingleLineCommentTrivia",
                            "text": "/// \"Use Terms\").   Any redistribution of this code must retain the above "
                        },
                        {
                            "kind": "NewLineTrivia",
                            "text": "\r\n"
                        },
                        {
                            "kind": "SingleLineCommentTrivia",
                            "text": "/// copyright and this notice and otherwise comply with the Use Terms."
                        },
                        {
                            "kind": "NewLineTrivia",
                            "text": "\r\n"
                        },
                        {
                            "kind": "MultiLineCommentTrivia",
                            "text": "/**\r\n * @path ch15/15.2/15.2.3/15.2.3.3/15.2.3.3-4-17.js\r\n * @description Object.getOwnPropertyDescriptor returns data desc for functions on built-ins (Object.create)\r\n */"
                        },
                        {
                            "kind": "NewLineTrivia",
                            "text": "\r\n"
                        },
                        {
                            "kind": "NewLineTrivia",
                            "text": "\r\n"
                        },
                        {
                            "kind": "NewLineTrivia",
                            "text": "\r\n"
                        }
                    ],
                    "trailingTrivia": [
                        {
                            "kind": "WhitespaceTrivia",
                            "text": " "
                        }
                    ]
                },
                "identifier": {
                    "kind": "IdentifierName",
                    "fullStart": 566,
                    "fullEnd": 574,
                    "start": 566,
                    "end": 574,
                    "fullWidth": 8,
                    "width": 8,
                    "text": "testcase",
                    "value": "testcase",
                    "valueText": "testcase"
                },
                "callSignature": {
                    "kind": "CallSignature",
                    "fullStart": 574,
                    "fullEnd": 577,
                    "start": 574,
                    "end": 576,
                    "fullWidth": 3,
                    "width": 2,
                    "parameterList": {
                        "kind": "ParameterList",
                        "fullStart": 574,
                        "fullEnd": 577,
                        "start": 574,
                        "end": 576,
                        "fullWidth": 3,
                        "width": 2,
                        "openParenToken": {
                            "kind": "OpenParenToken",
                            "fullStart": 574,
                            "fullEnd": 575,
                            "start": 574,
                            "end": 575,
                            "fullWidth": 1,
                            "width": 1,
                            "text": "(",
                            "value": "(",
                            "valueText": "("
                        },
                        "parameters": [],
                        "closeParenToken": {
                            "kind": "CloseParenToken",
                            "fullStart": 575,
                            "fullEnd": 577,
                            "start": 575,
                            "end": 576,
                            "fullWidth": 2,
                            "width": 1,
                            "text": ")",
                            "value": ")",
                            "valueText": ")",
                            "hasTrailingTrivia": true,
                            "trailingTrivia": [
                                {
                                    "kind": "WhitespaceTrivia",
                                    "text": " "
                                }
                            ]
                        }
                    }
                },
                "block": {
                    "kind": "Block",
                    "fullStart": 577,
                    "fullEnd": 817,
                    "start": 577,
                    "end": 815,
                    "fullWidth": 240,
                    "width": 238,
                    "openBraceToken": {
                        "kind": "OpenBraceToken",
                        "fullStart": 577,
                        "fullEnd": 580,
                        "start": 577,
                        "end": 578,
                        "fullWidth": 3,
                        "width": 1,
                        "text": "{",
                        "value": "{",
                        "valueText": "{",
                        "hasTrailingTrivia": true,
                        "hasTrailingNewLine": true,
                        "trailingTrivia": [
                            {
                                "kind": "NewLineTrivia",
                                "text": "\r\n"
                            }
                        ]
                    },
                    "statements": [
                        {
                            "kind": "VariableStatement",
                            "fullStart": 580,
                            "fullEnd": 645,
                            "start": 582,
                            "end": 643,
                            "fullWidth": 65,
                            "width": 61,
                            "modifiers": [],
                            "variableDeclaration": {
                                "kind": "VariableDeclaration",
                                "fullStart": 580,
                                "fullEnd": 642,
                                "start": 582,
                                "end": 642,
                                "fullWidth": 62,
                                "width": 60,
                                "varKeyword": {
                                    "kind": "VarKeyword",
                                    "fullStart": 580,
                                    "fullEnd": 586,
                                    "start": 582,
                                    "end": 585,
                                    "fullWidth": 6,
                                    "width": 3,
                                    "text": "var",
                                    "value": "var",
                                    "valueText": "var",
                                    "hasLeadingTrivia": true,
                                    "hasTrailingTrivia": true,
                                    "leadingTrivia": [
                                        {
                                            "kind": "WhitespaceTrivia",
                                            "text": "  "
                                        }
                                    ],
                                    "trailingTrivia": [
                                        {
                                            "kind": "WhitespaceTrivia",
                                            "text": " "
                                        }
                                    ]
                                },
                                "variableDeclarators": [
                                    {
                                        "kind": "VariableDeclarator",
                                        "fullStart": 586,
                                        "fullEnd": 642,
                                        "start": 586,
                                        "end": 642,
                                        "fullWidth": 56,
<<<<<<< HEAD
                                        "width": 56,
                                        "identifier": {
=======
                                        "propertyName": {
>>>>>>> 85e84683
                                            "kind": "IdentifierName",
                                            "fullStart": 586,
                                            "fullEnd": 591,
                                            "start": 586,
                                            "end": 590,
                                            "fullWidth": 5,
                                            "width": 4,
                                            "text": "desc",
                                            "value": "desc",
                                            "valueText": "desc",
                                            "hasTrailingTrivia": true,
                                            "trailingTrivia": [
                                                {
                                                    "kind": "WhitespaceTrivia",
                                                    "text": " "
                                                }
                                            ]
                                        },
                                        "equalsValueClause": {
                                            "kind": "EqualsValueClause",
                                            "fullStart": 591,
                                            "fullEnd": 642,
                                            "start": 591,
                                            "end": 642,
                                            "fullWidth": 51,
                                            "width": 51,
                                            "equalsToken": {
                                                "kind": "EqualsToken",
                                                "fullStart": 591,
                                                "fullEnd": 593,
                                                "start": 591,
                                                "end": 592,
                                                "fullWidth": 2,
                                                "width": 1,
                                                "text": "=",
                                                "value": "=",
                                                "valueText": "=",
                                                "hasTrailingTrivia": true,
                                                "trailingTrivia": [
                                                    {
                                                        "kind": "WhitespaceTrivia",
                                                        "text": " "
                                                    }
                                                ]
                                            },
                                            "value": {
                                                "kind": "InvocationExpression",
                                                "fullStart": 593,
                                                "fullEnd": 642,
                                                "start": 593,
                                                "end": 642,
                                                "fullWidth": 49,
                                                "width": 49,
                                                "expression": {
                                                    "kind": "MemberAccessExpression",
                                                    "fullStart": 593,
                                                    "fullEnd": 624,
                                                    "start": 593,
                                                    "end": 624,
                                                    "fullWidth": 31,
                                                    "width": 31,
                                                    "expression": {
                                                        "kind": "IdentifierName",
                                                        "fullStart": 593,
                                                        "fullEnd": 599,
                                                        "start": 593,
                                                        "end": 599,
                                                        "fullWidth": 6,
                                                        "width": 6,
                                                        "text": "Object",
                                                        "value": "Object",
                                                        "valueText": "Object"
                                                    },
                                                    "dotToken": {
                                                        "kind": "DotToken",
                                                        "fullStart": 599,
                                                        "fullEnd": 600,
                                                        "start": 599,
                                                        "end": 600,
                                                        "fullWidth": 1,
                                                        "width": 1,
                                                        "text": ".",
                                                        "value": ".",
                                                        "valueText": "."
                                                    },
                                                    "name": {
                                                        "kind": "IdentifierName",
                                                        "fullStart": 600,
                                                        "fullEnd": 624,
                                                        "start": 600,
                                                        "end": 624,
                                                        "fullWidth": 24,
                                                        "width": 24,
                                                        "text": "getOwnPropertyDescriptor",
                                                        "value": "getOwnPropertyDescriptor",
                                                        "valueText": "getOwnPropertyDescriptor"
                                                    }
                                                },
                                                "argumentList": {
                                                    "kind": "ArgumentList",
                                                    "fullStart": 624,
                                                    "fullEnd": 642,
                                                    "start": 624,
                                                    "end": 642,
                                                    "fullWidth": 18,
                                                    "width": 18,
                                                    "openParenToken": {
                                                        "kind": "OpenParenToken",
                                                        "fullStart": 624,
                                                        "fullEnd": 625,
                                                        "start": 624,
                                                        "end": 625,
                                                        "fullWidth": 1,
                                                        "width": 1,
                                                        "text": "(",
                                                        "value": "(",
                                                        "valueText": "("
                                                    },
                                                    "arguments": [
                                                        {
                                                            "kind": "IdentifierName",
                                                            "fullStart": 625,
                                                            "fullEnd": 631,
                                                            "start": 625,
                                                            "end": 631,
                                                            "fullWidth": 6,
                                                            "width": 6,
                                                            "text": "Object",
                                                            "value": "Object",
                                                            "valueText": "Object"
                                                        },
                                                        {
                                                            "kind": "CommaToken",
                                                            "fullStart": 631,
                                                            "fullEnd": 633,
                                                            "start": 631,
                                                            "end": 632,
                                                            "fullWidth": 2,
                                                            "width": 1,
                                                            "text": ",",
                                                            "value": ",",
                                                            "valueText": ",",
                                                            "hasTrailingTrivia": true,
                                                            "trailingTrivia": [
                                                                {
                                                                    "kind": "WhitespaceTrivia",
                                                                    "text": " "
                                                                }
                                                            ]
                                                        },
                                                        {
                                                            "kind": "StringLiteral",
                                                            "fullStart": 633,
                                                            "fullEnd": 641,
                                                            "start": 633,
                                                            "end": 641,
                                                            "fullWidth": 8,
                                                            "width": 8,
                                                            "text": "\"create\"",
                                                            "value": "create",
                                                            "valueText": "create"
                                                        }
                                                    ],
                                                    "closeParenToken": {
                                                        "kind": "CloseParenToken",
                                                        "fullStart": 641,
                                                        "fullEnd": 642,
                                                        "start": 641,
                                                        "end": 642,
                                                        "fullWidth": 1,
                                                        "width": 1,
                                                        "text": ")",
                                                        "value": ")",
                                                        "valueText": ")"
                                                    }
                                                }
                                            }
                                        }
                                    }
                                ]
                            },
                            "semicolonToken": {
                                "kind": "SemicolonToken",
                                "fullStart": 642,
                                "fullEnd": 645,
                                "start": 642,
                                "end": 643,
                                "fullWidth": 3,
                                "width": 1,
                                "text": ";",
                                "value": ";",
                                "valueText": ";",
                                "hasTrailingTrivia": true,
                                "hasTrailingNewLine": true,
                                "trailingTrivia": [
                                    {
                                        "kind": "NewLineTrivia",
                                        "text": "\r\n"
                                    }
                                ]
                            }
                        },
                        {
                            "kind": "IfStatement",
                            "fullStart": 645,
                            "fullEnd": 813,
                            "start": 647,
                            "end": 811,
                            "fullWidth": 168,
                            "width": 164,
                            "ifKeyword": {
                                "kind": "IfKeyword",
                                "fullStart": 645,
                                "fullEnd": 650,
                                "start": 647,
                                "end": 649,
                                "fullWidth": 5,
                                "width": 2,
                                "text": "if",
                                "value": "if",
                                "valueText": "if",
                                "hasLeadingTrivia": true,
                                "hasTrailingTrivia": true,
                                "leadingTrivia": [
                                    {
                                        "kind": "WhitespaceTrivia",
                                        "text": "  "
                                    }
                                ],
                                "trailingTrivia": [
                                    {
                                        "kind": "WhitespaceTrivia",
                                        "text": " "
                                    }
                                ]
                            },
                            "openParenToken": {
                                "kind": "OpenParenToken",
                                "fullStart": 650,
                                "fullEnd": 651,
                                "start": 650,
                                "end": 651,
                                "fullWidth": 1,
                                "width": 1,
                                "text": "(",
                                "value": "(",
                                "valueText": "("
                            },
                            "condition": {
                                "kind": "LogicalAndExpression",
                                "fullStart": 651,
                                "fullEnd": 785,
                                "start": 651,
                                "end": 785,
                                "fullWidth": 134,
                                "width": 134,
                                "left": {
                                    "kind": "LogicalAndExpression",
                                    "fullStart": 651,
                                    "fullEnd": 749,
                                    "start": 651,
                                    "end": 748,
                                    "fullWidth": 98,
                                    "width": 97,
                                    "left": {
                                        "kind": "LogicalAndExpression",
                                        "fullStart": 651,
                                        "fullEnd": 713,
                                        "start": 651,
                                        "end": 712,
                                        "fullWidth": 62,
                                        "width": 61,
                                        "left": {
                                            "kind": "EqualsExpression",
                                            "fullStart": 651,
                                            "fullEnd": 680,
                                            "start": 651,
                                            "end": 679,
                                            "fullWidth": 29,
                                            "width": 28,
                                            "left": {
                                                "kind": "MemberAccessExpression",
                                                "fullStart": 651,
                                                "fullEnd": 662,
                                                "start": 651,
                                                "end": 661,
                                                "fullWidth": 11,
                                                "width": 10,
                                                "expression": {
                                                    "kind": "IdentifierName",
                                                    "fullStart": 651,
                                                    "fullEnd": 655,
                                                    "start": 651,
                                                    "end": 655,
                                                    "fullWidth": 4,
                                                    "width": 4,
                                                    "text": "desc",
                                                    "value": "desc",
                                                    "valueText": "desc"
                                                },
                                                "dotToken": {
                                                    "kind": "DotToken",
                                                    "fullStart": 655,
                                                    "fullEnd": 656,
                                                    "start": 655,
                                                    "end": 656,
                                                    "fullWidth": 1,
                                                    "width": 1,
                                                    "text": ".",
                                                    "value": ".",
                                                    "valueText": "."
                                                },
                                                "name": {
                                                    "kind": "IdentifierName",
                                                    "fullStart": 656,
                                                    "fullEnd": 662,
                                                    "start": 656,
                                                    "end": 661,
                                                    "fullWidth": 6,
                                                    "width": 5,
                                                    "text": "value",
                                                    "value": "value",
                                                    "valueText": "value",
                                                    "hasTrailingTrivia": true,
                                                    "trailingTrivia": [
                                                        {
                                                            "kind": "WhitespaceTrivia",
                                                            "text": " "
                                                        }
                                                    ]
                                                }
                                            },
                                            "operatorToken": {
                                                "kind": "EqualsEqualsEqualsToken",
                                                "fullStart": 662,
                                                "fullEnd": 666,
                                                "start": 662,
                                                "end": 665,
                                                "fullWidth": 4,
                                                "width": 3,
                                                "text": "===",
                                                "value": "===",
                                                "valueText": "===",
                                                "hasTrailingTrivia": true,
                                                "trailingTrivia": [
                                                    {
                                                        "kind": "WhitespaceTrivia",
                                                        "text": " "
                                                    }
                                                ]
                                            },
                                            "right": {
                                                "kind": "MemberAccessExpression",
                                                "fullStart": 666,
                                                "fullEnd": 680,
                                                "start": 666,
                                                "end": 679,
                                                "fullWidth": 14,
                                                "width": 13,
                                                "expression": {
                                                    "kind": "IdentifierName",
                                                    "fullStart": 666,
                                                    "fullEnd": 672,
                                                    "start": 666,
                                                    "end": 672,
                                                    "fullWidth": 6,
                                                    "width": 6,
                                                    "text": "Object",
                                                    "value": "Object",
                                                    "valueText": "Object"
                                                },
                                                "dotToken": {
                                                    "kind": "DotToken",
                                                    "fullStart": 672,
                                                    "fullEnd": 673,
                                                    "start": 672,
                                                    "end": 673,
                                                    "fullWidth": 1,
                                                    "width": 1,
                                                    "text": ".",
                                                    "value": ".",
                                                    "valueText": "."
                                                },
                                                "name": {
                                                    "kind": "IdentifierName",
                                                    "fullStart": 673,
                                                    "fullEnd": 680,
                                                    "start": 673,
                                                    "end": 679,
                                                    "fullWidth": 7,
                                                    "width": 6,
                                                    "text": "create",
                                                    "value": "create",
                                                    "valueText": "create",
                                                    "hasTrailingTrivia": true,
                                                    "trailingTrivia": [
                                                        {
                                                            "kind": "WhitespaceTrivia",
                                                            "text": " "
                                                        }
                                                    ]
                                                }
                                            }
                                        },
                                        "operatorToken": {
                                            "kind": "AmpersandAmpersandToken",
                                            "fullStart": 680,
                                            "fullEnd": 684,
                                            "start": 680,
                                            "end": 682,
                                            "fullWidth": 4,
                                            "width": 2,
                                            "text": "&&",
                                            "value": "&&",
                                            "valueText": "&&",
                                            "hasTrailingTrivia": true,
                                            "hasTrailingNewLine": true,
                                            "trailingTrivia": [
                                                {
                                                    "kind": "NewLineTrivia",
                                                    "text": "\r\n"
                                                }
                                            ]
                                        },
                                        "right": {
                                            "kind": "EqualsExpression",
                                            "fullStart": 684,
                                            "fullEnd": 713,
                                            "start": 690,
                                            "end": 712,
                                            "fullWidth": 29,
                                            "width": 22,
                                            "left": {
                                                "kind": "MemberAccessExpression",
                                                "fullStart": 684,
                                                "fullEnd": 704,
                                                "start": 690,
                                                "end": 703,
                                                "fullWidth": 20,
                                                "width": 13,
                                                "expression": {
                                                    "kind": "IdentifierName",
                                                    "fullStart": 684,
                                                    "fullEnd": 694,
                                                    "start": 690,
                                                    "end": 694,
                                                    "fullWidth": 10,
                                                    "width": 4,
                                                    "text": "desc",
                                                    "value": "desc",
                                                    "valueText": "desc",
                                                    "hasLeadingTrivia": true,
                                                    "leadingTrivia": [
                                                        {
                                                            "kind": "WhitespaceTrivia",
                                                            "text": "      "
                                                        }
                                                    ]
                                                },
                                                "dotToken": {
                                                    "kind": "DotToken",
                                                    "fullStart": 694,
                                                    "fullEnd": 695,
                                                    "start": 694,
                                                    "end": 695,
                                                    "fullWidth": 1,
                                                    "width": 1,
                                                    "text": ".",
                                                    "value": ".",
                                                    "valueText": "."
                                                },
                                                "name": {
                                                    "kind": "IdentifierName",
                                                    "fullStart": 695,
                                                    "fullEnd": 704,
                                                    "start": 695,
                                                    "end": 703,
                                                    "fullWidth": 9,
                                                    "width": 8,
                                                    "text": "writable",
                                                    "value": "writable",
                                                    "valueText": "writable",
                                                    "hasTrailingTrivia": true,
                                                    "trailingTrivia": [
                                                        {
                                                            "kind": "WhitespaceTrivia",
                                                            "text": " "
                                                        }
                                                    ]
                                                }
                                            },
                                            "operatorToken": {
                                                "kind": "EqualsEqualsEqualsToken",
                                                "fullStart": 704,
                                                "fullEnd": 708,
                                                "start": 704,
                                                "end": 707,
                                                "fullWidth": 4,
                                                "width": 3,
                                                "text": "===",
                                                "value": "===",
                                                "valueText": "===",
                                                "hasTrailingTrivia": true,
                                                "trailingTrivia": [
                                                    {
                                                        "kind": "WhitespaceTrivia",
                                                        "text": " "
                                                    }
                                                ]
                                            },
                                            "right": {
                                                "kind": "TrueKeyword",
                                                "fullStart": 708,
                                                "fullEnd": 713,
                                                "start": 708,
                                                "end": 712,
                                                "fullWidth": 5,
                                                "width": 4,
                                                "text": "true",
                                                "value": true,
                                                "valueText": "true",
                                                "hasTrailingTrivia": true,
                                                "trailingTrivia": [
                                                    {
                                                        "kind": "WhitespaceTrivia",
                                                        "text": " "
                                                    }
                                                ]
                                            }
                                        }
                                    },
                                    "operatorToken": {
                                        "kind": "AmpersandAmpersandToken",
                                        "fullStart": 713,
                                        "fullEnd": 717,
                                        "start": 713,
                                        "end": 715,
                                        "fullWidth": 4,
                                        "width": 2,
                                        "text": "&&",
                                        "value": "&&",
                                        "valueText": "&&",
                                        "hasTrailingTrivia": true,
                                        "hasTrailingNewLine": true,
                                        "trailingTrivia": [
                                            {
                                                "kind": "NewLineTrivia",
                                                "text": "\r\n"
                                            }
                                        ]
                                    },
                                    "right": {
                                        "kind": "EqualsExpression",
                                        "fullStart": 717,
                                        "fullEnd": 749,
                                        "start": 723,
                                        "end": 748,
                                        "fullWidth": 32,
                                        "width": 25,
                                        "left": {
                                            "kind": "MemberAccessExpression",
                                            "fullStart": 717,
                                            "fullEnd": 739,
                                            "start": 723,
                                            "end": 738,
                                            "fullWidth": 22,
                                            "width": 15,
                                            "expression": {
                                                "kind": "IdentifierName",
                                                "fullStart": 717,
                                                "fullEnd": 727,
                                                "start": 723,
                                                "end": 727,
                                                "fullWidth": 10,
                                                "width": 4,
                                                "text": "desc",
                                                "value": "desc",
                                                "valueText": "desc",
                                                "hasLeadingTrivia": true,
                                                "leadingTrivia": [
                                                    {
                                                        "kind": "WhitespaceTrivia",
                                                        "text": "      "
                                                    }
                                                ]
                                            },
                                            "dotToken": {
                                                "kind": "DotToken",
                                                "fullStart": 727,
                                                "fullEnd": 728,
                                                "start": 727,
                                                "end": 728,
                                                "fullWidth": 1,
                                                "width": 1,
                                                "text": ".",
                                                "value": ".",
                                                "valueText": "."
                                            },
                                            "name": {
                                                "kind": "IdentifierName",
                                                "fullStart": 728,
                                                "fullEnd": 739,
                                                "start": 728,
                                                "end": 738,
                                                "fullWidth": 11,
                                                "width": 10,
                                                "text": "enumerable",
                                                "value": "enumerable",
                                                "valueText": "enumerable",
                                                "hasTrailingTrivia": true,
                                                "trailingTrivia": [
                                                    {
                                                        "kind": "WhitespaceTrivia",
                                                        "text": " "
                                                    }
                                                ]
                                            }
                                        },
                                        "operatorToken": {
                                            "kind": "EqualsEqualsEqualsToken",
                                            "fullStart": 739,
                                            "fullEnd": 743,
                                            "start": 739,
                                            "end": 742,
                                            "fullWidth": 4,
                                            "width": 3,
                                            "text": "===",
                                            "value": "===",
                                            "valueText": "===",
                                            "hasTrailingTrivia": true,
                                            "trailingTrivia": [
                                                {
                                                    "kind": "WhitespaceTrivia",
                                                    "text": " "
                                                }
                                            ]
                                        },
                                        "right": {
                                            "kind": "FalseKeyword",
                                            "fullStart": 743,
                                            "fullEnd": 749,
                                            "start": 743,
                                            "end": 748,
                                            "fullWidth": 6,
                                            "width": 5,
                                            "text": "false",
                                            "value": false,
                                            "valueText": "false",
                                            "hasTrailingTrivia": true,
                                            "trailingTrivia": [
                                                {
                                                    "kind": "WhitespaceTrivia",
                                                    "text": " "
                                                }
                                            ]
                                        }
                                    }
                                },
                                "operatorToken": {
                                    "kind": "AmpersandAmpersandToken",
                                    "fullStart": 749,
                                    "fullEnd": 753,
                                    "start": 749,
                                    "end": 751,
                                    "fullWidth": 4,
                                    "width": 2,
                                    "text": "&&",
                                    "value": "&&",
                                    "valueText": "&&",
                                    "hasTrailingTrivia": true,
                                    "hasTrailingNewLine": true,
                                    "trailingTrivia": [
                                        {
                                            "kind": "NewLineTrivia",
                                            "text": "\r\n"
                                        }
                                    ]
                                },
                                "right": {
                                    "kind": "EqualsExpression",
                                    "fullStart": 753,
                                    "fullEnd": 785,
                                    "start": 759,
                                    "end": 785,
                                    "fullWidth": 32,
                                    "width": 26,
                                    "left": {
                                        "kind": "MemberAccessExpression",
                                        "fullStart": 753,
                                        "fullEnd": 777,
                                        "start": 759,
                                        "end": 776,
                                        "fullWidth": 24,
                                        "width": 17,
                                        "expression": {
                                            "kind": "IdentifierName",
                                            "fullStart": 753,
                                            "fullEnd": 763,
                                            "start": 759,
                                            "end": 763,
                                            "fullWidth": 10,
                                            "width": 4,
                                            "text": "desc",
                                            "value": "desc",
                                            "valueText": "desc",
                                            "hasLeadingTrivia": true,
                                            "leadingTrivia": [
                                                {
                                                    "kind": "WhitespaceTrivia",
                                                    "text": "      "
                                                }
                                            ]
                                        },
                                        "dotToken": {
                                            "kind": "DotToken",
                                            "fullStart": 763,
                                            "fullEnd": 764,
                                            "start": 763,
                                            "end": 764,
                                            "fullWidth": 1,
                                            "width": 1,
                                            "text": ".",
                                            "value": ".",
                                            "valueText": "."
                                        },
                                        "name": {
                                            "kind": "IdentifierName",
                                            "fullStart": 764,
                                            "fullEnd": 777,
                                            "start": 764,
                                            "end": 776,
                                            "fullWidth": 13,
                                            "width": 12,
                                            "text": "configurable",
                                            "value": "configurable",
                                            "valueText": "configurable",
                                            "hasTrailingTrivia": true,
                                            "trailingTrivia": [
                                                {
                                                    "kind": "WhitespaceTrivia",
                                                    "text": " "
                                                }
                                            ]
                                        }
                                    },
                                    "operatorToken": {
                                        "kind": "EqualsEqualsEqualsToken",
                                        "fullStart": 777,
                                        "fullEnd": 781,
                                        "start": 777,
                                        "end": 780,
                                        "fullWidth": 4,
                                        "width": 3,
                                        "text": "===",
                                        "value": "===",
                                        "valueText": "===",
                                        "hasTrailingTrivia": true,
                                        "trailingTrivia": [
                                            {
                                                "kind": "WhitespaceTrivia",
                                                "text": " "
                                            }
                                        ]
                                    },
                                    "right": {
                                        "kind": "TrueKeyword",
                                        "fullStart": 781,
                                        "fullEnd": 785,
                                        "start": 781,
                                        "end": 785,
                                        "fullWidth": 4,
                                        "width": 4,
                                        "text": "true",
                                        "value": true,
                                        "valueText": "true"
                                    }
                                }
                            },
                            "closeParenToken": {
                                "kind": "CloseParenToken",
                                "fullStart": 785,
                                "fullEnd": 787,
                                "start": 785,
                                "end": 786,
                                "fullWidth": 2,
                                "width": 1,
                                "text": ")",
                                "value": ")",
                                "valueText": ")",
                                "hasTrailingTrivia": true,
                                "trailingTrivia": [
                                    {
                                        "kind": "WhitespaceTrivia",
                                        "text": " "
                                    }
                                ]
                            },
                            "statement": {
                                "kind": "Block",
                                "fullStart": 787,
                                "fullEnd": 813,
                                "start": 787,
                                "end": 811,
                                "fullWidth": 26,
                                "width": 24,
                                "openBraceToken": {
                                    "kind": "OpenBraceToken",
                                    "fullStart": 787,
                                    "fullEnd": 790,
                                    "start": 787,
                                    "end": 788,
                                    "fullWidth": 3,
                                    "width": 1,
                                    "text": "{",
                                    "value": "{",
                                    "valueText": "{",
                                    "hasTrailingTrivia": true,
                                    "hasTrailingNewLine": true,
                                    "trailingTrivia": [
                                        {
                                            "kind": "NewLineTrivia",
                                            "text": "\r\n"
                                        }
                                    ]
                                },
                                "statements": [
                                    {
                                        "kind": "ReturnStatement",
                                        "fullStart": 790,
                                        "fullEnd": 808,
                                        "start": 794,
                                        "end": 806,
                                        "fullWidth": 18,
                                        "width": 12,
                                        "returnKeyword": {
                                            "kind": "ReturnKeyword",
                                            "fullStart": 790,
                                            "fullEnd": 801,
                                            "start": 794,
                                            "end": 800,
                                            "fullWidth": 11,
                                            "width": 6,
                                            "text": "return",
                                            "value": "return",
                                            "valueText": "return",
                                            "hasLeadingTrivia": true,
                                            "hasTrailingTrivia": true,
                                            "leadingTrivia": [
                                                {
                                                    "kind": "WhitespaceTrivia",
                                                    "text": "    "
                                                }
                                            ],
                                            "trailingTrivia": [
                                                {
                                                    "kind": "WhitespaceTrivia",
                                                    "text": " "
                                                }
                                            ]
                                        },
                                        "expression": {
                                            "kind": "TrueKeyword",
                                            "fullStart": 801,
                                            "fullEnd": 805,
                                            "start": 801,
                                            "end": 805,
                                            "fullWidth": 4,
                                            "width": 4,
                                            "text": "true",
                                            "value": true,
                                            "valueText": "true"
                                        },
                                        "semicolonToken": {
                                            "kind": "SemicolonToken",
                                            "fullStart": 805,
                                            "fullEnd": 808,
                                            "start": 805,
                                            "end": 806,
                                            "fullWidth": 3,
                                            "width": 1,
                                            "text": ";",
                                            "value": ";",
                                            "valueText": ";",
                                            "hasTrailingTrivia": true,
                                            "hasTrailingNewLine": true,
                                            "trailingTrivia": [
                                                {
                                                    "kind": "NewLineTrivia",
                                                    "text": "\r\n"
                                                }
                                            ]
                                        }
                                    }
                                ],
                                "closeBraceToken": {
                                    "kind": "CloseBraceToken",
                                    "fullStart": 808,
                                    "fullEnd": 813,
                                    "start": 810,
                                    "end": 811,
                                    "fullWidth": 5,
                                    "width": 1,
                                    "text": "}",
                                    "value": "}",
                                    "valueText": "}",
                                    "hasLeadingTrivia": true,
                                    "hasTrailingTrivia": true,
                                    "hasTrailingNewLine": true,
                                    "leadingTrivia": [
                                        {
                                            "kind": "WhitespaceTrivia",
                                            "text": "  "
                                        }
                                    ],
                                    "trailingTrivia": [
                                        {
                                            "kind": "NewLineTrivia",
                                            "text": "\r\n"
                                        }
                                    ]
                                }
                            }
                        }
                    ],
                    "closeBraceToken": {
                        "kind": "CloseBraceToken",
                        "fullStart": 813,
                        "fullEnd": 817,
                        "start": 814,
                        "end": 815,
                        "fullWidth": 4,
                        "width": 1,
                        "text": "}",
                        "value": "}",
                        "valueText": "}",
                        "hasLeadingTrivia": true,
                        "hasTrailingTrivia": true,
                        "hasTrailingNewLine": true,
                        "leadingTrivia": [
                            {
                                "kind": "WhitespaceTrivia",
                                "text": " "
                            }
                        ],
                        "trailingTrivia": [
                            {
                                "kind": "NewLineTrivia",
                                "text": "\r\n"
                            }
                        ]
                    }
                }
            },
            {
                "kind": "ExpressionStatement",
                "fullStart": 817,
                "fullEnd": 841,
                "start": 817,
                "end": 839,
                "fullWidth": 24,
                "width": 22,
                "expression": {
                    "kind": "InvocationExpression",
                    "fullStart": 817,
                    "fullEnd": 838,
                    "start": 817,
                    "end": 838,
                    "fullWidth": 21,
                    "width": 21,
                    "expression": {
                        "kind": "IdentifierName",
                        "fullStart": 817,
                        "fullEnd": 828,
                        "start": 817,
                        "end": 828,
                        "fullWidth": 11,
                        "width": 11,
                        "text": "runTestCase",
                        "value": "runTestCase",
                        "valueText": "runTestCase"
                    },
                    "argumentList": {
                        "kind": "ArgumentList",
                        "fullStart": 828,
                        "fullEnd": 838,
                        "start": 828,
                        "end": 838,
                        "fullWidth": 10,
                        "width": 10,
                        "openParenToken": {
                            "kind": "OpenParenToken",
                            "fullStart": 828,
                            "fullEnd": 829,
                            "start": 828,
                            "end": 829,
                            "fullWidth": 1,
                            "width": 1,
                            "text": "(",
                            "value": "(",
                            "valueText": "("
                        },
                        "arguments": [
                            {
                                "kind": "IdentifierName",
                                "fullStart": 829,
                                "fullEnd": 837,
                                "start": 829,
                                "end": 837,
                                "fullWidth": 8,
                                "width": 8,
                                "text": "testcase",
                                "value": "testcase",
                                "valueText": "testcase"
                            }
                        ],
                        "closeParenToken": {
                            "kind": "CloseParenToken",
                            "fullStart": 837,
                            "fullEnd": 838,
                            "start": 837,
                            "end": 838,
                            "fullWidth": 1,
                            "width": 1,
                            "text": ")",
                            "value": ")",
                            "valueText": ")"
                        }
                    }
                },
                "semicolonToken": {
                    "kind": "SemicolonToken",
                    "fullStart": 838,
                    "fullEnd": 841,
                    "start": 838,
                    "end": 839,
                    "fullWidth": 3,
                    "width": 1,
                    "text": ";",
                    "value": ";",
                    "valueText": ";",
                    "hasTrailingTrivia": true,
                    "hasTrailingNewLine": true,
                    "trailingTrivia": [
                        {
                            "kind": "NewLineTrivia",
                            "text": "\r\n"
                        }
                    ]
                }
            }
        ],
        "endOfFileToken": {
            "kind": "EndOfFileToken",
            "fullStart": 841,
            "fullEnd": 841,
            "start": 841,
            "end": 841,
            "fullWidth": 0,
            "width": 0,
            "text": ""
        }
    },
    "lineMap": {
        "lineStarts": [
            0,
            67,
            152,
            232,
            308,
            380,
            385,
            438,
            548,
            553,
            555,
            557,
            580,
            645,
            684,
            717,
            753,
            790,
            808,
            813,
            817,
            841
        ],
        "length": 841
    }
}<|MERGE_RESOLUTION|>--- conflicted
+++ resolved
@@ -245,12 +245,8 @@
                                         "start": 586,
                                         "end": 642,
                                         "fullWidth": 56,
-<<<<<<< HEAD
                                         "width": 56,
-                                        "identifier": {
-=======
                                         "propertyName": {
->>>>>>> 85e84683
                                             "kind": "IdentifierName",
                                             "fullStart": 586,
                                             "fullEnd": 591,
