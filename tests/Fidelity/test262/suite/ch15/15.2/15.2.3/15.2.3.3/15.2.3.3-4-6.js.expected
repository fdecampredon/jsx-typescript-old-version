{
    "isDeclaration": false,
    "languageVersion": "EcmaScript5",
    "parseOptions": {
        "allowAutomaticSemicolonInsertion": true
    },
    "sourceUnit": {
        "kind": "SourceUnit",
        "fullStart": 0,
        "fullEnd": 886,
        "start": 560,
        "end": 886,
        "fullWidth": 886,
        "width": 326,
        "isIncrementallyUnusable": true,
        "moduleElements": [
            {
                "kind": "FunctionDeclaration",
                "fullStart": 0,
                "fullEnd": 862,
                "start": 560,
                "end": 860,
                "fullWidth": 862,
                "width": 300,
                "modifiers": [],
                "functionKeyword": {
                    "kind": "FunctionKeyword",
                    "fullStart": 0,
                    "fullEnd": 569,
                    "start": 560,
                    "end": 568,
                    "fullWidth": 569,
                    "width": 8,
                    "text": "function",
                    "value": "function",
                    "valueText": "function",
                    "hasLeadingTrivia": true,
                    "hasLeadingComment": true,
                    "hasLeadingNewLine": true,
                    "hasTrailingTrivia": true,
                    "leadingTrivia": [
                        {
                            "kind": "SingleLineCommentTrivia",
                            "text": "/// Copyright (c) 2012 Ecma International.  All rights reserved. "
                        },
                        {
                            "kind": "NewLineTrivia",
                            "text": "\r\n"
                        },
                        {
                            "kind": "SingleLineCommentTrivia",
                            "text": "/// Ecma International makes this code available under the terms and conditions set"
                        },
                        {
                            "kind": "NewLineTrivia",
                            "text": "\r\n"
                        },
                        {
                            "kind": "SingleLineCommentTrivia",
                            "text": "/// forth on http://hg.ecmascript.org/tests/test262/raw-file/tip/LICENSE (the "
                        },
                        {
                            "kind": "NewLineTrivia",
                            "text": "\r\n"
                        },
                        {
                            "kind": "SingleLineCommentTrivia",
                            "text": "/// \"Use Terms\").   Any redistribution of this code must retain the above "
                        },
                        {
                            "kind": "NewLineTrivia",
                            "text": "\r\n"
                        },
                        {
                            "kind": "SingleLineCommentTrivia",
                            "text": "/// copyright and this notice and otherwise comply with the Use Terms."
                        },
                        {
                            "kind": "NewLineTrivia",
                            "text": "\r\n"
                        },
                        {
                            "kind": "MultiLineCommentTrivia",
                            "text": "/**\r\n * @path ch15/15.2/15.2.3/15.2.3.3/15.2.3.3-4-6.js\r\n * @description Object.getOwnPropertyDescriptor returns data desc for functions on built-ins (Global.parseFloat)\r\n */"
                        },
                        {
                            "kind": "NewLineTrivia",
                            "text": "\r\n"
                        },
                        {
                            "kind": "NewLineTrivia",
                            "text": "\r\n"
                        },
                        {
                            "kind": "NewLineTrivia",
                            "text": "\r\n"
                        }
                    ],
                    "trailingTrivia": [
                        {
                            "kind": "WhitespaceTrivia",
                            "text": " "
                        }
                    ]
                },
                "identifier": {
                    "kind": "IdentifierName",
                    "fullStart": 569,
                    "fullEnd": 577,
                    "start": 569,
                    "end": 577,
                    "fullWidth": 8,
                    "width": 8,
                    "text": "testcase",
                    "value": "testcase",
                    "valueText": "testcase"
                },
                "callSignature": {
                    "kind": "CallSignature",
                    "fullStart": 577,
                    "fullEnd": 580,
                    "start": 577,
                    "end": 579,
                    "fullWidth": 3,
                    "width": 2,
                    "parameterList": {
                        "kind": "ParameterList",
                        "fullStart": 577,
                        "fullEnd": 580,
                        "start": 577,
                        "end": 579,
                        "fullWidth": 3,
                        "width": 2,
                        "openParenToken": {
                            "kind": "OpenParenToken",
                            "fullStart": 577,
                            "fullEnd": 578,
                            "start": 577,
                            "end": 578,
                            "fullWidth": 1,
                            "width": 1,
                            "text": "(",
                            "value": "(",
                            "valueText": "("
                        },
                        "parameters": [],
                        "closeParenToken": {
                            "kind": "CloseParenToken",
                            "fullStart": 578,
                            "fullEnd": 580,
                            "start": 578,
                            "end": 579,
                            "fullWidth": 2,
                            "width": 1,
                            "text": ")",
                            "value": ")",
                            "valueText": ")",
                            "hasTrailingTrivia": true,
                            "trailingTrivia": [
                                {
                                    "kind": "WhitespaceTrivia",
                                    "text": " "
                                }
                            ]
                        }
                    }
                },
                "block": {
                    "kind": "Block",
                    "fullStart": 580,
                    "fullEnd": 862,
                    "start": 580,
                    "end": 860,
                    "fullWidth": 282,
                    "width": 280,
                    "openBraceToken": {
                        "kind": "OpenBraceToken",
                        "fullStart": 580,
                        "fullEnd": 583,
                        "start": 580,
                        "end": 581,
                        "fullWidth": 3,
                        "width": 1,
                        "text": "{",
                        "value": "{",
                        "valueText": "{",
                        "hasTrailingTrivia": true,
                        "hasTrailingNewLine": true,
                        "trailingTrivia": [
                            {
                                "kind": "NewLineTrivia",
                                "text": "\r\n"
                            }
                        ]
                    },
                    "statements": [
                        {
                            "kind": "VariableStatement",
                            "fullStart": 583,
                            "fullEnd": 617,
                            "start": 585,
                            "end": 615,
                            "fullWidth": 34,
                            "width": 30,
                            "modifiers": [],
                            "variableDeclaration": {
                                "kind": "VariableDeclaration",
                                "fullStart": 583,
                                "fullEnd": 614,
                                "start": 585,
                                "end": 614,
                                "fullWidth": 31,
                                "width": 29,
                                "varKeyword": {
                                    "kind": "VarKeyword",
                                    "fullStart": 583,
                                    "fullEnd": 589,
                                    "start": 585,
                                    "end": 588,
                                    "fullWidth": 6,
                                    "width": 3,
                                    "text": "var",
                                    "value": "var",
                                    "valueText": "var",
                                    "hasLeadingTrivia": true,
                                    "hasTrailingTrivia": true,
                                    "leadingTrivia": [
                                        {
                                            "kind": "WhitespaceTrivia",
                                            "text": "  "
                                        }
                                    ],
                                    "trailingTrivia": [
                                        {
                                            "kind": "WhitespaceTrivia",
                                            "text": " "
                                        }
                                    ]
                                },
                                "variableDeclarators": [
                                    {
                                        "kind": "VariableDeclarator",
                                        "fullStart": 589,
                                        "fullEnd": 614,
                                        "start": 589,
                                        "end": 614,
                                        "fullWidth": 25,
<<<<<<< HEAD
                                        "width": 25,
                                        "identifier": {
=======
                                        "propertyName": {
>>>>>>> 85e84683
                                            "kind": "IdentifierName",
                                            "fullStart": 589,
                                            "fullEnd": 596,
                                            "start": 589,
                                            "end": 595,
                                            "fullWidth": 7,
                                            "width": 6,
                                            "text": "global",
                                            "value": "global",
                                            "valueText": "global",
                                            "hasTrailingTrivia": true,
                                            "trailingTrivia": [
                                                {
                                                    "kind": "WhitespaceTrivia",
                                                    "text": " "
                                                }
                                            ]
                                        },
                                        "equalsValueClause": {
                                            "kind": "EqualsValueClause",
                                            "fullStart": 596,
                                            "fullEnd": 614,
                                            "start": 596,
                                            "end": 614,
                                            "fullWidth": 18,
                                            "width": 18,
                                            "equalsToken": {
                                                "kind": "EqualsToken",
                                                "fullStart": 596,
                                                "fullEnd": 598,
                                                "start": 596,
                                                "end": 597,
                                                "fullWidth": 2,
                                                "width": 1,
                                                "text": "=",
                                                "value": "=",
                                                "valueText": "=",
                                                "hasTrailingTrivia": true,
                                                "trailingTrivia": [
                                                    {
                                                        "kind": "WhitespaceTrivia",
                                                        "text": " "
                                                    }
                                                ]
                                            },
                                            "value": {
                                                "kind": "InvocationExpression",
                                                "fullStart": 598,
                                                "fullEnd": 614,
                                                "start": 598,
                                                "end": 614,
                                                "fullWidth": 16,
                                                "width": 16,
                                                "expression": {
                                                    "kind": "IdentifierName",
                                                    "fullStart": 598,
                                                    "fullEnd": 612,
                                                    "start": 598,
                                                    "end": 612,
                                                    "fullWidth": 14,
                                                    "width": 14,
                                                    "text": "fnGlobalObject",
                                                    "value": "fnGlobalObject",
                                                    "valueText": "fnGlobalObject"
                                                },
                                                "argumentList": {
                                                    "kind": "ArgumentList",
                                                    "fullStart": 612,
                                                    "fullEnd": 614,
                                                    "start": 612,
                                                    "end": 614,
                                                    "fullWidth": 2,
                                                    "width": 2,
                                                    "openParenToken": {
                                                        "kind": "OpenParenToken",
                                                        "fullStart": 612,
                                                        "fullEnd": 613,
                                                        "start": 612,
                                                        "end": 613,
                                                        "fullWidth": 1,
                                                        "width": 1,
                                                        "text": "(",
                                                        "value": "(",
                                                        "valueText": "("
                                                    },
                                                    "arguments": [],
                                                    "closeParenToken": {
                                                        "kind": "CloseParenToken",
                                                        "fullStart": 613,
                                                        "fullEnd": 614,
                                                        "start": 613,
                                                        "end": 614,
                                                        "fullWidth": 1,
                                                        "width": 1,
                                                        "text": ")",
                                                        "value": ")",
                                                        "valueText": ")"
                                                    }
                                                }
                                            }
                                        }
                                    }
                                ]
                            },
                            "semicolonToken": {
                                "kind": "SemicolonToken",
                                "fullStart": 614,
                                "fullEnd": 617,
                                "start": 614,
                                "end": 615,
                                "fullWidth": 3,
                                "width": 1,
                                "text": ";",
                                "value": ";",
                                "valueText": ";",
                                "hasTrailingTrivia": true,
                                "hasTrailingNewLine": true,
                                "trailingTrivia": [
                                    {
                                        "kind": "NewLineTrivia",
                                        "text": "\r\n"
                                    }
                                ]
                            }
                        },
                        {
                            "kind": "VariableStatement",
                            "fullStart": 617,
                            "fullEnd": 686,
                            "start": 619,
                            "end": 684,
                            "fullWidth": 69,
                            "width": 65,
                            "modifiers": [],
                            "variableDeclaration": {
                                "kind": "VariableDeclaration",
                                "fullStart": 617,
                                "fullEnd": 683,
                                "start": 619,
                                "end": 683,
                                "fullWidth": 66,
                                "width": 64,
                                "varKeyword": {
                                    "kind": "VarKeyword",
                                    "fullStart": 617,
                                    "fullEnd": 623,
                                    "start": 619,
                                    "end": 622,
                                    "fullWidth": 6,
                                    "width": 3,
                                    "text": "var",
                                    "value": "var",
                                    "valueText": "var",
                                    "hasLeadingTrivia": true,
                                    "hasTrailingTrivia": true,
                                    "leadingTrivia": [
                                        {
                                            "kind": "WhitespaceTrivia",
                                            "text": "  "
                                        }
                                    ],
                                    "trailingTrivia": [
                                        {
                                            "kind": "WhitespaceTrivia",
                                            "text": " "
                                        }
                                    ]
                                },
                                "variableDeclarators": [
                                    {
                                        "kind": "VariableDeclarator",
                                        "fullStart": 623,
                                        "fullEnd": 683,
                                        "start": 623,
                                        "end": 683,
                                        "fullWidth": 60,
<<<<<<< HEAD
                                        "width": 60,
                                        "identifier": {
=======
                                        "propertyName": {
>>>>>>> 85e84683
                                            "kind": "IdentifierName",
                                            "fullStart": 623,
                                            "fullEnd": 628,
                                            "start": 623,
                                            "end": 627,
                                            "fullWidth": 5,
                                            "width": 4,
                                            "text": "desc",
                                            "value": "desc",
                                            "valueText": "desc",
                                            "hasTrailingTrivia": true,
                                            "trailingTrivia": [
                                                {
                                                    "kind": "WhitespaceTrivia",
                                                    "text": " "
                                                }
                                            ]
                                        },
                                        "equalsValueClause": {
                                            "kind": "EqualsValueClause",
                                            "fullStart": 628,
                                            "fullEnd": 683,
                                            "start": 628,
                                            "end": 683,
                                            "fullWidth": 55,
                                            "width": 55,
                                            "equalsToken": {
                                                "kind": "EqualsToken",
                                                "fullStart": 628,
                                                "fullEnd": 630,
                                                "start": 628,
                                                "end": 629,
                                                "fullWidth": 2,
                                                "width": 1,
                                                "text": "=",
                                                "value": "=",
                                                "valueText": "=",
                                                "hasTrailingTrivia": true,
                                                "trailingTrivia": [
                                                    {
                                                        "kind": "WhitespaceTrivia",
                                                        "text": " "
                                                    }
                                                ]
                                            },
                                            "value": {
                                                "kind": "InvocationExpression",
                                                "fullStart": 630,
                                                "fullEnd": 683,
                                                "start": 630,
                                                "end": 683,
                                                "fullWidth": 53,
                                                "width": 53,
                                                "expression": {
                                                    "kind": "MemberAccessExpression",
                                                    "fullStart": 630,
                                                    "fullEnd": 661,
                                                    "start": 630,
                                                    "end": 661,
                                                    "fullWidth": 31,
                                                    "width": 31,
                                                    "expression": {
                                                        "kind": "IdentifierName",
                                                        "fullStart": 630,
                                                        "fullEnd": 636,
                                                        "start": 630,
                                                        "end": 636,
                                                        "fullWidth": 6,
                                                        "width": 6,
                                                        "text": "Object",
                                                        "value": "Object",
                                                        "valueText": "Object"
                                                    },
                                                    "dotToken": {
                                                        "kind": "DotToken",
                                                        "fullStart": 636,
                                                        "fullEnd": 637,
                                                        "start": 636,
                                                        "end": 637,
                                                        "fullWidth": 1,
                                                        "width": 1,
                                                        "text": ".",
                                                        "value": ".",
                                                        "valueText": "."
                                                    },
                                                    "name": {
                                                        "kind": "IdentifierName",
                                                        "fullStart": 637,
                                                        "fullEnd": 661,
                                                        "start": 637,
                                                        "end": 661,
                                                        "fullWidth": 24,
                                                        "width": 24,
                                                        "text": "getOwnPropertyDescriptor",
                                                        "value": "getOwnPropertyDescriptor",
                                                        "valueText": "getOwnPropertyDescriptor"
                                                    }
                                                },
                                                "argumentList": {
                                                    "kind": "ArgumentList",
                                                    "fullStart": 661,
                                                    "fullEnd": 683,
                                                    "start": 661,
                                                    "end": 683,
                                                    "fullWidth": 22,
                                                    "width": 22,
                                                    "openParenToken": {
                                                        "kind": "OpenParenToken",
                                                        "fullStart": 661,
                                                        "fullEnd": 662,
                                                        "start": 661,
                                                        "end": 662,
                                                        "fullWidth": 1,
                                                        "width": 1,
                                                        "text": "(",
                                                        "value": "(",
                                                        "valueText": "("
                                                    },
                                                    "arguments": [
                                                        {
                                                            "kind": "IdentifierName",
                                                            "fullStart": 662,
                                                            "fullEnd": 668,
                                                            "start": 662,
                                                            "end": 668,
                                                            "fullWidth": 6,
                                                            "width": 6,
                                                            "text": "global",
                                                            "value": "global",
                                                            "valueText": "global"
                                                        },
                                                        {
                                                            "kind": "CommaToken",
                                                            "fullStart": 668,
                                                            "fullEnd": 670,
                                                            "start": 668,
                                                            "end": 669,
                                                            "fullWidth": 2,
                                                            "width": 1,
                                                            "text": ",",
                                                            "value": ",",
                                                            "valueText": ",",
                                                            "hasTrailingTrivia": true,
                                                            "trailingTrivia": [
                                                                {
                                                                    "kind": "WhitespaceTrivia",
                                                                    "text": " "
                                                                }
                                                            ]
                                                        },
                                                        {
                                                            "kind": "StringLiteral",
                                                            "fullStart": 670,
                                                            "fullEnd": 682,
                                                            "start": 670,
                                                            "end": 682,
                                                            "fullWidth": 12,
                                                            "width": 12,
                                                            "text": "\"parseFloat\"",
                                                            "value": "parseFloat",
                                                            "valueText": "parseFloat"
                                                        }
                                                    ],
                                                    "closeParenToken": {
                                                        "kind": "CloseParenToken",
                                                        "fullStart": 682,
                                                        "fullEnd": 683,
                                                        "start": 682,
                                                        "end": 683,
                                                        "fullWidth": 1,
                                                        "width": 1,
                                                        "text": ")",
                                                        "value": ")",
                                                        "valueText": ")"
                                                    }
                                                }
                                            }
                                        }
                                    }
                                ]
                            },
                            "semicolonToken": {
                                "kind": "SemicolonToken",
                                "fullStart": 683,
                                "fullEnd": 686,
                                "start": 683,
                                "end": 684,
                                "fullWidth": 3,
                                "width": 1,
                                "text": ";",
                                "value": ";",
                                "valueText": ";",
                                "hasTrailingTrivia": true,
                                "hasTrailingNewLine": true,
                                "trailingTrivia": [
                                    {
                                        "kind": "NewLineTrivia",
                                        "text": "\r\n"
                                    }
                                ]
                            }
                        },
                        {
                            "kind": "IfStatement",
                            "fullStart": 686,
                            "fullEnd": 858,
                            "start": 688,
                            "end": 856,
                            "fullWidth": 172,
                            "width": 168,
                            "ifKeyword": {
                                "kind": "IfKeyword",
                                "fullStart": 686,
                                "fullEnd": 691,
                                "start": 688,
                                "end": 690,
                                "fullWidth": 5,
                                "width": 2,
                                "text": "if",
                                "value": "if",
                                "valueText": "if",
                                "hasLeadingTrivia": true,
                                "hasTrailingTrivia": true,
                                "leadingTrivia": [
                                    {
                                        "kind": "WhitespaceTrivia",
                                        "text": "  "
                                    }
                                ],
                                "trailingTrivia": [
                                    {
                                        "kind": "WhitespaceTrivia",
                                        "text": " "
                                    }
                                ]
                            },
                            "openParenToken": {
                                "kind": "OpenParenToken",
                                "fullStart": 691,
                                "fullEnd": 692,
                                "start": 691,
                                "end": 692,
                                "fullWidth": 1,
                                "width": 1,
                                "text": "(",
                                "value": "(",
                                "valueText": "("
                            },
                            "condition": {
                                "kind": "LogicalAndExpression",
                                "fullStart": 692,
                                "fullEnd": 830,
                                "start": 692,
                                "end": 830,
                                "fullWidth": 138,
                                "width": 138,
                                "left": {
                                    "kind": "LogicalAndExpression",
                                    "fullStart": 692,
                                    "fullEnd": 794,
                                    "start": 692,
                                    "end": 793,
                                    "fullWidth": 102,
                                    "width": 101,
                                    "left": {
                                        "kind": "LogicalAndExpression",
                                        "fullStart": 692,
                                        "fullEnd": 758,
                                        "start": 692,
                                        "end": 757,
                                        "fullWidth": 66,
                                        "width": 65,
                                        "left": {
                                            "kind": "EqualsExpression",
                                            "fullStart": 692,
                                            "fullEnd": 725,
                                            "start": 692,
                                            "end": 724,
                                            "fullWidth": 33,
                                            "width": 32,
                                            "left": {
                                                "kind": "MemberAccessExpression",
                                                "fullStart": 692,
                                                "fullEnd": 703,
                                                "start": 692,
                                                "end": 702,
                                                "fullWidth": 11,
                                                "width": 10,
                                                "expression": {
                                                    "kind": "IdentifierName",
                                                    "fullStart": 692,
                                                    "fullEnd": 696,
                                                    "start": 692,
                                                    "end": 696,
                                                    "fullWidth": 4,
                                                    "width": 4,
                                                    "text": "desc",
                                                    "value": "desc",
                                                    "valueText": "desc"
                                                },
                                                "dotToken": {
                                                    "kind": "DotToken",
                                                    "fullStart": 696,
                                                    "fullEnd": 697,
                                                    "start": 696,
                                                    "end": 697,
                                                    "fullWidth": 1,
                                                    "width": 1,
                                                    "text": ".",
                                                    "value": ".",
                                                    "valueText": "."
                                                },
                                                "name": {
                                                    "kind": "IdentifierName",
                                                    "fullStart": 697,
                                                    "fullEnd": 703,
                                                    "start": 697,
                                                    "end": 702,
                                                    "fullWidth": 6,
                                                    "width": 5,
                                                    "text": "value",
                                                    "value": "value",
                                                    "valueText": "value",
                                                    "hasTrailingTrivia": true,
                                                    "trailingTrivia": [
                                                        {
                                                            "kind": "WhitespaceTrivia",
                                                            "text": " "
                                                        }
                                                    ]
                                                }
                                            },
                                            "operatorToken": {
                                                "kind": "EqualsEqualsEqualsToken",
                                                "fullStart": 703,
                                                "fullEnd": 707,
                                                "start": 703,
                                                "end": 706,
                                                "fullWidth": 4,
                                                "width": 3,
                                                "text": "===",
                                                "value": "===",
                                                "valueText": "===",
                                                "hasTrailingTrivia": true,
                                                "trailingTrivia": [
                                                    {
                                                        "kind": "WhitespaceTrivia",
                                                        "text": " "
                                                    }
                                                ]
                                            },
                                            "right": {
                                                "kind": "MemberAccessExpression",
                                                "fullStart": 707,
                                                "fullEnd": 725,
                                                "start": 707,
                                                "end": 724,
                                                "fullWidth": 18,
                                                "width": 17,
                                                "expression": {
                                                    "kind": "IdentifierName",
                                                    "fullStart": 707,
                                                    "fullEnd": 713,
                                                    "start": 707,
                                                    "end": 713,
                                                    "fullWidth": 6,
                                                    "width": 6,
                                                    "text": "global",
                                                    "value": "global",
                                                    "valueText": "global"
                                                },
                                                "dotToken": {
                                                    "kind": "DotToken",
                                                    "fullStart": 713,
                                                    "fullEnd": 714,
                                                    "start": 713,
                                                    "end": 714,
                                                    "fullWidth": 1,
                                                    "width": 1,
                                                    "text": ".",
                                                    "value": ".",
                                                    "valueText": "."
                                                },
                                                "name": {
                                                    "kind": "IdentifierName",
                                                    "fullStart": 714,
                                                    "fullEnd": 725,
                                                    "start": 714,
                                                    "end": 724,
                                                    "fullWidth": 11,
                                                    "width": 10,
                                                    "text": "parseFloat",
                                                    "value": "parseFloat",
                                                    "valueText": "parseFloat",
                                                    "hasTrailingTrivia": true,
                                                    "trailingTrivia": [
                                                        {
                                                            "kind": "WhitespaceTrivia",
                                                            "text": " "
                                                        }
                                                    ]
                                                }
                                            }
                                        },
                                        "operatorToken": {
                                            "kind": "AmpersandAmpersandToken",
                                            "fullStart": 725,
                                            "fullEnd": 729,
                                            "start": 725,
                                            "end": 727,
                                            "fullWidth": 4,
                                            "width": 2,
                                            "text": "&&",
                                            "value": "&&",
                                            "valueText": "&&",
                                            "hasTrailingTrivia": true,
                                            "hasTrailingNewLine": true,
                                            "trailingTrivia": [
                                                {
                                                    "kind": "NewLineTrivia",
                                                    "text": "\r\n"
                                                }
                                            ]
                                        },
                                        "right": {
                                            "kind": "EqualsExpression",
                                            "fullStart": 729,
                                            "fullEnd": 758,
                                            "start": 735,
                                            "end": 757,
                                            "fullWidth": 29,
                                            "width": 22,
                                            "left": {
                                                "kind": "MemberAccessExpression",
                                                "fullStart": 729,
                                                "fullEnd": 749,
                                                "start": 735,
                                                "end": 748,
                                                "fullWidth": 20,
                                                "width": 13,
                                                "expression": {
                                                    "kind": "IdentifierName",
                                                    "fullStart": 729,
                                                    "fullEnd": 739,
                                                    "start": 735,
                                                    "end": 739,
                                                    "fullWidth": 10,
                                                    "width": 4,
                                                    "text": "desc",
                                                    "value": "desc",
                                                    "valueText": "desc",
                                                    "hasLeadingTrivia": true,
                                                    "leadingTrivia": [
                                                        {
                                                            "kind": "WhitespaceTrivia",
                                                            "text": "      "
                                                        }
                                                    ]
                                                },
                                                "dotToken": {
                                                    "kind": "DotToken",
                                                    "fullStart": 739,
                                                    "fullEnd": 740,
                                                    "start": 739,
                                                    "end": 740,
                                                    "fullWidth": 1,
                                                    "width": 1,
                                                    "text": ".",
                                                    "value": ".",
                                                    "valueText": "."
                                                },
                                                "name": {
                                                    "kind": "IdentifierName",
                                                    "fullStart": 740,
                                                    "fullEnd": 749,
                                                    "start": 740,
                                                    "end": 748,
                                                    "fullWidth": 9,
                                                    "width": 8,
                                                    "text": "writable",
                                                    "value": "writable",
                                                    "valueText": "writable",
                                                    "hasTrailingTrivia": true,
                                                    "trailingTrivia": [
                                                        {
                                                            "kind": "WhitespaceTrivia",
                                                            "text": " "
                                                        }
                                                    ]
                                                }
                                            },
                                            "operatorToken": {
                                                "kind": "EqualsEqualsEqualsToken",
                                                "fullStart": 749,
                                                "fullEnd": 753,
                                                "start": 749,
                                                "end": 752,
                                                "fullWidth": 4,
                                                "width": 3,
                                                "text": "===",
                                                "value": "===",
                                                "valueText": "===",
                                                "hasTrailingTrivia": true,
                                                "trailingTrivia": [
                                                    {
                                                        "kind": "WhitespaceTrivia",
                                                        "text": " "
                                                    }
                                                ]
                                            },
                                            "right": {
                                                "kind": "TrueKeyword",
                                                "fullStart": 753,
                                                "fullEnd": 758,
                                                "start": 753,
                                                "end": 757,
                                                "fullWidth": 5,
                                                "width": 4,
                                                "text": "true",
                                                "value": true,
                                                "valueText": "true",
                                                "hasTrailingTrivia": true,
                                                "trailingTrivia": [
                                                    {
                                                        "kind": "WhitespaceTrivia",
                                                        "text": " "
                                                    }
                                                ]
                                            }
                                        }
                                    },
                                    "operatorToken": {
                                        "kind": "AmpersandAmpersandToken",
                                        "fullStart": 758,
                                        "fullEnd": 762,
                                        "start": 758,
                                        "end": 760,
                                        "fullWidth": 4,
                                        "width": 2,
                                        "text": "&&",
                                        "value": "&&",
                                        "valueText": "&&",
                                        "hasTrailingTrivia": true,
                                        "hasTrailingNewLine": true,
                                        "trailingTrivia": [
                                            {
                                                "kind": "NewLineTrivia",
                                                "text": "\r\n"
                                            }
                                        ]
                                    },
                                    "right": {
                                        "kind": "EqualsExpression",
                                        "fullStart": 762,
                                        "fullEnd": 794,
                                        "start": 768,
                                        "end": 793,
                                        "fullWidth": 32,
                                        "width": 25,
                                        "left": {
                                            "kind": "MemberAccessExpression",
                                            "fullStart": 762,
                                            "fullEnd": 784,
                                            "start": 768,
                                            "end": 783,
                                            "fullWidth": 22,
                                            "width": 15,
                                            "expression": {
                                                "kind": "IdentifierName",
                                                "fullStart": 762,
                                                "fullEnd": 772,
                                                "start": 768,
                                                "end": 772,
                                                "fullWidth": 10,
                                                "width": 4,
                                                "text": "desc",
                                                "value": "desc",
                                                "valueText": "desc",
                                                "hasLeadingTrivia": true,
                                                "leadingTrivia": [
                                                    {
                                                        "kind": "WhitespaceTrivia",
                                                        "text": "      "
                                                    }
                                                ]
                                            },
                                            "dotToken": {
                                                "kind": "DotToken",
                                                "fullStart": 772,
                                                "fullEnd": 773,
                                                "start": 772,
                                                "end": 773,
                                                "fullWidth": 1,
                                                "width": 1,
                                                "text": ".",
                                                "value": ".",
                                                "valueText": "."
                                            },
                                            "name": {
                                                "kind": "IdentifierName",
                                                "fullStart": 773,
                                                "fullEnd": 784,
                                                "start": 773,
                                                "end": 783,
                                                "fullWidth": 11,
                                                "width": 10,
                                                "text": "enumerable",
                                                "value": "enumerable",
                                                "valueText": "enumerable",
                                                "hasTrailingTrivia": true,
                                                "trailingTrivia": [
                                                    {
                                                        "kind": "WhitespaceTrivia",
                                                        "text": " "
                                                    }
                                                ]
                                            }
                                        },
                                        "operatorToken": {
                                            "kind": "EqualsEqualsEqualsToken",
                                            "fullStart": 784,
                                            "fullEnd": 788,
                                            "start": 784,
                                            "end": 787,
                                            "fullWidth": 4,
                                            "width": 3,
                                            "text": "===",
                                            "value": "===",
                                            "valueText": "===",
                                            "hasTrailingTrivia": true,
                                            "trailingTrivia": [
                                                {
                                                    "kind": "WhitespaceTrivia",
                                                    "text": " "
                                                }
                                            ]
                                        },
                                        "right": {
                                            "kind": "FalseKeyword",
                                            "fullStart": 788,
                                            "fullEnd": 794,
                                            "start": 788,
                                            "end": 793,
                                            "fullWidth": 6,
                                            "width": 5,
                                            "text": "false",
                                            "value": false,
                                            "valueText": "false",
                                            "hasTrailingTrivia": true,
                                            "trailingTrivia": [
                                                {
                                                    "kind": "WhitespaceTrivia",
                                                    "text": " "
                                                }
                                            ]
                                        }
                                    }
                                },
                                "operatorToken": {
                                    "kind": "AmpersandAmpersandToken",
                                    "fullStart": 794,
                                    "fullEnd": 798,
                                    "start": 794,
                                    "end": 796,
                                    "fullWidth": 4,
                                    "width": 2,
                                    "text": "&&",
                                    "value": "&&",
                                    "valueText": "&&",
                                    "hasTrailingTrivia": true,
                                    "hasTrailingNewLine": true,
                                    "trailingTrivia": [
                                        {
                                            "kind": "NewLineTrivia",
                                            "text": "\r\n"
                                        }
                                    ]
                                },
                                "right": {
                                    "kind": "EqualsExpression",
                                    "fullStart": 798,
                                    "fullEnd": 830,
                                    "start": 804,
                                    "end": 830,
                                    "fullWidth": 32,
                                    "width": 26,
                                    "left": {
                                        "kind": "MemberAccessExpression",
                                        "fullStart": 798,
                                        "fullEnd": 822,
                                        "start": 804,
                                        "end": 821,
                                        "fullWidth": 24,
                                        "width": 17,
                                        "expression": {
                                            "kind": "IdentifierName",
                                            "fullStart": 798,
                                            "fullEnd": 808,
                                            "start": 804,
                                            "end": 808,
                                            "fullWidth": 10,
                                            "width": 4,
                                            "text": "desc",
                                            "value": "desc",
                                            "valueText": "desc",
                                            "hasLeadingTrivia": true,
                                            "leadingTrivia": [
                                                {
                                                    "kind": "WhitespaceTrivia",
                                                    "text": "      "
                                                }
                                            ]
                                        },
                                        "dotToken": {
                                            "kind": "DotToken",
                                            "fullStart": 808,
                                            "fullEnd": 809,
                                            "start": 808,
                                            "end": 809,
                                            "fullWidth": 1,
                                            "width": 1,
                                            "text": ".",
                                            "value": ".",
                                            "valueText": "."
                                        },
                                        "name": {
                                            "kind": "IdentifierName",
                                            "fullStart": 809,
                                            "fullEnd": 822,
                                            "start": 809,
                                            "end": 821,
                                            "fullWidth": 13,
                                            "width": 12,
                                            "text": "configurable",
                                            "value": "configurable",
                                            "valueText": "configurable",
                                            "hasTrailingTrivia": true,
                                            "trailingTrivia": [
                                                {
                                                    "kind": "WhitespaceTrivia",
                                                    "text": " "
                                                }
                                            ]
                                        }
                                    },
                                    "operatorToken": {
                                        "kind": "EqualsEqualsEqualsToken",
                                        "fullStart": 822,
                                        "fullEnd": 826,
                                        "start": 822,
                                        "end": 825,
                                        "fullWidth": 4,
                                        "width": 3,
                                        "text": "===",
                                        "value": "===",
                                        "valueText": "===",
                                        "hasTrailingTrivia": true,
                                        "trailingTrivia": [
                                            {
                                                "kind": "WhitespaceTrivia",
                                                "text": " "
                                            }
                                        ]
                                    },
                                    "right": {
                                        "kind": "TrueKeyword",
                                        "fullStart": 826,
                                        "fullEnd": 830,
                                        "start": 826,
                                        "end": 830,
                                        "fullWidth": 4,
                                        "width": 4,
                                        "text": "true",
                                        "value": true,
                                        "valueText": "true"
                                    }
                                }
                            },
                            "closeParenToken": {
                                "kind": "CloseParenToken",
                                "fullStart": 830,
                                "fullEnd": 832,
                                "start": 830,
                                "end": 831,
                                "fullWidth": 2,
                                "width": 1,
                                "text": ")",
                                "value": ")",
                                "valueText": ")",
                                "hasTrailingTrivia": true,
                                "trailingTrivia": [
                                    {
                                        "kind": "WhitespaceTrivia",
                                        "text": " "
                                    }
                                ]
                            },
                            "statement": {
                                "kind": "Block",
                                "fullStart": 832,
                                "fullEnd": 858,
                                "start": 832,
                                "end": 856,
                                "fullWidth": 26,
                                "width": 24,
                                "openBraceToken": {
                                    "kind": "OpenBraceToken",
                                    "fullStart": 832,
                                    "fullEnd": 835,
                                    "start": 832,
                                    "end": 833,
                                    "fullWidth": 3,
                                    "width": 1,
                                    "text": "{",
                                    "value": "{",
                                    "valueText": "{",
                                    "hasTrailingTrivia": true,
                                    "hasTrailingNewLine": true,
                                    "trailingTrivia": [
                                        {
                                            "kind": "NewLineTrivia",
                                            "text": "\r\n"
                                        }
                                    ]
                                },
                                "statements": [
                                    {
                                        "kind": "ReturnStatement",
                                        "fullStart": 835,
                                        "fullEnd": 853,
                                        "start": 839,
                                        "end": 851,
                                        "fullWidth": 18,
                                        "width": 12,
                                        "returnKeyword": {
                                            "kind": "ReturnKeyword",
                                            "fullStart": 835,
                                            "fullEnd": 846,
                                            "start": 839,
                                            "end": 845,
                                            "fullWidth": 11,
                                            "width": 6,
                                            "text": "return",
                                            "value": "return",
                                            "valueText": "return",
                                            "hasLeadingTrivia": true,
                                            "hasTrailingTrivia": true,
                                            "leadingTrivia": [
                                                {
                                                    "kind": "WhitespaceTrivia",
                                                    "text": "    "
                                                }
                                            ],
                                            "trailingTrivia": [
                                                {
                                                    "kind": "WhitespaceTrivia",
                                                    "text": " "
                                                }
                                            ]
                                        },
                                        "expression": {
                                            "kind": "TrueKeyword",
                                            "fullStart": 846,
                                            "fullEnd": 850,
                                            "start": 846,
                                            "end": 850,
                                            "fullWidth": 4,
                                            "width": 4,
                                            "text": "true",
                                            "value": true,
                                            "valueText": "true"
                                        },
                                        "semicolonToken": {
                                            "kind": "SemicolonToken",
                                            "fullStart": 850,
                                            "fullEnd": 853,
                                            "start": 850,
                                            "end": 851,
                                            "fullWidth": 3,
                                            "width": 1,
                                            "text": ";",
                                            "value": ";",
                                            "valueText": ";",
                                            "hasTrailingTrivia": true,
                                            "hasTrailingNewLine": true,
                                            "trailingTrivia": [
                                                {
                                                    "kind": "NewLineTrivia",
                                                    "text": "\r\n"
                                                }
                                            ]
                                        }
                                    }
                                ],
                                "closeBraceToken": {
                                    "kind": "CloseBraceToken",
                                    "fullStart": 853,
                                    "fullEnd": 858,
                                    "start": 855,
                                    "end": 856,
                                    "fullWidth": 5,
                                    "width": 1,
                                    "text": "}",
                                    "value": "}",
                                    "valueText": "}",
                                    "hasLeadingTrivia": true,
                                    "hasTrailingTrivia": true,
                                    "hasTrailingNewLine": true,
                                    "leadingTrivia": [
                                        {
                                            "kind": "WhitespaceTrivia",
                                            "text": "  "
                                        }
                                    ],
                                    "trailingTrivia": [
                                        {
                                            "kind": "NewLineTrivia",
                                            "text": "\r\n"
                                        }
                                    ]
                                }
                            }
                        }
                    ],
                    "closeBraceToken": {
                        "kind": "CloseBraceToken",
                        "fullStart": 858,
                        "fullEnd": 862,
                        "start": 859,
                        "end": 860,
                        "fullWidth": 4,
                        "width": 1,
                        "text": "}",
                        "value": "}",
                        "valueText": "}",
                        "hasLeadingTrivia": true,
                        "hasTrailingTrivia": true,
                        "hasTrailingNewLine": true,
                        "leadingTrivia": [
                            {
                                "kind": "WhitespaceTrivia",
                                "text": " "
                            }
                        ],
                        "trailingTrivia": [
                            {
                                "kind": "NewLineTrivia",
                                "text": "\r\n"
                            }
                        ]
                    }
                }
            },
            {
                "kind": "ExpressionStatement",
                "fullStart": 862,
                "fullEnd": 886,
                "start": 862,
                "end": 884,
                "fullWidth": 24,
                "width": 22,
                "expression": {
                    "kind": "InvocationExpression",
                    "fullStart": 862,
                    "fullEnd": 883,
                    "start": 862,
                    "end": 883,
                    "fullWidth": 21,
                    "width": 21,
                    "expression": {
                        "kind": "IdentifierName",
                        "fullStart": 862,
                        "fullEnd": 873,
                        "start": 862,
                        "end": 873,
                        "fullWidth": 11,
                        "width": 11,
                        "text": "runTestCase",
                        "value": "runTestCase",
                        "valueText": "runTestCase"
                    },
                    "argumentList": {
                        "kind": "ArgumentList",
                        "fullStart": 873,
                        "fullEnd": 883,
                        "start": 873,
                        "end": 883,
                        "fullWidth": 10,
                        "width": 10,
                        "openParenToken": {
                            "kind": "OpenParenToken",
                            "fullStart": 873,
                            "fullEnd": 874,
                            "start": 873,
                            "end": 874,
                            "fullWidth": 1,
                            "width": 1,
                            "text": "(",
                            "value": "(",
                            "valueText": "("
                        },
                        "arguments": [
                            {
                                "kind": "IdentifierName",
                                "fullStart": 874,
                                "fullEnd": 882,
                                "start": 874,
                                "end": 882,
                                "fullWidth": 8,
                                "width": 8,
                                "text": "testcase",
                                "value": "testcase",
                                "valueText": "testcase"
                            }
                        ],
                        "closeParenToken": {
                            "kind": "CloseParenToken",
                            "fullStart": 882,
                            "fullEnd": 883,
                            "start": 882,
                            "end": 883,
                            "fullWidth": 1,
                            "width": 1,
                            "text": ")",
                            "value": ")",
                            "valueText": ")"
                        }
                    }
                },
                "semicolonToken": {
                    "kind": "SemicolonToken",
                    "fullStart": 883,
                    "fullEnd": 886,
                    "start": 883,
                    "end": 884,
                    "fullWidth": 3,
                    "width": 1,
                    "text": ";",
                    "value": ";",
                    "valueText": ";",
                    "hasTrailingTrivia": true,
                    "hasTrailingNewLine": true,
                    "trailingTrivia": [
                        {
                            "kind": "NewLineTrivia",
                            "text": "\r\n"
                        }
                    ]
                }
            }
        ],
        "endOfFileToken": {
            "kind": "EndOfFileToken",
            "fullStart": 886,
            "fullEnd": 886,
            "start": 886,
            "end": 886,
            "fullWidth": 0,
            "width": 0,
            "text": ""
        }
    },
    "lineMap": {
        "lineStarts": [
            0,
            67,
            152,
            232,
            308,
            380,
            385,
            437,
            551,
            556,
            558,
            560,
            583,
            617,
            686,
            729,
            762,
            798,
            835,
            853,
            858,
            862,
            886
        ],
        "length": 886
    }
}<|MERGE_RESOLUTION|>--- conflicted
+++ resolved
@@ -245,12 +245,8 @@
                                         "start": 589,
                                         "end": 614,
                                         "fullWidth": 25,
-<<<<<<< HEAD
                                         "width": 25,
-                                        "identifier": {
-=======
                                         "propertyName": {
->>>>>>> 85e84683
                                             "kind": "IdentifierName",
                                             "fullStart": 589,
                                             "fullEnd": 596,
@@ -427,12 +423,8 @@
                                         "start": 623,
                                         "end": 683,
                                         "fullWidth": 60,
-<<<<<<< HEAD
                                         "width": 60,
-                                        "identifier": {
-=======
                                         "propertyName": {
->>>>>>> 85e84683
                                             "kind": "IdentifierName",
                                             "fullStart": 623,
                                             "fullEnd": 628,
