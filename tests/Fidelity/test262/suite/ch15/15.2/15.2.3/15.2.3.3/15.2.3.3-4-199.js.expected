--- conflicted
+++ resolved
@@ -245,12 +245,8 @@
                                         "start": 611,
                                         "end": 678,
                                         "fullWidth": 67,
-<<<<<<< HEAD
                                         "width": 67,
-                                        "identifier": {
-=======
                                         "propertyName": {
->>>>>>> 85e84683
                                             "kind": "IdentifierName",
                                             "fullStart": 611,
                                             "fullEnd": 616,
