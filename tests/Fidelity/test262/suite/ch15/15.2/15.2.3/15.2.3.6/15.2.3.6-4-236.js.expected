--- conflicted
+++ resolved
@@ -245,12 +245,8 @@
                                         "start": 718,
                                         "end": 729,
                                         "fullWidth": 11,
-<<<<<<< HEAD
                                         "width": 11,
-                                        "identifier": {
-=======
                                         "propertyName": {
->>>>>>> 85e84683
                                             "kind": "IdentifierName",
                                             "fullStart": 718,
                                             "fullEnd": 725,
