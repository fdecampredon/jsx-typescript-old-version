--- conflicted
+++ resolved
@@ -245,12 +245,8 @@
                                         "start": 759,
                                         "end": 770,
                                         "fullWidth": 11,
-<<<<<<< HEAD
                                         "width": 11,
-                                        "identifier": {
-=======
                                         "propertyName": {
->>>>>>> 85e84683
                                             "kind": "IdentifierName",
                                             "fullStart": 759,
                                             "fullEnd": 766,
