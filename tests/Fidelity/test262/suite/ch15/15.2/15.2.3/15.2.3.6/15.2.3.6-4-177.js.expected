--- conflicted
+++ resolved
@@ -252,12 +252,8 @@
                                         "start": 856,
                                         "end": 871,
                                         "fullWidth": 15,
-<<<<<<< HEAD
                                         "width": 15,
-                                        "identifier": {
-=======
                                         "propertyName": {
->>>>>>> 85e84683
                                             "kind": "IdentifierName",
                                             "fullStart": 856,
                                             "fullEnd": 863,
