--- conflicted
+++ resolved
@@ -245,12 +245,8 @@
                                         "start": 643,
                                         "end": 652,
                                         "fullWidth": 9,
-<<<<<<< HEAD
                                         "width": 9,
-                                        "identifier": {
-=======
                                         "propertyName": {
->>>>>>> 85e84683
                                             "kind": "IdentifierName",
                                             "fullStart": 643,
                                             "fullEnd": 647,
@@ -418,12 +414,8 @@
                                         "start": 669,
                                         "end": 689,
                                         "fullWidth": 20,
-<<<<<<< HEAD
                                         "width": 20,
-                                        "identifier": {
-=======
                                         "propertyName": {
->>>>>>> 85e84683
                                             "kind": "IdentifierName",
                                             "fullStart": 669,
                                             "fullEnd": 677,
@@ -961,12 +953,8 @@
                                         "start": 806,
                                         "end": 852,
                                         "fullWidth": 46,
-<<<<<<< HEAD
                                         "width": 46,
-                                        "identifier": {
-=======
                                         "propertyName": {
->>>>>>> 85e84683
                                             "kind": "IdentifierName",
                                             "fullStart": 806,
                                             "fullEnd": 820,
@@ -1308,12 +1296,8 @@
                                         "start": 901,
                                         "end": 946,
                                         "fullWidth": 45,
-<<<<<<< HEAD
                                         "width": 45,
-                                        "identifier": {
-=======
                                         "propertyName": {
->>>>>>> 85e84683
                                             "kind": "IdentifierName",
                                             "fullStart": 901,
                                             "fullEnd": 914,
