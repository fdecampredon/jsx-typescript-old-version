{
    "isDeclaration": false,
    "languageVersion": "EcmaScript5",
    "parseOptions": {
        "allowAutomaticSemicolonInsertion": true
    },
    "sourceUnit": {
        "kind": "SourceUnit",
        "fullStart": 0,
        "fullEnd": 1447,
        "start": 635,
        "end": 1447,
        "fullWidth": 1447,
        "width": 812,
        "isIncrementallyUnusable": true,
        "moduleElements": [
            {
                "kind": "FunctionDeclaration",
                "fullStart": 0,
                "fullEnd": 1423,
                "start": 635,
                "end": 1421,
                "fullWidth": 1423,
                "width": 786,
                "isIncrementallyUnusable": true,
                "modifiers": [],
                "functionKeyword": {
                    "kind": "FunctionKeyword",
                    "fullStart": 0,
                    "fullEnd": 644,
                    "start": 635,
                    "end": 643,
                    "fullWidth": 644,
                    "width": 8,
                    "text": "function",
                    "value": "function",
                    "valueText": "function",
                    "hasLeadingTrivia": true,
                    "hasLeadingComment": true,
                    "hasLeadingNewLine": true,
                    "hasTrailingTrivia": true,
                    "leadingTrivia": [
                        {
                            "kind": "SingleLineCommentTrivia",
                            "text": "/// Copyright (c) 2012 Ecma International.  All rights reserved. "
                        },
                        {
                            "kind": "NewLineTrivia",
                            "text": "\r\n"
                        },
                        {
                            "kind": "SingleLineCommentTrivia",
                            "text": "/// Ecma International makes this code available under the terms and conditions set"
                        },
                        {
                            "kind": "NewLineTrivia",
                            "text": "\r\n"
                        },
                        {
                            "kind": "SingleLineCommentTrivia",
                            "text": "/// forth on http://hg.ecmascript.org/tests/test262/raw-file/tip/LICENSE (the "
                        },
                        {
                            "kind": "NewLineTrivia",
                            "text": "\r\n"
                        },
                        {
                            "kind": "SingleLineCommentTrivia",
                            "text": "/// \"Use Terms\").   Any redistribution of this code must retain the above "
                        },
                        {
                            "kind": "NewLineTrivia",
                            "text": "\r\n"
                        },
                        {
                            "kind": "SingleLineCommentTrivia",
                            "text": "/// copyright and this notice and otherwise comply with the Use Terms."
                        },
                        {
                            "kind": "NewLineTrivia",
                            "text": "\r\n"
                        },
                        {
                            "kind": "MultiLineCommentTrivia",
                            "text": "/**\r\n * @path ch15/15.2/15.2.3/15.2.3.6/15.2.3.6-4-475.js\r\n * @description ES5 Attributes - fail to update the accessor property ([[Get]] is undefined, [[Set]] is a Function, [[Enumerable]] is true, [[Configurable]] is false) to a data property\r\n */"
                        },
                        {
                            "kind": "NewLineTrivia",
                            "text": "\r\n"
                        },
                        {
                            "kind": "NewLineTrivia",
                            "text": "\r\n"
                        },
                        {
                            "kind": "NewLineTrivia",
                            "text": "\r\n"
                        }
                    ],
                    "trailingTrivia": [
                        {
                            "kind": "WhitespaceTrivia",
                            "text": " "
                        }
                    ]
                },
                "identifier": {
                    "kind": "IdentifierName",
                    "fullStart": 644,
                    "fullEnd": 652,
                    "start": 644,
                    "end": 652,
                    "fullWidth": 8,
                    "width": 8,
                    "text": "testcase",
                    "value": "testcase",
                    "valueText": "testcase"
                },
                "callSignature": {
                    "kind": "CallSignature",
                    "fullStart": 652,
                    "fullEnd": 655,
                    "start": 652,
                    "end": 654,
                    "fullWidth": 3,
                    "width": 2,
                    "parameterList": {
                        "kind": "ParameterList",
                        "fullStart": 652,
                        "fullEnd": 655,
                        "start": 652,
                        "end": 654,
                        "fullWidth": 3,
                        "width": 2,
                        "openParenToken": {
                            "kind": "OpenParenToken",
                            "fullStart": 652,
                            "fullEnd": 653,
                            "start": 652,
                            "end": 653,
                            "fullWidth": 1,
                            "width": 1,
                            "text": "(",
                            "value": "(",
                            "valueText": "("
                        },
                        "parameters": [],
                        "closeParenToken": {
                            "kind": "CloseParenToken",
                            "fullStart": 653,
                            "fullEnd": 655,
                            "start": 653,
                            "end": 654,
                            "fullWidth": 2,
                            "width": 1,
                            "text": ")",
                            "value": ")",
                            "valueText": ")",
                            "hasTrailingTrivia": true,
                            "trailingTrivia": [
                                {
                                    "kind": "WhitespaceTrivia",
                                    "text": " "
                                }
                            ]
                        }
                    }
                },
                "block": {
                    "kind": "Block",
                    "fullStart": 655,
                    "fullEnd": 1423,
                    "start": 655,
                    "end": 1421,
                    "fullWidth": 768,
                    "width": 766,
                    "isIncrementallyUnusable": true,
                    "openBraceToken": {
                        "kind": "OpenBraceToken",
                        "fullStart": 655,
                        "fullEnd": 658,
                        "start": 655,
                        "end": 656,
                        "fullWidth": 3,
                        "width": 1,
                        "text": "{",
                        "value": "{",
                        "valueText": "{",
                        "hasTrailingTrivia": true,
                        "hasTrailingNewLine": true,
                        "trailingTrivia": [
                            {
                                "kind": "NewLineTrivia",
                                "text": "\r\n"
                            }
                        ]
                    },
                    "statements": [
                        {
                            "kind": "VariableStatement",
                            "fullStart": 658,
                            "fullEnd": 681,
                            "start": 666,
                            "end": 679,
                            "fullWidth": 23,
                            "width": 13,
                            "modifiers": [],
                            "variableDeclaration": {
                                "kind": "VariableDeclaration",
                                "fullStart": 658,
                                "fullEnd": 678,
                                "start": 666,
                                "end": 678,
                                "fullWidth": 20,
                                "width": 12,
                                "varKeyword": {
                                    "kind": "VarKeyword",
                                    "fullStart": 658,
                                    "fullEnd": 670,
                                    "start": 666,
                                    "end": 669,
                                    "fullWidth": 12,
                                    "width": 3,
                                    "text": "var",
                                    "value": "var",
                                    "valueText": "var",
                                    "hasLeadingTrivia": true,
                                    "hasTrailingTrivia": true,
                                    "leadingTrivia": [
                                        {
                                            "kind": "WhitespaceTrivia",
                                            "text": "        "
                                        }
                                    ],
                                    "trailingTrivia": [
                                        {
                                            "kind": "WhitespaceTrivia",
                                            "text": " "
                                        }
                                    ]
                                },
                                "variableDeclarators": [
                                    {
                                        "kind": "VariableDeclarator",
                                        "fullStart": 670,
                                        "fullEnd": 678,
                                        "start": 670,
                                        "end": 678,
                                        "fullWidth": 8,
<<<<<<< HEAD
                                        "width": 8,
                                        "identifier": {
=======
                                        "propertyName": {
>>>>>>> 85e84683
                                            "kind": "IdentifierName",
                                            "fullStart": 670,
                                            "fullEnd": 674,
                                            "start": 670,
                                            "end": 673,
                                            "fullWidth": 4,
                                            "width": 3,
                                            "text": "obj",
                                            "value": "obj",
                                            "valueText": "obj",
                                            "hasTrailingTrivia": true,
                                            "trailingTrivia": [
                                                {
                                                    "kind": "WhitespaceTrivia",
                                                    "text": " "
                                                }
                                            ]
                                        },
                                        "equalsValueClause": {
                                            "kind": "EqualsValueClause",
                                            "fullStart": 674,
                                            "fullEnd": 678,
                                            "start": 674,
                                            "end": 678,
                                            "fullWidth": 4,
                                            "width": 4,
                                            "equalsToken": {
                                                "kind": "EqualsToken",
                                                "fullStart": 674,
                                                "fullEnd": 676,
                                                "start": 674,
                                                "end": 675,
                                                "fullWidth": 2,
                                                "width": 1,
                                                "text": "=",
                                                "value": "=",
                                                "valueText": "=",
                                                "hasTrailingTrivia": true,
                                                "trailingTrivia": [
                                                    {
                                                        "kind": "WhitespaceTrivia",
                                                        "text": " "
                                                    }
                                                ]
                                            },
                                            "value": {
                                                "kind": "ObjectLiteralExpression",
                                                "fullStart": 676,
                                                "fullEnd": 678,
                                                "start": 676,
                                                "end": 678,
                                                "fullWidth": 2,
                                                "width": 2,
                                                "openBraceToken": {
                                                    "kind": "OpenBraceToken",
                                                    "fullStart": 676,
                                                    "fullEnd": 677,
                                                    "start": 676,
                                                    "end": 677,
                                                    "fullWidth": 1,
                                                    "width": 1,
                                                    "text": "{",
                                                    "value": "{",
                                                    "valueText": "{"
                                                },
                                                "propertyAssignments": [],
                                                "closeBraceToken": {
                                                    "kind": "CloseBraceToken",
                                                    "fullStart": 677,
                                                    "fullEnd": 678,
                                                    "start": 677,
                                                    "end": 678,
                                                    "fullWidth": 1,
                                                    "width": 1,
                                                    "text": "}",
                                                    "value": "}",
                                                    "valueText": "}"
                                                }
                                            }
                                        }
                                    }
                                ]
                            },
                            "semicolonToken": {
                                "kind": "SemicolonToken",
                                "fullStart": 678,
                                "fullEnd": 681,
                                "start": 678,
                                "end": 679,
                                "fullWidth": 3,
                                "width": 1,
                                "text": ";",
                                "value": ";",
                                "valueText": ";",
                                "hasTrailingTrivia": true,
                                "hasTrailingNewLine": true,
                                "trailingTrivia": [
                                    {
                                        "kind": "NewLineTrivia",
                                        "text": "\r\n"
                                    }
                                ]
                            }
                        },
                        {
                            "kind": "VariableStatement",
                            "fullStart": 681,
                            "fullEnd": 720,
                            "start": 691,
                            "end": 718,
                            "fullWidth": 39,
                            "width": 27,
                            "modifiers": [],
                            "variableDeclaration": {
                                "kind": "VariableDeclaration",
                                "fullStart": 681,
                                "fullEnd": 717,
                                "start": 691,
                                "end": 717,
                                "fullWidth": 36,
                                "width": 26,
                                "varKeyword": {
                                    "kind": "VarKeyword",
                                    "fullStart": 681,
                                    "fullEnd": 695,
                                    "start": 691,
                                    "end": 694,
                                    "fullWidth": 14,
                                    "width": 3,
                                    "text": "var",
                                    "value": "var",
                                    "valueText": "var",
                                    "hasLeadingTrivia": true,
                                    "hasLeadingNewLine": true,
                                    "hasTrailingTrivia": true,
                                    "leadingTrivia": [
                                        {
                                            "kind": "NewLineTrivia",
                                            "text": "\r\n"
                                        },
                                        {
                                            "kind": "WhitespaceTrivia",
                                            "text": "        "
                                        }
                                    ],
                                    "trailingTrivia": [
                                        {
                                            "kind": "WhitespaceTrivia",
                                            "text": " "
                                        }
                                    ]
                                },
                                "variableDeclarators": [
                                    {
                                        "kind": "VariableDeclarator",
                                        "fullStart": 695,
                                        "fullEnd": 717,
                                        "start": 695,
                                        "end": 717,
                                        "fullWidth": 22,
<<<<<<< HEAD
                                        "width": 22,
                                        "identifier": {
=======
                                        "propertyName": {
>>>>>>> 85e84683
                                            "kind": "IdentifierName",
                                            "fullStart": 695,
                                            "fullEnd": 709,
                                            "start": 695,
                                            "end": 708,
                                            "fullWidth": 14,
                                            "width": 13,
                                            "text": "verifySetFunc",
                                            "value": "verifySetFunc",
                                            "valueText": "verifySetFunc",
                                            "hasTrailingTrivia": true,
                                            "trailingTrivia": [
                                                {
                                                    "kind": "WhitespaceTrivia",
                                                    "text": " "
                                                }
                                            ]
                                        },
                                        "equalsValueClause": {
                                            "kind": "EqualsValueClause",
                                            "fullStart": 709,
                                            "fullEnd": 717,
                                            "start": 709,
                                            "end": 717,
                                            "fullWidth": 8,
                                            "width": 8,
                                            "equalsToken": {
                                                "kind": "EqualsToken",
                                                "fullStart": 709,
                                                "fullEnd": 711,
                                                "start": 709,
                                                "end": 710,
                                                "fullWidth": 2,
                                                "width": 1,
                                                "text": "=",
                                                "value": "=",
                                                "valueText": "=",
                                                "hasTrailingTrivia": true,
                                                "trailingTrivia": [
                                                    {
                                                        "kind": "WhitespaceTrivia",
                                                        "text": " "
                                                    }
                                                ]
                                            },
                                            "value": {
                                                "kind": "StringLiteral",
                                                "fullStart": 711,
                                                "fullEnd": 717,
                                                "start": 711,
                                                "end": 717,
                                                "fullWidth": 6,
                                                "width": 6,
                                                "text": "\"data\"",
                                                "value": "data",
                                                "valueText": "data"
                                            }
                                        }
                                    }
                                ]
                            },
                            "semicolonToken": {
                                "kind": "SemicolonToken",
                                "fullStart": 717,
                                "fullEnd": 720,
                                "start": 717,
                                "end": 718,
                                "fullWidth": 3,
                                "width": 1,
                                "text": ";",
                                "value": ";",
                                "valueText": ";",
                                "hasTrailingTrivia": true,
                                "hasTrailingNewLine": true,
                                "trailingTrivia": [
                                    {
                                        "kind": "NewLineTrivia",
                                        "text": "\r\n"
                                    }
                                ]
                            }
                        },
                        {
                            "kind": "VariableStatement",
                            "fullStart": 720,
                            "fullEnd": 810,
                            "start": 728,
                            "end": 808,
                            "fullWidth": 90,
                            "width": 80,
                            "modifiers": [],
                            "variableDeclaration": {
                                "kind": "VariableDeclaration",
                                "fullStart": 720,
                                "fullEnd": 807,
                                "start": 728,
                                "end": 807,
                                "fullWidth": 87,
                                "width": 79,
                                "varKeyword": {
                                    "kind": "VarKeyword",
                                    "fullStart": 720,
                                    "fullEnd": 732,
                                    "start": 728,
                                    "end": 731,
                                    "fullWidth": 12,
                                    "width": 3,
                                    "text": "var",
                                    "value": "var",
                                    "valueText": "var",
                                    "hasLeadingTrivia": true,
                                    "hasTrailingTrivia": true,
                                    "leadingTrivia": [
                                        {
                                            "kind": "WhitespaceTrivia",
                                            "text": "        "
                                        }
                                    ],
                                    "trailingTrivia": [
                                        {
                                            "kind": "WhitespaceTrivia",
                                            "text": " "
                                        }
                                    ]
                                },
                                "variableDeclarators": [
                                    {
                                        "kind": "VariableDeclarator",
                                        "fullStart": 732,
                                        "fullEnd": 807,
                                        "start": 732,
                                        "end": 807,
                                        "fullWidth": 75,
<<<<<<< HEAD
                                        "width": 75,
                                        "identifier": {
=======
                                        "propertyName": {
>>>>>>> 85e84683
                                            "kind": "IdentifierName",
                                            "fullStart": 732,
                                            "fullEnd": 740,
                                            "start": 732,
                                            "end": 739,
                                            "fullWidth": 8,
                                            "width": 7,
                                            "text": "setFunc",
                                            "value": "setFunc",
                                            "valueText": "setFunc",
                                            "hasTrailingTrivia": true,
                                            "trailingTrivia": [
                                                {
                                                    "kind": "WhitespaceTrivia",
                                                    "text": " "
                                                }
                                            ]
                                        },
                                        "equalsValueClause": {
                                            "kind": "EqualsValueClause",
                                            "fullStart": 740,
                                            "fullEnd": 807,
                                            "start": 740,
                                            "end": 807,
                                            "fullWidth": 67,
                                            "width": 67,
                                            "equalsToken": {
                                                "kind": "EqualsToken",
                                                "fullStart": 740,
                                                "fullEnd": 742,
                                                "start": 740,
                                                "end": 741,
                                                "fullWidth": 2,
                                                "width": 1,
                                                "text": "=",
                                                "value": "=",
                                                "valueText": "=",
                                                "hasTrailingTrivia": true,
                                                "trailingTrivia": [
                                                    {
                                                        "kind": "WhitespaceTrivia",
                                                        "text": " "
                                                    }
                                                ]
                                            },
                                            "value": {
                                                "kind": "FunctionExpression",
                                                "fullStart": 742,
                                                "fullEnd": 807,
                                                "start": 742,
                                                "end": 807,
                                                "fullWidth": 65,
                                                "width": 65,
                                                "functionKeyword": {
                                                    "kind": "FunctionKeyword",
                                                    "fullStart": 742,
                                                    "fullEnd": 751,
                                                    "start": 742,
                                                    "end": 750,
                                                    "fullWidth": 9,
                                                    "width": 8,
                                                    "text": "function",
                                                    "value": "function",
                                                    "valueText": "function",
                                                    "hasTrailingTrivia": true,
                                                    "trailingTrivia": [
                                                        {
                                                            "kind": "WhitespaceTrivia",
                                                            "text": " "
                                                        }
                                                    ]
                                                },
                                                "callSignature": {
                                                    "kind": "CallSignature",
                                                    "fullStart": 751,
                                                    "fullEnd": 759,
                                                    "start": 751,
                                                    "end": 758,
                                                    "fullWidth": 8,
                                                    "width": 7,
                                                    "parameterList": {
                                                        "kind": "ParameterList",
                                                        "fullStart": 751,
                                                        "fullEnd": 759,
                                                        "start": 751,
                                                        "end": 758,
                                                        "fullWidth": 8,
                                                        "width": 7,
                                                        "openParenToken": {
                                                            "kind": "OpenParenToken",
                                                            "fullStart": 751,
                                                            "fullEnd": 752,
                                                            "start": 751,
                                                            "end": 752,
                                                            "fullWidth": 1,
                                                            "width": 1,
                                                            "text": "(",
                                                            "value": "(",
                                                            "valueText": "("
                                                        },
                                                        "parameters": [
                                                            {
                                                                "kind": "Parameter",
                                                                "fullStart": 752,
                                                                "fullEnd": 757,
                                                                "start": 752,
                                                                "end": 757,
                                                                "fullWidth": 5,
                                                                "width": 5,
                                                                "modifiers": [],
                                                                "identifier": {
                                                                    "kind": "IdentifierName",
                                                                    "fullStart": 752,
                                                                    "fullEnd": 757,
                                                                    "start": 752,
                                                                    "end": 757,
                                                                    "fullWidth": 5,
                                                                    "width": 5,
                                                                    "text": "value",
                                                                    "value": "value",
                                                                    "valueText": "value"
                                                                }
                                                            }
                                                        ],
                                                        "closeParenToken": {
                                                            "kind": "CloseParenToken",
                                                            "fullStart": 757,
                                                            "fullEnd": 759,
                                                            "start": 757,
                                                            "end": 758,
                                                            "fullWidth": 2,
                                                            "width": 1,
                                                            "text": ")",
                                                            "value": ")",
                                                            "valueText": ")",
                                                            "hasTrailingTrivia": true,
                                                            "trailingTrivia": [
                                                                {
                                                                    "kind": "WhitespaceTrivia",
                                                                    "text": " "
                                                                }
                                                            ]
                                                        }
                                                    }
                                                },
                                                "block": {
                                                    "kind": "Block",
                                                    "fullStart": 759,
                                                    "fullEnd": 807,
                                                    "start": 759,
                                                    "end": 807,
                                                    "fullWidth": 48,
                                                    "width": 48,
                                                    "openBraceToken": {
                                                        "kind": "OpenBraceToken",
                                                        "fullStart": 759,
                                                        "fullEnd": 762,
                                                        "start": 759,
                                                        "end": 760,
                                                        "fullWidth": 3,
                                                        "width": 1,
                                                        "text": "{",
                                                        "value": "{",
                                                        "valueText": "{",
                                                        "hasTrailingTrivia": true,
                                                        "hasTrailingNewLine": true,
                                                        "trailingTrivia": [
                                                            {
                                                                "kind": "NewLineTrivia",
                                                                "text": "\r\n"
                                                            }
                                                        ]
                                                    },
                                                    "statements": [
                                                        {
                                                            "kind": "ExpressionStatement",
                                                            "fullStart": 762,
                                                            "fullEnd": 798,
                                                            "start": 774,
                                                            "end": 796,
                                                            "fullWidth": 36,
                                                            "width": 22,
                                                            "expression": {
                                                                "kind": "AssignmentExpression",
                                                                "fullStart": 762,
                                                                "fullEnd": 795,
                                                                "start": 774,
                                                                "end": 795,
                                                                "fullWidth": 33,
                                                                "width": 21,
                                                                "left": {
                                                                    "kind": "IdentifierName",
                                                                    "fullStart": 762,
                                                                    "fullEnd": 788,
                                                                    "start": 774,
                                                                    "end": 787,
                                                                    "fullWidth": 26,
                                                                    "width": 13,
                                                                    "text": "verifySetFunc",
                                                                    "value": "verifySetFunc",
                                                                    "valueText": "verifySetFunc",
                                                                    "hasLeadingTrivia": true,
                                                                    "hasTrailingTrivia": true,
                                                                    "leadingTrivia": [
                                                                        {
                                                                            "kind": "WhitespaceTrivia",
                                                                            "text": "            "
                                                                        }
                                                                    ],
                                                                    "trailingTrivia": [
                                                                        {
                                                                            "kind": "WhitespaceTrivia",
                                                                            "text": " "
                                                                        }
                                                                    ]
                                                                },
                                                                "operatorToken": {
                                                                    "kind": "EqualsToken",
                                                                    "fullStart": 788,
                                                                    "fullEnd": 790,
                                                                    "start": 788,
                                                                    "end": 789,
                                                                    "fullWidth": 2,
                                                                    "width": 1,
                                                                    "text": "=",
                                                                    "value": "=",
                                                                    "valueText": "=",
                                                                    "hasTrailingTrivia": true,
                                                                    "trailingTrivia": [
                                                                        {
                                                                            "kind": "WhitespaceTrivia",
                                                                            "text": " "
                                                                        }
                                                                    ]
                                                                },
                                                                "right": {
                                                                    "kind": "IdentifierName",
                                                                    "fullStart": 790,
                                                                    "fullEnd": 795,
                                                                    "start": 790,
                                                                    "end": 795,
                                                                    "fullWidth": 5,
                                                                    "width": 5,
                                                                    "text": "value",
                                                                    "value": "value",
                                                                    "valueText": "value"
                                                                }
                                                            },
                                                            "semicolonToken": {
                                                                "kind": "SemicolonToken",
                                                                "fullStart": 795,
                                                                "fullEnd": 798,
                                                                "start": 795,
                                                                "end": 796,
                                                                "fullWidth": 3,
                                                                "width": 1,
                                                                "text": ";",
                                                                "value": ";",
                                                                "valueText": ";",
                                                                "hasTrailingTrivia": true,
                                                                "hasTrailingNewLine": true,
                                                                "trailingTrivia": [
                                                                    {
                                                                        "kind": "NewLineTrivia",
                                                                        "text": "\r\n"
                                                                    }
                                                                ]
                                                            }
                                                        }
                                                    ],
                                                    "closeBraceToken": {
                                                        "kind": "CloseBraceToken",
                                                        "fullStart": 798,
                                                        "fullEnd": 807,
                                                        "start": 806,
                                                        "end": 807,
                                                        "fullWidth": 9,
                                                        "width": 1,
                                                        "text": "}",
                                                        "value": "}",
                                                        "valueText": "}",
                                                        "hasLeadingTrivia": true,
                                                        "leadingTrivia": [
                                                            {
                                                                "kind": "WhitespaceTrivia",
                                                                "text": "        "
                                                            }
                                                        ]
                                                    }
                                                }
                                            }
                                        }
                                    }
                                ]
                            },
                            "semicolonToken": {
                                "kind": "SemicolonToken",
                                "fullStart": 807,
                                "fullEnd": 810,
                                "start": 807,
                                "end": 808,
                                "fullWidth": 3,
                                "width": 1,
                                "text": ";",
                                "value": ";",
                                "valueText": ";",
                                "hasTrailingTrivia": true,
                                "hasTrailingNewLine": true,
                                "trailingTrivia": [
                                    {
                                        "kind": "NewLineTrivia",
                                        "text": "\r\n"
                                    }
                                ]
                            }
                        },
                        {
                            "kind": "ExpressionStatement",
                            "fullStart": 810,
                            "fullEnd": 991,
                            "start": 820,
                            "end": 989,
                            "fullWidth": 181,
                            "width": 169,
                            "isIncrementallyUnusable": true,
                            "expression": {
                                "kind": "InvocationExpression",
                                "fullStart": 810,
                                "fullEnd": 988,
                                "start": 820,
                                "end": 988,
                                "fullWidth": 178,
                                "width": 168,
                                "isIncrementallyUnusable": true,
                                "expression": {
                                    "kind": "MemberAccessExpression",
                                    "fullStart": 810,
                                    "fullEnd": 841,
                                    "start": 820,
                                    "end": 841,
                                    "fullWidth": 31,
                                    "width": 21,
                                    "expression": {
                                        "kind": "IdentifierName",
                                        "fullStart": 810,
                                        "fullEnd": 826,
                                        "start": 820,
                                        "end": 826,
                                        "fullWidth": 16,
                                        "width": 6,
                                        "text": "Object",
                                        "value": "Object",
                                        "valueText": "Object",
                                        "hasLeadingTrivia": true,
                                        "hasLeadingNewLine": true,
                                        "leadingTrivia": [
                                            {
                                                "kind": "NewLineTrivia",
                                                "text": "\r\n"
                                            },
                                            {
                                                "kind": "WhitespaceTrivia",
                                                "text": "        "
                                            }
                                        ]
                                    },
                                    "dotToken": {
                                        "kind": "DotToken",
                                        "fullStart": 826,
                                        "fullEnd": 827,
                                        "start": 826,
                                        "end": 827,
                                        "fullWidth": 1,
                                        "width": 1,
                                        "text": ".",
                                        "value": ".",
                                        "valueText": "."
                                    },
                                    "name": {
                                        "kind": "IdentifierName",
                                        "fullStart": 827,
                                        "fullEnd": 841,
                                        "start": 827,
                                        "end": 841,
                                        "fullWidth": 14,
                                        "width": 14,
                                        "text": "defineProperty",
                                        "value": "defineProperty",
                                        "valueText": "defineProperty"
                                    }
                                },
                                "argumentList": {
                                    "kind": "ArgumentList",
                                    "fullStart": 841,
                                    "fullEnd": 988,
                                    "start": 841,
                                    "end": 988,
                                    "fullWidth": 147,
                                    "width": 147,
                                    "isIncrementallyUnusable": true,
                                    "openParenToken": {
                                        "kind": "OpenParenToken",
                                        "fullStart": 841,
                                        "fullEnd": 842,
                                        "start": 841,
                                        "end": 842,
                                        "fullWidth": 1,
                                        "width": 1,
                                        "text": "(",
                                        "value": "(",
                                        "valueText": "("
                                    },
                                    "arguments": [
                                        {
                                            "kind": "IdentifierName",
                                            "fullStart": 842,
                                            "fullEnd": 845,
                                            "start": 842,
                                            "end": 845,
                                            "fullWidth": 3,
                                            "width": 3,
                                            "text": "obj",
                                            "value": "obj",
                                            "valueText": "obj"
                                        },
                                        {
                                            "kind": "CommaToken",
                                            "fullStart": 845,
                                            "fullEnd": 847,
                                            "start": 845,
                                            "end": 846,
                                            "fullWidth": 2,
                                            "width": 1,
                                            "text": ",",
                                            "value": ",",
                                            "valueText": ",",
                                            "hasTrailingTrivia": true,
                                            "trailingTrivia": [
                                                {
                                                    "kind": "WhitespaceTrivia",
                                                    "text": " "
                                                }
                                            ]
                                        },
                                        {
                                            "kind": "StringLiteral",
                                            "fullStart": 847,
                                            "fullEnd": 853,
                                            "start": 847,
                                            "end": 853,
                                            "fullWidth": 6,
                                            "width": 6,
                                            "text": "\"prop\"",
                                            "value": "prop",
                                            "valueText": "prop"
                                        },
                                        {
                                            "kind": "CommaToken",
                                            "fullStart": 853,
                                            "fullEnd": 855,
                                            "start": 853,
                                            "end": 854,
                                            "fullWidth": 2,
                                            "width": 1,
                                            "text": ",",
                                            "value": ",",
                                            "valueText": ",",
                                            "hasTrailingTrivia": true,
                                            "trailingTrivia": [
                                                {
                                                    "kind": "WhitespaceTrivia",
                                                    "text": " "
                                                }
                                            ]
                                        },
                                        {
                                            "kind": "ObjectLiteralExpression",
                                            "fullStart": 855,
                                            "fullEnd": 987,
                                            "start": 855,
                                            "end": 987,
                                            "fullWidth": 132,
                                            "width": 132,
                                            "isIncrementallyUnusable": true,
                                            "openBraceToken": {
                                                "kind": "OpenBraceToken",
                                                "fullStart": 855,
                                                "fullEnd": 858,
                                                "start": 855,
                                                "end": 856,
                                                "fullWidth": 3,
                                                "width": 1,
                                                "text": "{",
                                                "value": "{",
                                                "valueText": "{",
                                                "hasTrailingTrivia": true,
                                                "hasTrailingNewLine": true,
                                                "trailingTrivia": [
                                                    {
                                                        "kind": "NewLineTrivia",
                                                        "text": "\r\n"
                                                    }
                                                ]
                                            },
                                            "propertyAssignments": [
                                                {
                                                    "kind": "SimplePropertyAssignment",
                                                    "fullStart": 858,
                                                    "fullEnd": 884,
                                                    "start": 870,
                                                    "end": 884,
                                                    "fullWidth": 26,
                                                    "width": 14,
                                                    "isIncrementallyUnusable": true,
                                                    "propertyName": {
                                                        "kind": "IdentifierName",
                                                        "fullStart": 858,
                                                        "fullEnd": 873,
                                                        "start": 870,
                                                        "end": 873,
                                                        "fullWidth": 15,
                                                        "width": 3,
                                                        "text": "get",
                                                        "value": "get",
                                                        "valueText": "get",
                                                        "hasLeadingTrivia": true,
                                                        "leadingTrivia": [
                                                            {
                                                                "kind": "WhitespaceTrivia",
                                                                "text": "            "
                                                            }
                                                        ]
                                                    },
                                                    "colonToken": {
                                                        "kind": "ColonToken",
                                                        "fullStart": 873,
                                                        "fullEnd": 875,
                                                        "start": 873,
                                                        "end": 874,
                                                        "fullWidth": 2,
                                                        "width": 1,
                                                        "text": ":",
                                                        "value": ":",
                                                        "valueText": ":",
                                                        "hasTrailingTrivia": true,
                                                        "trailingTrivia": [
                                                            {
                                                                "kind": "WhitespaceTrivia",
                                                                "text": " "
                                                            }
                                                        ]
                                                    },
                                                    "expression": {
                                                        "kind": "IdentifierName",
                                                        "fullStart": 875,
                                                        "fullEnd": 884,
                                                        "start": 875,
                                                        "end": 884,
                                                        "fullWidth": 9,
                                                        "width": 9,
                                                        "text": "undefined",
                                                        "value": "undefined",
                                                        "valueText": "undefined"
                                                    }
                                                },
                                                {
                                                    "kind": "CommaToken",
                                                    "fullStart": 884,
                                                    "fullEnd": 887,
                                                    "start": 884,
                                                    "end": 885,
                                                    "fullWidth": 3,
                                                    "width": 1,
                                                    "text": ",",
                                                    "value": ",",
                                                    "valueText": ",",
                                                    "hasTrailingTrivia": true,
                                                    "hasTrailingNewLine": true,
                                                    "trailingTrivia": [
                                                        {
                                                            "kind": "NewLineTrivia",
                                                            "text": "\r\n"
                                                        }
                                                    ]
                                                },
                                                {
                                                    "kind": "SimplePropertyAssignment",
                                                    "fullStart": 887,
                                                    "fullEnd": 911,
                                                    "start": 899,
                                                    "end": 911,
                                                    "fullWidth": 24,
                                                    "width": 12,
                                                    "isIncrementallyUnusable": true,
                                                    "propertyName": {
                                                        "kind": "IdentifierName",
                                                        "fullStart": 887,
                                                        "fullEnd": 902,
                                                        "start": 899,
                                                        "end": 902,
                                                        "fullWidth": 15,
                                                        "width": 3,
                                                        "text": "set",
                                                        "value": "set",
                                                        "valueText": "set",
                                                        "hasLeadingTrivia": true,
                                                        "leadingTrivia": [
                                                            {
                                                                "kind": "WhitespaceTrivia",
                                                                "text": "            "
                                                            }
                                                        ]
                                                    },
                                                    "colonToken": {
                                                        "kind": "ColonToken",
                                                        "fullStart": 902,
                                                        "fullEnd": 904,
                                                        "start": 902,
                                                        "end": 903,
                                                        "fullWidth": 2,
                                                        "width": 1,
                                                        "text": ":",
                                                        "value": ":",
                                                        "valueText": ":",
                                                        "hasTrailingTrivia": true,
                                                        "trailingTrivia": [
                                                            {
                                                                "kind": "WhitespaceTrivia",
                                                                "text": " "
                                                            }
                                                        ]
                                                    },
                                                    "expression": {
                                                        "kind": "IdentifierName",
                                                        "fullStart": 904,
                                                        "fullEnd": 911,
                                                        "start": 904,
                                                        "end": 911,
                                                        "fullWidth": 7,
                                                        "width": 7,
                                                        "text": "setFunc",
                                                        "value": "setFunc",
                                                        "valueText": "setFunc"
                                                    }
                                                },
                                                {
                                                    "kind": "CommaToken",
                                                    "fullStart": 911,
                                                    "fullEnd": 914,
                                                    "start": 911,
                                                    "end": 912,
                                                    "fullWidth": 3,
                                                    "width": 1,
                                                    "text": ",",
                                                    "value": ",",
                                                    "valueText": ",",
                                                    "hasTrailingTrivia": true,
                                                    "hasTrailingNewLine": true,
                                                    "trailingTrivia": [
                                                        {
                                                            "kind": "NewLineTrivia",
                                                            "text": "\r\n"
                                                        }
                                                    ]
                                                },
                                                {
                                                    "kind": "SimplePropertyAssignment",
                                                    "fullStart": 914,
                                                    "fullEnd": 942,
                                                    "start": 926,
                                                    "end": 942,
                                                    "fullWidth": 28,
                                                    "width": 16,
                                                    "propertyName": {
                                                        "kind": "IdentifierName",
                                                        "fullStart": 914,
                                                        "fullEnd": 936,
                                                        "start": 926,
                                                        "end": 936,
                                                        "fullWidth": 22,
                                                        "width": 10,
                                                        "text": "enumerable",
                                                        "value": "enumerable",
                                                        "valueText": "enumerable",
                                                        "hasLeadingTrivia": true,
                                                        "leadingTrivia": [
                                                            {
                                                                "kind": "WhitespaceTrivia",
                                                                "text": "            "
                                                            }
                                                        ]
                                                    },
                                                    "colonToken": {
                                                        "kind": "ColonToken",
                                                        "fullStart": 936,
                                                        "fullEnd": 938,
                                                        "start": 936,
                                                        "end": 937,
                                                        "fullWidth": 2,
                                                        "width": 1,
                                                        "text": ":",
                                                        "value": ":",
                                                        "valueText": ":",
                                                        "hasTrailingTrivia": true,
                                                        "trailingTrivia": [
                                                            {
                                                                "kind": "WhitespaceTrivia",
                                                                "text": " "
                                                            }
                                                        ]
                                                    },
                                                    "expression": {
                                                        "kind": "TrueKeyword",
                                                        "fullStart": 938,
                                                        "fullEnd": 942,
                                                        "start": 938,
                                                        "end": 942,
                                                        "fullWidth": 4,
                                                        "width": 4,
                                                        "text": "true",
                                                        "value": true,
                                                        "valueText": "true"
                                                    }
                                                },
                                                {
                                                    "kind": "CommaToken",
                                                    "fullStart": 942,
                                                    "fullEnd": 945,
                                                    "start": 942,
                                                    "end": 943,
                                                    "fullWidth": 3,
                                                    "width": 1,
                                                    "text": ",",
                                                    "value": ",",
                                                    "valueText": ",",
                                                    "hasTrailingTrivia": true,
                                                    "hasTrailingNewLine": true,
                                                    "trailingTrivia": [
                                                        {
                                                            "kind": "NewLineTrivia",
                                                            "text": "\r\n"
                                                        }
                                                    ]
                                                },
                                                {
                                                    "kind": "SimplePropertyAssignment",
                                                    "fullStart": 945,
                                                    "fullEnd": 978,
                                                    "start": 957,
                                                    "end": 976,
                                                    "fullWidth": 33,
                                                    "width": 19,
                                                    "propertyName": {
                                                        "kind": "IdentifierName",
                                                        "fullStart": 945,
                                                        "fullEnd": 969,
                                                        "start": 957,
                                                        "end": 969,
                                                        "fullWidth": 24,
                                                        "width": 12,
                                                        "text": "configurable",
                                                        "value": "configurable",
                                                        "valueText": "configurable",
                                                        "hasLeadingTrivia": true,
                                                        "leadingTrivia": [
                                                            {
                                                                "kind": "WhitespaceTrivia",
                                                                "text": "            "
                                                            }
                                                        ]
                                                    },
                                                    "colonToken": {
                                                        "kind": "ColonToken",
                                                        "fullStart": 969,
                                                        "fullEnd": 971,
                                                        "start": 969,
                                                        "end": 970,
                                                        "fullWidth": 2,
                                                        "width": 1,
                                                        "text": ":",
                                                        "value": ":",
                                                        "valueText": ":",
                                                        "hasTrailingTrivia": true,
                                                        "trailingTrivia": [
                                                            {
                                                                "kind": "WhitespaceTrivia",
                                                                "text": " "
                                                            }
                                                        ]
                                                    },
                                                    "expression": {
                                                        "kind": "FalseKeyword",
                                                        "fullStart": 971,
                                                        "fullEnd": 978,
                                                        "start": 971,
                                                        "end": 976,
                                                        "fullWidth": 7,
                                                        "width": 5,
                                                        "text": "false",
                                                        "value": false,
                                                        "valueText": "false",
                                                        "hasTrailingTrivia": true,
                                                        "hasTrailingNewLine": true,
                                                        "trailingTrivia": [
                                                            {
                                                                "kind": "NewLineTrivia",
                                                                "text": "\r\n"
                                                            }
                                                        ]
                                                    }
                                                }
                                            ],
                                            "closeBraceToken": {
                                                "kind": "CloseBraceToken",
                                                "fullStart": 978,
                                                "fullEnd": 987,
                                                "start": 986,
                                                "end": 987,
                                                "fullWidth": 9,
                                                "width": 1,
                                                "text": "}",
                                                "value": "}",
                                                "valueText": "}",
                                                "hasLeadingTrivia": true,
                                                "leadingTrivia": [
                                                    {
                                                        "kind": "WhitespaceTrivia",
                                                        "text": "        "
                                                    }
                                                ]
                                            }
                                        }
                                    ],
                                    "closeParenToken": {
                                        "kind": "CloseParenToken",
                                        "fullStart": 987,
                                        "fullEnd": 988,
                                        "start": 987,
                                        "end": 988,
                                        "fullWidth": 1,
                                        "width": 1,
                                        "text": ")",
                                        "value": ")",
                                        "valueText": ")"
                                    }
                                }
                            },
                            "semicolonToken": {
                                "kind": "SemicolonToken",
                                "fullStart": 988,
                                "fullEnd": 991,
                                "start": 988,
                                "end": 989,
                                "fullWidth": 3,
                                "width": 1,
                                "text": ";",
                                "value": ";",
                                "valueText": ";",
                                "hasTrailingTrivia": true,
                                "hasTrailingNewLine": true,
                                "trailingTrivia": [
                                    {
                                        "kind": "NewLineTrivia",
                                        "text": "\r\n"
                                    }
                                ]
                            }
                        },
                        {
                            "kind": "VariableStatement",
                            "fullStart": 991,
                            "fullEnd": 1058,
                            "start": 999,
                            "end": 1056,
                            "fullWidth": 67,
                            "width": 57,
                            "modifiers": [],
                            "variableDeclaration": {
                                "kind": "VariableDeclaration",
                                "fullStart": 991,
                                "fullEnd": 1055,
                                "start": 999,
                                "end": 1055,
                                "fullWidth": 64,
                                "width": 56,
                                "varKeyword": {
                                    "kind": "VarKeyword",
                                    "fullStart": 991,
                                    "fullEnd": 1003,
                                    "start": 999,
                                    "end": 1002,
                                    "fullWidth": 12,
                                    "width": 3,
                                    "text": "var",
                                    "value": "var",
                                    "valueText": "var",
                                    "hasLeadingTrivia": true,
                                    "hasTrailingTrivia": true,
                                    "leadingTrivia": [
                                        {
                                            "kind": "WhitespaceTrivia",
                                            "text": "        "
                                        }
                                    ],
                                    "trailingTrivia": [
                                        {
                                            "kind": "WhitespaceTrivia",
                                            "text": " "
                                        }
                                    ]
                                },
                                "variableDeclarators": [
                                    {
                                        "kind": "VariableDeclarator",
                                        "fullStart": 1003,
                                        "fullEnd": 1055,
                                        "start": 1003,
                                        "end": 1055,
                                        "fullWidth": 52,
<<<<<<< HEAD
                                        "width": 52,
                                        "identifier": {
=======
                                        "propertyName": {
>>>>>>> 85e84683
                                            "kind": "IdentifierName",
                                            "fullStart": 1003,
                                            "fullEnd": 1009,
                                            "start": 1003,
                                            "end": 1008,
                                            "fullWidth": 6,
                                            "width": 5,
                                            "text": "desc1",
                                            "value": "desc1",
                                            "valueText": "desc1",
                                            "hasTrailingTrivia": true,
                                            "trailingTrivia": [
                                                {
                                                    "kind": "WhitespaceTrivia",
                                                    "text": " "
                                                }
                                            ]
                                        },
                                        "equalsValueClause": {
                                            "kind": "EqualsValueClause",
                                            "fullStart": 1009,
                                            "fullEnd": 1055,
                                            "start": 1009,
                                            "end": 1055,
                                            "fullWidth": 46,
                                            "width": 46,
                                            "equalsToken": {
                                                "kind": "EqualsToken",
                                                "fullStart": 1009,
                                                "fullEnd": 1011,
                                                "start": 1009,
                                                "end": 1010,
                                                "fullWidth": 2,
                                                "width": 1,
                                                "text": "=",
                                                "value": "=",
                                                "valueText": "=",
                                                "hasTrailingTrivia": true,
                                                "trailingTrivia": [
                                                    {
                                                        "kind": "WhitespaceTrivia",
                                                        "text": " "
                                                    }
                                                ]
                                            },
                                            "value": {
                                                "kind": "InvocationExpression",
                                                "fullStart": 1011,
                                                "fullEnd": 1055,
                                                "start": 1011,
                                                "end": 1055,
                                                "fullWidth": 44,
                                                "width": 44,
                                                "expression": {
                                                    "kind": "MemberAccessExpression",
                                                    "fullStart": 1011,
                                                    "fullEnd": 1042,
                                                    "start": 1011,
                                                    "end": 1042,
                                                    "fullWidth": 31,
                                                    "width": 31,
                                                    "expression": {
                                                        "kind": "IdentifierName",
                                                        "fullStart": 1011,
                                                        "fullEnd": 1017,
                                                        "start": 1011,
                                                        "end": 1017,
                                                        "fullWidth": 6,
                                                        "width": 6,
                                                        "text": "Object",
                                                        "value": "Object",
                                                        "valueText": "Object"
                                                    },
                                                    "dotToken": {
                                                        "kind": "DotToken",
                                                        "fullStart": 1017,
                                                        "fullEnd": 1018,
                                                        "start": 1017,
                                                        "end": 1018,
                                                        "fullWidth": 1,
                                                        "width": 1,
                                                        "text": ".",
                                                        "value": ".",
                                                        "valueText": "."
                                                    },
                                                    "name": {
                                                        "kind": "IdentifierName",
                                                        "fullStart": 1018,
                                                        "fullEnd": 1042,
                                                        "start": 1018,
                                                        "end": 1042,
                                                        "fullWidth": 24,
                                                        "width": 24,
                                                        "text": "getOwnPropertyDescriptor",
                                                        "value": "getOwnPropertyDescriptor",
                                                        "valueText": "getOwnPropertyDescriptor"
                                                    }
                                                },
                                                "argumentList": {
                                                    "kind": "ArgumentList",
                                                    "fullStart": 1042,
                                                    "fullEnd": 1055,
                                                    "start": 1042,
                                                    "end": 1055,
                                                    "fullWidth": 13,
                                                    "width": 13,
                                                    "openParenToken": {
                                                        "kind": "OpenParenToken",
                                                        "fullStart": 1042,
                                                        "fullEnd": 1043,
                                                        "start": 1042,
                                                        "end": 1043,
                                                        "fullWidth": 1,
                                                        "width": 1,
                                                        "text": "(",
                                                        "value": "(",
                                                        "valueText": "("
                                                    },
                                                    "arguments": [
                                                        {
                                                            "kind": "IdentifierName",
                                                            "fullStart": 1043,
                                                            "fullEnd": 1046,
                                                            "start": 1043,
                                                            "end": 1046,
                                                            "fullWidth": 3,
                                                            "width": 3,
                                                            "text": "obj",
                                                            "value": "obj",
                                                            "valueText": "obj"
                                                        },
                                                        {
                                                            "kind": "CommaToken",
                                                            "fullStart": 1046,
                                                            "fullEnd": 1048,
                                                            "start": 1046,
                                                            "end": 1047,
                                                            "fullWidth": 2,
                                                            "width": 1,
                                                            "text": ",",
                                                            "value": ",",
                                                            "valueText": ",",
                                                            "hasTrailingTrivia": true,
                                                            "trailingTrivia": [
                                                                {
                                                                    "kind": "WhitespaceTrivia",
                                                                    "text": " "
                                                                }
                                                            ]
                                                        },
                                                        {
                                                            "kind": "StringLiteral",
                                                            "fullStart": 1048,
                                                            "fullEnd": 1054,
                                                            "start": 1048,
                                                            "end": 1054,
                                                            "fullWidth": 6,
                                                            "width": 6,
                                                            "text": "\"prop\"",
                                                            "value": "prop",
                                                            "valueText": "prop"
                                                        }
                                                    ],
                                                    "closeParenToken": {
                                                        "kind": "CloseParenToken",
                                                        "fullStart": 1054,
                                                        "fullEnd": 1055,
                                                        "start": 1054,
                                                        "end": 1055,
                                                        "fullWidth": 1,
                                                        "width": 1,
                                                        "text": ")",
                                                        "value": ")",
                                                        "valueText": ")"
                                                    }
                                                }
                                            }
                                        }
                                    }
                                ]
                            },
                            "semicolonToken": {
                                "kind": "SemicolonToken",
                                "fullStart": 1055,
                                "fullEnd": 1058,
                                "start": 1055,
                                "end": 1056,
                                "fullWidth": 3,
                                "width": 1,
                                "text": ";",
                                "value": ";",
                                "valueText": ";",
                                "hasTrailingTrivia": true,
                                "hasTrailingNewLine": true,
                                "trailingTrivia": [
                                    {
                                        "kind": "NewLineTrivia",
                                        "text": "\r\n"
                                    }
                                ]
                            }
                        },
                        {
                            "kind": "TryStatement",
                            "fullStart": 1058,
                            "fullEnd": 1416,
                            "start": 1068,
                            "end": 1414,
                            "fullWidth": 358,
                            "width": 346,
                            "tryKeyword": {
                                "kind": "TryKeyword",
                                "fullStart": 1058,
                                "fullEnd": 1072,
                                "start": 1068,
                                "end": 1071,
                                "fullWidth": 14,
                                "width": 3,
                                "text": "try",
                                "value": "try",
                                "valueText": "try",
                                "hasLeadingTrivia": true,
                                "hasLeadingNewLine": true,
                                "hasTrailingTrivia": true,
                                "leadingTrivia": [
                                    {
                                        "kind": "NewLineTrivia",
                                        "text": "\r\n"
                                    },
                                    {
                                        "kind": "WhitespaceTrivia",
                                        "text": "        "
                                    }
                                ],
                                "trailingTrivia": [
                                    {
                                        "kind": "WhitespaceTrivia",
                                        "text": " "
                                    }
                                ]
                            },
                            "block": {
                                "kind": "Block",
                                "fullStart": 1072,
                                "fullEnd": 1210,
                                "start": 1072,
                                "end": 1209,
                                "fullWidth": 138,
                                "width": 137,
                                "openBraceToken": {
                                    "kind": "OpenBraceToken",
                                    "fullStart": 1072,
                                    "fullEnd": 1075,
                                    "start": 1072,
                                    "end": 1073,
                                    "fullWidth": 3,
                                    "width": 1,
                                    "text": "{",
                                    "value": "{",
                                    "valueText": "{",
                                    "hasTrailingTrivia": true,
                                    "hasTrailingNewLine": true,
                                    "trailingTrivia": [
                                        {
                                            "kind": "NewLineTrivia",
                                            "text": "\r\n"
                                        }
                                    ]
                                },
                                "statements": [
                                    {
                                        "kind": "ExpressionStatement",
                                        "fullStart": 1075,
                                        "fullEnd": 1171,
                                        "start": 1087,
                                        "end": 1169,
                                        "fullWidth": 96,
                                        "width": 82,
                                        "expression": {
                                            "kind": "InvocationExpression",
                                            "fullStart": 1075,
                                            "fullEnd": 1168,
                                            "start": 1087,
                                            "end": 1168,
                                            "fullWidth": 93,
                                            "width": 81,
                                            "expression": {
                                                "kind": "MemberAccessExpression",
                                                "fullStart": 1075,
                                                "fullEnd": 1108,
                                                "start": 1087,
                                                "end": 1108,
                                                "fullWidth": 33,
                                                "width": 21,
                                                "expression": {
                                                    "kind": "IdentifierName",
                                                    "fullStart": 1075,
                                                    "fullEnd": 1093,
                                                    "start": 1087,
                                                    "end": 1093,
                                                    "fullWidth": 18,
                                                    "width": 6,
                                                    "text": "Object",
                                                    "value": "Object",
                                                    "valueText": "Object",
                                                    "hasLeadingTrivia": true,
                                                    "leadingTrivia": [
                                                        {
                                                            "kind": "WhitespaceTrivia",
                                                            "text": "            "
                                                        }
                                                    ]
                                                },
                                                "dotToken": {
                                                    "kind": "DotToken",
                                                    "fullStart": 1093,
                                                    "fullEnd": 1094,
                                                    "start": 1093,
                                                    "end": 1094,
                                                    "fullWidth": 1,
                                                    "width": 1,
                                                    "text": ".",
                                                    "value": ".",
                                                    "valueText": "."
                                                },
                                                "name": {
                                                    "kind": "IdentifierName",
                                                    "fullStart": 1094,
                                                    "fullEnd": 1108,
                                                    "start": 1094,
                                                    "end": 1108,
                                                    "fullWidth": 14,
                                                    "width": 14,
                                                    "text": "defineProperty",
                                                    "value": "defineProperty",
                                                    "valueText": "defineProperty"
                                                }
                                            },
                                            "argumentList": {
                                                "kind": "ArgumentList",
                                                "fullStart": 1108,
                                                "fullEnd": 1168,
                                                "start": 1108,
                                                "end": 1168,
                                                "fullWidth": 60,
                                                "width": 60,
                                                "openParenToken": {
                                                    "kind": "OpenParenToken",
                                                    "fullStart": 1108,
                                                    "fullEnd": 1109,
                                                    "start": 1108,
                                                    "end": 1109,
                                                    "fullWidth": 1,
                                                    "width": 1,
                                                    "text": "(",
                                                    "value": "(",
                                                    "valueText": "("
                                                },
                                                "arguments": [
                                                    {
                                                        "kind": "IdentifierName",
                                                        "fullStart": 1109,
                                                        "fullEnd": 1112,
                                                        "start": 1109,
                                                        "end": 1112,
                                                        "fullWidth": 3,
                                                        "width": 3,
                                                        "text": "obj",
                                                        "value": "obj",
                                                        "valueText": "obj"
                                                    },
                                                    {
                                                        "kind": "CommaToken",
                                                        "fullStart": 1112,
                                                        "fullEnd": 1114,
                                                        "start": 1112,
                                                        "end": 1113,
                                                        "fullWidth": 2,
                                                        "width": 1,
                                                        "text": ",",
                                                        "value": ",",
                                                        "valueText": ",",
                                                        "hasTrailingTrivia": true,
                                                        "trailingTrivia": [
                                                            {
                                                                "kind": "WhitespaceTrivia",
                                                                "text": " "
                                                            }
                                                        ]
                                                    },
                                                    {
                                                        "kind": "StringLiteral",
                                                        "fullStart": 1114,
                                                        "fullEnd": 1120,
                                                        "start": 1114,
                                                        "end": 1120,
                                                        "fullWidth": 6,
                                                        "width": 6,
                                                        "text": "\"prop\"",
                                                        "value": "prop",
                                                        "valueText": "prop"
                                                    },
                                                    {
                                                        "kind": "CommaToken",
                                                        "fullStart": 1120,
                                                        "fullEnd": 1122,
                                                        "start": 1120,
                                                        "end": 1121,
                                                        "fullWidth": 2,
                                                        "width": 1,
                                                        "text": ",",
                                                        "value": ",",
                                                        "valueText": ",",
                                                        "hasTrailingTrivia": true,
                                                        "trailingTrivia": [
                                                            {
                                                                "kind": "WhitespaceTrivia",
                                                                "text": " "
                                                            }
                                                        ]
                                                    },
                                                    {
                                                        "kind": "ObjectLiteralExpression",
                                                        "fullStart": 1122,
                                                        "fullEnd": 1167,
                                                        "start": 1122,
                                                        "end": 1167,
                                                        "fullWidth": 45,
                                                        "width": 45,
                                                        "openBraceToken": {
                                                            "kind": "OpenBraceToken",
                                                            "fullStart": 1122,
                                                            "fullEnd": 1125,
                                                            "start": 1122,
                                                            "end": 1123,
                                                            "fullWidth": 3,
                                                            "width": 1,
                                                            "text": "{",
                                                            "value": "{",
                                                            "valueText": "{",
                                                            "hasTrailingTrivia": true,
                                                            "hasTrailingNewLine": true,
                                                            "trailingTrivia": [
                                                                {
                                                                    "kind": "NewLineTrivia",
                                                                    "text": "\r\n"
                                                                }
                                                            ]
                                                        },
                                                        "propertyAssignments": [
                                                            {
                                                                "kind": "SimplePropertyAssignment",
                                                                "fullStart": 1125,
                                                                "fullEnd": 1154,
                                                                "start": 1141,
                                                                "end": 1152,
                                                                "fullWidth": 29,
                                                                "width": 11,
                                                                "propertyName": {
                                                                    "kind": "IdentifierName",
                                                                    "fullStart": 1125,
                                                                    "fullEnd": 1146,
                                                                    "start": 1141,
                                                                    "end": 1146,
                                                                    "fullWidth": 21,
                                                                    "width": 5,
                                                                    "text": "value",
                                                                    "value": "value",
                                                                    "valueText": "value",
                                                                    "hasLeadingTrivia": true,
                                                                    "leadingTrivia": [
                                                                        {
                                                                            "kind": "WhitespaceTrivia",
                                                                            "text": "                "
                                                                        }
                                                                    ]
                                                                },
                                                                "colonToken": {
                                                                    "kind": "ColonToken",
                                                                    "fullStart": 1146,
                                                                    "fullEnd": 1148,
                                                                    "start": 1146,
                                                                    "end": 1147,
                                                                    "fullWidth": 2,
                                                                    "width": 1,
                                                                    "text": ":",
                                                                    "value": ":",
                                                                    "valueText": ":",
                                                                    "hasTrailingTrivia": true,
                                                                    "trailingTrivia": [
                                                                        {
                                                                            "kind": "WhitespaceTrivia",
                                                                            "text": " "
                                                                        }
                                                                    ]
                                                                },
                                                                "expression": {
                                                                    "kind": "NumericLiteral",
                                                                    "fullStart": 1148,
                                                                    "fullEnd": 1154,
                                                                    "start": 1148,
                                                                    "end": 1152,
                                                                    "fullWidth": 6,
                                                                    "width": 4,
                                                                    "text": "1001",
                                                                    "value": 1001,
                                                                    "valueText": "1001",
                                                                    "hasTrailingTrivia": true,
                                                                    "hasTrailingNewLine": true,
                                                                    "trailingTrivia": [
                                                                        {
                                                                            "kind": "NewLineTrivia",
                                                                            "text": "\r\n"
                                                                        }
                                                                    ]
                                                                }
                                                            }
                                                        ],
                                                        "closeBraceToken": {
                                                            "kind": "CloseBraceToken",
                                                            "fullStart": 1154,
                                                            "fullEnd": 1167,
                                                            "start": 1166,
                                                            "end": 1167,
                                                            "fullWidth": 13,
                                                            "width": 1,
                                                            "text": "}",
                                                            "value": "}",
                                                            "valueText": "}",
                                                            "hasLeadingTrivia": true,
                                                            "leadingTrivia": [
                                                                {
                                                                    "kind": "WhitespaceTrivia",
                                                                    "text": "            "
                                                                }
                                                            ]
                                                        }
                                                    }
                                                ],
                                                "closeParenToken": {
                                                    "kind": "CloseParenToken",
                                                    "fullStart": 1167,
                                                    "fullEnd": 1168,
                                                    "start": 1167,
                                                    "end": 1168,
                                                    "fullWidth": 1,
                                                    "width": 1,
                                                    "text": ")",
                                                    "value": ")",
                                                    "valueText": ")"
                                                }
                                            }
                                        },
                                        "semicolonToken": {
                                            "kind": "SemicolonToken",
                                            "fullStart": 1168,
                                            "fullEnd": 1171,
                                            "start": 1168,
                                            "end": 1169,
                                            "fullWidth": 3,
                                            "width": 1,
                                            "text": ";",
                                            "value": ";",
                                            "valueText": ";",
                                            "hasTrailingTrivia": true,
                                            "hasTrailingNewLine": true,
                                            "trailingTrivia": [
                                                {
                                                    "kind": "NewLineTrivia",
                                                    "text": "\r\n"
                                                }
                                            ]
                                        }
                                    },
                                    {
                                        "kind": "ReturnStatement",
                                        "fullStart": 1171,
                                        "fullEnd": 1200,
                                        "start": 1185,
                                        "end": 1198,
                                        "fullWidth": 29,
                                        "width": 13,
                                        "returnKeyword": {
                                            "kind": "ReturnKeyword",
                                            "fullStart": 1171,
                                            "fullEnd": 1192,
                                            "start": 1185,
                                            "end": 1191,
                                            "fullWidth": 21,
                                            "width": 6,
                                            "text": "return",
                                            "value": "return",
                                            "valueText": "return",
                                            "hasLeadingTrivia": true,
                                            "hasLeadingNewLine": true,
                                            "hasTrailingTrivia": true,
                                            "leadingTrivia": [
                                                {
                                                    "kind": "NewLineTrivia",
                                                    "text": "\r\n"
                                                },
                                                {
                                                    "kind": "WhitespaceTrivia",
                                                    "text": "            "
                                                }
                                            ],
                                            "trailingTrivia": [
                                                {
                                                    "kind": "WhitespaceTrivia",
                                                    "text": " "
                                                }
                                            ]
                                        },
                                        "expression": {
                                            "kind": "FalseKeyword",
                                            "fullStart": 1192,
                                            "fullEnd": 1197,
                                            "start": 1192,
                                            "end": 1197,
                                            "fullWidth": 5,
                                            "width": 5,
                                            "text": "false",
                                            "value": false,
                                            "valueText": "false"
                                        },
                                        "semicolonToken": {
                                            "kind": "SemicolonToken",
                                            "fullStart": 1197,
                                            "fullEnd": 1200,
                                            "start": 1197,
                                            "end": 1198,
                                            "fullWidth": 3,
                                            "width": 1,
                                            "text": ";",
                                            "value": ";",
                                            "valueText": ";",
                                            "hasTrailingTrivia": true,
                                            "hasTrailingNewLine": true,
                                            "trailingTrivia": [
                                                {
                                                    "kind": "NewLineTrivia",
                                                    "text": "\r\n"
                                                }
                                            ]
                                        }
                                    }
                                ],
                                "closeBraceToken": {
                                    "kind": "CloseBraceToken",
                                    "fullStart": 1200,
                                    "fullEnd": 1210,
                                    "start": 1208,
                                    "end": 1209,
                                    "fullWidth": 10,
                                    "width": 1,
                                    "text": "}",
                                    "value": "}",
                                    "valueText": "}",
                                    "hasLeadingTrivia": true,
                                    "hasTrailingTrivia": true,
                                    "leadingTrivia": [
                                        {
                                            "kind": "WhitespaceTrivia",
                                            "text": "        "
                                        }
                                    ],
                                    "trailingTrivia": [
                                        {
                                            "kind": "WhitespaceTrivia",
                                            "text": " "
                                        }
                                    ]
                                }
                            },
                            "catchClause": {
                                "kind": "CatchClause",
                                "fullStart": 1210,
                                "fullEnd": 1416,
                                "start": 1210,
                                "end": 1414,
                                "fullWidth": 206,
                                "width": 204,
                                "catchKeyword": {
                                    "kind": "CatchKeyword",
                                    "fullStart": 1210,
                                    "fullEnd": 1216,
                                    "start": 1210,
                                    "end": 1215,
                                    "fullWidth": 6,
                                    "width": 5,
                                    "text": "catch",
                                    "value": "catch",
                                    "valueText": "catch",
                                    "hasTrailingTrivia": true,
                                    "trailingTrivia": [
                                        {
                                            "kind": "WhitespaceTrivia",
                                            "text": " "
                                        }
                                    ]
                                },
                                "openParenToken": {
                                    "kind": "OpenParenToken",
                                    "fullStart": 1216,
                                    "fullEnd": 1217,
                                    "start": 1216,
                                    "end": 1217,
                                    "fullWidth": 1,
                                    "width": 1,
                                    "text": "(",
                                    "value": "(",
                                    "valueText": "("
                                },
                                "identifier": {
                                    "kind": "IdentifierName",
                                    "fullStart": 1217,
                                    "fullEnd": 1218,
                                    "start": 1217,
                                    "end": 1218,
                                    "fullWidth": 1,
                                    "width": 1,
                                    "text": "e",
                                    "value": "e",
                                    "valueText": "e"
                                },
                                "closeParenToken": {
                                    "kind": "CloseParenToken",
                                    "fullStart": 1218,
                                    "fullEnd": 1220,
                                    "start": 1218,
                                    "end": 1219,
                                    "fullWidth": 2,
                                    "width": 1,
                                    "text": ")",
                                    "value": ")",
                                    "valueText": ")",
                                    "hasTrailingTrivia": true,
                                    "trailingTrivia": [
                                        {
                                            "kind": "WhitespaceTrivia",
                                            "text": " "
                                        }
                                    ]
                                },
                                "block": {
                                    "kind": "Block",
                                    "fullStart": 1220,
                                    "fullEnd": 1416,
                                    "start": 1220,
                                    "end": 1414,
                                    "fullWidth": 196,
                                    "width": 194,
                                    "openBraceToken": {
                                        "kind": "OpenBraceToken",
                                        "fullStart": 1220,
                                        "fullEnd": 1223,
                                        "start": 1220,
                                        "end": 1221,
                                        "fullWidth": 3,
                                        "width": 1,
                                        "text": "{",
                                        "value": "{",
                                        "valueText": "{",
                                        "hasTrailingTrivia": true,
                                        "hasTrailingNewLine": true,
                                        "trailingTrivia": [
                                            {
                                                "kind": "NewLineTrivia",
                                                "text": "\r\n"
                                            }
                                        ]
                                    },
                                    "statements": [
                                        {
                                            "kind": "VariableStatement",
                                            "fullStart": 1223,
                                            "fullEnd": 1294,
                                            "start": 1235,
                                            "end": 1292,
                                            "fullWidth": 71,
                                            "width": 57,
                                            "modifiers": [],
                                            "variableDeclaration": {
                                                "kind": "VariableDeclaration",
                                                "fullStart": 1223,
                                                "fullEnd": 1291,
                                                "start": 1235,
                                                "end": 1291,
                                                "fullWidth": 68,
                                                "width": 56,
                                                "varKeyword": {
                                                    "kind": "VarKeyword",
                                                    "fullStart": 1223,
                                                    "fullEnd": 1239,
                                                    "start": 1235,
                                                    "end": 1238,
                                                    "fullWidth": 16,
                                                    "width": 3,
                                                    "text": "var",
                                                    "value": "var",
                                                    "valueText": "var",
                                                    "hasLeadingTrivia": true,
                                                    "hasTrailingTrivia": true,
                                                    "leadingTrivia": [
                                                        {
                                                            "kind": "WhitespaceTrivia",
                                                            "text": "            "
                                                        }
                                                    ],
                                                    "trailingTrivia": [
                                                        {
                                                            "kind": "WhitespaceTrivia",
                                                            "text": " "
                                                        }
                                                    ]
                                                },
                                                "variableDeclarators": [
                                                    {
                                                        "kind": "VariableDeclarator",
                                                        "fullStart": 1239,
                                                        "fullEnd": 1291,
                                                        "start": 1239,
                                                        "end": 1291,
                                                        "fullWidth": 52,
<<<<<<< HEAD
                                                        "width": 52,
                                                        "identifier": {
=======
                                                        "propertyName": {
>>>>>>> 85e84683
                                                            "kind": "IdentifierName",
                                                            "fullStart": 1239,
                                                            "fullEnd": 1245,
                                                            "start": 1239,
                                                            "end": 1244,
                                                            "fullWidth": 6,
                                                            "width": 5,
                                                            "text": "desc2",
                                                            "value": "desc2",
                                                            "valueText": "desc2",
                                                            "hasTrailingTrivia": true,
                                                            "trailingTrivia": [
                                                                {
                                                                    "kind": "WhitespaceTrivia",
                                                                    "text": " "
                                                                }
                                                            ]
                                                        },
                                                        "equalsValueClause": {
                                                            "kind": "EqualsValueClause",
                                                            "fullStart": 1245,
                                                            "fullEnd": 1291,
                                                            "start": 1245,
                                                            "end": 1291,
                                                            "fullWidth": 46,
                                                            "width": 46,
                                                            "equalsToken": {
                                                                "kind": "EqualsToken",
                                                                "fullStart": 1245,
                                                                "fullEnd": 1247,
                                                                "start": 1245,
                                                                "end": 1246,
                                                                "fullWidth": 2,
                                                                "width": 1,
                                                                "text": "=",
                                                                "value": "=",
                                                                "valueText": "=",
                                                                "hasTrailingTrivia": true,
                                                                "trailingTrivia": [
                                                                    {
                                                                        "kind": "WhitespaceTrivia",
                                                                        "text": " "
                                                                    }
                                                                ]
                                                            },
                                                            "value": {
                                                                "kind": "InvocationExpression",
                                                                "fullStart": 1247,
                                                                "fullEnd": 1291,
                                                                "start": 1247,
                                                                "end": 1291,
                                                                "fullWidth": 44,
                                                                "width": 44,
                                                                "expression": {
                                                                    "kind": "MemberAccessExpression",
                                                                    "fullStart": 1247,
                                                                    "fullEnd": 1278,
                                                                    "start": 1247,
                                                                    "end": 1278,
                                                                    "fullWidth": 31,
                                                                    "width": 31,
                                                                    "expression": {
                                                                        "kind": "IdentifierName",
                                                                        "fullStart": 1247,
                                                                        "fullEnd": 1253,
                                                                        "start": 1247,
                                                                        "end": 1253,
                                                                        "fullWidth": 6,
                                                                        "width": 6,
                                                                        "text": "Object",
                                                                        "value": "Object",
                                                                        "valueText": "Object"
                                                                    },
                                                                    "dotToken": {
                                                                        "kind": "DotToken",
                                                                        "fullStart": 1253,
                                                                        "fullEnd": 1254,
                                                                        "start": 1253,
                                                                        "end": 1254,
                                                                        "fullWidth": 1,
                                                                        "width": 1,
                                                                        "text": ".",
                                                                        "value": ".",
                                                                        "valueText": "."
                                                                    },
                                                                    "name": {
                                                                        "kind": "IdentifierName",
                                                                        "fullStart": 1254,
                                                                        "fullEnd": 1278,
                                                                        "start": 1254,
                                                                        "end": 1278,
                                                                        "fullWidth": 24,
                                                                        "width": 24,
                                                                        "text": "getOwnPropertyDescriptor",
                                                                        "value": "getOwnPropertyDescriptor",
                                                                        "valueText": "getOwnPropertyDescriptor"
                                                                    }
                                                                },
                                                                "argumentList": {
                                                                    "kind": "ArgumentList",
                                                                    "fullStart": 1278,
                                                                    "fullEnd": 1291,
                                                                    "start": 1278,
                                                                    "end": 1291,
                                                                    "fullWidth": 13,
                                                                    "width": 13,
                                                                    "openParenToken": {
                                                                        "kind": "OpenParenToken",
                                                                        "fullStart": 1278,
                                                                        "fullEnd": 1279,
                                                                        "start": 1278,
                                                                        "end": 1279,
                                                                        "fullWidth": 1,
                                                                        "width": 1,
                                                                        "text": "(",
                                                                        "value": "(",
                                                                        "valueText": "("
                                                                    },
                                                                    "arguments": [
                                                                        {
                                                                            "kind": "IdentifierName",
                                                                            "fullStart": 1279,
                                                                            "fullEnd": 1282,
                                                                            "start": 1279,
                                                                            "end": 1282,
                                                                            "fullWidth": 3,
                                                                            "width": 3,
                                                                            "text": "obj",
                                                                            "value": "obj",
                                                                            "valueText": "obj"
                                                                        },
                                                                        {
                                                                            "kind": "CommaToken",
                                                                            "fullStart": 1282,
                                                                            "fullEnd": 1284,
                                                                            "start": 1282,
                                                                            "end": 1283,
                                                                            "fullWidth": 2,
                                                                            "width": 1,
                                                                            "text": ",",
                                                                            "value": ",",
                                                                            "valueText": ",",
                                                                            "hasTrailingTrivia": true,
                                                                            "trailingTrivia": [
                                                                                {
                                                                                    "kind": "WhitespaceTrivia",
                                                                                    "text": " "
                                                                                }
                                                                            ]
                                                                        },
                                                                        {
                                                                            "kind": "StringLiteral",
                                                                            "fullStart": 1284,
                                                                            "fullEnd": 1290,
                                                                            "start": 1284,
                                                                            "end": 1290,
                                                                            "fullWidth": 6,
                                                                            "width": 6,
                                                                            "text": "\"prop\"",
                                                                            "value": "prop",
                                                                            "valueText": "prop"
                                                                        }
                                                                    ],
                                                                    "closeParenToken": {
                                                                        "kind": "CloseParenToken",
                                                                        "fullStart": 1290,
                                                                        "fullEnd": 1291,
                                                                        "start": 1290,
                                                                        "end": 1291,
                                                                        "fullWidth": 1,
                                                                        "width": 1,
                                                                        "text": ")",
                                                                        "value": ")",
                                                                        "valueText": ")"
                                                                    }
                                                                }
                                                            }
                                                        }
                                                    }
                                                ]
                                            },
                                            "semicolonToken": {
                                                "kind": "SemicolonToken",
                                                "fullStart": 1291,
                                                "fullEnd": 1294,
                                                "start": 1291,
                                                "end": 1292,
                                                "fullWidth": 3,
                                                "width": 1,
                                                "text": ";",
                                                "value": ";",
                                                "valueText": ";",
                                                "hasTrailingTrivia": true,
                                                "hasTrailingNewLine": true,
                                                "trailingTrivia": [
                                                    {
                                                        "kind": "NewLineTrivia",
                                                        "text": "\r\n"
                                                    }
                                                ]
                                            }
                                        },
                                        {
                                            "kind": "ReturnStatement",
                                            "fullStart": 1294,
                                            "fullEnd": 1405,
                                            "start": 1308,
                                            "end": 1403,
                                            "fullWidth": 111,
                                            "width": 95,
                                            "returnKeyword": {
                                                "kind": "ReturnKeyword",
                                                "fullStart": 1294,
                                                "fullEnd": 1315,
                                                "start": 1308,
                                                "end": 1314,
                                                "fullWidth": 21,
                                                "width": 6,
                                                "text": "return",
                                                "value": "return",
                                                "valueText": "return",
                                                "hasLeadingTrivia": true,
                                                "hasLeadingNewLine": true,
                                                "hasTrailingTrivia": true,
                                                "leadingTrivia": [
                                                    {
                                                        "kind": "NewLineTrivia",
                                                        "text": "\r\n"
                                                    },
                                                    {
                                                        "kind": "WhitespaceTrivia",
                                                        "text": "            "
                                                    }
                                                ],
                                                "trailingTrivia": [
                                                    {
                                                        "kind": "WhitespaceTrivia",
                                                        "text": " "
                                                    }
                                                ]
                                            },
                                            "expression": {
                                                "kind": "LogicalAndExpression",
                                                "fullStart": 1315,
                                                "fullEnd": 1402,
                                                "start": 1315,
                                                "end": 1402,
                                                "fullWidth": 87,
                                                "width": 87,
                                                "left": {
                                                    "kind": "LogicalAndExpression",
                                                    "fullStart": 1315,
                                                    "fullEnd": 1377,
                                                    "start": 1315,
                                                    "end": 1376,
                                                    "fullWidth": 62,
                                                    "width": 61,
                                                    "left": {
                                                        "kind": "InvocationExpression",
                                                        "fullStart": 1315,
                                                        "fullEnd": 1343,
                                                        "start": 1315,
                                                        "end": 1342,
                                                        "fullWidth": 28,
                                                        "width": 27,
                                                        "expression": {
                                                            "kind": "MemberAccessExpression",
                                                            "fullStart": 1315,
                                                            "fullEnd": 1335,
                                                            "start": 1315,
                                                            "end": 1335,
                                                            "fullWidth": 20,
                                                            "width": 20,
                                                            "expression": {
                                                                "kind": "IdentifierName",
                                                                "fullStart": 1315,
                                                                "fullEnd": 1320,
                                                                "start": 1315,
                                                                "end": 1320,
                                                                "fullWidth": 5,
                                                                "width": 5,
                                                                "text": "desc1",
                                                                "value": "desc1",
                                                                "valueText": "desc1"
                                                            },
                                                            "dotToken": {
                                                                "kind": "DotToken",
                                                                "fullStart": 1320,
                                                                "fullEnd": 1321,
                                                                "start": 1320,
                                                                "end": 1321,
                                                                "fullWidth": 1,
                                                                "width": 1,
                                                                "text": ".",
                                                                "value": ".",
                                                                "valueText": "."
                                                            },
                                                            "name": {
                                                                "kind": "IdentifierName",
                                                                "fullStart": 1321,
                                                                "fullEnd": 1335,
                                                                "start": 1321,
                                                                "end": 1335,
                                                                "fullWidth": 14,
                                                                "width": 14,
                                                                "text": "hasOwnProperty",
                                                                "value": "hasOwnProperty",
                                                                "valueText": "hasOwnProperty"
                                                            }
                                                        },
                                                        "argumentList": {
                                                            "kind": "ArgumentList",
                                                            "fullStart": 1335,
                                                            "fullEnd": 1343,
                                                            "start": 1335,
                                                            "end": 1342,
                                                            "fullWidth": 8,
                                                            "width": 7,
                                                            "openParenToken": {
                                                                "kind": "OpenParenToken",
                                                                "fullStart": 1335,
                                                                "fullEnd": 1336,
                                                                "start": 1335,
                                                                "end": 1336,
                                                                "fullWidth": 1,
                                                                "width": 1,
                                                                "text": "(",
                                                                "value": "(",
                                                                "valueText": "("
                                                            },
                                                            "arguments": [
                                                                {
                                                                    "kind": "StringLiteral",
                                                                    "fullStart": 1336,
                                                                    "fullEnd": 1341,
                                                                    "start": 1336,
                                                                    "end": 1341,
                                                                    "fullWidth": 5,
                                                                    "width": 5,
                                                                    "text": "\"get\"",
                                                                    "value": "get",
                                                                    "valueText": "get"
                                                                }
                                                            ],
                                                            "closeParenToken": {
                                                                "kind": "CloseParenToken",
                                                                "fullStart": 1341,
                                                                "fullEnd": 1343,
                                                                "start": 1341,
                                                                "end": 1342,
                                                                "fullWidth": 2,
                                                                "width": 1,
                                                                "text": ")",
                                                                "value": ")",
                                                                "valueText": ")",
                                                                "hasTrailingTrivia": true,
                                                                "trailingTrivia": [
                                                                    {
                                                                        "kind": "WhitespaceTrivia",
                                                                        "text": " "
                                                                    }
                                                                ]
                                                            }
                                                        }
                                                    },
                                                    "operatorToken": {
                                                        "kind": "AmpersandAmpersandToken",
                                                        "fullStart": 1343,
                                                        "fullEnd": 1346,
                                                        "start": 1343,
                                                        "end": 1345,
                                                        "fullWidth": 3,
                                                        "width": 2,
                                                        "text": "&&",
                                                        "value": "&&",
                                                        "valueText": "&&",
                                                        "hasTrailingTrivia": true,
                                                        "trailingTrivia": [
                                                            {
                                                                "kind": "WhitespaceTrivia",
                                                                "text": " "
                                                            }
                                                        ]
                                                    },
                                                    "right": {
                                                        "kind": "LogicalNotExpression",
                                                        "fullStart": 1346,
                                                        "fullEnd": 1377,
                                                        "start": 1346,
                                                        "end": 1376,
                                                        "fullWidth": 31,
                                                        "width": 30,
                                                        "operatorToken": {
                                                            "kind": "ExclamationToken",
                                                            "fullStart": 1346,
                                                            "fullEnd": 1347,
                                                            "start": 1346,
                                                            "end": 1347,
                                                            "fullWidth": 1,
                                                            "width": 1,
                                                            "text": "!",
                                                            "value": "!",
                                                            "valueText": "!"
                                                        },
                                                        "operand": {
                                                            "kind": "InvocationExpression",
                                                            "fullStart": 1347,
                                                            "fullEnd": 1377,
                                                            "start": 1347,
                                                            "end": 1376,
                                                            "fullWidth": 30,
                                                            "width": 29,
                                                            "expression": {
                                                                "kind": "MemberAccessExpression",
                                                                "fullStart": 1347,
                                                                "fullEnd": 1367,
                                                                "start": 1347,
                                                                "end": 1367,
                                                                "fullWidth": 20,
                                                                "width": 20,
                                                                "expression": {
                                                                    "kind": "IdentifierName",
                                                                    "fullStart": 1347,
                                                                    "fullEnd": 1352,
                                                                    "start": 1347,
                                                                    "end": 1352,
                                                                    "fullWidth": 5,
                                                                    "width": 5,
                                                                    "text": "desc2",
                                                                    "value": "desc2",
                                                                    "valueText": "desc2"
                                                                },
                                                                "dotToken": {
                                                                    "kind": "DotToken",
                                                                    "fullStart": 1352,
                                                                    "fullEnd": 1353,
                                                                    "start": 1352,
                                                                    "end": 1353,
                                                                    "fullWidth": 1,
                                                                    "width": 1,
                                                                    "text": ".",
                                                                    "value": ".",
                                                                    "valueText": "."
                                                                },
                                                                "name": {
                                                                    "kind": "IdentifierName",
                                                                    "fullStart": 1353,
                                                                    "fullEnd": 1367,
                                                                    "start": 1353,
                                                                    "end": 1367,
                                                                    "fullWidth": 14,
                                                                    "width": 14,
                                                                    "text": "hasOwnProperty",
                                                                    "value": "hasOwnProperty",
                                                                    "valueText": "hasOwnProperty"
                                                                }
                                                            },
                                                            "argumentList": {
                                                                "kind": "ArgumentList",
                                                                "fullStart": 1367,
                                                                "fullEnd": 1377,
                                                                "start": 1367,
                                                                "end": 1376,
                                                                "fullWidth": 10,
                                                                "width": 9,
                                                                "openParenToken": {
                                                                    "kind": "OpenParenToken",
                                                                    "fullStart": 1367,
                                                                    "fullEnd": 1368,
                                                                    "start": 1367,
                                                                    "end": 1368,
                                                                    "fullWidth": 1,
                                                                    "width": 1,
                                                                    "text": "(",
                                                                    "value": "(",
                                                                    "valueText": "("
                                                                },
                                                                "arguments": [
                                                                    {
                                                                        "kind": "StringLiteral",
                                                                        "fullStart": 1368,
                                                                        "fullEnd": 1375,
                                                                        "start": 1368,
                                                                        "end": 1375,
                                                                        "fullWidth": 7,
                                                                        "width": 7,
                                                                        "text": "\"value\"",
                                                                        "value": "value",
                                                                        "valueText": "value"
                                                                    }
                                                                ],
                                                                "closeParenToken": {
                                                                    "kind": "CloseParenToken",
                                                                    "fullStart": 1375,
                                                                    "fullEnd": 1377,
                                                                    "start": 1375,
                                                                    "end": 1376,
                                                                    "fullWidth": 2,
                                                                    "width": 1,
                                                                    "text": ")",
                                                                    "value": ")",
                                                                    "valueText": ")",
                                                                    "hasTrailingTrivia": true,
                                                                    "trailingTrivia": [
                                                                        {
                                                                            "kind": "WhitespaceTrivia",
                                                                            "text": " "
                                                                        }
                                                                    ]
                                                                }
                                                            }
                                                        }
                                                    }
                                                },
                                                "operatorToken": {
                                                    "kind": "AmpersandAmpersandToken",
                                                    "fullStart": 1377,
                                                    "fullEnd": 1380,
                                                    "start": 1377,
                                                    "end": 1379,
                                                    "fullWidth": 3,
                                                    "width": 2,
                                                    "text": "&&",
                                                    "value": "&&",
                                                    "valueText": "&&",
                                                    "hasTrailingTrivia": true,
                                                    "trailingTrivia": [
                                                        {
                                                            "kind": "WhitespaceTrivia",
                                                            "text": " "
                                                        }
                                                    ]
                                                },
                                                "right": {
                                                    "kind": "InstanceOfExpression",
                                                    "fullStart": 1380,
                                                    "fullEnd": 1402,
                                                    "start": 1380,
                                                    "end": 1402,
                                                    "fullWidth": 22,
                                                    "width": 22,
                                                    "left": {
                                                        "kind": "IdentifierName",
                                                        "fullStart": 1380,
                                                        "fullEnd": 1382,
                                                        "start": 1380,
                                                        "end": 1381,
                                                        "fullWidth": 2,
                                                        "width": 1,
                                                        "text": "e",
                                                        "value": "e",
                                                        "valueText": "e",
                                                        "hasTrailingTrivia": true,
                                                        "trailingTrivia": [
                                                            {
                                                                "kind": "WhitespaceTrivia",
                                                                "text": " "
                                                            }
                                                        ]
                                                    },
                                                    "operatorToken": {
                                                        "kind": "InstanceOfKeyword",
                                                        "fullStart": 1382,
                                                        "fullEnd": 1393,
                                                        "start": 1382,
                                                        "end": 1392,
                                                        "fullWidth": 11,
                                                        "width": 10,
                                                        "text": "instanceof",
                                                        "value": "instanceof",
                                                        "valueText": "instanceof",
                                                        "hasTrailingTrivia": true,
                                                        "trailingTrivia": [
                                                            {
                                                                "kind": "WhitespaceTrivia",
                                                                "text": " "
                                                            }
                                                        ]
                                                    },
                                                    "right": {
                                                        "kind": "IdentifierName",
                                                        "fullStart": 1393,
                                                        "fullEnd": 1402,
                                                        "start": 1393,
                                                        "end": 1402,
                                                        "fullWidth": 9,
                                                        "width": 9,
                                                        "text": "TypeError",
                                                        "value": "TypeError",
                                                        "valueText": "TypeError"
                                                    }
                                                }
                                            },
                                            "semicolonToken": {
                                                "kind": "SemicolonToken",
                                                "fullStart": 1402,
                                                "fullEnd": 1405,
                                                "start": 1402,
                                                "end": 1403,
                                                "fullWidth": 3,
                                                "width": 1,
                                                "text": ";",
                                                "value": ";",
                                                "valueText": ";",
                                                "hasTrailingTrivia": true,
                                                "hasTrailingNewLine": true,
                                                "trailingTrivia": [
                                                    {
                                                        "kind": "NewLineTrivia",
                                                        "text": "\r\n"
                                                    }
                                                ]
                                            }
                                        }
                                    ],
                                    "closeBraceToken": {
                                        "kind": "CloseBraceToken",
                                        "fullStart": 1405,
                                        "fullEnd": 1416,
                                        "start": 1413,
                                        "end": 1414,
                                        "fullWidth": 11,
                                        "width": 1,
                                        "text": "}",
                                        "value": "}",
                                        "valueText": "}",
                                        "hasLeadingTrivia": true,
                                        "hasTrailingTrivia": true,
                                        "hasTrailingNewLine": true,
                                        "leadingTrivia": [
                                            {
                                                "kind": "WhitespaceTrivia",
                                                "text": "        "
                                            }
                                        ],
                                        "trailingTrivia": [
                                            {
                                                "kind": "NewLineTrivia",
                                                "text": "\r\n"
                                            }
                                        ]
                                    }
                                }
                            }
                        }
                    ],
                    "closeBraceToken": {
                        "kind": "CloseBraceToken",
                        "fullStart": 1416,
                        "fullEnd": 1423,
                        "start": 1420,
                        "end": 1421,
                        "fullWidth": 7,
                        "width": 1,
                        "text": "}",
                        "value": "}",
                        "valueText": "}",
                        "hasLeadingTrivia": true,
                        "hasTrailingTrivia": true,
                        "hasTrailingNewLine": true,
                        "leadingTrivia": [
                            {
                                "kind": "WhitespaceTrivia",
                                "text": "    "
                            }
                        ],
                        "trailingTrivia": [
                            {
                                "kind": "NewLineTrivia",
                                "text": "\r\n"
                            }
                        ]
                    }
                }
            },
            {
                "kind": "ExpressionStatement",
                "fullStart": 1423,
                "fullEnd": 1447,
                "start": 1423,
                "end": 1445,
                "fullWidth": 24,
                "width": 22,
                "expression": {
                    "kind": "InvocationExpression",
                    "fullStart": 1423,
                    "fullEnd": 1444,
                    "start": 1423,
                    "end": 1444,
                    "fullWidth": 21,
                    "width": 21,
                    "expression": {
                        "kind": "IdentifierName",
                        "fullStart": 1423,
                        "fullEnd": 1434,
                        "start": 1423,
                        "end": 1434,
                        "fullWidth": 11,
                        "width": 11,
                        "text": "runTestCase",
                        "value": "runTestCase",
                        "valueText": "runTestCase"
                    },
                    "argumentList": {
                        "kind": "ArgumentList",
                        "fullStart": 1434,
                        "fullEnd": 1444,
                        "start": 1434,
                        "end": 1444,
                        "fullWidth": 10,
                        "width": 10,
                        "openParenToken": {
                            "kind": "OpenParenToken",
                            "fullStart": 1434,
                            "fullEnd": 1435,
                            "start": 1434,
                            "end": 1435,
                            "fullWidth": 1,
                            "width": 1,
                            "text": "(",
                            "value": "(",
                            "valueText": "("
                        },
                        "arguments": [
                            {
                                "kind": "IdentifierName",
                                "fullStart": 1435,
                                "fullEnd": 1443,
                                "start": 1435,
                                "end": 1443,
                                "fullWidth": 8,
                                "width": 8,
                                "text": "testcase",
                                "value": "testcase",
                                "valueText": "testcase"
                            }
                        ],
                        "closeParenToken": {
                            "kind": "CloseParenToken",
                            "fullStart": 1443,
                            "fullEnd": 1444,
                            "start": 1443,
                            "end": 1444,
                            "fullWidth": 1,
                            "width": 1,
                            "text": ")",
                            "value": ")",
                            "valueText": ")"
                        }
                    }
                },
                "semicolonToken": {
                    "kind": "SemicolonToken",
                    "fullStart": 1444,
                    "fullEnd": 1447,
                    "start": 1444,
                    "end": 1445,
                    "fullWidth": 3,
                    "width": 1,
                    "text": ";",
                    "value": ";",
                    "valueText": ";",
                    "hasTrailingTrivia": true,
                    "hasTrailingNewLine": true,
                    "trailingTrivia": [
                        {
                            "kind": "NewLineTrivia",
                            "text": "\r\n"
                        }
                    ]
                }
            }
        ],
        "endOfFileToken": {
            "kind": "EndOfFileToken",
            "fullStart": 1447,
            "fullEnd": 1447,
            "start": 1447,
            "end": 1447,
            "fullWidth": 0,
            "width": 0,
            "text": ""
        }
    },
    "lineMap": {
        "lineStarts": [
            0,
            67,
            152,
            232,
            308,
            380,
            385,
            439,
            626,
            631,
            633,
            635,
            658,
            681,
            683,
            720,
            762,
            798,
            810,
            812,
            858,
            887,
            914,
            945,
            978,
            991,
            1058,
            1060,
            1075,
            1125,
            1154,
            1171,
            1173,
            1200,
            1223,
            1294,
            1296,
            1405,
            1416,
            1423,
            1447
        ],
        "length": 1447
    }
}<|MERGE_RESOLUTION|>--- conflicted
+++ resolved
@@ -247,12 +247,8 @@
                                         "start": 670,
                                         "end": 678,
                                         "fullWidth": 8,
-<<<<<<< HEAD
                                         "width": 8,
-                                        "identifier": {
-=======
                                         "propertyName": {
->>>>>>> 85e84683
                                             "kind": "IdentifierName",
                                             "fullStart": 670,
                                             "fullEnd": 674,
@@ -413,12 +409,8 @@
                                         "start": 695,
                                         "end": 717,
                                         "fullWidth": 22,
-<<<<<<< HEAD
                                         "width": 22,
-                                        "identifier": {
-=======
                                         "propertyName": {
->>>>>>> 85e84683
                                             "kind": "IdentifierName",
                                             "fullStart": 695,
                                             "fullEnd": 709,
@@ -552,12 +544,8 @@
                                         "start": 732,
                                         "end": 807,
                                         "fullWidth": 75,
-<<<<<<< HEAD
                                         "width": 75,
-                                        "identifier": {
-=======
                                         "propertyName": {
->>>>>>> 85e84683
                                             "kind": "IdentifierName",
                                             "fullStart": 732,
                                             "fullEnd": 740,
@@ -1477,12 +1465,8 @@
                                         "start": 1003,
                                         "end": 1055,
                                         "fullWidth": 52,
-<<<<<<< HEAD
                                         "width": 52,
-                                        "identifier": {
-=======
                                         "propertyName": {
->>>>>>> 85e84683
                                             "kind": "IdentifierName",
                                             "fullStart": 1003,
                                             "fullEnd": 1009,
@@ -2307,12 +2291,8 @@
                                                         "start": 1239,
                                                         "end": 1291,
                                                         "fullWidth": 52,
-<<<<<<< HEAD
                                                         "width": 52,
-                                                        "identifier": {
-=======
                                                         "propertyName": {
->>>>>>> 85e84683
                                                             "kind": "IdentifierName",
                                                             "fullStart": 1239,
                                                             "fullEnd": 1245,
