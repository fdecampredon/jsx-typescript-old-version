{
    "isDeclaration": false,
    "languageVersion": "EcmaScript5",
    "parseOptions": {
        "allowAutomaticSemicolonInsertion": true
    },
    "sourceUnit": {
        "kind": "SourceUnit",
        "fullStart": 0,
        "fullEnd": 1417,
        "start": 607,
        "end": 1417,
        "fullWidth": 1417,
        "width": 810,
        "isIncrementallyUnusable": true,
        "moduleElements": [
            {
                "kind": "FunctionDeclaration",
                "fullStart": 0,
                "fullEnd": 1393,
                "start": 607,
                "end": 1391,
                "fullWidth": 1393,
                "width": 784,
                "isIncrementallyUnusable": true,
                "modifiers": [],
                "functionKeyword": {
                    "kind": "FunctionKeyword",
                    "fullStart": 0,
                    "fullEnd": 616,
                    "start": 607,
                    "end": 615,
                    "fullWidth": 616,
                    "width": 8,
                    "text": "function",
                    "value": "function",
                    "valueText": "function",
                    "hasLeadingTrivia": true,
                    "hasLeadingComment": true,
                    "hasLeadingNewLine": true,
                    "hasTrailingTrivia": true,
                    "leadingTrivia": [
                        {
                            "kind": "SingleLineCommentTrivia",
                            "text": "/// Copyright (c) 2012 Ecma International.  All rights reserved. "
                        },
                        {
                            "kind": "NewLineTrivia",
                            "text": "\r\n"
                        },
                        {
                            "kind": "SingleLineCommentTrivia",
                            "text": "/// Ecma International makes this code available under the terms and conditions set"
                        },
                        {
                            "kind": "NewLineTrivia",
                            "text": "\r\n"
                        },
                        {
                            "kind": "SingleLineCommentTrivia",
                            "text": "/// forth on http://hg.ecmascript.org/tests/test262/raw-file/tip/LICENSE (the "
                        },
                        {
                            "kind": "NewLineTrivia",
                            "text": "\r\n"
                        },
                        {
                            "kind": "SingleLineCommentTrivia",
                            "text": "/// \"Use Terms\").   Any redistribution of this code must retain the above "
                        },
                        {
                            "kind": "NewLineTrivia",
                            "text": "\r\n"
                        },
                        {
                            "kind": "SingleLineCommentTrivia",
                            "text": "/// copyright and this notice and otherwise comply with the Use Terms."
                        },
                        {
                            "kind": "NewLineTrivia",
                            "text": "\r\n"
                        },
                        {
                            "kind": "MultiLineCommentTrivia",
                            "text": "/**\r\n * @path ch15/15.2/15.2.3/15.2.3.6/15.2.3.6-4-540-5.js\r\n * @description ES5 Attributes - Updating a named accessor property 'P' using simple assignment is successful, 'O' is an Arguments object (8.12.5 step 5.b)\r\n */"
                        },
                        {
                            "kind": "NewLineTrivia",
                            "text": "\r\n"
                        },
                        {
                            "kind": "NewLineTrivia",
                            "text": "\r\n"
                        },
                        {
                            "kind": "NewLineTrivia",
                            "text": "\r\n"
                        }
                    ],
                    "trailingTrivia": [
                        {
                            "kind": "WhitespaceTrivia",
                            "text": " "
                        }
                    ]
                },
                "identifier": {
                    "kind": "IdentifierName",
                    "fullStart": 616,
                    "fullEnd": 624,
                    "start": 616,
                    "end": 624,
                    "fullWidth": 8,
                    "width": 8,
                    "text": "testcase",
                    "value": "testcase",
                    "valueText": "testcase"
                },
                "callSignature": {
                    "kind": "CallSignature",
                    "fullStart": 624,
                    "fullEnd": 627,
                    "start": 624,
                    "end": 626,
                    "fullWidth": 3,
                    "width": 2,
                    "parameterList": {
                        "kind": "ParameterList",
                        "fullStart": 624,
                        "fullEnd": 627,
                        "start": 624,
                        "end": 626,
                        "fullWidth": 3,
                        "width": 2,
                        "openParenToken": {
                            "kind": "OpenParenToken",
                            "fullStart": 624,
                            "fullEnd": 625,
                            "start": 624,
                            "end": 625,
                            "fullWidth": 1,
                            "width": 1,
                            "text": "(",
                            "value": "(",
                            "valueText": "("
                        },
                        "parameters": [],
                        "closeParenToken": {
                            "kind": "CloseParenToken",
                            "fullStart": 625,
                            "fullEnd": 627,
                            "start": 625,
                            "end": 626,
                            "fullWidth": 2,
                            "width": 1,
                            "text": ")",
                            "value": ")",
                            "valueText": ")",
                            "hasTrailingTrivia": true,
                            "trailingTrivia": [
                                {
                                    "kind": "WhitespaceTrivia",
                                    "text": " "
                                }
                            ]
                        }
                    }
                },
                "block": {
                    "kind": "Block",
                    "fullStart": 627,
                    "fullEnd": 1393,
                    "start": 627,
                    "end": 1391,
                    "fullWidth": 766,
                    "width": 764,
                    "isIncrementallyUnusable": true,
                    "openBraceToken": {
                        "kind": "OpenBraceToken",
                        "fullStart": 627,
                        "fullEnd": 630,
                        "start": 627,
                        "end": 628,
                        "fullWidth": 3,
                        "width": 1,
                        "text": "{",
                        "value": "{",
                        "valueText": "{",
                        "hasTrailingTrivia": true,
                        "hasTrailingNewLine": true,
                        "trailingTrivia": [
                            {
                                "kind": "NewLineTrivia",
                                "text": "\r\n"
                            }
                        ]
                    },
                    "statements": [
                        {
                            "kind": "VariableStatement",
                            "fullStart": 630,
                            "fullEnd": 710,
                            "start": 638,
                            "end": 708,
                            "fullWidth": 80,
                            "width": 70,
                            "modifiers": [],
                            "variableDeclaration": {
                                "kind": "VariableDeclaration",
                                "fullStart": 630,
                                "fullEnd": 707,
                                "start": 638,
                                "end": 707,
                                "fullWidth": 77,
                                "width": 69,
                                "varKeyword": {
                                    "kind": "VarKeyword",
                                    "fullStart": 630,
                                    "fullEnd": 642,
                                    "start": 638,
                                    "end": 641,
                                    "fullWidth": 12,
                                    "width": 3,
                                    "text": "var",
                                    "value": "var",
                                    "valueText": "var",
                                    "hasLeadingTrivia": true,
                                    "hasTrailingTrivia": true,
                                    "leadingTrivia": [
                                        {
                                            "kind": "WhitespaceTrivia",
                                            "text": "        "
                                        }
                                    ],
                                    "trailingTrivia": [
                                        {
                                            "kind": "WhitespaceTrivia",
                                            "text": " "
                                        }
                                    ]
                                },
                                "variableDeclarators": [
                                    {
                                        "kind": "VariableDeclarator",
                                        "fullStart": 642,
                                        "fullEnd": 707,
                                        "start": 642,
                                        "end": 707,
                                        "fullWidth": 65,
                                        "width": 65,
                                        "identifier": {
                                            "kind": "IdentifierName",
                                            "fullStart": 642,
                                            "fullEnd": 646,
                                            "start": 642,
                                            "end": 645,
                                            "fullWidth": 4,
                                            "width": 3,
                                            "text": "obj",
                                            "value": "obj",
                                            "valueText": "obj",
                                            "hasTrailingTrivia": true,
                                            "trailingTrivia": [
                                                {
                                                    "kind": "WhitespaceTrivia",
                                                    "text": " "
                                                }
                                            ]
                                        },
                                        "equalsValueClause": {
                                            "kind": "EqualsValueClause",
                                            "fullStart": 646,
                                            "fullEnd": 707,
                                            "start": 646,
                                            "end": 707,
                                            "fullWidth": 61,
                                            "width": 61,
                                            "equalsToken": {
                                                "kind": "EqualsToken",
                                                "fullStart": 646,
                                                "fullEnd": 648,
                                                "start": 646,
                                                "end": 647,
                                                "fullWidth": 2,
                                                "width": 1,
                                                "text": "=",
                                                "value": "=",
                                                "valueText": "=",
                                                "hasTrailingTrivia": true,
                                                "trailingTrivia": [
                                                    {
                                                        "kind": "WhitespaceTrivia",
                                                        "text": " "
                                                    }
                                                ]
                                            },
                                            "value": {
                                                "kind": "ParenthesizedExpression",
                                                "fullStart": 648,
                                                "fullEnd": 707,
                                                "start": 648,
                                                "end": 707,
                                                "fullWidth": 59,
                                                "width": 59,
                                                "openParenToken": {
                                                    "kind": "OpenParenToken",
                                                    "fullStart": 648,
                                                    "fullEnd": 649,
                                                    "start": 648,
                                                    "end": 649,
                                                    "fullWidth": 1,
                                                    "width": 1,
                                                    "text": "(",
                                                    "value": "(",
                                                    "valueText": "("
                                                },
                                                "expression": {
                                                    "kind": "InvocationExpression",
                                                    "fullStart": 649,
                                                    "fullEnd": 706,
                                                    "start": 649,
                                                    "end": 706,
                                                    "fullWidth": 57,
                                                    "width": 57,
                                                    "expression": {
                                                        "kind": "FunctionExpression",
                                                        "fullStart": 649,
                                                        "fullEnd": 704,
                                                        "start": 649,
                                                        "end": 704,
                                                        "fullWidth": 55,
                                                        "width": 55,
                                                        "functionKeyword": {
                                                            "kind": "FunctionKeyword",
                                                            "fullStart": 649,
                                                            "fullEnd": 658,
                                                            "start": 649,
                                                            "end": 657,
                                                            "fullWidth": 9,
                                                            "width": 8,
                                                            "text": "function",
                                                            "value": "function",
                                                            "valueText": "function",
                                                            "hasTrailingTrivia": true,
                                                            "trailingTrivia": [
                                                                {
                                                                    "kind": "WhitespaceTrivia",
                                                                    "text": " "
                                                                }
                                                            ]
                                                        },
                                                        "callSignature": {
                                                            "kind": "CallSignature",
                                                            "fullStart": 658,
                                                            "fullEnd": 661,
                                                            "start": 658,
                                                            "end": 660,
                                                            "fullWidth": 3,
                                                            "width": 2,
                                                            "parameterList": {
                                                                "kind": "ParameterList",
                                                                "fullStart": 658,
                                                                "fullEnd": 661,
                                                                "start": 658,
                                                                "end": 660,
                                                                "fullWidth": 3,
                                                                "width": 2,
                                                                "openParenToken": {
                                                                    "kind": "OpenParenToken",
                                                                    "fullStart": 658,
                                                                    "fullEnd": 659,
                                                                    "start": 658,
                                                                    "end": 659,
                                                                    "fullWidth": 1,
                                                                    "width": 1,
                                                                    "text": "(",
                                                                    "value": "(",
                                                                    "valueText": "("
                                                                },
                                                                "parameters": [],
                                                                "closeParenToken": {
                                                                    "kind": "CloseParenToken",
                                                                    "fullStart": 659,
                                                                    "fullEnd": 661,
                                                                    "start": 659,
                                                                    "end": 660,
                                                                    "fullWidth": 2,
                                                                    "width": 1,
                                                                    "text": ")",
                                                                    "value": ")",
                                                                    "valueText": ")",
                                                                    "hasTrailingTrivia": true,
                                                                    "trailingTrivia": [
                                                                        {
                                                                            "kind": "WhitespaceTrivia",
                                                                            "text": " "
                                                                        }
                                                                    ]
                                                                }
                                                            }
                                                        },
                                                        "block": {
                                                            "kind": "Block",
                                                            "fullStart": 661,
                                                            "fullEnd": 704,
                                                            "start": 661,
                                                            "end": 704,
                                                            "fullWidth": 43,
                                                            "width": 43,
                                                            "openBraceToken": {
                                                                "kind": "OpenBraceToken",
                                                                "fullStart": 661,
                                                                "fullEnd": 664,
                                                                "start": 661,
                                                                "end": 662,
                                                                "fullWidth": 3,
                                                                "width": 1,
                                                                "text": "{",
                                                                "value": "{",
                                                                "valueText": "{",
                                                                "hasTrailingTrivia": true,
                                                                "hasTrailingNewLine": true,
                                                                "trailingTrivia": [
                                                                    {
                                                                        "kind": "NewLineTrivia",
                                                                        "text": "\r\n"
                                                                    }
                                                                ]
                                                            },
                                                            "statements": [
                                                                {
                                                                    "kind": "ReturnStatement",
                                                                    "fullStart": 664,
                                                                    "fullEnd": 695,
                                                                    "start": 676,
                                                                    "end": 693,
                                                                    "fullWidth": 31,
                                                                    "width": 17,
                                                                    "returnKeyword": {
                                                                        "kind": "ReturnKeyword",
                                                                        "fullStart": 664,
                                                                        "fullEnd": 683,
                                                                        "start": 676,
                                                                        "end": 682,
                                                                        "fullWidth": 19,
                                                                        "width": 6,
                                                                        "text": "return",
                                                                        "value": "return",
                                                                        "valueText": "return",
                                                                        "hasLeadingTrivia": true,
                                                                        "hasTrailingTrivia": true,
                                                                        "leadingTrivia": [
                                                                            {
                                                                                "kind": "WhitespaceTrivia",
                                                                                "text": "            "
                                                                            }
                                                                        ],
                                                                        "trailingTrivia": [
                                                                            {
                                                                                "kind": "WhitespaceTrivia",
                                                                                "text": " "
                                                                            }
                                                                        ]
                                                                    },
                                                                    "expression": {
                                                                        "kind": "IdentifierName",
                                                                        "fullStart": 683,
                                                                        "fullEnd": 692,
                                                                        "start": 683,
                                                                        "end": 692,
                                                                        "fullWidth": 9,
                                                                        "width": 9,
                                                                        "text": "arguments",
                                                                        "value": "arguments",
                                                                        "valueText": "arguments"
                                                                    },
                                                                    "semicolonToken": {
                                                                        "kind": "SemicolonToken",
                                                                        "fullStart": 692,
                                                                        "fullEnd": 695,
                                                                        "start": 692,
                                                                        "end": 693,
                                                                        "fullWidth": 3,
                                                                        "width": 1,
                                                                        "text": ";",
                                                                        "value": ";",
                                                                        "valueText": ";",
                                                                        "hasTrailingTrivia": true,
                                                                        "hasTrailingNewLine": true,
                                                                        "trailingTrivia": [
                                                                            {
                                                                                "kind": "NewLineTrivia",
                                                                                "text": "\r\n"
                                                                            }
                                                                        ]
                                                                    }
                                                                }
                                                            ],
                                                            "closeBraceToken": {
                                                                "kind": "CloseBraceToken",
                                                                "fullStart": 695,
                                                                "fullEnd": 704,
                                                                "start": 703,
                                                                "end": 704,
                                                                "fullWidth": 9,
                                                                "width": 1,
                                                                "text": "}",
                                                                "value": "}",
                                                                "valueText": "}",
                                                                "hasLeadingTrivia": true,
                                                                "leadingTrivia": [
                                                                    {
                                                                        "kind": "WhitespaceTrivia",
                                                                        "text": "        "
                                                                    }
                                                                ]
                                                            }
                                                        }
                                                    },
                                                    "argumentList": {
                                                        "kind": "ArgumentList",
                                                        "fullStart": 704,
                                                        "fullEnd": 706,
                                                        "start": 704,
                                                        "end": 706,
                                                        "fullWidth": 2,
                                                        "width": 2,
                                                        "openParenToken": {
                                                            "kind": "OpenParenToken",
                                                            "fullStart": 704,
                                                            "fullEnd": 705,
                                                            "start": 704,
                                                            "end": 705,
                                                            "fullWidth": 1,
                                                            "width": 1,
                                                            "text": "(",
                                                            "value": "(",
                                                            "valueText": "("
                                                        },
                                                        "arguments": [],
                                                        "closeParenToken": {
                                                            "kind": "CloseParenToken",
                                                            "fullStart": 705,
                                                            "fullEnd": 706,
                                                            "start": 705,
                                                            "end": 706,
                                                            "fullWidth": 1,
                                                            "width": 1,
                                                            "text": ")",
                                                            "value": ")",
                                                            "valueText": ")"
                                                        }
                                                    }
                                                },
                                                "closeParenToken": {
                                                    "kind": "CloseParenToken",
                                                    "fullStart": 706,
                                                    "fullEnd": 707,
                                                    "start": 706,
                                                    "end": 707,
                                                    "fullWidth": 1,
                                                    "width": 1,
                                                    "text": ")",
                                                    "value": ")",
                                                    "valueText": ")"
                                                }
                                            }
                                        }
                                    }
                                ]
                            },
                            "semicolonToken": {
                                "kind": "SemicolonToken",
                                "fullStart": 707,
                                "fullEnd": 710,
                                "start": 707,
                                "end": 708,
                                "fullWidth": 3,
                                "width": 1,
                                "text": ";",
                                "value": ";",
                                "valueText": ";",
                                "hasTrailingTrivia": true,
                                "hasTrailingNewLine": true,
                                "trailingTrivia": [
                                    {
                                        "kind": "NewLineTrivia",
                                        "text": "\r\n"
                                    }
                                ]
                            }
                        },
                        {
                            "kind": "ExpressionStatement",
                            "fullStart": 710,
                            "fullEnd": 749,
                            "start": 720,
                            "end": 747,
                            "fullWidth": 39,
                            "width": 27,
                            "expression": {
                                "kind": "AssignmentExpression",
                                "fullStart": 710,
                                "fullEnd": 746,
                                "start": 720,
                                "end": 746,
                                "fullWidth": 36,
                                "width": 26,
                                "left": {
                                    "kind": "MemberAccessExpression",
                                    "fullStart": 710,
                                    "fullEnd": 738,
                                    "start": 720,
                                    "end": 737,
                                    "fullWidth": 28,
                                    "width": 17,
                                    "expression": {
                                        "kind": "IdentifierName",
                                        "fullStart": 710,
                                        "fullEnd": 723,
                                        "start": 720,
                                        "end": 723,
                                        "fullWidth": 13,
                                        "width": 3,
                                        "text": "obj",
                                        "value": "obj",
                                        "valueText": "obj",
                                        "hasLeadingTrivia": true,
                                        "hasLeadingNewLine": true,
                                        "leadingTrivia": [
                                            {
                                                "kind": "NewLineTrivia",
                                                "text": "\r\n"
                                            },
                                            {
                                                "kind": "WhitespaceTrivia",
                                                "text": "        "
                                            }
                                        ]
                                    },
                                    "dotToken": {
                                        "kind": "DotToken",
                                        "fullStart": 723,
                                        "fullEnd": 724,
                                        "start": 723,
                                        "end": 724,
                                        "fullWidth": 1,
                                        "width": 1,
                                        "text": ".",
                                        "value": ".",
                                        "valueText": "."
                                    },
                                    "name": {
                                        "kind": "IdentifierName",
                                        "fullStart": 724,
                                        "fullEnd": 738,
                                        "start": 724,
                                        "end": 737,
                                        "fullWidth": 14,
                                        "width": 13,
                                        "text": "verifySetFunc",
                                        "value": "verifySetFunc",
                                        "valueText": "verifySetFunc",
                                        "hasTrailingTrivia": true,
                                        "trailingTrivia": [
                                            {
                                                "kind": "WhitespaceTrivia",
                                                "text": " "
                                            }
                                        ]
                                    }
                                },
                                "operatorToken": {
                                    "kind": "EqualsToken",
                                    "fullStart": 738,
                                    "fullEnd": 740,
                                    "start": 738,
                                    "end": 739,
                                    "fullWidth": 2,
                                    "width": 1,
                                    "text": "=",
                                    "value": "=",
                                    "valueText": "=",
                                    "hasTrailingTrivia": true,
                                    "trailingTrivia": [
                                        {
                                            "kind": "WhitespaceTrivia",
                                            "text": " "
                                        }
                                    ]
                                },
                                "right": {
                                    "kind": "StringLiteral",
                                    "fullStart": 740,
                                    "fullEnd": 746,
                                    "start": 740,
                                    "end": 746,
                                    "fullWidth": 6,
                                    "width": 6,
                                    "text": "\"data\"",
                                    "value": "data",
                                    "valueText": "data"
                                }
                            },
                            "semicolonToken": {
                                "kind": "SemicolonToken",
                                "fullStart": 746,
                                "fullEnd": 749,
                                "start": 746,
                                "end": 747,
                                "fullWidth": 3,
                                "width": 1,
                                "text": ";",
                                "value": ";",
                                "valueText": ";",
                                "hasTrailingTrivia": true,
                                "hasTrailingNewLine": true,
                                "trailingTrivia": [
                                    {
                                        "kind": "NewLineTrivia",
                                        "text": "\r\n"
                                    }
                                ]
                            }
                        },
                        {
                            "kind": "VariableStatement",
                            "fullStart": 749,
                            "fullEnd": 837,
                            "start": 757,
                            "end": 835,
                            "fullWidth": 88,
                            "width": 78,
                            "modifiers": [],
                            "variableDeclaration": {
                                "kind": "VariableDeclaration",
                                "fullStart": 749,
                                "fullEnd": 834,
                                "start": 757,
                                "end": 834,
                                "fullWidth": 85,
                                "width": 77,
                                "varKeyword": {
                                    "kind": "VarKeyword",
                                    "fullStart": 749,
                                    "fullEnd": 761,
                                    "start": 757,
                                    "end": 760,
                                    "fullWidth": 12,
                                    "width": 3,
                                    "text": "var",
                                    "value": "var",
                                    "valueText": "var",
                                    "hasLeadingTrivia": true,
                                    "hasTrailingTrivia": true,
                                    "leadingTrivia": [
                                        {
                                            "kind": "WhitespaceTrivia",
                                            "text": "        "
                                        }
                                    ],
                                    "trailingTrivia": [
                                        {
                                            "kind": "WhitespaceTrivia",
                                            "text": " "
                                        }
                                    ]
                                },
                                "variableDeclarators": [
                                    {
                                        "kind": "VariableDeclarator",
                                        "fullStart": 761,
                                        "fullEnd": 834,
                                        "start": 761,
                                        "end": 834,
                                        "fullWidth": 73,
                                        "width": 73,
                                        "identifier": {
                                            "kind": "IdentifierName",
                                            "fullStart": 761,
                                            "fullEnd": 769,
                                            "start": 761,
                                            "end": 768,
                                            "fullWidth": 8,
                                            "width": 7,
                                            "text": "getFunc",
                                            "value": "getFunc",
                                            "valueText": "getFunc",
                                            "hasTrailingTrivia": true,
                                            "trailingTrivia": [
                                                {
                                                    "kind": "WhitespaceTrivia",
                                                    "text": " "
                                                }
                                            ]
                                        },
                                        "equalsValueClause": {
                                            "kind": "EqualsValueClause",
                                            "fullStart": 769,
                                            "fullEnd": 834,
                                            "start": 769,
                                            "end": 834,
                                            "fullWidth": 65,
                                            "width": 65,
                                            "equalsToken": {
                                                "kind": "EqualsToken",
                                                "fullStart": 769,
                                                "fullEnd": 771,
                                                "start": 769,
                                                "end": 770,
                                                "fullWidth": 2,
                                                "width": 1,
                                                "text": "=",
                                                "value": "=",
                                                "valueText": "=",
                                                "hasTrailingTrivia": true,
                                                "trailingTrivia": [
                                                    {
                                                        "kind": "WhitespaceTrivia",
                                                        "text": " "
                                                    }
                                                ]
                                            },
                                            "value": {
                                                "kind": "FunctionExpression",
                                                "fullStart": 771,
                                                "fullEnd": 834,
                                                "start": 771,
                                                "end": 834,
                                                "fullWidth": 63,
                                                "width": 63,
                                                "functionKeyword": {
                                                    "kind": "FunctionKeyword",
                                                    "fullStart": 771,
                                                    "fullEnd": 780,
                                                    "start": 771,
                                                    "end": 779,
                                                    "fullWidth": 9,
                                                    "width": 8,
                                                    "text": "function",
                                                    "value": "function",
                                                    "valueText": "function",
                                                    "hasTrailingTrivia": true,
                                                    "trailingTrivia": [
                                                        {
                                                            "kind": "WhitespaceTrivia",
                                                            "text": " "
                                                        }
                                                    ]
                                                },
                                                "callSignature": {
                                                    "kind": "CallSignature",
                                                    "fullStart": 780,
                                                    "fullEnd": 783,
                                                    "start": 780,
                                                    "end": 782,
                                                    "fullWidth": 3,
                                                    "width": 2,
                                                    "parameterList": {
                                                        "kind": "ParameterList",
                                                        "fullStart": 780,
                                                        "fullEnd": 783,
                                                        "start": 780,
                                                        "end": 782,
                                                        "fullWidth": 3,
                                                        "width": 2,
                                                        "openParenToken": {
                                                            "kind": "OpenParenToken",
                                                            "fullStart": 780,
                                                            "fullEnd": 781,
                                                            "start": 780,
                                                            "end": 781,
                                                            "fullWidth": 1,
                                                            "width": 1,
                                                            "text": "(",
                                                            "value": "(",
                                                            "valueText": "("
                                                        },
                                                        "parameters": [],
                                                        "closeParenToken": {
                                                            "kind": "CloseParenToken",
                                                            "fullStart": 781,
                                                            "fullEnd": 783,
                                                            "start": 781,
                                                            "end": 782,
                                                            "fullWidth": 2,
                                                            "width": 1,
                                                            "text": ")",
                                                            "value": ")",
                                                            "valueText": ")",
                                                            "hasTrailingTrivia": true,
                                                            "trailingTrivia": [
                                                                {
                                                                    "kind": "WhitespaceTrivia",
                                                                    "text": " "
                                                                }
                                                            ]
                                                        }
                                                    }
                                                },
                                                "block": {
                                                    "kind": "Block",
                                                    "fullStart": 783,
                                                    "fullEnd": 834,
                                                    "start": 783,
                                                    "end": 834,
                                                    "fullWidth": 51,
                                                    "width": 51,
                                                    "openBraceToken": {
                                                        "kind": "OpenBraceToken",
                                                        "fullStart": 783,
                                                        "fullEnd": 786,
                                                        "start": 783,
                                                        "end": 784,
                                                        "fullWidth": 3,
                                                        "width": 1,
                                                        "text": "{",
                                                        "value": "{",
                                                        "valueText": "{",
                                                        "hasTrailingTrivia": true,
                                                        "hasTrailingNewLine": true,
                                                        "trailingTrivia": [
                                                            {
                                                                "kind": "NewLineTrivia",
                                                                "text": "\r\n"
                                                            }
                                                        ]
                                                    },
                                                    "statements": [
                                                        {
                                                            "kind": "ReturnStatement",
                                                            "fullStart": 786,
                                                            "fullEnd": 825,
                                                            "start": 798,
                                                            "end": 823,
                                                            "fullWidth": 39,
                                                            "width": 25,
                                                            "returnKeyword": {
                                                                "kind": "ReturnKeyword",
                                                                "fullStart": 786,
                                                                "fullEnd": 805,
                                                                "start": 798,
                                                                "end": 804,
                                                                "fullWidth": 19,
                                                                "width": 6,
                                                                "text": "return",
                                                                "value": "return",
                                                                "valueText": "return",
                                                                "hasLeadingTrivia": true,
                                                                "hasTrailingTrivia": true,
                                                                "leadingTrivia": [
                                                                    {
                                                                        "kind": "WhitespaceTrivia",
                                                                        "text": "            "
                                                                    }
                                                                ],
                                                                "trailingTrivia": [
                                                                    {
                                                                        "kind": "WhitespaceTrivia",
                                                                        "text": " "
                                                                    }
                                                                ]
                                                            },
                                                            "expression": {
                                                                "kind": "MemberAccessExpression",
                                                                "fullStart": 805,
                                                                "fullEnd": 822,
                                                                "start": 805,
                                                                "end": 822,
                                                                "fullWidth": 17,
                                                                "width": 17,
                                                                "expression": {
                                                                    "kind": "IdentifierName",
                                                                    "fullStart": 805,
                                                                    "fullEnd": 808,
                                                                    "start": 805,
                                                                    "end": 808,
                                                                    "fullWidth": 3,
                                                                    "width": 3,
                                                                    "text": "obj",
                                                                    "value": "obj",
                                                                    "valueText": "obj"
                                                                },
                                                                "dotToken": {
                                                                    "kind": "DotToken",
                                                                    "fullStart": 808,
                                                                    "fullEnd": 809,
                                                                    "start": 808,
                                                                    "end": 809,
                                                                    "fullWidth": 1,
                                                                    "width": 1,
                                                                    "text": ".",
                                                                    "value": ".",
                                                                    "valueText": "."
                                                                },
                                                                "name": {
                                                                    "kind": "IdentifierName",
                                                                    "fullStart": 809,
                                                                    "fullEnd": 822,
                                                                    "start": 809,
                                                                    "end": 822,
                                                                    "fullWidth": 13,
                                                                    "width": 13,
                                                                    "text": "verifySetFunc",
                                                                    "value": "verifySetFunc",
                                                                    "valueText": "verifySetFunc"
                                                                }
                                                            },
                                                            "semicolonToken": {
                                                                "kind": "SemicolonToken",
                                                                "fullStart": 822,
                                                                "fullEnd": 825,
                                                                "start": 822,
                                                                "end": 823,
                                                                "fullWidth": 3,
                                                                "width": 1,
                                                                "text": ";",
                                                                "value": ";",
                                                                "valueText": ";",
                                                                "hasTrailingTrivia": true,
                                                                "hasTrailingNewLine": true,
                                                                "trailingTrivia": [
                                                                    {
                                                                        "kind": "NewLineTrivia",
                                                                        "text": "\r\n"
                                                                    }
                                                                ]
                                                            }
                                                        }
                                                    ],
                                                    "closeBraceToken": {
                                                        "kind": "CloseBraceToken",
                                                        "fullStart": 825,
                                                        "fullEnd": 834,
                                                        "start": 833,
                                                        "end": 834,
                                                        "fullWidth": 9,
                                                        "width": 1,
                                                        "text": "}",
                                                        "value": "}",
                                                        "valueText": "}",
                                                        "hasLeadingTrivia": true,
                                                        "leadingTrivia": [
                                                            {
                                                                "kind": "WhitespaceTrivia",
                                                                "text": "        "
                                                            }
                                                        ]
                                                    }
                                                }
                                            }
                                        }
                                    }
                                ]
                            },
                            "semicolonToken": {
                                "kind": "SemicolonToken",
                                "fullStart": 834,
                                "fullEnd": 837,
                                "start": 834,
                                "end": 835,
                                "fullWidth": 3,
                                "width": 1,
                                "text": ";",
                                "value": ";",
                                "valueText": ";",
                                "hasTrailingTrivia": true,
                                "hasTrailingNewLine": true,
                                "trailingTrivia": [
                                    {
                                        "kind": "NewLineTrivia",
                                        "text": "\r\n"
                                    }
                                ]
                            }
                        },
                        {
                            "kind": "VariableStatement",
                            "fullStart": 837,
                            "fullEnd": 933,
                            "start": 847,
                            "end": 931,
                            "fullWidth": 96,
                            "width": 84,
                            "modifiers": [],
                            "variableDeclaration": {
                                "kind": "VariableDeclaration",
                                "fullStart": 837,
                                "fullEnd": 930,
                                "start": 847,
                                "end": 930,
                                "fullWidth": 93,
                                "width": 83,
                                "varKeyword": {
                                    "kind": "VarKeyword",
                                    "fullStart": 837,
                                    "fullEnd": 851,
                                    "start": 847,
                                    "end": 850,
                                    "fullWidth": 14,
                                    "width": 3,
                                    "text": "var",
                                    "value": "var",
                                    "valueText": "var",
                                    "hasLeadingTrivia": true,
                                    "hasLeadingNewLine": true,
                                    "hasTrailingTrivia": true,
                                    "leadingTrivia": [
                                        {
                                            "kind": "NewLineTrivia",
                                            "text": "\r\n"
                                        },
                                        {
                                            "kind": "WhitespaceTrivia",
                                            "text": "        "
                                        }
                                    ],
                                    "trailingTrivia": [
                                        {
                                            "kind": "WhitespaceTrivia",
                                            "text": " "
                                        }
                                    ]
                                },
                                "variableDeclarators": [
                                    {
                                        "kind": "VariableDeclarator",
                                        "fullStart": 851,
                                        "fullEnd": 930,
                                        "start": 851,
                                        "end": 930,
                                        "fullWidth": 79,
                                        "width": 79,
                                        "identifier": {
                                            "kind": "IdentifierName",
                                            "fullStart": 851,
                                            "fullEnd": 859,
                                            "start": 851,
                                            "end": 858,
                                            "fullWidth": 8,
                                            "width": 7,
                                            "text": "setFunc",
                                            "value": "setFunc",
                                            "valueText": "setFunc",
                                            "hasTrailingTrivia": true,
                                            "trailingTrivia": [
                                                {
                                                    "kind": "WhitespaceTrivia",
                                                    "text": " "
                                                }
                                            ]
                                        },
                                        "equalsValueClause": {
                                            "kind": "EqualsValueClause",
                                            "fullStart": 859,
                                            "fullEnd": 930,
                                            "start": 859,
                                            "end": 930,
                                            "fullWidth": 71,
                                            "width": 71,
                                            "equalsToken": {
                                                "kind": "EqualsToken",
                                                "fullStart": 859,
                                                "fullEnd": 861,
                                                "start": 859,
                                                "end": 860,
                                                "fullWidth": 2,
                                                "width": 1,
                                                "text": "=",
                                                "value": "=",
                                                "valueText": "=",
                                                "hasTrailingTrivia": true,
                                                "trailingTrivia": [
                                                    {
                                                        "kind": "WhitespaceTrivia",
                                                        "text": " "
                                                    }
                                                ]
                                            },
                                            "value": {
                                                "kind": "FunctionExpression",
                                                "fullStart": 861,
                                                "fullEnd": 930,
                                                "start": 861,
                                                "end": 930,
                                                "fullWidth": 69,
                                                "width": 69,
                                                "functionKeyword": {
                                                    "kind": "FunctionKeyword",
                                                    "fullStart": 861,
                                                    "fullEnd": 870,
                                                    "start": 861,
                                                    "end": 869,
                                                    "fullWidth": 9,
                                                    "width": 8,
                                                    "text": "function",
                                                    "value": "function",
                                                    "valueText": "function",
                                                    "hasTrailingTrivia": true,
                                                    "trailingTrivia": [
                                                        {
                                                            "kind": "WhitespaceTrivia",
                                                            "text": " "
                                                        }
                                                    ]
                                                },
                                                "callSignature": {
                                                    "kind": "CallSignature",
                                                    "fullStart": 870,
                                                    "fullEnd": 878,
                                                    "start": 870,
                                                    "end": 877,
                                                    "fullWidth": 8,
                                                    "width": 7,
                                                    "parameterList": {
                                                        "kind": "ParameterList",
                                                        "fullStart": 870,
                                                        "fullEnd": 878,
                                                        "start": 870,
                                                        "end": 877,
                                                        "fullWidth": 8,
                                                        "width": 7,
                                                        "openParenToken": {
                                                            "kind": "OpenParenToken",
                                                            "fullStart": 870,
                                                            "fullEnd": 871,
                                                            "start": 870,
                                                            "end": 871,
                                                            "fullWidth": 1,
                                                            "width": 1,
                                                            "text": "(",
                                                            "value": "(",
                                                            "valueText": "("
                                                        },
                                                        "parameters": [
                                                            {
                                                                "kind": "Parameter",
                                                                "fullStart": 871,
                                                                "fullEnd": 876,
                                                                "start": 871,
                                                                "end": 876,
                                                                "fullWidth": 5,
<<<<<<< HEAD
                                                                "width": 5,
=======
                                                                "modifiers": [],
>>>>>>> e3c38734
                                                                "identifier": {
                                                                    "kind": "IdentifierName",
                                                                    "fullStart": 871,
                                                                    "fullEnd": 876,
                                                                    "start": 871,
                                                                    "end": 876,
                                                                    "fullWidth": 5,
                                                                    "width": 5,
                                                                    "text": "value",
                                                                    "value": "value",
                                                                    "valueText": "value"
                                                                }
                                                            }
                                                        ],
                                                        "closeParenToken": {
                                                            "kind": "CloseParenToken",
                                                            "fullStart": 876,
                                                            "fullEnd": 878,
                                                            "start": 876,
                                                            "end": 877,
                                                            "fullWidth": 2,
                                                            "width": 1,
                                                            "text": ")",
                                                            "value": ")",
                                                            "valueText": ")",
                                                            "hasTrailingTrivia": true,
                                                            "trailingTrivia": [
                                                                {
                                                                    "kind": "WhitespaceTrivia",
                                                                    "text": " "
                                                                }
                                                            ]
                                                        }
                                                    }
                                                },
                                                "block": {
                                                    "kind": "Block",
                                                    "fullStart": 878,
                                                    "fullEnd": 930,
                                                    "start": 878,
                                                    "end": 930,
                                                    "fullWidth": 52,
                                                    "width": 52,
                                                    "openBraceToken": {
                                                        "kind": "OpenBraceToken",
                                                        "fullStart": 878,
                                                        "fullEnd": 881,
                                                        "start": 878,
                                                        "end": 879,
                                                        "fullWidth": 3,
                                                        "width": 1,
                                                        "text": "{",
                                                        "value": "{",
                                                        "valueText": "{",
                                                        "hasTrailingTrivia": true,
                                                        "hasTrailingNewLine": true,
                                                        "trailingTrivia": [
                                                            {
                                                                "kind": "NewLineTrivia",
                                                                "text": "\r\n"
                                                            }
                                                        ]
                                                    },
                                                    "statements": [
                                                        {
                                                            "kind": "ExpressionStatement",
                                                            "fullStart": 881,
                                                            "fullEnd": 921,
                                                            "start": 893,
                                                            "end": 919,
                                                            "fullWidth": 40,
                                                            "width": 26,
                                                            "expression": {
                                                                "kind": "AssignmentExpression",
                                                                "fullStart": 881,
                                                                "fullEnd": 918,
                                                                "start": 893,
                                                                "end": 918,
                                                                "fullWidth": 37,
                                                                "width": 25,
                                                                "left": {
                                                                    "kind": "MemberAccessExpression",
                                                                    "fullStart": 881,
                                                                    "fullEnd": 911,
                                                                    "start": 893,
                                                                    "end": 910,
                                                                    "fullWidth": 30,
                                                                    "width": 17,
                                                                    "expression": {
                                                                        "kind": "IdentifierName",
                                                                        "fullStart": 881,
                                                                        "fullEnd": 896,
                                                                        "start": 893,
                                                                        "end": 896,
                                                                        "fullWidth": 15,
                                                                        "width": 3,
                                                                        "text": "obj",
                                                                        "value": "obj",
                                                                        "valueText": "obj",
                                                                        "hasLeadingTrivia": true,
                                                                        "leadingTrivia": [
                                                                            {
                                                                                "kind": "WhitespaceTrivia",
                                                                                "text": "            "
                                                                            }
                                                                        ]
                                                                    },
                                                                    "dotToken": {
                                                                        "kind": "DotToken",
                                                                        "fullStart": 896,
                                                                        "fullEnd": 897,
                                                                        "start": 896,
                                                                        "end": 897,
                                                                        "fullWidth": 1,
                                                                        "width": 1,
                                                                        "text": ".",
                                                                        "value": ".",
                                                                        "valueText": "."
                                                                    },
                                                                    "name": {
                                                                        "kind": "IdentifierName",
                                                                        "fullStart": 897,
                                                                        "fullEnd": 911,
                                                                        "start": 897,
                                                                        "end": 910,
                                                                        "fullWidth": 14,
                                                                        "width": 13,
                                                                        "text": "verifySetFunc",
                                                                        "value": "verifySetFunc",
                                                                        "valueText": "verifySetFunc",
                                                                        "hasTrailingTrivia": true,
                                                                        "trailingTrivia": [
                                                                            {
                                                                                "kind": "WhitespaceTrivia",
                                                                                "text": " "
                                                                            }
                                                                        ]
                                                                    }
                                                                },
                                                                "operatorToken": {
                                                                    "kind": "EqualsToken",
                                                                    "fullStart": 911,
                                                                    "fullEnd": 913,
                                                                    "start": 911,
                                                                    "end": 912,
                                                                    "fullWidth": 2,
                                                                    "width": 1,
                                                                    "text": "=",
                                                                    "value": "=",
                                                                    "valueText": "=",
                                                                    "hasTrailingTrivia": true,
                                                                    "trailingTrivia": [
                                                                        {
                                                                            "kind": "WhitespaceTrivia",
                                                                            "text": " "
                                                                        }
                                                                    ]
                                                                },
                                                                "right": {
                                                                    "kind": "IdentifierName",
                                                                    "fullStart": 913,
                                                                    "fullEnd": 918,
                                                                    "start": 913,
                                                                    "end": 918,
                                                                    "fullWidth": 5,
                                                                    "width": 5,
                                                                    "text": "value",
                                                                    "value": "value",
                                                                    "valueText": "value"
                                                                }
                                                            },
                                                            "semicolonToken": {
                                                                "kind": "SemicolonToken",
                                                                "fullStart": 918,
                                                                "fullEnd": 921,
                                                                "start": 918,
                                                                "end": 919,
                                                                "fullWidth": 3,
                                                                "width": 1,
                                                                "text": ";",
                                                                "value": ";",
                                                                "valueText": ";",
                                                                "hasTrailingTrivia": true,
                                                                "hasTrailingNewLine": true,
                                                                "trailingTrivia": [
                                                                    {
                                                                        "kind": "NewLineTrivia",
                                                                        "text": "\r\n"
                                                                    }
                                                                ]
                                                            }
                                                        }
                                                    ],
                                                    "closeBraceToken": {
                                                        "kind": "CloseBraceToken",
                                                        "fullStart": 921,
                                                        "fullEnd": 930,
                                                        "start": 929,
                                                        "end": 930,
                                                        "fullWidth": 9,
                                                        "width": 1,
                                                        "text": "}",
                                                        "value": "}",
                                                        "valueText": "}",
                                                        "hasLeadingTrivia": true,
                                                        "leadingTrivia": [
                                                            {
                                                                "kind": "WhitespaceTrivia",
                                                                "text": "        "
                                                            }
                                                        ]
                                                    }
                                                }
                                            }
                                        }
                                    }
                                ]
                            },
                            "semicolonToken": {
                                "kind": "SemicolonToken",
                                "fullStart": 930,
                                "fullEnd": 933,
                                "start": 930,
                                "end": 931,
                                "fullWidth": 3,
                                "width": 1,
                                "text": ";",
                                "value": ";",
                                "valueText": ";",
                                "hasTrailingTrivia": true,
                                "hasTrailingNewLine": true,
                                "trailingTrivia": [
                                    {
                                        "kind": "NewLineTrivia",
                                        "text": "\r\n"
                                    }
                                ]
                            }
                        },
                        {
                            "kind": "ExpressionStatement",
                            "fullStart": 933,
                            "fullEnd": 1112,
                            "start": 943,
                            "end": 1110,
                            "fullWidth": 179,
                            "width": 167,
                            "isIncrementallyUnusable": true,
                            "expression": {
                                "kind": "InvocationExpression",
                                "fullStart": 933,
                                "fullEnd": 1109,
                                "start": 943,
                                "end": 1109,
                                "fullWidth": 176,
                                "width": 166,
                                "isIncrementallyUnusable": true,
                                "expression": {
                                    "kind": "MemberAccessExpression",
                                    "fullStart": 933,
                                    "fullEnd": 964,
                                    "start": 943,
                                    "end": 964,
                                    "fullWidth": 31,
                                    "width": 21,
                                    "expression": {
                                        "kind": "IdentifierName",
                                        "fullStart": 933,
                                        "fullEnd": 949,
                                        "start": 943,
                                        "end": 949,
                                        "fullWidth": 16,
                                        "width": 6,
                                        "text": "Object",
                                        "value": "Object",
                                        "valueText": "Object",
                                        "hasLeadingTrivia": true,
                                        "hasLeadingNewLine": true,
                                        "leadingTrivia": [
                                            {
                                                "kind": "NewLineTrivia",
                                                "text": "\r\n"
                                            },
                                            {
                                                "kind": "WhitespaceTrivia",
                                                "text": "        "
                                            }
                                        ]
                                    },
                                    "dotToken": {
                                        "kind": "DotToken",
                                        "fullStart": 949,
                                        "fullEnd": 950,
                                        "start": 949,
                                        "end": 950,
                                        "fullWidth": 1,
                                        "width": 1,
                                        "text": ".",
                                        "value": ".",
                                        "valueText": "."
                                    },
                                    "name": {
                                        "kind": "IdentifierName",
                                        "fullStart": 950,
                                        "fullEnd": 964,
                                        "start": 950,
                                        "end": 964,
                                        "fullWidth": 14,
                                        "width": 14,
                                        "text": "defineProperty",
                                        "value": "defineProperty",
                                        "valueText": "defineProperty"
                                    }
                                },
                                "argumentList": {
                                    "kind": "ArgumentList",
                                    "fullStart": 964,
                                    "fullEnd": 1109,
                                    "start": 964,
                                    "end": 1109,
                                    "fullWidth": 145,
                                    "width": 145,
                                    "isIncrementallyUnusable": true,
                                    "openParenToken": {
                                        "kind": "OpenParenToken",
                                        "fullStart": 964,
                                        "fullEnd": 965,
                                        "start": 964,
                                        "end": 965,
                                        "fullWidth": 1,
                                        "width": 1,
                                        "text": "(",
                                        "value": "(",
                                        "valueText": "("
                                    },
                                    "arguments": [
                                        {
                                            "kind": "IdentifierName",
                                            "fullStart": 965,
                                            "fullEnd": 968,
                                            "start": 965,
                                            "end": 968,
                                            "fullWidth": 3,
                                            "width": 3,
                                            "text": "obj",
                                            "value": "obj",
                                            "valueText": "obj"
                                        },
                                        {
                                            "kind": "CommaToken",
                                            "fullStart": 968,
                                            "fullEnd": 970,
                                            "start": 968,
                                            "end": 969,
                                            "fullWidth": 2,
                                            "width": 1,
                                            "text": ",",
                                            "value": ",",
                                            "valueText": ",",
                                            "hasTrailingTrivia": true,
                                            "trailingTrivia": [
                                                {
                                                    "kind": "WhitespaceTrivia",
                                                    "text": " "
                                                }
                                            ]
                                        },
                                        {
                                            "kind": "StringLiteral",
                                            "fullStart": 970,
                                            "fullEnd": 976,
                                            "start": 970,
                                            "end": 976,
                                            "fullWidth": 6,
                                            "width": 6,
                                            "text": "\"prop\"",
                                            "value": "prop",
                                            "valueText": "prop"
                                        },
                                        {
                                            "kind": "CommaToken",
                                            "fullStart": 976,
                                            "fullEnd": 978,
                                            "start": 976,
                                            "end": 977,
                                            "fullWidth": 2,
                                            "width": 1,
                                            "text": ",",
                                            "value": ",",
                                            "valueText": ",",
                                            "hasTrailingTrivia": true,
                                            "trailingTrivia": [
                                                {
                                                    "kind": "WhitespaceTrivia",
                                                    "text": " "
                                                }
                                            ]
                                        },
                                        {
                                            "kind": "ObjectLiteralExpression",
                                            "fullStart": 978,
                                            "fullEnd": 1108,
                                            "start": 978,
                                            "end": 1108,
                                            "fullWidth": 130,
                                            "width": 130,
                                            "isIncrementallyUnusable": true,
                                            "openBraceToken": {
                                                "kind": "OpenBraceToken",
                                                "fullStart": 978,
                                                "fullEnd": 981,
                                                "start": 978,
                                                "end": 979,
                                                "fullWidth": 3,
                                                "width": 1,
                                                "text": "{",
                                                "value": "{",
                                                "valueText": "{",
                                                "hasTrailingTrivia": true,
                                                "hasTrailingNewLine": true,
                                                "trailingTrivia": [
                                                    {
                                                        "kind": "NewLineTrivia",
                                                        "text": "\r\n"
                                                    }
                                                ]
                                            },
                                            "propertyAssignments": [
                                                {
                                                    "kind": "SimplePropertyAssignment",
                                                    "fullStart": 981,
                                                    "fullEnd": 1005,
                                                    "start": 993,
                                                    "end": 1005,
                                                    "fullWidth": 24,
                                                    "width": 12,
                                                    "isIncrementallyUnusable": true,
                                                    "propertyName": {
                                                        "kind": "IdentifierName",
                                                        "fullStart": 981,
                                                        "fullEnd": 996,
                                                        "start": 993,
                                                        "end": 996,
                                                        "fullWidth": 15,
                                                        "width": 3,
                                                        "text": "get",
                                                        "value": "get",
                                                        "valueText": "get",
                                                        "hasLeadingTrivia": true,
                                                        "leadingTrivia": [
                                                            {
                                                                "kind": "WhitespaceTrivia",
                                                                "text": "            "
                                                            }
                                                        ]
                                                    },
                                                    "colonToken": {
                                                        "kind": "ColonToken",
                                                        "fullStart": 996,
                                                        "fullEnd": 998,
                                                        "start": 996,
                                                        "end": 997,
                                                        "fullWidth": 2,
                                                        "width": 1,
                                                        "text": ":",
                                                        "value": ":",
                                                        "valueText": ":",
                                                        "hasTrailingTrivia": true,
                                                        "trailingTrivia": [
                                                            {
                                                                "kind": "WhitespaceTrivia",
                                                                "text": " "
                                                            }
                                                        ]
                                                    },
                                                    "expression": {
                                                        "kind": "IdentifierName",
                                                        "fullStart": 998,
                                                        "fullEnd": 1005,
                                                        "start": 998,
                                                        "end": 1005,
                                                        "fullWidth": 7,
                                                        "width": 7,
                                                        "text": "getFunc",
                                                        "value": "getFunc",
                                                        "valueText": "getFunc"
                                                    }
                                                },
                                                {
                                                    "kind": "CommaToken",
                                                    "fullStart": 1005,
                                                    "fullEnd": 1008,
                                                    "start": 1005,
                                                    "end": 1006,
                                                    "fullWidth": 3,
                                                    "width": 1,
                                                    "text": ",",
                                                    "value": ",",
                                                    "valueText": ",",
                                                    "hasTrailingTrivia": true,
                                                    "hasTrailingNewLine": true,
                                                    "trailingTrivia": [
                                                        {
                                                            "kind": "NewLineTrivia",
                                                            "text": "\r\n"
                                                        }
                                                    ]
                                                },
                                                {
                                                    "kind": "SimplePropertyAssignment",
                                                    "fullStart": 1008,
                                                    "fullEnd": 1032,
                                                    "start": 1020,
                                                    "end": 1032,
                                                    "fullWidth": 24,
                                                    "width": 12,
                                                    "isIncrementallyUnusable": true,
                                                    "propertyName": {
                                                        "kind": "IdentifierName",
                                                        "fullStart": 1008,
                                                        "fullEnd": 1023,
                                                        "start": 1020,
                                                        "end": 1023,
                                                        "fullWidth": 15,
                                                        "width": 3,
                                                        "text": "set",
                                                        "value": "set",
                                                        "valueText": "set",
                                                        "hasLeadingTrivia": true,
                                                        "leadingTrivia": [
                                                            {
                                                                "kind": "WhitespaceTrivia",
                                                                "text": "            "
                                                            }
                                                        ]
                                                    },
                                                    "colonToken": {
                                                        "kind": "ColonToken",
                                                        "fullStart": 1023,
                                                        "fullEnd": 1025,
                                                        "start": 1023,
                                                        "end": 1024,
                                                        "fullWidth": 2,
                                                        "width": 1,
                                                        "text": ":",
                                                        "value": ":",
                                                        "valueText": ":",
                                                        "hasTrailingTrivia": true,
                                                        "trailingTrivia": [
                                                            {
                                                                "kind": "WhitespaceTrivia",
                                                                "text": " "
                                                            }
                                                        ]
                                                    },
                                                    "expression": {
                                                        "kind": "IdentifierName",
                                                        "fullStart": 1025,
                                                        "fullEnd": 1032,
                                                        "start": 1025,
                                                        "end": 1032,
                                                        "fullWidth": 7,
                                                        "width": 7,
                                                        "text": "setFunc",
                                                        "value": "setFunc",
                                                        "valueText": "setFunc"
                                                    }
                                                },
                                                {
                                                    "kind": "CommaToken",
                                                    "fullStart": 1032,
                                                    "fullEnd": 1035,
                                                    "start": 1032,
                                                    "end": 1033,
                                                    "fullWidth": 3,
                                                    "width": 1,
                                                    "text": ",",
                                                    "value": ",",
                                                    "valueText": ",",
                                                    "hasTrailingTrivia": true,
                                                    "hasTrailingNewLine": true,
                                                    "trailingTrivia": [
                                                        {
                                                            "kind": "NewLineTrivia",
                                                            "text": "\r\n"
                                                        }
                                                    ]
                                                },
                                                {
                                                    "kind": "SimplePropertyAssignment",
                                                    "fullStart": 1035,
                                                    "fullEnd": 1063,
                                                    "start": 1047,
                                                    "end": 1063,
                                                    "fullWidth": 28,
                                                    "width": 16,
                                                    "propertyName": {
                                                        "kind": "IdentifierName",
                                                        "fullStart": 1035,
                                                        "fullEnd": 1057,
                                                        "start": 1047,
                                                        "end": 1057,
                                                        "fullWidth": 22,
                                                        "width": 10,
                                                        "text": "enumerable",
                                                        "value": "enumerable",
                                                        "valueText": "enumerable",
                                                        "hasLeadingTrivia": true,
                                                        "leadingTrivia": [
                                                            {
                                                                "kind": "WhitespaceTrivia",
                                                                "text": "            "
                                                            }
                                                        ]
                                                    },
                                                    "colonToken": {
                                                        "kind": "ColonToken",
                                                        "fullStart": 1057,
                                                        "fullEnd": 1059,
                                                        "start": 1057,
                                                        "end": 1058,
                                                        "fullWidth": 2,
                                                        "width": 1,
                                                        "text": ":",
                                                        "value": ":",
                                                        "valueText": ":",
                                                        "hasTrailingTrivia": true,
                                                        "trailingTrivia": [
                                                            {
                                                                "kind": "WhitespaceTrivia",
                                                                "text": " "
                                                            }
                                                        ]
                                                    },
                                                    "expression": {
                                                        "kind": "TrueKeyword",
                                                        "fullStart": 1059,
                                                        "fullEnd": 1063,
                                                        "start": 1059,
                                                        "end": 1063,
                                                        "fullWidth": 4,
                                                        "width": 4,
                                                        "text": "true",
                                                        "value": true,
                                                        "valueText": "true"
                                                    }
                                                },
                                                {
                                                    "kind": "CommaToken",
                                                    "fullStart": 1063,
                                                    "fullEnd": 1066,
                                                    "start": 1063,
                                                    "end": 1064,
                                                    "fullWidth": 3,
                                                    "width": 1,
                                                    "text": ",",
                                                    "value": ",",
                                                    "valueText": ",",
                                                    "hasTrailingTrivia": true,
                                                    "hasTrailingNewLine": true,
                                                    "trailingTrivia": [
                                                        {
                                                            "kind": "NewLineTrivia",
                                                            "text": "\r\n"
                                                        }
                                                    ]
                                                },
                                                {
                                                    "kind": "SimplePropertyAssignment",
                                                    "fullStart": 1066,
                                                    "fullEnd": 1099,
                                                    "start": 1078,
                                                    "end": 1097,
                                                    "fullWidth": 33,
                                                    "width": 19,
                                                    "propertyName": {
                                                        "kind": "IdentifierName",
                                                        "fullStart": 1066,
                                                        "fullEnd": 1090,
                                                        "start": 1078,
                                                        "end": 1090,
                                                        "fullWidth": 24,
                                                        "width": 12,
                                                        "text": "configurable",
                                                        "value": "configurable",
                                                        "valueText": "configurable",
                                                        "hasLeadingTrivia": true,
                                                        "leadingTrivia": [
                                                            {
                                                                "kind": "WhitespaceTrivia",
                                                                "text": "            "
                                                            }
                                                        ]
                                                    },
                                                    "colonToken": {
                                                        "kind": "ColonToken",
                                                        "fullStart": 1090,
                                                        "fullEnd": 1092,
                                                        "start": 1090,
                                                        "end": 1091,
                                                        "fullWidth": 2,
                                                        "width": 1,
                                                        "text": ":",
                                                        "value": ":",
                                                        "valueText": ":",
                                                        "hasTrailingTrivia": true,
                                                        "trailingTrivia": [
                                                            {
                                                                "kind": "WhitespaceTrivia",
                                                                "text": " "
                                                            }
                                                        ]
                                                    },
                                                    "expression": {
                                                        "kind": "FalseKeyword",
                                                        "fullStart": 1092,
                                                        "fullEnd": 1099,
                                                        "start": 1092,
                                                        "end": 1097,
                                                        "fullWidth": 7,
                                                        "width": 5,
                                                        "text": "false",
                                                        "value": false,
                                                        "valueText": "false",
                                                        "hasTrailingTrivia": true,
                                                        "hasTrailingNewLine": true,
                                                        "trailingTrivia": [
                                                            {
                                                                "kind": "NewLineTrivia",
                                                                "text": "\r\n"
                                                            }
                                                        ]
                                                    }
                                                }
                                            ],
                                            "closeBraceToken": {
                                                "kind": "CloseBraceToken",
                                                "fullStart": 1099,
                                                "fullEnd": 1108,
                                                "start": 1107,
                                                "end": 1108,
                                                "fullWidth": 9,
                                                "width": 1,
                                                "text": "}",
                                                "value": "}",
                                                "valueText": "}",
                                                "hasLeadingTrivia": true,
                                                "leadingTrivia": [
                                                    {
                                                        "kind": "WhitespaceTrivia",
                                                        "text": "        "
                                                    }
                                                ]
                                            }
                                        }
                                    ],
                                    "closeParenToken": {
                                        "kind": "CloseParenToken",
                                        "fullStart": 1108,
                                        "fullEnd": 1109,
                                        "start": 1108,
                                        "end": 1109,
                                        "fullWidth": 1,
                                        "width": 1,
                                        "text": ")",
                                        "value": ")",
                                        "valueText": ")"
                                    }
                                }
                            },
                            "semicolonToken": {
                                "kind": "SemicolonToken",
                                "fullStart": 1109,
                                "fullEnd": 1112,
                                "start": 1109,
                                "end": 1110,
                                "fullWidth": 3,
                                "width": 1,
                                "text": ";",
                                "value": ";",
                                "valueText": ";",
                                "hasTrailingTrivia": true,
                                "hasTrailingNewLine": true,
                                "trailingTrivia": [
                                    {
                                        "kind": "NewLineTrivia",
                                        "text": "\r\n"
                                    }
                                ]
                            }
                        },
                        {
                            "kind": "ExpressionStatement",
                            "fullStart": 1112,
                            "fullEnd": 1150,
                            "start": 1122,
                            "end": 1148,
                            "fullWidth": 38,
                            "width": 26,
                            "expression": {
                                "kind": "AssignmentExpression",
                                "fullStart": 1112,
                                "fullEnd": 1147,
                                "start": 1122,
                                "end": 1147,
                                "fullWidth": 35,
                                "width": 25,
                                "left": {
                                    "kind": "MemberAccessExpression",
                                    "fullStart": 1112,
                                    "fullEnd": 1131,
                                    "start": 1122,
                                    "end": 1130,
                                    "fullWidth": 19,
                                    "width": 8,
                                    "expression": {
                                        "kind": "IdentifierName",
                                        "fullStart": 1112,
                                        "fullEnd": 1125,
                                        "start": 1122,
                                        "end": 1125,
                                        "fullWidth": 13,
                                        "width": 3,
                                        "text": "obj",
                                        "value": "obj",
                                        "valueText": "obj",
                                        "hasLeadingTrivia": true,
                                        "hasLeadingNewLine": true,
                                        "leadingTrivia": [
                                            {
                                                "kind": "NewLineTrivia",
                                                "text": "\r\n"
                                            },
                                            {
                                                "kind": "WhitespaceTrivia",
                                                "text": "        "
                                            }
                                        ]
                                    },
                                    "dotToken": {
                                        "kind": "DotToken",
                                        "fullStart": 1125,
                                        "fullEnd": 1126,
                                        "start": 1125,
                                        "end": 1126,
                                        "fullWidth": 1,
                                        "width": 1,
                                        "text": ".",
                                        "value": ".",
                                        "valueText": "."
                                    },
                                    "name": {
                                        "kind": "IdentifierName",
                                        "fullStart": 1126,
                                        "fullEnd": 1131,
                                        "start": 1126,
                                        "end": 1130,
                                        "fullWidth": 5,
                                        "width": 4,
                                        "text": "prop",
                                        "value": "prop",
                                        "valueText": "prop",
                                        "hasTrailingTrivia": true,
                                        "trailingTrivia": [
                                            {
                                                "kind": "WhitespaceTrivia",
                                                "text": " "
                                            }
                                        ]
                                    }
                                },
                                "operatorToken": {
                                    "kind": "EqualsToken",
                                    "fullStart": 1131,
                                    "fullEnd": 1133,
                                    "start": 1131,
                                    "end": 1132,
                                    "fullWidth": 2,
                                    "width": 1,
                                    "text": "=",
                                    "value": "=",
                                    "valueText": "=",
                                    "hasTrailingTrivia": true,
                                    "trailingTrivia": [
                                        {
                                            "kind": "WhitespaceTrivia",
                                            "text": " "
                                        }
                                    ]
                                },
                                "right": {
                                    "kind": "StringLiteral",
                                    "fullStart": 1133,
                                    "fullEnd": 1147,
                                    "start": 1133,
                                    "end": 1147,
                                    "fullWidth": 14,
                                    "width": 14,
                                    "text": "\"overrideData\"",
                                    "value": "overrideData",
                                    "valueText": "overrideData"
                                }
                            },
                            "semicolonToken": {
                                "kind": "SemicolonToken",
                                "fullStart": 1147,
                                "fullEnd": 1150,
                                "start": 1147,
                                "end": 1148,
                                "fullWidth": 3,
                                "width": 1,
                                "text": ";",
                                "value": ";",
                                "valueText": ";",
                                "hasTrailingTrivia": true,
                                "hasTrailingNewLine": true,
                                "trailingTrivia": [
                                    {
                                        "kind": "NewLineTrivia",
                                        "text": "\r\n"
                                    }
                                ]
                            }
                        },
                        {
                            "kind": "VariableStatement",
                            "fullStart": 1150,
                            "fullEnd": 1215,
                            "start": 1158,
                            "end": 1213,
                            "fullWidth": 65,
                            "width": 55,
                            "modifiers": [],
                            "variableDeclaration": {
                                "kind": "VariableDeclaration",
                                "fullStart": 1150,
                                "fullEnd": 1212,
                                "start": 1158,
                                "end": 1212,
                                "fullWidth": 62,
                                "width": 54,
                                "varKeyword": {
                                    "kind": "VarKeyword",
                                    "fullStart": 1150,
                                    "fullEnd": 1162,
                                    "start": 1158,
                                    "end": 1161,
                                    "fullWidth": 12,
                                    "width": 3,
                                    "text": "var",
                                    "value": "var",
                                    "valueText": "var",
                                    "hasLeadingTrivia": true,
                                    "hasTrailingTrivia": true,
                                    "leadingTrivia": [
                                        {
                                            "kind": "WhitespaceTrivia",
                                            "text": "        "
                                        }
                                    ],
                                    "trailingTrivia": [
                                        {
                                            "kind": "WhitespaceTrivia",
                                            "text": " "
                                        }
                                    ]
                                },
                                "variableDeclarators": [
                                    {
                                        "kind": "VariableDeclarator",
                                        "fullStart": 1162,
                                        "fullEnd": 1212,
                                        "start": 1162,
                                        "end": 1212,
                                        "fullWidth": 50,
                                        "width": 50,
                                        "identifier": {
                                            "kind": "IdentifierName",
                                            "fullStart": 1162,
                                            "fullEnd": 1184,
                                            "start": 1162,
                                            "end": 1183,
                                            "fullWidth": 22,
                                            "width": 21,
                                            "text": "propertyDefineCorrect",
                                            "value": "propertyDefineCorrect",
                                            "valueText": "propertyDefineCorrect",
                                            "hasTrailingTrivia": true,
                                            "trailingTrivia": [
                                                {
                                                    "kind": "WhitespaceTrivia",
                                                    "text": " "
                                                }
                                            ]
                                        },
                                        "equalsValueClause": {
                                            "kind": "EqualsValueClause",
                                            "fullStart": 1184,
                                            "fullEnd": 1212,
                                            "start": 1184,
                                            "end": 1212,
                                            "fullWidth": 28,
                                            "width": 28,
                                            "equalsToken": {
                                                "kind": "EqualsToken",
                                                "fullStart": 1184,
                                                "fullEnd": 1186,
                                                "start": 1184,
                                                "end": 1185,
                                                "fullWidth": 2,
                                                "width": 1,
                                                "text": "=",
                                                "value": "=",
                                                "valueText": "=",
                                                "hasTrailingTrivia": true,
                                                "trailingTrivia": [
                                                    {
                                                        "kind": "WhitespaceTrivia",
                                                        "text": " "
                                                    }
                                                ]
                                            },
                                            "value": {
                                                "kind": "InvocationExpression",
                                                "fullStart": 1186,
                                                "fullEnd": 1212,
                                                "start": 1186,
                                                "end": 1212,
                                                "fullWidth": 26,
                                                "width": 26,
                                                "expression": {
                                                    "kind": "MemberAccessExpression",
                                                    "fullStart": 1186,
                                                    "fullEnd": 1204,
                                                    "start": 1186,
                                                    "end": 1204,
                                                    "fullWidth": 18,
                                                    "width": 18,
                                                    "expression": {
                                                        "kind": "IdentifierName",
                                                        "fullStart": 1186,
                                                        "fullEnd": 1189,
                                                        "start": 1186,
                                                        "end": 1189,
                                                        "fullWidth": 3,
                                                        "width": 3,
                                                        "text": "obj",
                                                        "value": "obj",
                                                        "valueText": "obj"
                                                    },
                                                    "dotToken": {
                                                        "kind": "DotToken",
                                                        "fullStart": 1189,
                                                        "fullEnd": 1190,
                                                        "start": 1189,
                                                        "end": 1190,
                                                        "fullWidth": 1,
                                                        "width": 1,
                                                        "text": ".",
                                                        "value": ".",
                                                        "valueText": "."
                                                    },
                                                    "name": {
                                                        "kind": "IdentifierName",
                                                        "fullStart": 1190,
                                                        "fullEnd": 1204,
                                                        "start": 1190,
                                                        "end": 1204,
                                                        "fullWidth": 14,
                                                        "width": 14,
                                                        "text": "hasOwnProperty",
                                                        "value": "hasOwnProperty",
                                                        "valueText": "hasOwnProperty"
                                                    }
                                                },
                                                "argumentList": {
                                                    "kind": "ArgumentList",
                                                    "fullStart": 1204,
                                                    "fullEnd": 1212,
                                                    "start": 1204,
                                                    "end": 1212,
                                                    "fullWidth": 8,
                                                    "width": 8,
                                                    "openParenToken": {
                                                        "kind": "OpenParenToken",
                                                        "fullStart": 1204,
                                                        "fullEnd": 1205,
                                                        "start": 1204,
                                                        "end": 1205,
                                                        "fullWidth": 1,
                                                        "width": 1,
                                                        "text": "(",
                                                        "value": "(",
                                                        "valueText": "("
                                                    },
                                                    "arguments": [
                                                        {
                                                            "kind": "StringLiteral",
                                                            "fullStart": 1205,
                                                            "fullEnd": 1211,
                                                            "start": 1205,
                                                            "end": 1211,
                                                            "fullWidth": 6,
                                                            "width": 6,
                                                            "text": "\"prop\"",
                                                            "value": "prop",
                                                            "valueText": "prop"
                                                        }
                                                    ],
                                                    "closeParenToken": {
                                                        "kind": "CloseParenToken",
                                                        "fullStart": 1211,
                                                        "fullEnd": 1212,
                                                        "start": 1211,
                                                        "end": 1212,
                                                        "fullWidth": 1,
                                                        "width": 1,
                                                        "text": ")",
                                                        "value": ")",
                                                        "valueText": ")"
                                                    }
                                                }
                                            }
                                        }
                                    }
                                ]
                            },
                            "semicolonToken": {
                                "kind": "SemicolonToken",
                                "fullStart": 1212,
                                "fullEnd": 1215,
                                "start": 1212,
                                "end": 1213,
                                "fullWidth": 3,
                                "width": 1,
                                "text": ";",
                                "value": ";",
                                "valueText": ";",
                                "hasTrailingTrivia": true,
                                "hasTrailingNewLine": true,
                                "trailingTrivia": [
                                    {
                                        "kind": "NewLineTrivia",
                                        "text": "\r\n"
                                    }
                                ]
                            }
                        },
                        {
                            "kind": "VariableStatement",
                            "fullStart": 1215,
                            "fullEnd": 1281,
                            "start": 1223,
                            "end": 1279,
                            "fullWidth": 66,
                            "width": 56,
                            "modifiers": [],
                            "variableDeclaration": {
                                "kind": "VariableDeclaration",
                                "fullStart": 1215,
                                "fullEnd": 1278,
                                "start": 1223,
                                "end": 1278,
                                "fullWidth": 63,
                                "width": 55,
                                "varKeyword": {
                                    "kind": "VarKeyword",
                                    "fullStart": 1215,
                                    "fullEnd": 1227,
                                    "start": 1223,
                                    "end": 1226,
                                    "fullWidth": 12,
                                    "width": 3,
                                    "text": "var",
                                    "value": "var",
                                    "valueText": "var",
                                    "hasLeadingTrivia": true,
                                    "hasTrailingTrivia": true,
                                    "leadingTrivia": [
                                        {
                                            "kind": "WhitespaceTrivia",
                                            "text": "        "
                                        }
                                    ],
                                    "trailingTrivia": [
                                        {
                                            "kind": "WhitespaceTrivia",
                                            "text": " "
                                        }
                                    ]
                                },
                                "variableDeclarators": [
                                    {
                                        "kind": "VariableDeclarator",
                                        "fullStart": 1227,
                                        "fullEnd": 1278,
                                        "start": 1227,
                                        "end": 1278,
                                        "fullWidth": 51,
                                        "width": 51,
                                        "identifier": {
                                            "kind": "IdentifierName",
                                            "fullStart": 1227,
                                            "fullEnd": 1232,
                                            "start": 1227,
                                            "end": 1231,
                                            "fullWidth": 5,
                                            "width": 4,
                                            "text": "desc",
                                            "value": "desc",
                                            "valueText": "desc",
                                            "hasTrailingTrivia": true,
                                            "trailingTrivia": [
                                                {
                                                    "kind": "WhitespaceTrivia",
                                                    "text": " "
                                                }
                                            ]
                                        },
                                        "equalsValueClause": {
                                            "kind": "EqualsValueClause",
                                            "fullStart": 1232,
                                            "fullEnd": 1278,
                                            "start": 1232,
                                            "end": 1278,
                                            "fullWidth": 46,
                                            "width": 46,
                                            "equalsToken": {
                                                "kind": "EqualsToken",
                                                "fullStart": 1232,
                                                "fullEnd": 1234,
                                                "start": 1232,
                                                "end": 1233,
                                                "fullWidth": 2,
                                                "width": 1,
                                                "text": "=",
                                                "value": "=",
                                                "valueText": "=",
                                                "hasTrailingTrivia": true,
                                                "trailingTrivia": [
                                                    {
                                                        "kind": "WhitespaceTrivia",
                                                        "text": " "
                                                    }
                                                ]
                                            },
                                            "value": {
                                                "kind": "InvocationExpression",
                                                "fullStart": 1234,
                                                "fullEnd": 1278,
                                                "start": 1234,
                                                "end": 1278,
                                                "fullWidth": 44,
                                                "width": 44,
                                                "expression": {
                                                    "kind": "MemberAccessExpression",
                                                    "fullStart": 1234,
                                                    "fullEnd": 1265,
                                                    "start": 1234,
                                                    "end": 1265,
                                                    "fullWidth": 31,
                                                    "width": 31,
                                                    "expression": {
                                                        "kind": "IdentifierName",
                                                        "fullStart": 1234,
                                                        "fullEnd": 1240,
                                                        "start": 1234,
                                                        "end": 1240,
                                                        "fullWidth": 6,
                                                        "width": 6,
                                                        "text": "Object",
                                                        "value": "Object",
                                                        "valueText": "Object"
                                                    },
                                                    "dotToken": {
                                                        "kind": "DotToken",
                                                        "fullStart": 1240,
                                                        "fullEnd": 1241,
                                                        "start": 1240,
                                                        "end": 1241,
                                                        "fullWidth": 1,
                                                        "width": 1,
                                                        "text": ".",
                                                        "value": ".",
                                                        "valueText": "."
                                                    },
                                                    "name": {
                                                        "kind": "IdentifierName",
                                                        "fullStart": 1241,
                                                        "fullEnd": 1265,
                                                        "start": 1241,
                                                        "end": 1265,
                                                        "fullWidth": 24,
                                                        "width": 24,
                                                        "text": "getOwnPropertyDescriptor",
                                                        "value": "getOwnPropertyDescriptor",
                                                        "valueText": "getOwnPropertyDescriptor"
                                                    }
                                                },
                                                "argumentList": {
                                                    "kind": "ArgumentList",
                                                    "fullStart": 1265,
                                                    "fullEnd": 1278,
                                                    "start": 1265,
                                                    "end": 1278,
                                                    "fullWidth": 13,
                                                    "width": 13,
                                                    "openParenToken": {
                                                        "kind": "OpenParenToken",
                                                        "fullStart": 1265,
                                                        "fullEnd": 1266,
                                                        "start": 1265,
                                                        "end": 1266,
                                                        "fullWidth": 1,
                                                        "width": 1,
                                                        "text": "(",
                                                        "value": "(",
                                                        "valueText": "("
                                                    },
                                                    "arguments": [
                                                        {
                                                            "kind": "IdentifierName",
                                                            "fullStart": 1266,
                                                            "fullEnd": 1269,
                                                            "start": 1266,
                                                            "end": 1269,
                                                            "fullWidth": 3,
                                                            "width": 3,
                                                            "text": "obj",
                                                            "value": "obj",
                                                            "valueText": "obj"
                                                        },
                                                        {
                                                            "kind": "CommaToken",
                                                            "fullStart": 1269,
                                                            "fullEnd": 1271,
                                                            "start": 1269,
                                                            "end": 1270,
                                                            "fullWidth": 2,
                                                            "width": 1,
                                                            "text": ",",
                                                            "value": ",",
                                                            "valueText": ",",
                                                            "hasTrailingTrivia": true,
                                                            "trailingTrivia": [
                                                                {
                                                                    "kind": "WhitespaceTrivia",
                                                                    "text": " "
                                                                }
                                                            ]
                                                        },
                                                        {
                                                            "kind": "StringLiteral",
                                                            "fullStart": 1271,
                                                            "fullEnd": 1277,
                                                            "start": 1271,
                                                            "end": 1277,
                                                            "fullWidth": 6,
                                                            "width": 6,
                                                            "text": "\"prop\"",
                                                            "value": "prop",
                                                            "valueText": "prop"
                                                        }
                                                    ],
                                                    "closeParenToken": {
                                                        "kind": "CloseParenToken",
                                                        "fullStart": 1277,
                                                        "fullEnd": 1278,
                                                        "start": 1277,
                                                        "end": 1278,
                                                        "fullWidth": 1,
                                                        "width": 1,
                                                        "text": ")",
                                                        "value": ")",
                                                        "valueText": ")"
                                                    }
                                                }
                                            }
                                        }
                                    }
                                ]
                            },
                            "semicolonToken": {
                                "kind": "SemicolonToken",
                                "fullStart": 1278,
                                "fullEnd": 1281,
                                "start": 1278,
                                "end": 1279,
                                "fullWidth": 3,
                                "width": 1,
                                "text": ";",
                                "value": ";",
                                "valueText": ";",
                                "hasTrailingTrivia": true,
                                "hasTrailingNewLine": true,
                                "trailingTrivia": [
                                    {
                                        "kind": "NewLineTrivia",
                                        "text": "\r\n"
                                    }
                                ]
                            }
                        },
                        {
                            "kind": "ReturnStatement",
                            "fullStart": 1281,
                            "fullEnd": 1386,
                            "start": 1291,
                            "end": 1384,
                            "fullWidth": 105,
                            "width": 93,
                            "isIncrementallyUnusable": true,
                            "returnKeyword": {
                                "kind": "ReturnKeyword",
                                "fullStart": 1281,
                                "fullEnd": 1298,
                                "start": 1291,
                                "end": 1297,
                                "fullWidth": 17,
                                "width": 6,
                                "text": "return",
                                "value": "return",
                                "valueText": "return",
                                "hasLeadingTrivia": true,
                                "hasLeadingNewLine": true,
                                "hasTrailingTrivia": true,
                                "leadingTrivia": [
                                    {
                                        "kind": "NewLineTrivia",
                                        "text": "\r\n"
                                    },
                                    {
                                        "kind": "WhitespaceTrivia",
                                        "text": "        "
                                    }
                                ],
                                "trailingTrivia": [
                                    {
                                        "kind": "WhitespaceTrivia",
                                        "text": " "
                                    }
                                ]
                            },
                            "expression": {
                                "kind": "LogicalAndExpression",
                                "fullStart": 1298,
                                "fullEnd": 1383,
                                "start": 1298,
                                "end": 1383,
                                "fullWidth": 85,
                                "width": 85,
                                "isIncrementallyUnusable": true,
                                "left": {
                                    "kind": "LogicalAndExpression",
                                    "fullStart": 1298,
                                    "fullEnd": 1344,
                                    "start": 1298,
                                    "end": 1343,
                                    "fullWidth": 46,
                                    "width": 45,
                                    "isIncrementallyUnusable": true,
                                    "left": {
                                        "kind": "IdentifierName",
                                        "fullStart": 1298,
                                        "fullEnd": 1320,
                                        "start": 1298,
                                        "end": 1319,
                                        "fullWidth": 22,
                                        "width": 21,
                                        "text": "propertyDefineCorrect",
                                        "value": "propertyDefineCorrect",
                                        "valueText": "propertyDefineCorrect",
                                        "hasTrailingTrivia": true,
                                        "trailingTrivia": [
                                            {
                                                "kind": "WhitespaceTrivia",
                                                "text": " "
                                            }
                                        ]
                                    },
                                    "operatorToken": {
                                        "kind": "AmpersandAmpersandToken",
                                        "fullStart": 1320,
                                        "fullEnd": 1323,
                                        "start": 1320,
                                        "end": 1322,
                                        "fullWidth": 3,
                                        "width": 2,
                                        "text": "&&",
                                        "value": "&&",
                                        "valueText": "&&",
                                        "hasTrailingTrivia": true,
                                        "trailingTrivia": [
                                            {
                                                "kind": "WhitespaceTrivia",
                                                "text": " "
                                            }
                                        ]
                                    },
                                    "right": {
                                        "kind": "EqualsExpression",
                                        "fullStart": 1323,
                                        "fullEnd": 1344,
                                        "start": 1323,
                                        "end": 1343,
                                        "fullWidth": 21,
                                        "width": 20,
                                        "isIncrementallyUnusable": true,
                                        "left": {
                                            "kind": "MemberAccessExpression",
                                            "fullStart": 1323,
                                            "fullEnd": 1332,
                                            "start": 1323,
                                            "end": 1331,
                                            "fullWidth": 9,
                                            "width": 8,
                                            "isIncrementallyUnusable": true,
                                            "expression": {
                                                "kind": "IdentifierName",
                                                "fullStart": 1323,
                                                "fullEnd": 1327,
                                                "start": 1323,
                                                "end": 1327,
                                                "fullWidth": 4,
                                                "width": 4,
                                                "text": "desc",
                                                "value": "desc",
                                                "valueText": "desc"
                                            },
                                            "dotToken": {
                                                "kind": "DotToken",
                                                "fullStart": 1327,
                                                "fullEnd": 1328,
                                                "start": 1327,
                                                "end": 1328,
                                                "fullWidth": 1,
                                                "width": 1,
                                                "text": ".",
                                                "value": ".",
                                                "valueText": "."
                                            },
                                            "name": {
                                                "kind": "IdentifierName",
                                                "fullStart": 1328,
                                                "fullEnd": 1332,
                                                "start": 1328,
                                                "end": 1331,
                                                "fullWidth": 4,
                                                "width": 3,
                                                "text": "set",
                                                "value": "set",
                                                "valueText": "set",
                                                "hasTrailingTrivia": true,
                                                "trailingTrivia": [
                                                    {
                                                        "kind": "WhitespaceTrivia",
                                                        "text": " "
                                                    }
                                                ]
                                            }
                                        },
                                        "operatorToken": {
                                            "kind": "EqualsEqualsEqualsToken",
                                            "fullStart": 1332,
                                            "fullEnd": 1336,
                                            "start": 1332,
                                            "end": 1335,
                                            "fullWidth": 4,
                                            "width": 3,
                                            "text": "===",
                                            "value": "===",
                                            "valueText": "===",
                                            "hasTrailingTrivia": true,
                                            "trailingTrivia": [
                                                {
                                                    "kind": "WhitespaceTrivia",
                                                    "text": " "
                                                }
                                            ]
                                        },
                                        "right": {
                                            "kind": "IdentifierName",
                                            "fullStart": 1336,
                                            "fullEnd": 1344,
                                            "start": 1336,
                                            "end": 1343,
                                            "fullWidth": 8,
                                            "width": 7,
                                            "text": "setFunc",
                                            "value": "setFunc",
                                            "valueText": "setFunc",
                                            "hasTrailingTrivia": true,
                                            "trailingTrivia": [
                                                {
                                                    "kind": "WhitespaceTrivia",
                                                    "text": " "
                                                }
                                            ]
                                        }
                                    }
                                },
                                "operatorToken": {
                                    "kind": "AmpersandAmpersandToken",
                                    "fullStart": 1344,
                                    "fullEnd": 1347,
                                    "start": 1344,
                                    "end": 1346,
                                    "fullWidth": 3,
                                    "width": 2,
                                    "text": "&&",
                                    "value": "&&",
                                    "valueText": "&&",
                                    "hasTrailingTrivia": true,
                                    "trailingTrivia": [
                                        {
                                            "kind": "WhitespaceTrivia",
                                            "text": " "
                                        }
                                    ]
                                },
                                "right": {
                                    "kind": "EqualsExpression",
                                    "fullStart": 1347,
                                    "fullEnd": 1383,
                                    "start": 1347,
                                    "end": 1383,
                                    "fullWidth": 36,
                                    "width": 36,
                                    "left": {
                                        "kind": "MemberAccessExpression",
                                        "fullStart": 1347,
                                        "fullEnd": 1365,
                                        "start": 1347,
                                        "end": 1364,
                                        "fullWidth": 18,
                                        "width": 17,
                                        "expression": {
                                            "kind": "IdentifierName",
                                            "fullStart": 1347,
                                            "fullEnd": 1350,
                                            "start": 1347,
                                            "end": 1350,
                                            "fullWidth": 3,
                                            "width": 3,
                                            "text": "obj",
                                            "value": "obj",
                                            "valueText": "obj"
                                        },
                                        "dotToken": {
                                            "kind": "DotToken",
                                            "fullStart": 1350,
                                            "fullEnd": 1351,
                                            "start": 1350,
                                            "end": 1351,
                                            "fullWidth": 1,
                                            "width": 1,
                                            "text": ".",
                                            "value": ".",
                                            "valueText": "."
                                        },
                                        "name": {
                                            "kind": "IdentifierName",
                                            "fullStart": 1351,
                                            "fullEnd": 1365,
                                            "start": 1351,
                                            "end": 1364,
                                            "fullWidth": 14,
                                            "width": 13,
                                            "text": "verifySetFunc",
                                            "value": "verifySetFunc",
                                            "valueText": "verifySetFunc",
                                            "hasTrailingTrivia": true,
                                            "trailingTrivia": [
                                                {
                                                    "kind": "WhitespaceTrivia",
                                                    "text": " "
                                                }
                                            ]
                                        }
                                    },
                                    "operatorToken": {
                                        "kind": "EqualsEqualsEqualsToken",
                                        "fullStart": 1365,
                                        "fullEnd": 1369,
                                        "start": 1365,
                                        "end": 1368,
                                        "fullWidth": 4,
                                        "width": 3,
                                        "text": "===",
                                        "value": "===",
                                        "valueText": "===",
                                        "hasTrailingTrivia": true,
                                        "trailingTrivia": [
                                            {
                                                "kind": "WhitespaceTrivia",
                                                "text": " "
                                            }
                                        ]
                                    },
                                    "right": {
                                        "kind": "StringLiteral",
                                        "fullStart": 1369,
                                        "fullEnd": 1383,
                                        "start": 1369,
                                        "end": 1383,
                                        "fullWidth": 14,
                                        "width": 14,
                                        "text": "\"overrideData\"",
                                        "value": "overrideData",
                                        "valueText": "overrideData"
                                    }
                                }
                            },
                            "semicolonToken": {
                                "kind": "SemicolonToken",
                                "fullStart": 1383,
                                "fullEnd": 1386,
                                "start": 1383,
                                "end": 1384,
                                "fullWidth": 3,
                                "width": 1,
                                "text": ";",
                                "value": ";",
                                "valueText": ";",
                                "hasTrailingTrivia": true,
                                "hasTrailingNewLine": true,
                                "trailingTrivia": [
                                    {
                                        "kind": "NewLineTrivia",
                                        "text": "\r\n"
                                    }
                                ]
                            }
                        }
                    ],
                    "closeBraceToken": {
                        "kind": "CloseBraceToken",
                        "fullStart": 1386,
                        "fullEnd": 1393,
                        "start": 1390,
                        "end": 1391,
                        "fullWidth": 7,
                        "width": 1,
                        "text": "}",
                        "value": "}",
                        "valueText": "}",
                        "hasLeadingTrivia": true,
                        "hasTrailingTrivia": true,
                        "hasTrailingNewLine": true,
                        "leadingTrivia": [
                            {
                                "kind": "WhitespaceTrivia",
                                "text": "    "
                            }
                        ],
                        "trailingTrivia": [
                            {
                                "kind": "NewLineTrivia",
                                "text": "\r\n"
                            }
                        ]
                    }
                }
            },
            {
                "kind": "ExpressionStatement",
                "fullStart": 1393,
                "fullEnd": 1417,
                "start": 1393,
                "end": 1415,
                "fullWidth": 24,
                "width": 22,
                "expression": {
                    "kind": "InvocationExpression",
                    "fullStart": 1393,
                    "fullEnd": 1414,
                    "start": 1393,
                    "end": 1414,
                    "fullWidth": 21,
                    "width": 21,
                    "expression": {
                        "kind": "IdentifierName",
                        "fullStart": 1393,
                        "fullEnd": 1404,
                        "start": 1393,
                        "end": 1404,
                        "fullWidth": 11,
                        "width": 11,
                        "text": "runTestCase",
                        "value": "runTestCase",
                        "valueText": "runTestCase"
                    },
                    "argumentList": {
                        "kind": "ArgumentList",
                        "fullStart": 1404,
                        "fullEnd": 1414,
                        "start": 1404,
                        "end": 1414,
                        "fullWidth": 10,
                        "width": 10,
                        "openParenToken": {
                            "kind": "OpenParenToken",
                            "fullStart": 1404,
                            "fullEnd": 1405,
                            "start": 1404,
                            "end": 1405,
                            "fullWidth": 1,
                            "width": 1,
                            "text": "(",
                            "value": "(",
                            "valueText": "("
                        },
                        "arguments": [
                            {
                                "kind": "IdentifierName",
                                "fullStart": 1405,
                                "fullEnd": 1413,
                                "start": 1405,
                                "end": 1413,
                                "fullWidth": 8,
                                "width": 8,
                                "text": "testcase",
                                "value": "testcase",
                                "valueText": "testcase"
                            }
                        ],
                        "closeParenToken": {
                            "kind": "CloseParenToken",
                            "fullStart": 1413,
                            "fullEnd": 1414,
                            "start": 1413,
                            "end": 1414,
                            "fullWidth": 1,
                            "width": 1,
                            "text": ")",
                            "value": ")",
                            "valueText": ")"
                        }
                    }
                },
                "semicolonToken": {
                    "kind": "SemicolonToken",
                    "fullStart": 1414,
                    "fullEnd": 1417,
                    "start": 1414,
                    "end": 1415,
                    "fullWidth": 3,
                    "width": 1,
                    "text": ";",
                    "value": ";",
                    "valueText": ";",
                    "hasTrailingTrivia": true,
                    "hasTrailingNewLine": true,
                    "trailingTrivia": [
                        {
                            "kind": "NewLineTrivia",
                            "text": "\r\n"
                        }
                    ]
                }
            }
        ],
        "endOfFileToken": {
            "kind": "EndOfFileToken",
            "fullStart": 1417,
            "fullEnd": 1417,
            "start": 1417,
            "end": 1417,
            "fullWidth": 0,
            "width": 0,
            "text": ""
        }
    },
    "lineMap": {
        "lineStarts": [
            0,
            67,
            152,
            232,
            308,
            380,
            385,
            441,
            598,
            603,
            605,
            607,
            630,
            664,
            695,
            710,
            712,
            749,
            786,
            825,
            837,
            839,
            881,
            921,
            933,
            935,
            981,
            1008,
            1035,
            1066,
            1099,
            1112,
            1114,
            1150,
            1215,
            1281,
            1283,
            1386,
            1393,
            1417
        ],
        "length": 1417
    }
}<|MERGE_RESOLUTION|>--- conflicted
+++ resolved
@@ -1240,11 +1240,8 @@
                                                                 "start": 871,
                                                                 "end": 876,
                                                                 "fullWidth": 5,
-<<<<<<< HEAD
                                                                 "width": 5,
-=======
                                                                 "modifiers": [],
->>>>>>> e3c38734
                                                                 "identifier": {
                                                                     "kind": "IdentifierName",
                                                                     "fullStart": 871,
