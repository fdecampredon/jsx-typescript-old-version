{
    "isDeclaration": false,
    "languageVersion": "EcmaScript5",
    "parseOptions": {
        "allowAutomaticSemicolonInsertion": true
    },
    "sourceUnit": {
        "kind": "SourceUnit",
        "fullStart": 0,
        "fullEnd": 979,
        "start": 571,
        "end": 979,
        "fullWidth": 979,
        "width": 408,
        "isIncrementallyUnusable": true,
        "moduleElements": [
            {
                "kind": "FunctionDeclaration",
                "fullStart": 0,
                "fullEnd": 955,
                "start": 571,
                "end": 953,
                "fullWidth": 955,
                "width": 382,
                "modifiers": [],
                "functionKeyword": {
                    "kind": "FunctionKeyword",
                    "fullStart": 0,
                    "fullEnd": 580,
                    "start": 571,
                    "end": 579,
                    "fullWidth": 580,
                    "width": 8,
                    "text": "function",
                    "value": "function",
                    "valueText": "function",
                    "hasLeadingTrivia": true,
                    "hasLeadingComment": true,
                    "hasLeadingNewLine": true,
                    "hasTrailingTrivia": true,
                    "leadingTrivia": [
                        {
                            "kind": "SingleLineCommentTrivia",
                            "text": "/// Copyright (c) 2012 Ecma International.  All rights reserved. "
                        },
                        {
                            "kind": "NewLineTrivia",
                            "text": "\r\n"
                        },
                        {
                            "kind": "SingleLineCommentTrivia",
                            "text": "/// Ecma International makes this code available under the terms and conditions set"
                        },
                        {
                            "kind": "NewLineTrivia",
                            "text": "\r\n"
                        },
                        {
                            "kind": "SingleLineCommentTrivia",
                            "text": "/// forth on http://hg.ecmascript.org/tests/test262/raw-file/tip/LICENSE (the "
                        },
                        {
                            "kind": "NewLineTrivia",
                            "text": "\r\n"
                        },
                        {
                            "kind": "SingleLineCommentTrivia",
                            "text": "/// \"Use Terms\").   Any redistribution of this code must retain the above "
                        },
                        {
                            "kind": "NewLineTrivia",
                            "text": "\r\n"
                        },
                        {
                            "kind": "SingleLineCommentTrivia",
                            "text": "/// copyright and this notice and otherwise comply with the Use Terms."
                        },
                        {
                            "kind": "NewLineTrivia",
                            "text": "\r\n"
                        },
                        {
                            "kind": "MultiLineCommentTrivia",
                            "text": "/**\r\n * @path ch15/15.2/15.2.3/15.2.3.6/15.2.3.6-3-129.js\r\n * @description Object.defineProperty - 'value' property in 'Attributes' is an inherited data property  (8.10.5 step 5.a)\r\n */"
                        },
                        {
                            "kind": "NewLineTrivia",
                            "text": "\r\n"
                        },
                        {
                            "kind": "NewLineTrivia",
                            "text": "\r\n"
                        },
                        {
                            "kind": "NewLineTrivia",
                            "text": "\r\n"
                        }
                    ],
                    "trailingTrivia": [
                        {
                            "kind": "WhitespaceTrivia",
                            "text": " "
                        }
                    ]
                },
                "identifier": {
                    "kind": "IdentifierName",
                    "fullStart": 580,
                    "fullEnd": 588,
                    "start": 580,
                    "end": 588,
                    "fullWidth": 8,
                    "width": 8,
                    "text": "testcase",
                    "value": "testcase",
                    "valueText": "testcase"
                },
                "callSignature": {
                    "kind": "CallSignature",
                    "fullStart": 588,
                    "fullEnd": 591,
                    "start": 588,
                    "end": 590,
                    "fullWidth": 3,
                    "width": 2,
                    "parameterList": {
                        "kind": "ParameterList",
                        "fullStart": 588,
                        "fullEnd": 591,
                        "start": 588,
                        "end": 590,
                        "fullWidth": 3,
                        "width": 2,
                        "openParenToken": {
                            "kind": "OpenParenToken",
                            "fullStart": 588,
                            "fullEnd": 589,
                            "start": 588,
                            "end": 589,
                            "fullWidth": 1,
                            "width": 1,
                            "text": "(",
                            "value": "(",
                            "valueText": "("
                        },
                        "parameters": [],
                        "closeParenToken": {
                            "kind": "CloseParenToken",
                            "fullStart": 589,
                            "fullEnd": 591,
                            "start": 589,
                            "end": 590,
                            "fullWidth": 2,
                            "width": 1,
                            "text": ")",
                            "value": ")",
                            "valueText": ")",
                            "hasTrailingTrivia": true,
                            "trailingTrivia": [
                                {
                                    "kind": "WhitespaceTrivia",
                                    "text": " "
                                }
                            ]
                        }
                    }
                },
                "block": {
                    "kind": "Block",
                    "fullStart": 591,
                    "fullEnd": 955,
                    "start": 591,
                    "end": 953,
                    "fullWidth": 364,
                    "width": 362,
                    "openBraceToken": {
                        "kind": "OpenBraceToken",
                        "fullStart": 591,
                        "fullEnd": 594,
                        "start": 591,
                        "end": 592,
                        "fullWidth": 3,
                        "width": 1,
                        "text": "{",
                        "value": "{",
                        "valueText": "{",
                        "hasTrailingTrivia": true,
                        "hasTrailingNewLine": true,
                        "trailingTrivia": [
                            {
                                "kind": "NewLineTrivia",
                                "text": "\r\n"
                            }
                        ]
                    },
                    "statements": [
                        {
                            "kind": "VariableStatement",
                            "fullStart": 594,
                            "fullEnd": 618,
                            "start": 602,
                            "end": 616,
                            "fullWidth": 24,
                            "width": 14,
                            "modifiers": [],
                            "variableDeclaration": {
                                "kind": "VariableDeclaration",
                                "fullStart": 594,
                                "fullEnd": 615,
                                "start": 602,
                                "end": 615,
                                "fullWidth": 21,
                                "width": 13,
                                "varKeyword": {
                                    "kind": "VarKeyword",
                                    "fullStart": 594,
                                    "fullEnd": 606,
                                    "start": 602,
                                    "end": 605,
                                    "fullWidth": 12,
                                    "width": 3,
                                    "text": "var",
                                    "value": "var",
                                    "valueText": "var",
                                    "hasLeadingTrivia": true,
                                    "hasTrailingTrivia": true,
                                    "leadingTrivia": [
                                        {
                                            "kind": "WhitespaceTrivia",
                                            "text": "        "
                                        }
                                    ],
                                    "trailingTrivia": [
                                        {
                                            "kind": "WhitespaceTrivia",
                                            "text": " "
                                        }
                                    ]
                                },
                                "variableDeclarators": [
                                    {
                                        "kind": "VariableDeclarator",
                                        "fullStart": 606,
                                        "fullEnd": 615,
                                        "start": 606,
                                        "end": 615,
                                        "fullWidth": 9,
<<<<<<< HEAD
                                        "width": 9,
                                        "identifier": {
=======
                                        "propertyName": {
>>>>>>> 85e84683
                                            "kind": "IdentifierName",
                                            "fullStart": 606,
                                            "fullEnd": 610,
                                            "start": 606,
                                            "end": 609,
                                            "fullWidth": 4,
                                            "width": 3,
                                            "text": "obj",
                                            "value": "obj",
                                            "valueText": "obj",
                                            "hasTrailingTrivia": true,
                                            "trailingTrivia": [
                                                {
                                                    "kind": "WhitespaceTrivia",
                                                    "text": " "
                                                }
                                            ]
                                        },
                                        "equalsValueClause": {
                                            "kind": "EqualsValueClause",
                                            "fullStart": 610,
                                            "fullEnd": 615,
                                            "start": 610,
                                            "end": 615,
                                            "fullWidth": 5,
                                            "width": 5,
                                            "equalsToken": {
                                                "kind": "EqualsToken",
                                                "fullStart": 610,
                                                "fullEnd": 612,
                                                "start": 610,
                                                "end": 611,
                                                "fullWidth": 2,
                                                "width": 1,
                                                "text": "=",
                                                "value": "=",
                                                "valueText": "=",
                                                "hasTrailingTrivia": true,
                                                "trailingTrivia": [
                                                    {
                                                        "kind": "WhitespaceTrivia",
                                                        "text": " "
                                                    }
                                                ]
                                            },
                                            "value": {
                                                "kind": "ObjectLiteralExpression",
                                                "fullStart": 612,
                                                "fullEnd": 615,
                                                "start": 612,
                                                "end": 615,
                                                "fullWidth": 3,
                                                "width": 3,
                                                "openBraceToken": {
                                                    "kind": "OpenBraceToken",
                                                    "fullStart": 612,
                                                    "fullEnd": 614,
                                                    "start": 612,
                                                    "end": 613,
                                                    "fullWidth": 2,
                                                    "width": 1,
                                                    "text": "{",
                                                    "value": "{",
                                                    "valueText": "{",
                                                    "hasTrailingTrivia": true,
                                                    "trailingTrivia": [
                                                        {
                                                            "kind": "WhitespaceTrivia",
                                                            "text": " "
                                                        }
                                                    ]
                                                },
                                                "propertyAssignments": [],
                                                "closeBraceToken": {
                                                    "kind": "CloseBraceToken",
                                                    "fullStart": 614,
                                                    "fullEnd": 615,
                                                    "start": 614,
                                                    "end": 615,
                                                    "fullWidth": 1,
                                                    "width": 1,
                                                    "text": "}",
                                                    "value": "}",
                                                    "valueText": "}"
                                                }
                                            }
                                        }
                                    }
                                ]
                            },
                            "semicolonToken": {
                                "kind": "SemicolonToken",
                                "fullStart": 615,
                                "fullEnd": 618,
                                "start": 615,
                                "end": 616,
                                "fullWidth": 3,
                                "width": 1,
                                "text": ";",
                                "value": ";",
                                "valueText": ";",
                                "hasTrailingTrivia": true,
                                "hasTrailingNewLine": true,
                                "trailingTrivia": [
                                    {
                                        "kind": "NewLineTrivia",
                                        "text": "\r\n"
                                    }
                                ]
                            }
                        },
                        {
                            "kind": "VariableStatement",
                            "fullStart": 618,
                            "fullEnd": 699,
                            "start": 628,
                            "end": 697,
                            "fullWidth": 81,
                            "width": 69,
                            "modifiers": [],
                            "variableDeclaration": {
                                "kind": "VariableDeclaration",
                                "fullStart": 618,
                                "fullEnd": 696,
                                "start": 628,
                                "end": 696,
                                "fullWidth": 78,
                                "width": 68,
                                "varKeyword": {
                                    "kind": "VarKeyword",
                                    "fullStart": 618,
                                    "fullEnd": 632,
                                    "start": 628,
                                    "end": 631,
                                    "fullWidth": 14,
                                    "width": 3,
                                    "text": "var",
                                    "value": "var",
                                    "valueText": "var",
                                    "hasLeadingTrivia": true,
                                    "hasLeadingNewLine": true,
                                    "hasTrailingTrivia": true,
                                    "leadingTrivia": [
                                        {
                                            "kind": "NewLineTrivia",
                                            "text": "\r\n"
                                        },
                                        {
                                            "kind": "WhitespaceTrivia",
                                            "text": "        "
                                        }
                                    ],
                                    "trailingTrivia": [
                                        {
                                            "kind": "WhitespaceTrivia",
                                            "text": " "
                                        }
                                    ]
                                },
                                "variableDeclarators": [
                                    {
                                        "kind": "VariableDeclarator",
                                        "fullStart": 632,
                                        "fullEnd": 696,
                                        "start": 632,
                                        "end": 696,
                                        "fullWidth": 64,
<<<<<<< HEAD
                                        "width": 64,
                                        "identifier": {
=======
                                        "propertyName": {
>>>>>>> 85e84683
                                            "kind": "IdentifierName",
                                            "fullStart": 632,
                                            "fullEnd": 638,
                                            "start": 632,
                                            "end": 637,
                                            "fullWidth": 6,
                                            "width": 5,
                                            "text": "proto",
                                            "value": "proto",
                                            "valueText": "proto",
                                            "hasTrailingTrivia": true,
                                            "trailingTrivia": [
                                                {
                                                    "kind": "WhitespaceTrivia",
                                                    "text": " "
                                                }
                                            ]
                                        },
                                        "equalsValueClause": {
                                            "kind": "EqualsValueClause",
                                            "fullStart": 638,
                                            "fullEnd": 696,
                                            "start": 638,
                                            "end": 696,
                                            "fullWidth": 58,
                                            "width": 58,
                                            "equalsToken": {
                                                "kind": "EqualsToken",
                                                "fullStart": 638,
                                                "fullEnd": 640,
                                                "start": 638,
                                                "end": 639,
                                                "fullWidth": 2,
                                                "width": 1,
                                                "text": "=",
                                                "value": "=",
                                                "valueText": "=",
                                                "hasTrailingTrivia": true,
                                                "trailingTrivia": [
                                                    {
                                                        "kind": "WhitespaceTrivia",
                                                        "text": " "
                                                    }
                                                ]
                                            },
                                            "value": {
                                                "kind": "ObjectLiteralExpression",
                                                "fullStart": 640,
                                                "fullEnd": 696,
                                                "start": 640,
                                                "end": 696,
                                                "fullWidth": 56,
                                                "width": 56,
                                                "openBraceToken": {
                                                    "kind": "OpenBraceToken",
                                                    "fullStart": 640,
                                                    "fullEnd": 643,
                                                    "start": 640,
                                                    "end": 641,
                                                    "fullWidth": 3,
                                                    "width": 1,
                                                    "text": "{",
                                                    "value": "{",
                                                    "valueText": "{",
                                                    "hasTrailingTrivia": true,
                                                    "hasTrailingNewLine": true,
                                                    "trailingTrivia": [
                                                        {
                                                            "kind": "NewLineTrivia",
                                                            "text": "\r\n"
                                                        }
                                                    ]
                                                },
                                                "propertyAssignments": [
                                                    {
                                                        "kind": "SimplePropertyAssignment",
                                                        "fullStart": 643,
                                                        "fullEnd": 687,
                                                        "start": 655,
                                                        "end": 685,
                                                        "fullWidth": 44,
                                                        "width": 30,
                                                        "propertyName": {
                                                            "kind": "IdentifierName",
                                                            "fullStart": 643,
                                                            "fullEnd": 660,
                                                            "start": 655,
                                                            "end": 660,
                                                            "fullWidth": 17,
                                                            "width": 5,
                                                            "text": "value",
                                                            "value": "value",
                                                            "valueText": "value",
                                                            "hasLeadingTrivia": true,
                                                            "leadingTrivia": [
                                                                {
                                                                    "kind": "WhitespaceTrivia",
                                                                    "text": "            "
                                                                }
                                                            ]
                                                        },
                                                        "colonToken": {
                                                            "kind": "ColonToken",
                                                            "fullStart": 660,
                                                            "fullEnd": 662,
                                                            "start": 660,
                                                            "end": 661,
                                                            "fullWidth": 2,
                                                            "width": 1,
                                                            "text": ":",
                                                            "value": ":",
                                                            "valueText": ":",
                                                            "hasTrailingTrivia": true,
                                                            "trailingTrivia": [
                                                                {
                                                                    "kind": "WhitespaceTrivia",
                                                                    "text": " "
                                                                }
                                                            ]
                                                        },
                                                        "expression": {
                                                            "kind": "StringLiteral",
                                                            "fullStart": 662,
                                                            "fullEnd": 687,
                                                            "start": 662,
                                                            "end": 685,
                                                            "fullWidth": 25,
                                                            "width": 23,
                                                            "text": "\"inheritedDataProperty\"",
                                                            "value": "inheritedDataProperty",
                                                            "valueText": "inheritedDataProperty",
                                                            "hasTrailingTrivia": true,
                                                            "hasTrailingNewLine": true,
                                                            "trailingTrivia": [
                                                                {
                                                                    "kind": "NewLineTrivia",
                                                                    "text": "\r\n"
                                                                }
                                                            ]
                                                        }
                                                    }
                                                ],
                                                "closeBraceToken": {
                                                    "kind": "CloseBraceToken",
                                                    "fullStart": 687,
                                                    "fullEnd": 696,
                                                    "start": 695,
                                                    "end": 696,
                                                    "fullWidth": 9,
                                                    "width": 1,
                                                    "text": "}",
                                                    "value": "}",
                                                    "valueText": "}",
                                                    "hasLeadingTrivia": true,
                                                    "leadingTrivia": [
                                                        {
                                                            "kind": "WhitespaceTrivia",
                                                            "text": "        "
                                                        }
                                                    ]
                                                }
                                            }
                                        }
                                    }
                                ]
                            },
                            "semicolonToken": {
                                "kind": "SemicolonToken",
                                "fullStart": 696,
                                "fullEnd": 699,
                                "start": 696,
                                "end": 697,
                                "fullWidth": 3,
                                "width": 1,
                                "text": ";",
                                "value": ";",
                                "valueText": ";",
                                "hasTrailingTrivia": true,
                                "hasTrailingNewLine": true,
                                "trailingTrivia": [
                                    {
                                        "kind": "NewLineTrivia",
                                        "text": "\r\n"
                                    }
                                ]
                            }
                        },
                        {
                            "kind": "VariableStatement",
                            "fullStart": 699,
                            "fullEnd": 746,
                            "start": 709,
                            "end": 744,
                            "fullWidth": 47,
                            "width": 35,
                            "modifiers": [],
                            "variableDeclaration": {
                                "kind": "VariableDeclaration",
                                "fullStart": 699,
                                "fullEnd": 743,
                                "start": 709,
                                "end": 743,
                                "fullWidth": 44,
                                "width": 34,
                                "varKeyword": {
                                    "kind": "VarKeyword",
                                    "fullStart": 699,
                                    "fullEnd": 713,
                                    "start": 709,
                                    "end": 712,
                                    "fullWidth": 14,
                                    "width": 3,
                                    "text": "var",
                                    "value": "var",
                                    "valueText": "var",
                                    "hasLeadingTrivia": true,
                                    "hasLeadingNewLine": true,
                                    "hasTrailingTrivia": true,
                                    "leadingTrivia": [
                                        {
                                            "kind": "NewLineTrivia",
                                            "text": "\r\n"
                                        },
                                        {
                                            "kind": "WhitespaceTrivia",
                                            "text": "        "
                                        }
                                    ],
                                    "trailingTrivia": [
                                        {
                                            "kind": "WhitespaceTrivia",
                                            "text": " "
                                        }
                                    ]
                                },
                                "variableDeclarators": [
                                    {
                                        "kind": "VariableDeclarator",
                                        "fullStart": 713,
                                        "fullEnd": 743,
                                        "start": 713,
                                        "end": 743,
                                        "fullWidth": 30,
<<<<<<< HEAD
                                        "width": 30,
                                        "identifier": {
=======
                                        "propertyName": {
>>>>>>> 85e84683
                                            "kind": "IdentifierName",
                                            "fullStart": 713,
                                            "fullEnd": 726,
                                            "start": 713,
                                            "end": 725,
                                            "fullWidth": 13,
                                            "width": 12,
                                            "text": "ConstructFun",
                                            "value": "ConstructFun",
                                            "valueText": "ConstructFun",
                                            "hasTrailingTrivia": true,
                                            "trailingTrivia": [
                                                {
                                                    "kind": "WhitespaceTrivia",
                                                    "text": " "
                                                }
                                            ]
                                        },
                                        "equalsValueClause": {
                                            "kind": "EqualsValueClause",
                                            "fullStart": 726,
                                            "fullEnd": 743,
                                            "start": 726,
                                            "end": 743,
                                            "fullWidth": 17,
                                            "width": 17,
                                            "equalsToken": {
                                                "kind": "EqualsToken",
                                                "fullStart": 726,
                                                "fullEnd": 728,
                                                "start": 726,
                                                "end": 727,
                                                "fullWidth": 2,
                                                "width": 1,
                                                "text": "=",
                                                "value": "=",
                                                "valueText": "=",
                                                "hasTrailingTrivia": true,
                                                "trailingTrivia": [
                                                    {
                                                        "kind": "WhitespaceTrivia",
                                                        "text": " "
                                                    }
                                                ]
                                            },
                                            "value": {
                                                "kind": "FunctionExpression",
                                                "fullStart": 728,
                                                "fullEnd": 743,
                                                "start": 728,
                                                "end": 743,
                                                "fullWidth": 15,
                                                "width": 15,
                                                "functionKeyword": {
                                                    "kind": "FunctionKeyword",
                                                    "fullStart": 728,
                                                    "fullEnd": 737,
                                                    "start": 728,
                                                    "end": 736,
                                                    "fullWidth": 9,
                                                    "width": 8,
                                                    "text": "function",
                                                    "value": "function",
                                                    "valueText": "function",
                                                    "hasTrailingTrivia": true,
                                                    "trailingTrivia": [
                                                        {
                                                            "kind": "WhitespaceTrivia",
                                                            "text": " "
                                                        }
                                                    ]
                                                },
                                                "callSignature": {
                                                    "kind": "CallSignature",
                                                    "fullStart": 737,
                                                    "fullEnd": 740,
                                                    "start": 737,
                                                    "end": 739,
                                                    "fullWidth": 3,
                                                    "width": 2,
                                                    "parameterList": {
                                                        "kind": "ParameterList",
                                                        "fullStart": 737,
                                                        "fullEnd": 740,
                                                        "start": 737,
                                                        "end": 739,
                                                        "fullWidth": 3,
                                                        "width": 2,
                                                        "openParenToken": {
                                                            "kind": "OpenParenToken",
                                                            "fullStart": 737,
                                                            "fullEnd": 738,
                                                            "start": 737,
                                                            "end": 738,
                                                            "fullWidth": 1,
                                                            "width": 1,
                                                            "text": "(",
                                                            "value": "(",
                                                            "valueText": "("
                                                        },
                                                        "parameters": [],
                                                        "closeParenToken": {
                                                            "kind": "CloseParenToken",
                                                            "fullStart": 738,
                                                            "fullEnd": 740,
                                                            "start": 738,
                                                            "end": 739,
                                                            "fullWidth": 2,
                                                            "width": 1,
                                                            "text": ")",
                                                            "value": ")",
                                                            "valueText": ")",
                                                            "hasTrailingTrivia": true,
                                                            "trailingTrivia": [
                                                                {
                                                                    "kind": "WhitespaceTrivia",
                                                                    "text": " "
                                                                }
                                                            ]
                                                        }
                                                    }
                                                },
                                                "block": {
                                                    "kind": "Block",
                                                    "fullStart": 740,
                                                    "fullEnd": 743,
                                                    "start": 740,
                                                    "end": 743,
                                                    "fullWidth": 3,
                                                    "width": 3,
                                                    "openBraceToken": {
                                                        "kind": "OpenBraceToken",
                                                        "fullStart": 740,
                                                        "fullEnd": 742,
                                                        "start": 740,
                                                        "end": 741,
                                                        "fullWidth": 2,
                                                        "width": 1,
                                                        "text": "{",
                                                        "value": "{",
                                                        "valueText": "{",
                                                        "hasTrailingTrivia": true,
                                                        "trailingTrivia": [
                                                            {
                                                                "kind": "WhitespaceTrivia",
                                                                "text": " "
                                                            }
                                                        ]
                                                    },
                                                    "statements": [],
                                                    "closeBraceToken": {
                                                        "kind": "CloseBraceToken",
                                                        "fullStart": 742,
                                                        "fullEnd": 743,
                                                        "start": 742,
                                                        "end": 743,
                                                        "fullWidth": 1,
                                                        "width": 1,
                                                        "text": "}",
                                                        "value": "}",
                                                        "valueText": "}"
                                                    }
                                                }
                                            }
                                        }
                                    }
                                ]
                            },
                            "semicolonToken": {
                                "kind": "SemicolonToken",
                                "fullStart": 743,
                                "fullEnd": 746,
                                "start": 743,
                                "end": 744,
                                "fullWidth": 3,
                                "width": 1,
                                "text": ";",
                                "value": ";",
                                "valueText": ";",
                                "hasTrailingTrivia": true,
                                "hasTrailingNewLine": true,
                                "trailingTrivia": [
                                    {
                                        "kind": "NewLineTrivia",
                                        "text": "\r\n"
                                    }
                                ]
                            }
                        },
                        {
                            "kind": "ExpressionStatement",
                            "fullStart": 746,
                            "fullEnd": 787,
                            "start": 754,
                            "end": 785,
                            "fullWidth": 41,
                            "width": 31,
                            "expression": {
                                "kind": "AssignmentExpression",
                                "fullStart": 746,
                                "fullEnd": 784,
                                "start": 754,
                                "end": 784,
                                "fullWidth": 38,
                                "width": 30,
                                "left": {
                                    "kind": "MemberAccessExpression",
                                    "fullStart": 746,
                                    "fullEnd": 777,
                                    "start": 754,
                                    "end": 776,
                                    "fullWidth": 31,
                                    "width": 22,
                                    "expression": {
                                        "kind": "IdentifierName",
                                        "fullStart": 746,
                                        "fullEnd": 766,
                                        "start": 754,
                                        "end": 766,
                                        "fullWidth": 20,
                                        "width": 12,
                                        "text": "ConstructFun",
                                        "value": "ConstructFun",
                                        "valueText": "ConstructFun",
                                        "hasLeadingTrivia": true,
                                        "leadingTrivia": [
                                            {
                                                "kind": "WhitespaceTrivia",
                                                "text": "        "
                                            }
                                        ]
                                    },
                                    "dotToken": {
                                        "kind": "DotToken",
                                        "fullStart": 766,
                                        "fullEnd": 767,
                                        "start": 766,
                                        "end": 767,
                                        "fullWidth": 1,
                                        "width": 1,
                                        "text": ".",
                                        "value": ".",
                                        "valueText": "."
                                    },
                                    "name": {
                                        "kind": "IdentifierName",
                                        "fullStart": 767,
                                        "fullEnd": 777,
                                        "start": 767,
                                        "end": 776,
                                        "fullWidth": 10,
                                        "width": 9,
                                        "text": "prototype",
                                        "value": "prototype",
                                        "valueText": "prototype",
                                        "hasTrailingTrivia": true,
                                        "trailingTrivia": [
                                            {
                                                "kind": "WhitespaceTrivia",
                                                "text": " "
                                            }
                                        ]
                                    }
                                },
                                "operatorToken": {
                                    "kind": "EqualsToken",
                                    "fullStart": 777,
                                    "fullEnd": 779,
                                    "start": 777,
                                    "end": 778,
                                    "fullWidth": 2,
                                    "width": 1,
                                    "text": "=",
                                    "value": "=",
                                    "valueText": "=",
                                    "hasTrailingTrivia": true,
                                    "trailingTrivia": [
                                        {
                                            "kind": "WhitespaceTrivia",
                                            "text": " "
                                        }
                                    ]
                                },
                                "right": {
                                    "kind": "IdentifierName",
                                    "fullStart": 779,
                                    "fullEnd": 784,
                                    "start": 779,
                                    "end": 784,
                                    "fullWidth": 5,
                                    "width": 5,
                                    "text": "proto",
                                    "value": "proto",
                                    "valueText": "proto"
                                }
                            },
                            "semicolonToken": {
                                "kind": "SemicolonToken",
                                "fullStart": 784,
                                "fullEnd": 787,
                                "start": 784,
                                "end": 785,
                                "fullWidth": 3,
                                "width": 1,
                                "text": ";",
                                "value": ";",
                                "valueText": ";",
                                "hasTrailingTrivia": true,
                                "hasTrailingNewLine": true,
                                "trailingTrivia": [
                                    {
                                        "kind": "NewLineTrivia",
                                        "text": "\r\n"
                                    }
                                ]
                            }
                        },
                        {
                            "kind": "VariableStatement",
                            "fullStart": 787,
                            "fullEnd": 830,
                            "start": 797,
                            "end": 828,
                            "fullWidth": 43,
                            "width": 31,
                            "modifiers": [],
                            "variableDeclaration": {
                                "kind": "VariableDeclaration",
                                "fullStart": 787,
                                "fullEnd": 827,
                                "start": 797,
                                "end": 827,
                                "fullWidth": 40,
                                "width": 30,
                                "varKeyword": {
                                    "kind": "VarKeyword",
                                    "fullStart": 787,
                                    "fullEnd": 801,
                                    "start": 797,
                                    "end": 800,
                                    "fullWidth": 14,
                                    "width": 3,
                                    "text": "var",
                                    "value": "var",
                                    "valueText": "var",
                                    "hasLeadingTrivia": true,
                                    "hasLeadingNewLine": true,
                                    "hasTrailingTrivia": true,
                                    "leadingTrivia": [
                                        {
                                            "kind": "NewLineTrivia",
                                            "text": "\r\n"
                                        },
                                        {
                                            "kind": "WhitespaceTrivia",
                                            "text": "        "
                                        }
                                    ],
                                    "trailingTrivia": [
                                        {
                                            "kind": "WhitespaceTrivia",
                                            "text": " "
                                        }
                                    ]
                                },
                                "variableDeclarators": [
                                    {
                                        "kind": "VariableDeclarator",
                                        "fullStart": 801,
                                        "fullEnd": 827,
                                        "start": 801,
                                        "end": 827,
                                        "fullWidth": 26,
<<<<<<< HEAD
                                        "width": 26,
                                        "identifier": {
=======
                                        "propertyName": {
>>>>>>> 85e84683
                                            "kind": "IdentifierName",
                                            "fullStart": 801,
                                            "fullEnd": 807,
                                            "start": 801,
                                            "end": 806,
                                            "fullWidth": 6,
                                            "width": 5,
                                            "text": "child",
                                            "value": "child",
                                            "valueText": "child",
                                            "hasTrailingTrivia": true,
                                            "trailingTrivia": [
                                                {
                                                    "kind": "WhitespaceTrivia",
                                                    "text": " "
                                                }
                                            ]
                                        },
                                        "equalsValueClause": {
                                            "kind": "EqualsValueClause",
                                            "fullStart": 807,
                                            "fullEnd": 827,
                                            "start": 807,
                                            "end": 827,
                                            "fullWidth": 20,
                                            "width": 20,
                                            "equalsToken": {
                                                "kind": "EqualsToken",
                                                "fullStart": 807,
                                                "fullEnd": 809,
                                                "start": 807,
                                                "end": 808,
                                                "fullWidth": 2,
                                                "width": 1,
                                                "text": "=",
                                                "value": "=",
                                                "valueText": "=",
                                                "hasTrailingTrivia": true,
                                                "trailingTrivia": [
                                                    {
                                                        "kind": "WhitespaceTrivia",
                                                        "text": " "
                                                    }
                                                ]
                                            },
                                            "value": {
                                                "kind": "ObjectCreationExpression",
                                                "fullStart": 809,
                                                "fullEnd": 827,
                                                "start": 809,
                                                "end": 827,
                                                "fullWidth": 18,
                                                "width": 18,
                                                "newKeyword": {
                                                    "kind": "NewKeyword",
                                                    "fullStart": 809,
                                                    "fullEnd": 813,
                                                    "start": 809,
                                                    "end": 812,
                                                    "fullWidth": 4,
                                                    "width": 3,
                                                    "text": "new",
                                                    "value": "new",
                                                    "valueText": "new",
                                                    "hasTrailingTrivia": true,
                                                    "trailingTrivia": [
                                                        {
                                                            "kind": "WhitespaceTrivia",
                                                            "text": " "
                                                        }
                                                    ]
                                                },
                                                "expression": {
                                                    "kind": "IdentifierName",
                                                    "fullStart": 813,
                                                    "fullEnd": 825,
                                                    "start": 813,
                                                    "end": 825,
                                                    "fullWidth": 12,
                                                    "width": 12,
                                                    "text": "ConstructFun",
                                                    "value": "ConstructFun",
                                                    "valueText": "ConstructFun"
                                                },
                                                "argumentList": {
                                                    "kind": "ArgumentList",
                                                    "fullStart": 825,
                                                    "fullEnd": 827,
                                                    "start": 825,
                                                    "end": 827,
                                                    "fullWidth": 2,
                                                    "width": 2,
                                                    "openParenToken": {
                                                        "kind": "OpenParenToken",
                                                        "fullStart": 825,
                                                        "fullEnd": 826,
                                                        "start": 825,
                                                        "end": 826,
                                                        "fullWidth": 1,
                                                        "width": 1,
                                                        "text": "(",
                                                        "value": "(",
                                                        "valueText": "("
                                                    },
                                                    "arguments": [],
                                                    "closeParenToken": {
                                                        "kind": "CloseParenToken",
                                                        "fullStart": 826,
                                                        "fullEnd": 827,
                                                        "start": 826,
                                                        "end": 827,
                                                        "fullWidth": 1,
                                                        "width": 1,
                                                        "text": ")",
                                                        "value": ")",
                                                        "valueText": ")"
                                                    }
                                                }
                                            }
                                        }
                                    }
                                ]
                            },
                            "semicolonToken": {
                                "kind": "SemicolonToken",
                                "fullStart": 827,
                                "fullEnd": 830,
                                "start": 827,
                                "end": 828,
                                "fullWidth": 3,
                                "width": 1,
                                "text": ";",
                                "value": ";",
                                "valueText": ";",
                                "hasTrailingTrivia": true,
                                "hasTrailingNewLine": true,
                                "trailingTrivia": [
                                    {
                                        "kind": "NewLineTrivia",
                                        "text": "\r\n"
                                    }
                                ]
                            }
                        },
                        {
                            "kind": "ExpressionStatement",
                            "fullStart": 830,
                            "fullEnd": 888,
                            "start": 840,
                            "end": 886,
                            "fullWidth": 58,
                            "width": 46,
                            "expression": {
                                "kind": "InvocationExpression",
                                "fullStart": 830,
                                "fullEnd": 885,
                                "start": 840,
                                "end": 885,
                                "fullWidth": 55,
                                "width": 45,
                                "expression": {
                                    "kind": "MemberAccessExpression",
                                    "fullStart": 830,
                                    "fullEnd": 861,
                                    "start": 840,
                                    "end": 861,
                                    "fullWidth": 31,
                                    "width": 21,
                                    "expression": {
                                        "kind": "IdentifierName",
                                        "fullStart": 830,
                                        "fullEnd": 846,
                                        "start": 840,
                                        "end": 846,
                                        "fullWidth": 16,
                                        "width": 6,
                                        "text": "Object",
                                        "value": "Object",
                                        "valueText": "Object",
                                        "hasLeadingTrivia": true,
                                        "hasLeadingNewLine": true,
                                        "leadingTrivia": [
                                            {
                                                "kind": "NewLineTrivia",
                                                "text": "\r\n"
                                            },
                                            {
                                                "kind": "WhitespaceTrivia",
                                                "text": "        "
                                            }
                                        ]
                                    },
                                    "dotToken": {
                                        "kind": "DotToken",
                                        "fullStart": 846,
                                        "fullEnd": 847,
                                        "start": 846,
                                        "end": 847,
                                        "fullWidth": 1,
                                        "width": 1,
                                        "text": ".",
                                        "value": ".",
                                        "valueText": "."
                                    },
                                    "name": {
                                        "kind": "IdentifierName",
                                        "fullStart": 847,
                                        "fullEnd": 861,
                                        "start": 847,
                                        "end": 861,
                                        "fullWidth": 14,
                                        "width": 14,
                                        "text": "defineProperty",
                                        "value": "defineProperty",
                                        "valueText": "defineProperty"
                                    }
                                },
                                "argumentList": {
                                    "kind": "ArgumentList",
                                    "fullStart": 861,
                                    "fullEnd": 885,
                                    "start": 861,
                                    "end": 885,
                                    "fullWidth": 24,
                                    "width": 24,
                                    "openParenToken": {
                                        "kind": "OpenParenToken",
                                        "fullStart": 861,
                                        "fullEnd": 862,
                                        "start": 861,
                                        "end": 862,
                                        "fullWidth": 1,
                                        "width": 1,
                                        "text": "(",
                                        "value": "(",
                                        "valueText": "("
                                    },
                                    "arguments": [
                                        {
                                            "kind": "IdentifierName",
                                            "fullStart": 862,
                                            "fullEnd": 865,
                                            "start": 862,
                                            "end": 865,
                                            "fullWidth": 3,
                                            "width": 3,
                                            "text": "obj",
                                            "value": "obj",
                                            "valueText": "obj"
                                        },
                                        {
                                            "kind": "CommaToken",
                                            "fullStart": 865,
                                            "fullEnd": 867,
                                            "start": 865,
                                            "end": 866,
                                            "fullWidth": 2,
                                            "width": 1,
                                            "text": ",",
                                            "value": ",",
                                            "valueText": ",",
                                            "hasTrailingTrivia": true,
                                            "trailingTrivia": [
                                                {
                                                    "kind": "WhitespaceTrivia",
                                                    "text": " "
                                                }
                                            ]
                                        },
                                        {
                                            "kind": "StringLiteral",
                                            "fullStart": 867,
                                            "fullEnd": 877,
                                            "start": 867,
                                            "end": 877,
                                            "fullWidth": 10,
                                            "width": 10,
                                            "text": "\"property\"",
                                            "value": "property",
                                            "valueText": "property"
                                        },
                                        {
                                            "kind": "CommaToken",
                                            "fullStart": 877,
                                            "fullEnd": 879,
                                            "start": 877,
                                            "end": 878,
                                            "fullWidth": 2,
                                            "width": 1,
                                            "text": ",",
                                            "value": ",",
                                            "valueText": ",",
                                            "hasTrailingTrivia": true,
                                            "trailingTrivia": [
                                                {
                                                    "kind": "WhitespaceTrivia",
                                                    "text": " "
                                                }
                                            ]
                                        },
                                        {
                                            "kind": "IdentifierName",
                                            "fullStart": 879,
                                            "fullEnd": 884,
                                            "start": 879,
                                            "end": 884,
                                            "fullWidth": 5,
                                            "width": 5,
                                            "text": "child",
                                            "value": "child",
                                            "valueText": "child"
                                        }
                                    ],
                                    "closeParenToken": {
                                        "kind": "CloseParenToken",
                                        "fullStart": 884,
                                        "fullEnd": 885,
                                        "start": 884,
                                        "end": 885,
                                        "fullWidth": 1,
                                        "width": 1,
                                        "text": ")",
                                        "value": ")",
                                        "valueText": ")"
                                    }
                                }
                            },
                            "semicolonToken": {
                                "kind": "SemicolonToken",
                                "fullStart": 885,
                                "fullEnd": 888,
                                "start": 885,
                                "end": 886,
                                "fullWidth": 3,
                                "width": 1,
                                "text": ";",
                                "value": ";",
                                "valueText": ";",
                                "hasTrailingTrivia": true,
                                "hasTrailingNewLine": true,
                                "trailingTrivia": [
                                    {
                                        "kind": "NewLineTrivia",
                                        "text": "\r\n"
                                    }
                                ]
                            }
                        },
                        {
                            "kind": "ReturnStatement",
                            "fullStart": 888,
                            "fullEnd": 948,
                            "start": 898,
                            "end": 946,
                            "fullWidth": 60,
                            "width": 48,
                            "returnKeyword": {
                                "kind": "ReturnKeyword",
                                "fullStart": 888,
                                "fullEnd": 905,
                                "start": 898,
                                "end": 904,
                                "fullWidth": 17,
                                "width": 6,
                                "text": "return",
                                "value": "return",
                                "valueText": "return",
                                "hasLeadingTrivia": true,
                                "hasLeadingNewLine": true,
                                "hasTrailingTrivia": true,
                                "leadingTrivia": [
                                    {
                                        "kind": "NewLineTrivia",
                                        "text": "\r\n"
                                    },
                                    {
                                        "kind": "WhitespaceTrivia",
                                        "text": "        "
                                    }
                                ],
                                "trailingTrivia": [
                                    {
                                        "kind": "WhitespaceTrivia",
                                        "text": " "
                                    }
                                ]
                            },
                            "expression": {
                                "kind": "EqualsExpression",
                                "fullStart": 905,
                                "fullEnd": 945,
                                "start": 905,
                                "end": 945,
                                "fullWidth": 40,
                                "width": 40,
                                "left": {
                                    "kind": "MemberAccessExpression",
                                    "fullStart": 905,
                                    "fullEnd": 918,
                                    "start": 905,
                                    "end": 917,
                                    "fullWidth": 13,
                                    "width": 12,
                                    "expression": {
                                        "kind": "IdentifierName",
                                        "fullStart": 905,
                                        "fullEnd": 908,
                                        "start": 905,
                                        "end": 908,
                                        "fullWidth": 3,
                                        "width": 3,
                                        "text": "obj",
                                        "value": "obj",
                                        "valueText": "obj"
                                    },
                                    "dotToken": {
                                        "kind": "DotToken",
                                        "fullStart": 908,
                                        "fullEnd": 909,
                                        "start": 908,
                                        "end": 909,
                                        "fullWidth": 1,
                                        "width": 1,
                                        "text": ".",
                                        "value": ".",
                                        "valueText": "."
                                    },
                                    "name": {
                                        "kind": "IdentifierName",
                                        "fullStart": 909,
                                        "fullEnd": 918,
                                        "start": 909,
                                        "end": 917,
                                        "fullWidth": 9,
                                        "width": 8,
                                        "text": "property",
                                        "value": "property",
                                        "valueText": "property",
                                        "hasTrailingTrivia": true,
                                        "trailingTrivia": [
                                            {
                                                "kind": "WhitespaceTrivia",
                                                "text": " "
                                            }
                                        ]
                                    }
                                },
                                "operatorToken": {
                                    "kind": "EqualsEqualsEqualsToken",
                                    "fullStart": 918,
                                    "fullEnd": 922,
                                    "start": 918,
                                    "end": 921,
                                    "fullWidth": 4,
                                    "width": 3,
                                    "text": "===",
                                    "value": "===",
                                    "valueText": "===",
                                    "hasTrailingTrivia": true,
                                    "trailingTrivia": [
                                        {
                                            "kind": "WhitespaceTrivia",
                                            "text": " "
                                        }
                                    ]
                                },
                                "right": {
                                    "kind": "StringLiteral",
                                    "fullStart": 922,
                                    "fullEnd": 945,
                                    "start": 922,
                                    "end": 945,
                                    "fullWidth": 23,
                                    "width": 23,
                                    "text": "\"inheritedDataProperty\"",
                                    "value": "inheritedDataProperty",
                                    "valueText": "inheritedDataProperty"
                                }
                            },
                            "semicolonToken": {
                                "kind": "SemicolonToken",
                                "fullStart": 945,
                                "fullEnd": 948,
                                "start": 945,
                                "end": 946,
                                "fullWidth": 3,
                                "width": 1,
                                "text": ";",
                                "value": ";",
                                "valueText": ";",
                                "hasTrailingTrivia": true,
                                "hasTrailingNewLine": true,
                                "trailingTrivia": [
                                    {
                                        "kind": "NewLineTrivia",
                                        "text": "\r\n"
                                    }
                                ]
                            }
                        }
                    ],
                    "closeBraceToken": {
                        "kind": "CloseBraceToken",
                        "fullStart": 948,
                        "fullEnd": 955,
                        "start": 952,
                        "end": 953,
                        "fullWidth": 7,
                        "width": 1,
                        "text": "}",
                        "value": "}",
                        "valueText": "}",
                        "hasLeadingTrivia": true,
                        "hasTrailingTrivia": true,
                        "hasTrailingNewLine": true,
                        "leadingTrivia": [
                            {
                                "kind": "WhitespaceTrivia",
                                "text": "    "
                            }
                        ],
                        "trailingTrivia": [
                            {
                                "kind": "NewLineTrivia",
                                "text": "\r\n"
                            }
                        ]
                    }
                }
            },
            {
                "kind": "ExpressionStatement",
                "fullStart": 955,
                "fullEnd": 979,
                "start": 955,
                "end": 977,
                "fullWidth": 24,
                "width": 22,
                "expression": {
                    "kind": "InvocationExpression",
                    "fullStart": 955,
                    "fullEnd": 976,
                    "start": 955,
                    "end": 976,
                    "fullWidth": 21,
                    "width": 21,
                    "expression": {
                        "kind": "IdentifierName",
                        "fullStart": 955,
                        "fullEnd": 966,
                        "start": 955,
                        "end": 966,
                        "fullWidth": 11,
                        "width": 11,
                        "text": "runTestCase",
                        "value": "runTestCase",
                        "valueText": "runTestCase"
                    },
                    "argumentList": {
                        "kind": "ArgumentList",
                        "fullStart": 966,
                        "fullEnd": 976,
                        "start": 966,
                        "end": 976,
                        "fullWidth": 10,
                        "width": 10,
                        "openParenToken": {
                            "kind": "OpenParenToken",
                            "fullStart": 966,
                            "fullEnd": 967,
                            "start": 966,
                            "end": 967,
                            "fullWidth": 1,
                            "width": 1,
                            "text": "(",
                            "value": "(",
                            "valueText": "("
                        },
                        "arguments": [
                            {
                                "kind": "IdentifierName",
                                "fullStart": 967,
                                "fullEnd": 975,
                                "start": 967,
                                "end": 975,
                                "fullWidth": 8,
                                "width": 8,
                                "text": "testcase",
                                "value": "testcase",
                                "valueText": "testcase"
                            }
                        ],
                        "closeParenToken": {
                            "kind": "CloseParenToken",
                            "fullStart": 975,
                            "fullEnd": 976,
                            "start": 975,
                            "end": 976,
                            "fullWidth": 1,
                            "width": 1,
                            "text": ")",
                            "value": ")",
                            "valueText": ")"
                        }
                    }
                },
                "semicolonToken": {
                    "kind": "SemicolonToken",
                    "fullStart": 976,
                    "fullEnd": 979,
                    "start": 976,
                    "end": 977,
                    "fullWidth": 3,
                    "width": 1,
                    "text": ";",
                    "value": ";",
                    "valueText": ";",
                    "hasTrailingTrivia": true,
                    "hasTrailingNewLine": true,
                    "trailingTrivia": [
                        {
                            "kind": "NewLineTrivia",
                            "text": "\r\n"
                        }
                    ]
                }
            }
        ],
        "endOfFileToken": {
            "kind": "EndOfFileToken",
            "fullStart": 979,
            "fullEnd": 979,
            "start": 979,
            "end": 979,
            "fullWidth": 0,
            "width": 0,
            "text": ""
        }
    },
    "lineMap": {
        "lineStarts": [
            0,
            67,
            152,
            232,
            308,
            380,
            385,
            439,
            562,
            567,
            569,
            571,
            594,
            618,
            620,
            643,
            687,
            699,
            701,
            746,
            787,
            789,
            830,
            832,
            888,
            890,
            948,
            955,
            979
        ],
        "length": 979
    }
}<|MERGE_RESOLUTION|>--- conflicted
+++ resolved
@@ -245,12 +245,8 @@
                                         "start": 606,
                                         "end": 615,
                                         "fullWidth": 9,
-<<<<<<< HEAD
                                         "width": 9,
-                                        "identifier": {
-=======
                                         "propertyName": {
->>>>>>> 85e84683
                                             "kind": "IdentifierName",
                                             "fullStart": 606,
                                             "fullEnd": 610,
@@ -418,12 +414,8 @@
                                         "start": 632,
                                         "end": 696,
                                         "fullWidth": 64,
-<<<<<<< HEAD
                                         "width": 64,
-                                        "identifier": {
-=======
                                         "propertyName": {
->>>>>>> 85e84683
                                             "kind": "IdentifierName",
                                             "fullStart": 632,
                                             "fullEnd": 638,
@@ -667,12 +659,8 @@
                                         "start": 713,
                                         "end": 743,
                                         "fullWidth": 30,
-<<<<<<< HEAD
                                         "width": 30,
-                                        "identifier": {
-=======
                                         "propertyName": {
->>>>>>> 85e84683
                                             "kind": "IdentifierName",
                                             "fullStart": 713,
                                             "fullEnd": 726,
@@ -1046,12 +1034,8 @@
                                         "start": 801,
                                         "end": 827,
                                         "fullWidth": 26,
-<<<<<<< HEAD
                                         "width": 26,
-                                        "identifier": {
-=======
                                         "propertyName": {
->>>>>>> 85e84683
                                             "kind": "IdentifierName",
                                             "fullStart": 801,
                                             "fullEnd": 807,
