--- conflicted
+++ resolved
@@ -514,11 +514,8 @@
                                                                 "start": 724,
                                                                 "end": 729,
                                                                 "fullWidth": 5,
-<<<<<<< HEAD
                                                                 "width": 5,
-=======
                                                                 "modifiers": [],
->>>>>>> e3c38734
                                                                 "identifier": {
                                                                     "kind": "IdentifierName",
                                                                     "fullStart": 724,
