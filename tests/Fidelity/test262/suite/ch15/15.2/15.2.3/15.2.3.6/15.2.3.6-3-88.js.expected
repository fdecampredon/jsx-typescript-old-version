{
    "isDeclaration": false,
    "languageVersion": "EcmaScript5",
    "parseOptions": {
        "allowAutomaticSemicolonInsertion": true
    },
    "sourceUnit": {
        "kind": "SourceUnit",
        "fullStart": 0,
        "fullEnd": 1054,
        "start": 610,
        "end": 1054,
        "fullWidth": 1054,
        "width": 444,
        "isIncrementallyUnusable": true,
        "moduleElements": [
            {
                "kind": "FunctionDeclaration",
                "fullStart": 0,
                "fullEnd": 1030,
                "start": 610,
                "end": 1028,
                "fullWidth": 1030,
                "width": 418,
                "modifiers": [],
                "functionKeyword": {
                    "kind": "FunctionKeyword",
                    "fullStart": 0,
                    "fullEnd": 619,
                    "start": 610,
                    "end": 618,
                    "fullWidth": 619,
                    "width": 8,
                    "text": "function",
                    "value": "function",
                    "valueText": "function",
                    "hasLeadingTrivia": true,
                    "hasLeadingComment": true,
                    "hasLeadingNewLine": true,
                    "hasTrailingTrivia": true,
                    "leadingTrivia": [
                        {
                            "kind": "SingleLineCommentTrivia",
                            "text": "/// Copyright (c) 2012 Ecma International.  All rights reserved. "
                        },
                        {
                            "kind": "NewLineTrivia",
                            "text": "\r\n"
                        },
                        {
                            "kind": "SingleLineCommentTrivia",
                            "text": "/// Ecma International makes this code available under the terms and conditions set"
                        },
                        {
                            "kind": "NewLineTrivia",
                            "text": "\r\n"
                        },
                        {
                            "kind": "SingleLineCommentTrivia",
                            "text": "/// forth on http://hg.ecmascript.org/tests/test262/raw-file/tip/LICENSE (the "
                        },
                        {
                            "kind": "NewLineTrivia",
                            "text": "\r\n"
                        },
                        {
                            "kind": "SingleLineCommentTrivia",
                            "text": "/// \"Use Terms\").   Any redistribution of this code must retain the above "
                        },
                        {
                            "kind": "NewLineTrivia",
                            "text": "\r\n"
                        },
                        {
                            "kind": "SingleLineCommentTrivia",
                            "text": "/// copyright and this notice and otherwise comply with the Use Terms."
                        },
                        {
                            "kind": "NewLineTrivia",
                            "text": "\r\n"
                        },
                        {
                            "kind": "MultiLineCommentTrivia",
                            "text": "/**\r\n * @path ch15/15.2/15.2.3/15.2.3.6/15.2.3.6-3-88.js\r\n * @description Object.defineProperty - 'Attributes' is a String object that uses Object's [[Get]] method to access the 'configurable' property (8.10.5 step 4.a)\r\n */"
                        },
                        {
                            "kind": "NewLineTrivia",
                            "text": "\r\n"
                        },
                        {
                            "kind": "NewLineTrivia",
                            "text": "\r\n"
                        },
                        {
                            "kind": "NewLineTrivia",
                            "text": "\r\n"
                        }
                    ],
                    "trailingTrivia": [
                        {
                            "kind": "WhitespaceTrivia",
                            "text": " "
                        }
                    ]
                },
                "identifier": {
                    "kind": "IdentifierName",
                    "fullStart": 619,
                    "fullEnd": 627,
                    "start": 619,
                    "end": 627,
                    "fullWidth": 8,
                    "width": 8,
                    "text": "testcase",
                    "value": "testcase",
                    "valueText": "testcase"
                },
                "callSignature": {
                    "kind": "CallSignature",
                    "fullStart": 627,
                    "fullEnd": 630,
                    "start": 627,
                    "end": 629,
                    "fullWidth": 3,
                    "width": 2,
                    "parameterList": {
                        "kind": "ParameterList",
                        "fullStart": 627,
                        "fullEnd": 630,
                        "start": 627,
                        "end": 629,
                        "fullWidth": 3,
                        "width": 2,
                        "openParenToken": {
                            "kind": "OpenParenToken",
                            "fullStart": 627,
                            "fullEnd": 628,
                            "start": 627,
                            "end": 628,
                            "fullWidth": 1,
                            "width": 1,
                            "text": "(",
                            "value": "(",
                            "valueText": "("
                        },
                        "parameters": [],
                        "closeParenToken": {
                            "kind": "CloseParenToken",
                            "fullStart": 628,
                            "fullEnd": 630,
                            "start": 628,
                            "end": 629,
                            "fullWidth": 2,
                            "width": 1,
                            "text": ")",
                            "value": ")",
                            "valueText": ")",
                            "hasTrailingTrivia": true,
                            "trailingTrivia": [
                                {
                                    "kind": "WhitespaceTrivia",
                                    "text": " "
                                }
                            ]
                        }
                    }
                },
                "block": {
                    "kind": "Block",
                    "fullStart": 630,
                    "fullEnd": 1030,
                    "start": 630,
                    "end": 1028,
                    "fullWidth": 400,
                    "width": 398,
                    "openBraceToken": {
                        "kind": "OpenBraceToken",
                        "fullStart": 630,
                        "fullEnd": 633,
                        "start": 630,
                        "end": 631,
                        "fullWidth": 3,
                        "width": 1,
                        "text": "{",
                        "value": "{",
                        "valueText": "{",
                        "hasTrailingTrivia": true,
                        "hasTrailingNewLine": true,
                        "trailingTrivia": [
                            {
                                "kind": "NewLineTrivia",
                                "text": "\r\n"
                            }
                        ]
                    },
                    "statements": [
                        {
                            "kind": "VariableStatement",
                            "fullStart": 633,
                            "fullEnd": 657,
                            "start": 641,
                            "end": 655,
                            "fullWidth": 24,
                            "width": 14,
                            "modifiers": [],
                            "variableDeclaration": {
                                "kind": "VariableDeclaration",
                                "fullStart": 633,
                                "fullEnd": 654,
                                "start": 641,
                                "end": 654,
                                "fullWidth": 21,
                                "width": 13,
                                "varKeyword": {
                                    "kind": "VarKeyword",
                                    "fullStart": 633,
                                    "fullEnd": 645,
                                    "start": 641,
                                    "end": 644,
                                    "fullWidth": 12,
                                    "width": 3,
                                    "text": "var",
                                    "value": "var",
                                    "valueText": "var",
                                    "hasLeadingTrivia": true,
                                    "hasTrailingTrivia": true,
                                    "leadingTrivia": [
                                        {
                                            "kind": "WhitespaceTrivia",
                                            "text": "        "
                                        }
                                    ],
                                    "trailingTrivia": [
                                        {
                                            "kind": "WhitespaceTrivia",
                                            "text": " "
                                        }
                                    ]
                                },
                                "variableDeclarators": [
                                    {
                                        "kind": "VariableDeclarator",
                                        "fullStart": 645,
                                        "fullEnd": 654,
                                        "start": 645,
                                        "end": 654,
                                        "fullWidth": 9,
<<<<<<< HEAD
                                        "width": 9,
                                        "identifier": {
=======
                                        "propertyName": {
>>>>>>> 85e84683
                                            "kind": "IdentifierName",
                                            "fullStart": 645,
                                            "fullEnd": 649,
                                            "start": 645,
                                            "end": 648,
                                            "fullWidth": 4,
                                            "width": 3,
                                            "text": "obj",
                                            "value": "obj",
                                            "valueText": "obj",
                                            "hasTrailingTrivia": true,
                                            "trailingTrivia": [
                                                {
                                                    "kind": "WhitespaceTrivia",
                                                    "text": " "
                                                }
                                            ]
                                        },
                                        "equalsValueClause": {
                                            "kind": "EqualsValueClause",
                                            "fullStart": 649,
                                            "fullEnd": 654,
                                            "start": 649,
                                            "end": 654,
                                            "fullWidth": 5,
                                            "width": 5,
                                            "equalsToken": {
                                                "kind": "EqualsToken",
                                                "fullStart": 649,
                                                "fullEnd": 651,
                                                "start": 649,
                                                "end": 650,
                                                "fullWidth": 2,
                                                "width": 1,
                                                "text": "=",
                                                "value": "=",
                                                "valueText": "=",
                                                "hasTrailingTrivia": true,
                                                "trailingTrivia": [
                                                    {
                                                        "kind": "WhitespaceTrivia",
                                                        "text": " "
                                                    }
                                                ]
                                            },
                                            "value": {
                                                "kind": "ObjectLiteralExpression",
                                                "fullStart": 651,
                                                "fullEnd": 654,
                                                "start": 651,
                                                "end": 654,
                                                "fullWidth": 3,
                                                "width": 3,
                                                "openBraceToken": {
                                                    "kind": "OpenBraceToken",
                                                    "fullStart": 651,
                                                    "fullEnd": 653,
                                                    "start": 651,
                                                    "end": 652,
                                                    "fullWidth": 2,
                                                    "width": 1,
                                                    "text": "{",
                                                    "value": "{",
                                                    "valueText": "{",
                                                    "hasTrailingTrivia": true,
                                                    "trailingTrivia": [
                                                        {
                                                            "kind": "WhitespaceTrivia",
                                                            "text": " "
                                                        }
                                                    ]
                                                },
                                                "propertyAssignments": [],
                                                "closeBraceToken": {
                                                    "kind": "CloseBraceToken",
                                                    "fullStart": 653,
                                                    "fullEnd": 654,
                                                    "start": 653,
                                                    "end": 654,
                                                    "fullWidth": 1,
                                                    "width": 1,
                                                    "text": "}",
                                                    "value": "}",
                                                    "valueText": "}"
                                                }
                                            }
                                        }
                                    }
                                ]
                            },
                            "semicolonToken": {
                                "kind": "SemicolonToken",
                                "fullStart": 654,
                                "fullEnd": 657,
                                "start": 654,
                                "end": 655,
                                "fullWidth": 3,
                                "width": 1,
                                "text": ";",
                                "value": ";",
                                "valueText": ";",
                                "hasTrailingTrivia": true,
                                "hasTrailingNewLine": true,
                                "trailingTrivia": [
                                    {
                                        "kind": "NewLineTrivia",
                                        "text": "\r\n"
                                    }
                                ]
                            }
                        },
                        {
                            "kind": "VariableStatement",
                            "fullStart": 657,
                            "fullEnd": 700,
                            "start": 667,
                            "end": 698,
                            "fullWidth": 43,
                            "width": 31,
                            "modifiers": [],
                            "variableDeclaration": {
                                "kind": "VariableDeclaration",
                                "fullStart": 657,
                                "fullEnd": 697,
                                "start": 667,
                                "end": 697,
                                "fullWidth": 40,
                                "width": 30,
                                "varKeyword": {
                                    "kind": "VarKeyword",
                                    "fullStart": 657,
                                    "fullEnd": 671,
                                    "start": 667,
                                    "end": 670,
                                    "fullWidth": 14,
                                    "width": 3,
                                    "text": "var",
                                    "value": "var",
                                    "valueText": "var",
                                    "hasLeadingTrivia": true,
                                    "hasLeadingNewLine": true,
                                    "hasTrailingTrivia": true,
                                    "leadingTrivia": [
                                        {
                                            "kind": "NewLineTrivia",
                                            "text": "\r\n"
                                        },
                                        {
                                            "kind": "WhitespaceTrivia",
                                            "text": "        "
                                        }
                                    ],
                                    "trailingTrivia": [
                                        {
                                            "kind": "WhitespaceTrivia",
                                            "text": " "
                                        }
                                    ]
                                },
                                "variableDeclarators": [
                                    {
                                        "kind": "VariableDeclarator",
                                        "fullStart": 671,
                                        "fullEnd": 697,
                                        "start": 671,
                                        "end": 697,
                                        "fullWidth": 26,
<<<<<<< HEAD
                                        "width": 26,
                                        "identifier": {
=======
                                        "propertyName": {
>>>>>>> 85e84683
                                            "kind": "IdentifierName",
                                            "fullStart": 671,
                                            "fullEnd": 678,
                                            "start": 671,
                                            "end": 677,
                                            "fullWidth": 7,
                                            "width": 6,
                                            "text": "strObj",
                                            "value": "strObj",
                                            "valueText": "strObj",
                                            "hasTrailingTrivia": true,
                                            "trailingTrivia": [
                                                {
                                                    "kind": "WhitespaceTrivia",
                                                    "text": " "
                                                }
                                            ]
                                        },
                                        "equalsValueClause": {
                                            "kind": "EqualsValueClause",
                                            "fullStart": 678,
                                            "fullEnd": 697,
                                            "start": 678,
                                            "end": 697,
                                            "fullWidth": 19,
                                            "width": 19,
                                            "equalsToken": {
                                                "kind": "EqualsToken",
                                                "fullStart": 678,
                                                "fullEnd": 680,
                                                "start": 678,
                                                "end": 679,
                                                "fullWidth": 2,
                                                "width": 1,
                                                "text": "=",
                                                "value": "=",
                                                "valueText": "=",
                                                "hasTrailingTrivia": true,
                                                "trailingTrivia": [
                                                    {
                                                        "kind": "WhitespaceTrivia",
                                                        "text": " "
                                                    }
                                                ]
                                            },
                                            "value": {
                                                "kind": "ObjectCreationExpression",
                                                "fullStart": 680,
                                                "fullEnd": 697,
                                                "start": 680,
                                                "end": 697,
                                                "fullWidth": 17,
                                                "width": 17,
                                                "newKeyword": {
                                                    "kind": "NewKeyword",
                                                    "fullStart": 680,
                                                    "fullEnd": 684,
                                                    "start": 680,
                                                    "end": 683,
                                                    "fullWidth": 4,
                                                    "width": 3,
                                                    "text": "new",
                                                    "value": "new",
                                                    "valueText": "new",
                                                    "hasTrailingTrivia": true,
                                                    "trailingTrivia": [
                                                        {
                                                            "kind": "WhitespaceTrivia",
                                                            "text": " "
                                                        }
                                                    ]
                                                },
                                                "expression": {
                                                    "kind": "IdentifierName",
                                                    "fullStart": 684,
                                                    "fullEnd": 690,
                                                    "start": 684,
                                                    "end": 690,
                                                    "fullWidth": 6,
                                                    "width": 6,
                                                    "text": "String",
                                                    "value": "String",
                                                    "valueText": "String"
                                                },
                                                "argumentList": {
                                                    "kind": "ArgumentList",
                                                    "fullStart": 690,
                                                    "fullEnd": 697,
                                                    "start": 690,
                                                    "end": 697,
                                                    "fullWidth": 7,
                                                    "width": 7,
                                                    "openParenToken": {
                                                        "kind": "OpenParenToken",
                                                        "fullStart": 690,
                                                        "fullEnd": 691,
                                                        "start": 690,
                                                        "end": 691,
                                                        "fullWidth": 1,
                                                        "width": 1,
                                                        "text": "(",
                                                        "value": "(",
                                                        "valueText": "("
                                                    },
                                                    "arguments": [
                                                        {
                                                            "kind": "StringLiteral",
                                                            "fullStart": 691,
                                                            "fullEnd": 696,
                                                            "start": 691,
                                                            "end": 696,
                                                            "fullWidth": 5,
                                                            "width": 5,
                                                            "text": "\"abc\"",
                                                            "value": "abc",
                                                            "valueText": "abc"
                                                        }
                                                    ],
                                                    "closeParenToken": {
                                                        "kind": "CloseParenToken",
                                                        "fullStart": 696,
                                                        "fullEnd": 697,
                                                        "start": 696,
                                                        "end": 697,
                                                        "fullWidth": 1,
                                                        "width": 1,
                                                        "text": ")",
                                                        "value": ")",
                                                        "valueText": ")"
                                                    }
                                                }
                                            }
                                        }
                                    }
                                ]
                            },
                            "semicolonToken": {
                                "kind": "SemicolonToken",
                                "fullStart": 697,
                                "fullEnd": 700,
                                "start": 697,
                                "end": 698,
                                "fullWidth": 3,
                                "width": 1,
                                "text": ";",
                                "value": ";",
                                "valueText": ";",
                                "hasTrailingTrivia": true,
                                "hasTrailingNewLine": true,
                                "trailingTrivia": [
                                    {
                                        "kind": "NewLineTrivia",
                                        "text": "\r\n"
                                    }
                                ]
                            }
                        },
                        {
                            "kind": "ExpressionStatement",
                            "fullStart": 700,
                            "fullEnd": 739,
                            "start": 710,
                            "end": 737,
                            "fullWidth": 39,
                            "width": 27,
                            "expression": {
                                "kind": "AssignmentExpression",
                                "fullStart": 700,
                                "fullEnd": 736,
                                "start": 710,
                                "end": 736,
                                "fullWidth": 36,
                                "width": 26,
                                "left": {
                                    "kind": "MemberAccessExpression",
                                    "fullStart": 700,
                                    "fullEnd": 730,
                                    "start": 710,
                                    "end": 729,
                                    "fullWidth": 30,
                                    "width": 19,
                                    "expression": {
                                        "kind": "IdentifierName",
                                        "fullStart": 700,
                                        "fullEnd": 716,
                                        "start": 710,
                                        "end": 716,
                                        "fullWidth": 16,
                                        "width": 6,
                                        "text": "strObj",
                                        "value": "strObj",
                                        "valueText": "strObj",
                                        "hasLeadingTrivia": true,
                                        "hasLeadingNewLine": true,
                                        "leadingTrivia": [
                                            {
                                                "kind": "NewLineTrivia",
                                                "text": "\r\n"
                                            },
                                            {
                                                "kind": "WhitespaceTrivia",
                                                "text": "        "
                                            }
                                        ]
                                    },
                                    "dotToken": {
                                        "kind": "DotToken",
                                        "fullStart": 716,
                                        "fullEnd": 717,
                                        "start": 716,
                                        "end": 717,
                                        "fullWidth": 1,
                                        "width": 1,
                                        "text": ".",
                                        "value": ".",
                                        "valueText": "."
                                    },
                                    "name": {
                                        "kind": "IdentifierName",
                                        "fullStart": 717,
                                        "fullEnd": 730,
                                        "start": 717,
                                        "end": 729,
                                        "fullWidth": 13,
                                        "width": 12,
                                        "text": "configurable",
                                        "value": "configurable",
                                        "valueText": "configurable",
                                        "hasTrailingTrivia": true,
                                        "trailingTrivia": [
                                            {
                                                "kind": "WhitespaceTrivia",
                                                "text": " "
                                            }
                                        ]
                                    }
                                },
                                "operatorToken": {
                                    "kind": "EqualsToken",
                                    "fullStart": 730,
                                    "fullEnd": 732,
                                    "start": 730,
                                    "end": 731,
                                    "fullWidth": 2,
                                    "width": 1,
                                    "text": "=",
                                    "value": "=",
                                    "valueText": "=",
                                    "hasTrailingTrivia": true,
                                    "trailingTrivia": [
                                        {
                                            "kind": "WhitespaceTrivia",
                                            "text": " "
                                        }
                                    ]
                                },
                                "right": {
                                    "kind": "TrueKeyword",
                                    "fullStart": 732,
                                    "fullEnd": 736,
                                    "start": 732,
                                    "end": 736,
                                    "fullWidth": 4,
                                    "width": 4,
                                    "text": "true",
                                    "value": true,
                                    "valueText": "true"
                                }
                            },
                            "semicolonToken": {
                                "kind": "SemicolonToken",
                                "fullStart": 736,
                                "fullEnd": 739,
                                "start": 736,
                                "end": 737,
                                "fullWidth": 3,
                                "width": 1,
                                "text": ";",
                                "value": ";",
                                "valueText": ";",
                                "hasTrailingTrivia": true,
                                "hasTrailingNewLine": true,
                                "trailingTrivia": [
                                    {
                                        "kind": "NewLineTrivia",
                                        "text": "\r\n"
                                    }
                                ]
                            }
                        },
                        {
                            "kind": "ExpressionStatement",
                            "fullStart": 739,
                            "fullEnd": 798,
                            "start": 749,
                            "end": 796,
                            "fullWidth": 59,
                            "width": 47,
                            "expression": {
                                "kind": "InvocationExpression",
                                "fullStart": 739,
                                "fullEnd": 795,
                                "start": 749,
                                "end": 795,
                                "fullWidth": 56,
                                "width": 46,
                                "expression": {
                                    "kind": "MemberAccessExpression",
                                    "fullStart": 739,
                                    "fullEnd": 770,
                                    "start": 749,
                                    "end": 770,
                                    "fullWidth": 31,
                                    "width": 21,
                                    "expression": {
                                        "kind": "IdentifierName",
                                        "fullStart": 739,
                                        "fullEnd": 755,
                                        "start": 749,
                                        "end": 755,
                                        "fullWidth": 16,
                                        "width": 6,
                                        "text": "Object",
                                        "value": "Object",
                                        "valueText": "Object",
                                        "hasLeadingTrivia": true,
                                        "hasLeadingNewLine": true,
                                        "leadingTrivia": [
                                            {
                                                "kind": "NewLineTrivia",
                                                "text": "\r\n"
                                            },
                                            {
                                                "kind": "WhitespaceTrivia",
                                                "text": "        "
                                            }
                                        ]
                                    },
                                    "dotToken": {
                                        "kind": "DotToken",
                                        "fullStart": 755,
                                        "fullEnd": 756,
                                        "start": 755,
                                        "end": 756,
                                        "fullWidth": 1,
                                        "width": 1,
                                        "text": ".",
                                        "value": ".",
                                        "valueText": "."
                                    },
                                    "name": {
                                        "kind": "IdentifierName",
                                        "fullStart": 756,
                                        "fullEnd": 770,
                                        "start": 756,
                                        "end": 770,
                                        "fullWidth": 14,
                                        "width": 14,
                                        "text": "defineProperty",
                                        "value": "defineProperty",
                                        "valueText": "defineProperty"
                                    }
                                },
                                "argumentList": {
                                    "kind": "ArgumentList",
                                    "fullStart": 770,
                                    "fullEnd": 795,
                                    "start": 770,
                                    "end": 795,
                                    "fullWidth": 25,
                                    "width": 25,
                                    "openParenToken": {
                                        "kind": "OpenParenToken",
                                        "fullStart": 770,
                                        "fullEnd": 771,
                                        "start": 770,
                                        "end": 771,
                                        "fullWidth": 1,
                                        "width": 1,
                                        "text": "(",
                                        "value": "(",
                                        "valueText": "("
                                    },
                                    "arguments": [
                                        {
                                            "kind": "IdentifierName",
                                            "fullStart": 771,
                                            "fullEnd": 774,
                                            "start": 771,
                                            "end": 774,
                                            "fullWidth": 3,
                                            "width": 3,
                                            "text": "obj",
                                            "value": "obj",
                                            "valueText": "obj"
                                        },
                                        {
                                            "kind": "CommaToken",
                                            "fullStart": 774,
                                            "fullEnd": 776,
                                            "start": 774,
                                            "end": 775,
                                            "fullWidth": 2,
                                            "width": 1,
                                            "text": ",",
                                            "value": ",",
                                            "valueText": ",",
                                            "hasTrailingTrivia": true,
                                            "trailingTrivia": [
                                                {
                                                    "kind": "WhitespaceTrivia",
                                                    "text": " "
                                                }
                                            ]
                                        },
                                        {
                                            "kind": "StringLiteral",
                                            "fullStart": 776,
                                            "fullEnd": 786,
                                            "start": 776,
                                            "end": 786,
                                            "fullWidth": 10,
                                            "width": 10,
                                            "text": "\"property\"",
                                            "value": "property",
                                            "valueText": "property"
                                        },
                                        {
                                            "kind": "CommaToken",
                                            "fullStart": 786,
                                            "fullEnd": 788,
                                            "start": 786,
                                            "end": 787,
                                            "fullWidth": 2,
                                            "width": 1,
                                            "text": ",",
                                            "value": ",",
                                            "valueText": ",",
                                            "hasTrailingTrivia": true,
                                            "trailingTrivia": [
                                                {
                                                    "kind": "WhitespaceTrivia",
                                                    "text": " "
                                                }
                                            ]
                                        },
                                        {
                                            "kind": "IdentifierName",
                                            "fullStart": 788,
                                            "fullEnd": 794,
                                            "start": 788,
                                            "end": 794,
                                            "fullWidth": 6,
                                            "width": 6,
                                            "text": "strObj",
                                            "value": "strObj",
                                            "valueText": "strObj"
                                        }
                                    ],
                                    "closeParenToken": {
                                        "kind": "CloseParenToken",
                                        "fullStart": 794,
                                        "fullEnd": 795,
                                        "start": 794,
                                        "end": 795,
                                        "fullWidth": 1,
                                        "width": 1,
                                        "text": ")",
                                        "value": ")",
                                        "valueText": ")"
                                    }
                                }
                            },
                            "semicolonToken": {
                                "kind": "SemicolonToken",
                                "fullStart": 795,
                                "fullEnd": 798,
                                "start": 795,
                                "end": 796,
                                "fullWidth": 3,
                                "width": 1,
                                "text": ";",
                                "value": ";",
                                "valueText": ";",
                                "hasTrailingTrivia": true,
                                "hasTrailingNewLine": true,
                                "trailingTrivia": [
                                    {
                                        "kind": "NewLineTrivia",
                                        "text": "\r\n"
                                    }
                                ]
                            }
                        },
                        {
                            "kind": "VariableStatement",
                            "fullStart": 798,
                            "fullEnd": 861,
                            "start": 808,
                            "end": 859,
                            "fullWidth": 63,
                            "width": 51,
                            "modifiers": [],
                            "variableDeclaration": {
                                "kind": "VariableDeclaration",
                                "fullStart": 798,
                                "fullEnd": 858,
                                "start": 808,
                                "end": 858,
                                "fullWidth": 60,
                                "width": 50,
                                "varKeyword": {
                                    "kind": "VarKeyword",
                                    "fullStart": 798,
                                    "fullEnd": 812,
                                    "start": 808,
                                    "end": 811,
                                    "fullWidth": 14,
                                    "width": 3,
                                    "text": "var",
                                    "value": "var",
                                    "valueText": "var",
                                    "hasLeadingTrivia": true,
                                    "hasLeadingNewLine": true,
                                    "hasTrailingTrivia": true,
                                    "leadingTrivia": [
                                        {
                                            "kind": "NewLineTrivia",
                                            "text": "\r\n"
                                        },
                                        {
                                            "kind": "WhitespaceTrivia",
                                            "text": "        "
                                        }
                                    ],
                                    "trailingTrivia": [
                                        {
                                            "kind": "WhitespaceTrivia",
                                            "text": " "
                                        }
                                    ]
                                },
                                "variableDeclarators": [
                                    {
                                        "kind": "VariableDeclarator",
                                        "fullStart": 812,
                                        "fullEnd": 858,
                                        "start": 812,
                                        "end": 858,
                                        "fullWidth": 46,
<<<<<<< HEAD
                                        "width": 46,
                                        "identifier": {
=======
                                        "propertyName": {
>>>>>>> 85e84683
                                            "kind": "IdentifierName",
                                            "fullStart": 812,
                                            "fullEnd": 826,
                                            "start": 812,
                                            "end": 825,
                                            "fullWidth": 14,
                                            "width": 13,
                                            "text": "beforeDeleted",
                                            "value": "beforeDeleted",
                                            "valueText": "beforeDeleted",
                                            "hasTrailingTrivia": true,
                                            "trailingTrivia": [
                                                {
                                                    "kind": "WhitespaceTrivia",
                                                    "text": " "
                                                }
                                            ]
                                        },
                                        "equalsValueClause": {
                                            "kind": "EqualsValueClause",
                                            "fullStart": 826,
                                            "fullEnd": 858,
                                            "start": 826,
                                            "end": 858,
                                            "fullWidth": 32,
                                            "width": 32,
                                            "equalsToken": {
                                                "kind": "EqualsToken",
                                                "fullStart": 826,
                                                "fullEnd": 828,
                                                "start": 826,
                                                "end": 827,
                                                "fullWidth": 2,
                                                "width": 1,
                                                "text": "=",
                                                "value": "=",
                                                "valueText": "=",
                                                "hasTrailingTrivia": true,
                                                "trailingTrivia": [
                                                    {
                                                        "kind": "WhitespaceTrivia",
                                                        "text": " "
                                                    }
                                                ]
                                            },
                                            "value": {
                                                "kind": "InvocationExpression",
                                                "fullStart": 828,
                                                "fullEnd": 858,
                                                "start": 828,
                                                "end": 858,
                                                "fullWidth": 30,
                                                "width": 30,
                                                "expression": {
                                                    "kind": "MemberAccessExpression",
                                                    "fullStart": 828,
                                                    "fullEnd": 846,
                                                    "start": 828,
                                                    "end": 846,
                                                    "fullWidth": 18,
                                                    "width": 18,
                                                    "expression": {
                                                        "kind": "IdentifierName",
                                                        "fullStart": 828,
                                                        "fullEnd": 831,
                                                        "start": 828,
                                                        "end": 831,
                                                        "fullWidth": 3,
                                                        "width": 3,
                                                        "text": "obj",
                                                        "value": "obj",
                                                        "valueText": "obj"
                                                    },
                                                    "dotToken": {
                                                        "kind": "DotToken",
                                                        "fullStart": 831,
                                                        "fullEnd": 832,
                                                        "start": 831,
                                                        "end": 832,
                                                        "fullWidth": 1,
                                                        "width": 1,
                                                        "text": ".",
                                                        "value": ".",
                                                        "valueText": "."
                                                    },
                                                    "name": {
                                                        "kind": "IdentifierName",
                                                        "fullStart": 832,
                                                        "fullEnd": 846,
                                                        "start": 832,
                                                        "end": 846,
                                                        "fullWidth": 14,
                                                        "width": 14,
                                                        "text": "hasOwnProperty",
                                                        "value": "hasOwnProperty",
                                                        "valueText": "hasOwnProperty"
                                                    }
                                                },
                                                "argumentList": {
                                                    "kind": "ArgumentList",
                                                    "fullStart": 846,
                                                    "fullEnd": 858,
                                                    "start": 846,
                                                    "end": 858,
                                                    "fullWidth": 12,
                                                    "width": 12,
                                                    "openParenToken": {
                                                        "kind": "OpenParenToken",
                                                        "fullStart": 846,
                                                        "fullEnd": 847,
                                                        "start": 846,
                                                        "end": 847,
                                                        "fullWidth": 1,
                                                        "width": 1,
                                                        "text": "(",
                                                        "value": "(",
                                                        "valueText": "("
                                                    },
                                                    "arguments": [
                                                        {
                                                            "kind": "StringLiteral",
                                                            "fullStart": 847,
                                                            "fullEnd": 857,
                                                            "start": 847,
                                                            "end": 857,
                                                            "fullWidth": 10,
                                                            "width": 10,
                                                            "text": "\"property\"",
                                                            "value": "property",
                                                            "valueText": "property"
                                                        }
                                                    ],
                                                    "closeParenToken": {
                                                        "kind": "CloseParenToken",
                                                        "fullStart": 857,
                                                        "fullEnd": 858,
                                                        "start": 857,
                                                        "end": 858,
                                                        "fullWidth": 1,
                                                        "width": 1,
                                                        "text": ")",
                                                        "value": ")",
                                                        "valueText": ")"
                                                    }
                                                }
                                            }
                                        }
                                    }
                                ]
                            },
                            "semicolonToken": {
                                "kind": "SemicolonToken",
                                "fullStart": 858,
                                "fullEnd": 861,
                                "start": 858,
                                "end": 859,
                                "fullWidth": 3,
                                "width": 1,
                                "text": ";",
                                "value": ";",
                                "valueText": ";",
                                "hasTrailingTrivia": true,
                                "hasTrailingNewLine": true,
                                "trailingTrivia": [
                                    {
                                        "kind": "NewLineTrivia",
                                        "text": "\r\n"
                                    }
                                ]
                            }
                        },
                        {
                            "kind": "ExpressionStatement",
                            "fullStart": 861,
                            "fullEnd": 893,
                            "start": 871,
                            "end": 891,
                            "fullWidth": 32,
                            "width": 20,
                            "expression": {
                                "kind": "DeleteExpression",
                                "fullStart": 861,
                                "fullEnd": 890,
                                "start": 871,
                                "end": 890,
                                "fullWidth": 29,
                                "width": 19,
                                "deleteKeyword": {
                                    "kind": "DeleteKeyword",
                                    "fullStart": 861,
                                    "fullEnd": 878,
                                    "start": 871,
                                    "end": 877,
                                    "fullWidth": 17,
                                    "width": 6,
                                    "text": "delete",
                                    "value": "delete",
                                    "valueText": "delete",
                                    "hasLeadingTrivia": true,
                                    "hasLeadingNewLine": true,
                                    "hasTrailingTrivia": true,
                                    "leadingTrivia": [
                                        {
                                            "kind": "NewLineTrivia",
                                            "text": "\r\n"
                                        },
                                        {
                                            "kind": "WhitespaceTrivia",
                                            "text": "        "
                                        }
                                    ],
                                    "trailingTrivia": [
                                        {
                                            "kind": "WhitespaceTrivia",
                                            "text": " "
                                        }
                                    ]
                                },
                                "expression": {
                                    "kind": "MemberAccessExpression",
                                    "fullStart": 878,
                                    "fullEnd": 890,
                                    "start": 878,
                                    "end": 890,
                                    "fullWidth": 12,
                                    "width": 12,
                                    "expression": {
                                        "kind": "IdentifierName",
                                        "fullStart": 878,
                                        "fullEnd": 881,
                                        "start": 878,
                                        "end": 881,
                                        "fullWidth": 3,
                                        "width": 3,
                                        "text": "obj",
                                        "value": "obj",
                                        "valueText": "obj"
                                    },
                                    "dotToken": {
                                        "kind": "DotToken",
                                        "fullStart": 881,
                                        "fullEnd": 882,
                                        "start": 881,
                                        "end": 882,
                                        "fullWidth": 1,
                                        "width": 1,
                                        "text": ".",
                                        "value": ".",
                                        "valueText": "."
                                    },
                                    "name": {
                                        "kind": "IdentifierName",
                                        "fullStart": 882,
                                        "fullEnd": 890,
                                        "start": 882,
                                        "end": 890,
                                        "fullWidth": 8,
                                        "width": 8,
                                        "text": "property",
                                        "value": "property",
                                        "valueText": "property"
                                    }
                                }
                            },
                            "semicolonToken": {
                                "kind": "SemicolonToken",
                                "fullStart": 890,
                                "fullEnd": 893,
                                "start": 890,
                                "end": 891,
                                "fullWidth": 3,
                                "width": 1,
                                "text": ";",
                                "value": ";",
                                "valueText": ";",
                                "hasTrailingTrivia": true,
                                "hasTrailingNewLine": true,
                                "trailingTrivia": [
                                    {
                                        "kind": "NewLineTrivia",
                                        "text": "\r\n"
                                    }
                                ]
                            }
                        },
                        {
                            "kind": "VariableStatement",
                            "fullStart": 893,
                            "fullEnd": 955,
                            "start": 903,
                            "end": 953,
                            "fullWidth": 62,
                            "width": 50,
                            "modifiers": [],
                            "variableDeclaration": {
                                "kind": "VariableDeclaration",
                                "fullStart": 893,
                                "fullEnd": 952,
                                "start": 903,
                                "end": 952,
                                "fullWidth": 59,
                                "width": 49,
                                "varKeyword": {
                                    "kind": "VarKeyword",
                                    "fullStart": 893,
                                    "fullEnd": 907,
                                    "start": 903,
                                    "end": 906,
                                    "fullWidth": 14,
                                    "width": 3,
                                    "text": "var",
                                    "value": "var",
                                    "valueText": "var",
                                    "hasLeadingTrivia": true,
                                    "hasLeadingNewLine": true,
                                    "hasTrailingTrivia": true,
                                    "leadingTrivia": [
                                        {
                                            "kind": "NewLineTrivia",
                                            "text": "\r\n"
                                        },
                                        {
                                            "kind": "WhitespaceTrivia",
                                            "text": "        "
                                        }
                                    ],
                                    "trailingTrivia": [
                                        {
                                            "kind": "WhitespaceTrivia",
                                            "text": " "
                                        }
                                    ]
                                },
                                "variableDeclarators": [
                                    {
                                        "kind": "VariableDeclarator",
                                        "fullStart": 907,
                                        "fullEnd": 952,
                                        "start": 907,
                                        "end": 952,
                                        "fullWidth": 45,
<<<<<<< HEAD
                                        "width": 45,
                                        "identifier": {
=======
                                        "propertyName": {
>>>>>>> 85e84683
                                            "kind": "IdentifierName",
                                            "fullStart": 907,
                                            "fullEnd": 920,
                                            "start": 907,
                                            "end": 919,
                                            "fullWidth": 13,
                                            "width": 12,
                                            "text": "afterDeleted",
                                            "value": "afterDeleted",
                                            "valueText": "afterDeleted",
                                            "hasTrailingTrivia": true,
                                            "trailingTrivia": [
                                                {
                                                    "kind": "WhitespaceTrivia",
                                                    "text": " "
                                                }
                                            ]
                                        },
                                        "equalsValueClause": {
                                            "kind": "EqualsValueClause",
                                            "fullStart": 920,
                                            "fullEnd": 952,
                                            "start": 920,
                                            "end": 952,
                                            "fullWidth": 32,
                                            "width": 32,
                                            "equalsToken": {
                                                "kind": "EqualsToken",
                                                "fullStart": 920,
                                                "fullEnd": 922,
                                                "start": 920,
                                                "end": 921,
                                                "fullWidth": 2,
                                                "width": 1,
                                                "text": "=",
                                                "value": "=",
                                                "valueText": "=",
                                                "hasTrailingTrivia": true,
                                                "trailingTrivia": [
                                                    {
                                                        "kind": "WhitespaceTrivia",
                                                        "text": " "
                                                    }
                                                ]
                                            },
                                            "value": {
                                                "kind": "InvocationExpression",
                                                "fullStart": 922,
                                                "fullEnd": 952,
                                                "start": 922,
                                                "end": 952,
                                                "fullWidth": 30,
                                                "width": 30,
                                                "expression": {
                                                    "kind": "MemberAccessExpression",
                                                    "fullStart": 922,
                                                    "fullEnd": 940,
                                                    "start": 922,
                                                    "end": 940,
                                                    "fullWidth": 18,
                                                    "width": 18,
                                                    "expression": {
                                                        "kind": "IdentifierName",
                                                        "fullStart": 922,
                                                        "fullEnd": 925,
                                                        "start": 922,
                                                        "end": 925,
                                                        "fullWidth": 3,
                                                        "width": 3,
                                                        "text": "obj",
                                                        "value": "obj",
                                                        "valueText": "obj"
                                                    },
                                                    "dotToken": {
                                                        "kind": "DotToken",
                                                        "fullStart": 925,
                                                        "fullEnd": 926,
                                                        "start": 925,
                                                        "end": 926,
                                                        "fullWidth": 1,
                                                        "width": 1,
                                                        "text": ".",
                                                        "value": ".",
                                                        "valueText": "."
                                                    },
                                                    "name": {
                                                        "kind": "IdentifierName",
                                                        "fullStart": 926,
                                                        "fullEnd": 940,
                                                        "start": 926,
                                                        "end": 940,
                                                        "fullWidth": 14,
                                                        "width": 14,
                                                        "text": "hasOwnProperty",
                                                        "value": "hasOwnProperty",
                                                        "valueText": "hasOwnProperty"
                                                    }
                                                },
                                                "argumentList": {
                                                    "kind": "ArgumentList",
                                                    "fullStart": 940,
                                                    "fullEnd": 952,
                                                    "start": 940,
                                                    "end": 952,
                                                    "fullWidth": 12,
                                                    "width": 12,
                                                    "openParenToken": {
                                                        "kind": "OpenParenToken",
                                                        "fullStart": 940,
                                                        "fullEnd": 941,
                                                        "start": 940,
                                                        "end": 941,
                                                        "fullWidth": 1,
                                                        "width": 1,
                                                        "text": "(",
                                                        "value": "(",
                                                        "valueText": "("
                                                    },
                                                    "arguments": [
                                                        {
                                                            "kind": "StringLiteral",
                                                            "fullStart": 941,
                                                            "fullEnd": 951,
                                                            "start": 941,
                                                            "end": 951,
                                                            "fullWidth": 10,
                                                            "width": 10,
                                                            "text": "\"property\"",
                                                            "value": "property",
                                                            "valueText": "property"
                                                        }
                                                    ],
                                                    "closeParenToken": {
                                                        "kind": "CloseParenToken",
                                                        "fullStart": 951,
                                                        "fullEnd": 952,
                                                        "start": 951,
                                                        "end": 952,
                                                        "fullWidth": 1,
                                                        "width": 1,
                                                        "text": ")",
                                                        "value": ")",
                                                        "valueText": ")"
                                                    }
                                                }
                                            }
                                        }
                                    }
                                ]
                            },
                            "semicolonToken": {
                                "kind": "SemicolonToken",
                                "fullStart": 952,
                                "fullEnd": 955,
                                "start": 952,
                                "end": 953,
                                "fullWidth": 3,
                                "width": 1,
                                "text": ";",
                                "value": ";",
                                "valueText": ";",
                                "hasTrailingTrivia": true,
                                "hasTrailingNewLine": true,
                                "trailingTrivia": [
                                    {
                                        "kind": "NewLineTrivia",
                                        "text": "\r\n"
                                    }
                                ]
                            }
                        },
                        {
                            "kind": "ReturnStatement",
                            "fullStart": 955,
                            "fullEnd": 1023,
                            "start": 965,
                            "end": 1021,
                            "fullWidth": 68,
                            "width": 56,
                            "returnKeyword": {
                                "kind": "ReturnKeyword",
                                "fullStart": 955,
                                "fullEnd": 972,
                                "start": 965,
                                "end": 971,
                                "fullWidth": 17,
                                "width": 6,
                                "text": "return",
                                "value": "return",
                                "valueText": "return",
                                "hasLeadingTrivia": true,
                                "hasLeadingNewLine": true,
                                "hasTrailingTrivia": true,
                                "leadingTrivia": [
                                    {
                                        "kind": "NewLineTrivia",
                                        "text": "\r\n"
                                    },
                                    {
                                        "kind": "WhitespaceTrivia",
                                        "text": "        "
                                    }
                                ],
                                "trailingTrivia": [
                                    {
                                        "kind": "WhitespaceTrivia",
                                        "text": " "
                                    }
                                ]
                            },
                            "expression": {
                                "kind": "LogicalAndExpression",
                                "fullStart": 972,
                                "fullEnd": 1020,
                                "start": 972,
                                "end": 1020,
                                "fullWidth": 48,
                                "width": 48,
                                "left": {
                                    "kind": "EqualsExpression",
                                    "fullStart": 972,
                                    "fullEnd": 995,
                                    "start": 972,
                                    "end": 994,
                                    "fullWidth": 23,
                                    "width": 22,
                                    "left": {
                                        "kind": "IdentifierName",
                                        "fullStart": 972,
                                        "fullEnd": 986,
                                        "start": 972,
                                        "end": 985,
                                        "fullWidth": 14,
                                        "width": 13,
                                        "text": "beforeDeleted",
                                        "value": "beforeDeleted",
                                        "valueText": "beforeDeleted",
                                        "hasTrailingTrivia": true,
                                        "trailingTrivia": [
                                            {
                                                "kind": "WhitespaceTrivia",
                                                "text": " "
                                            }
                                        ]
                                    },
                                    "operatorToken": {
                                        "kind": "EqualsEqualsEqualsToken",
                                        "fullStart": 986,
                                        "fullEnd": 990,
                                        "start": 986,
                                        "end": 989,
                                        "fullWidth": 4,
                                        "width": 3,
                                        "text": "===",
                                        "value": "===",
                                        "valueText": "===",
                                        "hasTrailingTrivia": true,
                                        "trailingTrivia": [
                                            {
                                                "kind": "WhitespaceTrivia",
                                                "text": " "
                                            }
                                        ]
                                    },
                                    "right": {
                                        "kind": "TrueKeyword",
                                        "fullStart": 990,
                                        "fullEnd": 995,
                                        "start": 990,
                                        "end": 994,
                                        "fullWidth": 5,
                                        "width": 4,
                                        "text": "true",
                                        "value": true,
                                        "valueText": "true",
                                        "hasTrailingTrivia": true,
                                        "trailingTrivia": [
                                            {
                                                "kind": "WhitespaceTrivia",
                                                "text": " "
                                            }
                                        ]
                                    }
                                },
                                "operatorToken": {
                                    "kind": "AmpersandAmpersandToken",
                                    "fullStart": 995,
                                    "fullEnd": 998,
                                    "start": 995,
                                    "end": 997,
                                    "fullWidth": 3,
                                    "width": 2,
                                    "text": "&&",
                                    "value": "&&",
                                    "valueText": "&&",
                                    "hasTrailingTrivia": true,
                                    "trailingTrivia": [
                                        {
                                            "kind": "WhitespaceTrivia",
                                            "text": " "
                                        }
                                    ]
                                },
                                "right": {
                                    "kind": "EqualsExpression",
                                    "fullStart": 998,
                                    "fullEnd": 1020,
                                    "start": 998,
                                    "end": 1020,
                                    "fullWidth": 22,
                                    "width": 22,
                                    "left": {
                                        "kind": "IdentifierName",
                                        "fullStart": 998,
                                        "fullEnd": 1011,
                                        "start": 998,
                                        "end": 1010,
                                        "fullWidth": 13,
                                        "width": 12,
                                        "text": "afterDeleted",
                                        "value": "afterDeleted",
                                        "valueText": "afterDeleted",
                                        "hasTrailingTrivia": true,
                                        "trailingTrivia": [
                                            {
                                                "kind": "WhitespaceTrivia",
                                                "text": " "
                                            }
                                        ]
                                    },
                                    "operatorToken": {
                                        "kind": "EqualsEqualsEqualsToken",
                                        "fullStart": 1011,
                                        "fullEnd": 1015,
                                        "start": 1011,
                                        "end": 1014,
                                        "fullWidth": 4,
                                        "width": 3,
                                        "text": "===",
                                        "value": "===",
                                        "valueText": "===",
                                        "hasTrailingTrivia": true,
                                        "trailingTrivia": [
                                            {
                                                "kind": "WhitespaceTrivia",
                                                "text": " "
                                            }
                                        ]
                                    },
                                    "right": {
                                        "kind": "FalseKeyword",
                                        "fullStart": 1015,
                                        "fullEnd": 1020,
                                        "start": 1015,
                                        "end": 1020,
                                        "fullWidth": 5,
                                        "width": 5,
                                        "text": "false",
                                        "value": false,
                                        "valueText": "false"
                                    }
                                }
                            },
                            "semicolonToken": {
                                "kind": "SemicolonToken",
                                "fullStart": 1020,
                                "fullEnd": 1023,
                                "start": 1020,
                                "end": 1021,
                                "fullWidth": 3,
                                "width": 1,
                                "text": ";",
                                "value": ";",
                                "valueText": ";",
                                "hasTrailingTrivia": true,
                                "hasTrailingNewLine": true,
                                "trailingTrivia": [
                                    {
                                        "kind": "NewLineTrivia",
                                        "text": "\r\n"
                                    }
                                ]
                            }
                        }
                    ],
                    "closeBraceToken": {
                        "kind": "CloseBraceToken",
                        "fullStart": 1023,
                        "fullEnd": 1030,
                        "start": 1027,
                        "end": 1028,
                        "fullWidth": 7,
                        "width": 1,
                        "text": "}",
                        "value": "}",
                        "valueText": "}",
                        "hasLeadingTrivia": true,
                        "hasTrailingTrivia": true,
                        "hasTrailingNewLine": true,
                        "leadingTrivia": [
                            {
                                "kind": "WhitespaceTrivia",
                                "text": "    "
                            }
                        ],
                        "trailingTrivia": [
                            {
                                "kind": "NewLineTrivia",
                                "text": "\r\n"
                            }
                        ]
                    }
                }
            },
            {
                "kind": "ExpressionStatement",
                "fullStart": 1030,
                "fullEnd": 1054,
                "start": 1030,
                "end": 1052,
                "fullWidth": 24,
                "width": 22,
                "expression": {
                    "kind": "InvocationExpression",
                    "fullStart": 1030,
                    "fullEnd": 1051,
                    "start": 1030,
                    "end": 1051,
                    "fullWidth": 21,
                    "width": 21,
                    "expression": {
                        "kind": "IdentifierName",
                        "fullStart": 1030,
                        "fullEnd": 1041,
                        "start": 1030,
                        "end": 1041,
                        "fullWidth": 11,
                        "width": 11,
                        "text": "runTestCase",
                        "value": "runTestCase",
                        "valueText": "runTestCase"
                    },
                    "argumentList": {
                        "kind": "ArgumentList",
                        "fullStart": 1041,
                        "fullEnd": 1051,
                        "start": 1041,
                        "end": 1051,
                        "fullWidth": 10,
                        "width": 10,
                        "openParenToken": {
                            "kind": "OpenParenToken",
                            "fullStart": 1041,
                            "fullEnd": 1042,
                            "start": 1041,
                            "end": 1042,
                            "fullWidth": 1,
                            "width": 1,
                            "text": "(",
                            "value": "(",
                            "valueText": "("
                        },
                        "arguments": [
                            {
                                "kind": "IdentifierName",
                                "fullStart": 1042,
                                "fullEnd": 1050,
                                "start": 1042,
                                "end": 1050,
                                "fullWidth": 8,
                                "width": 8,
                                "text": "testcase",
                                "value": "testcase",
                                "valueText": "testcase"
                            }
                        ],
                        "closeParenToken": {
                            "kind": "CloseParenToken",
                            "fullStart": 1050,
                            "fullEnd": 1051,
                            "start": 1050,
                            "end": 1051,
                            "fullWidth": 1,
                            "width": 1,
                            "text": ")",
                            "value": ")",
                            "valueText": ")"
                        }
                    }
                },
                "semicolonToken": {
                    "kind": "SemicolonToken",
                    "fullStart": 1051,
                    "fullEnd": 1054,
                    "start": 1051,
                    "end": 1052,
                    "fullWidth": 3,
                    "width": 1,
                    "text": ";",
                    "value": ";",
                    "valueText": ";",
                    "hasTrailingTrivia": true,
                    "hasTrailingNewLine": true,
                    "trailingTrivia": [
                        {
                            "kind": "NewLineTrivia",
                            "text": "\r\n"
                        }
                    ]
                }
            }
        ],
        "endOfFileToken": {
            "kind": "EndOfFileToken",
            "fullStart": 1054,
            "fullEnd": 1054,
            "start": 1054,
            "end": 1054,
            "fullWidth": 0,
            "width": 0,
            "text": ""
        }
    },
    "lineMap": {
        "lineStarts": [
            0,
            67,
            152,
            232,
            308,
            380,
            385,
            438,
            601,
            606,
            608,
            610,
            633,
            657,
            659,
            700,
            702,
            739,
            741,
            798,
            800,
            861,
            863,
            893,
            895,
            955,
            957,
            1023,
            1030,
            1054
        ],
        "length": 1054
    }
}<|MERGE_RESOLUTION|>--- conflicted
+++ resolved
@@ -245,12 +245,8 @@
                                         "start": 645,
                                         "end": 654,
                                         "fullWidth": 9,
-<<<<<<< HEAD
                                         "width": 9,
-                                        "identifier": {
-=======
                                         "propertyName": {
->>>>>>> 85e84683
                                             "kind": "IdentifierName",
                                             "fullStart": 645,
                                             "fullEnd": 649,
@@ -418,12 +414,8 @@
                                         "start": 671,
                                         "end": 697,
                                         "fullWidth": 26,
-<<<<<<< HEAD
                                         "width": 26,
-                                        "identifier": {
-=======
                                         "propertyName": {
->>>>>>> 85e84683
                                             "kind": "IdentifierName",
                                             "fullStart": 671,
                                             "fullEnd": 678,
@@ -974,12 +966,8 @@
                                         "start": 812,
                                         "end": 858,
                                         "fullWidth": 46,
-<<<<<<< HEAD
                                         "width": 46,
-                                        "identifier": {
-=======
                                         "propertyName": {
->>>>>>> 85e84683
                                             "kind": "IdentifierName",
                                             "fullStart": 812,
                                             "fullEnd": 826,
@@ -1321,12 +1309,8 @@
                                         "start": 907,
                                         "end": 952,
                                         "fullWidth": 45,
-<<<<<<< HEAD
                                         "width": 45,
-                                        "identifier": {
-=======
                                         "propertyName": {
->>>>>>> 85e84683
                                             "kind": "IdentifierName",
                                             "fullStart": 907,
                                             "fullEnd": 920,
