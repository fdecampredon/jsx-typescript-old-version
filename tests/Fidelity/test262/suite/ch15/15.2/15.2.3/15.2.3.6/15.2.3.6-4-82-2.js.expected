{
    "isDeclaration": false,
    "languageVersion": "EcmaScript5",
    "parseOptions": {
        "allowAutomaticSemicolonInsertion": true
    },
    "sourceUnit": {
        "kind": "SourceUnit",
        "fullStart": 0,
        "fullEnd": 1302,
        "start": 820,
        "end": 1302,
        "fullWidth": 1302,
        "width": 482,
        "isIncrementallyUnusable": true,
        "moduleElements": [
            {
                "kind": "FunctionDeclaration",
                "fullStart": 0,
                "fullEnd": 1278,
                "start": 820,
                "end": 1276,
                "fullWidth": 1278,
                "width": 456,
                "modifiers": [],
                "functionKeyword": {
                    "kind": "FunctionKeyword",
                    "fullStart": 0,
                    "fullEnd": 829,
                    "start": 820,
                    "end": 828,
                    "fullWidth": 829,
                    "width": 8,
                    "text": "function",
                    "value": "function",
                    "valueText": "function",
                    "hasLeadingTrivia": true,
                    "hasLeadingComment": true,
                    "hasLeadingNewLine": true,
                    "hasTrailingTrivia": true,
                    "leadingTrivia": [
                        {
                            "kind": "SingleLineCommentTrivia",
                            "text": "/// Copyright (c) 2012 Ecma International.  All rights reserved. "
                        },
                        {
                            "kind": "NewLineTrivia",
                            "text": "\r\n"
                        },
                        {
                            "kind": "SingleLineCommentTrivia",
                            "text": "/// Ecma International makes this code available under the terms and conditions set"
                        },
                        {
                            "kind": "NewLineTrivia",
                            "text": "\r\n"
                        },
                        {
                            "kind": "SingleLineCommentTrivia",
                            "text": "/// forth on http://hg.ecmascript.org/tests/test262/raw-file/tip/LICENSE (the "
                        },
                        {
                            "kind": "NewLineTrivia",
                            "text": "\r\n"
                        },
                        {
                            "kind": "SingleLineCommentTrivia",
                            "text": "/// \"Use Terms\").   Any redistribution of this code must retain the above "
                        },
                        {
                            "kind": "NewLineTrivia",
                            "text": "\r\n"
                        },
                        {
                            "kind": "SingleLineCommentTrivia",
                            "text": "/// copyright and this notice and otherwise comply with the Use Terms."
                        },
                        {
                            "kind": "NewLineTrivia",
                            "text": "\r\n"
                        },
                        {
                            "kind": "MultiLineCommentTrivia",
                            "text": "/**\r\n * @path ch15/15.2/15.2.3/15.2.3.6/15.2.3.6-4-82-2.js\r\n * @description Object.defineProperty - Update [[Enumerable]] attribute of 'name' property to false successfully when [[Enumerable]] and [[Configurable]] attributes of 'name' property are true,  the 'desc' is a generic descriptor which contains [[Enumerable]] attribute as false and [[Configurable]] attribute as true, 'name' property is a data property (8.12.9 step 8)\r\n */"
                        },
                        {
                            "kind": "NewLineTrivia",
                            "text": "\r\n"
                        },
                        {
                            "kind": "NewLineTrivia",
                            "text": "\r\n"
                        },
                        {
                            "kind": "NewLineTrivia",
                            "text": "\r\n"
                        }
                    ],
                    "trailingTrivia": [
                        {
                            "kind": "WhitespaceTrivia",
                            "text": " "
                        }
                    ]
                },
                "identifier": {
                    "kind": "IdentifierName",
                    "fullStart": 829,
                    "fullEnd": 837,
                    "start": 829,
                    "end": 837,
                    "fullWidth": 8,
                    "width": 8,
                    "text": "testcase",
                    "value": "testcase",
                    "valueText": "testcase"
                },
                "callSignature": {
                    "kind": "CallSignature",
                    "fullStart": 837,
                    "fullEnd": 840,
                    "start": 837,
                    "end": 839,
                    "fullWidth": 3,
                    "width": 2,
                    "parameterList": {
                        "kind": "ParameterList",
                        "fullStart": 837,
                        "fullEnd": 840,
                        "start": 837,
                        "end": 839,
                        "fullWidth": 3,
                        "width": 2,
                        "openParenToken": {
                            "kind": "OpenParenToken",
                            "fullStart": 837,
                            "fullEnd": 838,
                            "start": 837,
                            "end": 838,
                            "fullWidth": 1,
                            "width": 1,
                            "text": "(",
                            "value": "(",
                            "valueText": "("
                        },
                        "parameters": [],
                        "closeParenToken": {
                            "kind": "CloseParenToken",
                            "fullStart": 838,
                            "fullEnd": 840,
                            "start": 838,
                            "end": 839,
                            "fullWidth": 2,
                            "width": 1,
                            "text": ")",
                            "value": ")",
                            "valueText": ")",
                            "hasTrailingTrivia": true,
                            "trailingTrivia": [
                                {
                                    "kind": "WhitespaceTrivia",
                                    "text": " "
                                }
                            ]
                        }
                    }
                },
                "block": {
                    "kind": "Block",
                    "fullStart": 840,
                    "fullEnd": 1278,
                    "start": 840,
                    "end": 1276,
                    "fullWidth": 438,
                    "width": 436,
                    "openBraceToken": {
                        "kind": "OpenBraceToken",
                        "fullStart": 840,
                        "fullEnd": 843,
                        "start": 840,
                        "end": 841,
                        "fullWidth": 3,
                        "width": 1,
                        "text": "{",
                        "value": "{",
                        "valueText": "{",
                        "hasTrailingTrivia": true,
                        "hasTrailingNewLine": true,
                        "trailingTrivia": [
                            {
                                "kind": "NewLineTrivia",
                                "text": "\r\n"
                            }
                        ]
                    },
                    "statements": [
                        {
                            "kind": "VariableStatement",
                            "fullStart": 843,
                            "fullEnd": 872,
                            "start": 857,
                            "end": 870,
                            "fullWidth": 29,
                            "width": 13,
                            "modifiers": [],
                            "variableDeclaration": {
                                "kind": "VariableDeclaration",
                                "fullStart": 843,
                                "fullEnd": 869,
                                "start": 857,
                                "end": 869,
                                "fullWidth": 26,
                                "width": 12,
                                "varKeyword": {
                                    "kind": "VarKeyword",
                                    "fullStart": 843,
                                    "fullEnd": 861,
                                    "start": 857,
                                    "end": 860,
                                    "fullWidth": 18,
                                    "width": 3,
                                    "text": "var",
                                    "value": "var",
                                    "valueText": "var",
                                    "hasLeadingTrivia": true,
                                    "hasLeadingNewLine": true,
                                    "hasTrailingTrivia": true,
                                    "leadingTrivia": [
                                        {
                                            "kind": "WhitespaceTrivia",
                                            "text": "    "
                                        },
                                        {
                                            "kind": "NewLineTrivia",
                                            "text": "\r\n"
                                        },
                                        {
                                            "kind": "WhitespaceTrivia",
                                            "text": "        "
                                        }
                                    ],
                                    "trailingTrivia": [
                                        {
                                            "kind": "WhitespaceTrivia",
                                            "text": " "
                                        }
                                    ]
                                },
                                "variableDeclarators": [
                                    {
                                        "kind": "VariableDeclarator",
                                        "fullStart": 861,
                                        "fullEnd": 869,
                                        "start": 861,
                                        "end": 869,
                                        "fullWidth": 8,
<<<<<<< HEAD
                                        "width": 8,
                                        "identifier": {
=======
                                        "propertyName": {
>>>>>>> 85e84683
                                            "kind": "IdentifierName",
                                            "fullStart": 861,
                                            "fullEnd": 865,
                                            "start": 861,
                                            "end": 864,
                                            "fullWidth": 4,
                                            "width": 3,
                                            "text": "obj",
                                            "value": "obj",
                                            "valueText": "obj",
                                            "hasTrailingTrivia": true,
                                            "trailingTrivia": [
                                                {
                                                    "kind": "WhitespaceTrivia",
                                                    "text": " "
                                                }
                                            ]
                                        },
                                        "equalsValueClause": {
                                            "kind": "EqualsValueClause",
                                            "fullStart": 865,
                                            "fullEnd": 869,
                                            "start": 865,
                                            "end": 869,
                                            "fullWidth": 4,
                                            "width": 4,
                                            "equalsToken": {
                                                "kind": "EqualsToken",
                                                "fullStart": 865,
                                                "fullEnd": 867,
                                                "start": 865,
                                                "end": 866,
                                                "fullWidth": 2,
                                                "width": 1,
                                                "text": "=",
                                                "value": "=",
                                                "valueText": "=",
                                                "hasTrailingTrivia": true,
                                                "trailingTrivia": [
                                                    {
                                                        "kind": "WhitespaceTrivia",
                                                        "text": " "
                                                    }
                                                ]
                                            },
                                            "value": {
                                                "kind": "ObjectLiteralExpression",
                                                "fullStart": 867,
                                                "fullEnd": 869,
                                                "start": 867,
                                                "end": 869,
                                                "fullWidth": 2,
                                                "width": 2,
                                                "openBraceToken": {
                                                    "kind": "OpenBraceToken",
                                                    "fullStart": 867,
                                                    "fullEnd": 868,
                                                    "start": 867,
                                                    "end": 868,
                                                    "fullWidth": 1,
                                                    "width": 1,
                                                    "text": "{",
                                                    "value": "{",
                                                    "valueText": "{"
                                                },
                                                "propertyAssignments": [],
                                                "closeBraceToken": {
                                                    "kind": "CloseBraceToken",
                                                    "fullStart": 868,
                                                    "fullEnd": 869,
                                                    "start": 868,
                                                    "end": 869,
                                                    "fullWidth": 1,
                                                    "width": 1,
                                                    "text": "}",
                                                    "value": "}",
                                                    "valueText": "}"
                                                }
                                            }
                                        }
                                    }
                                ]
                            },
                            "semicolonToken": {
                                "kind": "SemicolonToken",
                                "fullStart": 869,
                                "fullEnd": 872,
                                "start": 869,
                                "end": 870,
                                "fullWidth": 3,
                                "width": 1,
                                "text": ";",
                                "value": ";",
                                "valueText": ";",
                                "hasTrailingTrivia": true,
                                "hasTrailingNewLine": true,
                                "trailingTrivia": [
                                    {
                                        "kind": "NewLineTrivia",
                                        "text": "\r\n"
                                    }
                                ]
                            }
                        },
                        {
                            "kind": "ExpressionStatement",
                            "fullStart": 872,
                            "fullEnd": 1050,
                            "start": 882,
                            "end": 1048,
                            "fullWidth": 178,
                            "width": 166,
                            "expression": {
                                "kind": "InvocationExpression",
                                "fullStart": 872,
                                "fullEnd": 1047,
                                "start": 882,
                                "end": 1047,
                                "fullWidth": 175,
                                "width": 165,
                                "expression": {
                                    "kind": "MemberAccessExpression",
                                    "fullStart": 872,
                                    "fullEnd": 903,
                                    "start": 882,
                                    "end": 903,
                                    "fullWidth": 31,
                                    "width": 21,
                                    "expression": {
                                        "kind": "IdentifierName",
                                        "fullStart": 872,
                                        "fullEnd": 888,
                                        "start": 882,
                                        "end": 888,
                                        "fullWidth": 16,
                                        "width": 6,
                                        "text": "Object",
                                        "value": "Object",
                                        "valueText": "Object",
                                        "hasLeadingTrivia": true,
                                        "hasLeadingNewLine": true,
                                        "leadingTrivia": [
                                            {
                                                "kind": "NewLineTrivia",
                                                "text": "\r\n"
                                            },
                                            {
                                                "kind": "WhitespaceTrivia",
                                                "text": "        "
                                            }
                                        ]
                                    },
                                    "dotToken": {
                                        "kind": "DotToken",
                                        "fullStart": 888,
                                        "fullEnd": 889,
                                        "start": 888,
                                        "end": 889,
                                        "fullWidth": 1,
                                        "width": 1,
                                        "text": ".",
                                        "value": ".",
                                        "valueText": "."
                                    },
                                    "name": {
                                        "kind": "IdentifierName",
                                        "fullStart": 889,
                                        "fullEnd": 903,
                                        "start": 889,
                                        "end": 903,
                                        "fullWidth": 14,
                                        "width": 14,
                                        "text": "defineProperty",
                                        "value": "defineProperty",
                                        "valueText": "defineProperty"
                                    }
                                },
                                "argumentList": {
                                    "kind": "ArgumentList",
                                    "fullStart": 903,
                                    "fullEnd": 1047,
                                    "start": 903,
                                    "end": 1047,
                                    "fullWidth": 144,
                                    "width": 144,
                                    "openParenToken": {
                                        "kind": "OpenParenToken",
                                        "fullStart": 903,
                                        "fullEnd": 904,
                                        "start": 903,
                                        "end": 904,
                                        "fullWidth": 1,
                                        "width": 1,
                                        "text": "(",
                                        "value": "(",
                                        "valueText": "("
                                    },
                                    "arguments": [
                                        {
                                            "kind": "IdentifierName",
                                            "fullStart": 904,
                                            "fullEnd": 907,
                                            "start": 904,
                                            "end": 907,
                                            "fullWidth": 3,
                                            "width": 3,
                                            "text": "obj",
                                            "value": "obj",
                                            "valueText": "obj"
                                        },
                                        {
                                            "kind": "CommaToken",
                                            "fullStart": 907,
                                            "fullEnd": 909,
                                            "start": 907,
                                            "end": 908,
                                            "fullWidth": 2,
                                            "width": 1,
                                            "text": ",",
                                            "value": ",",
                                            "valueText": ",",
                                            "hasTrailingTrivia": true,
                                            "trailingTrivia": [
                                                {
                                                    "kind": "WhitespaceTrivia",
                                                    "text": " "
                                                }
                                            ]
                                        },
                                        {
                                            "kind": "StringLiteral",
                                            "fullStart": 909,
                                            "fullEnd": 914,
                                            "start": 909,
                                            "end": 914,
                                            "fullWidth": 5,
                                            "width": 5,
                                            "text": "\"foo\"",
                                            "value": "foo",
                                            "valueText": "foo"
                                        },
                                        {
                                            "kind": "CommaToken",
                                            "fullStart": 914,
                                            "fullEnd": 916,
                                            "start": 914,
                                            "end": 915,
                                            "fullWidth": 2,
                                            "width": 1,
                                            "text": ",",
                                            "value": ",",
                                            "valueText": ",",
                                            "hasTrailingTrivia": true,
                                            "trailingTrivia": [
                                                {
                                                    "kind": "WhitespaceTrivia",
                                                    "text": " "
                                                }
                                            ]
                                        },
                                        {
                                            "kind": "ObjectLiteralExpression",
                                            "fullStart": 916,
                                            "fullEnd": 1046,
                                            "start": 916,
                                            "end": 1046,
                                            "fullWidth": 130,
                                            "width": 130,
                                            "openBraceToken": {
                                                "kind": "OpenBraceToken",
                                                "fullStart": 916,
                                                "fullEnd": 919,
                                                "start": 916,
                                                "end": 917,
                                                "fullWidth": 3,
                                                "width": 1,
                                                "text": "{",
                                                "value": "{",
                                                "valueText": "{",
                                                "hasTrailingTrivia": true,
                                                "hasTrailingNewLine": true,
                                                "trailingTrivia": [
                                                    {
                                                        "kind": "NewLineTrivia",
                                                        "text": "\r\n"
                                                    }
                                                ]
                                            },
                                            "propertyAssignments": [
                                                {
                                                    "kind": "SimplePropertyAssignment",
                                                    "fullStart": 919,
                                                    "fullEnd": 942,
                                                    "start": 931,
                                                    "end": 942,
                                                    "fullWidth": 23,
                                                    "width": 11,
                                                    "propertyName": {
                                                        "kind": "IdentifierName",
                                                        "fullStart": 919,
                                                        "fullEnd": 936,
                                                        "start": 931,
                                                        "end": 936,
                                                        "fullWidth": 17,
                                                        "width": 5,
                                                        "text": "value",
                                                        "value": "value",
                                                        "valueText": "value",
                                                        "hasLeadingTrivia": true,
                                                        "leadingTrivia": [
                                                            {
                                                                "kind": "WhitespaceTrivia",
                                                                "text": "            "
                                                            }
                                                        ]
                                                    },
                                                    "colonToken": {
                                                        "kind": "ColonToken",
                                                        "fullStart": 936,
                                                        "fullEnd": 938,
                                                        "start": 936,
                                                        "end": 937,
                                                        "fullWidth": 2,
                                                        "width": 1,
                                                        "text": ":",
                                                        "value": ":",
                                                        "valueText": ":",
                                                        "hasTrailingTrivia": true,
                                                        "trailingTrivia": [
                                                            {
                                                                "kind": "WhitespaceTrivia",
                                                                "text": " "
                                                            }
                                                        ]
                                                    },
                                                    "expression": {
                                                        "kind": "NumericLiteral",
                                                        "fullStart": 938,
                                                        "fullEnd": 942,
                                                        "start": 938,
                                                        "end": 942,
                                                        "fullWidth": 4,
                                                        "width": 4,
                                                        "text": "1001",
                                                        "value": 1001,
                                                        "valueText": "1001"
                                                    }
                                                },
                                                {
                                                    "kind": "CommaToken",
                                                    "fullStart": 942,
                                                    "fullEnd": 945,
                                                    "start": 942,
                                                    "end": 943,
                                                    "fullWidth": 3,
                                                    "width": 1,
                                                    "text": ",",
                                                    "value": ",",
                                                    "valueText": ",",
                                                    "hasTrailingTrivia": true,
                                                    "hasTrailingNewLine": true,
                                                    "trailingTrivia": [
                                                        {
                                                            "kind": "NewLineTrivia",
                                                            "text": "\r\n"
                                                        }
                                                    ]
                                                },
                                                {
                                                    "kind": "SimplePropertyAssignment",
                                                    "fullStart": 945,
                                                    "fullEnd": 971,
                                                    "start": 957,
                                                    "end": 971,
                                                    "fullWidth": 26,
                                                    "width": 14,
                                                    "propertyName": {
                                                        "kind": "IdentifierName",
                                                        "fullStart": 945,
                                                        "fullEnd": 965,
                                                        "start": 957,
                                                        "end": 965,
                                                        "fullWidth": 20,
                                                        "width": 8,
                                                        "text": "writable",
                                                        "value": "writable",
                                                        "valueText": "writable",
                                                        "hasLeadingTrivia": true,
                                                        "leadingTrivia": [
                                                            {
                                                                "kind": "WhitespaceTrivia",
                                                                "text": "            "
                                                            }
                                                        ]
                                                    },
                                                    "colonToken": {
                                                        "kind": "ColonToken",
                                                        "fullStart": 965,
                                                        "fullEnd": 967,
                                                        "start": 965,
                                                        "end": 966,
                                                        "fullWidth": 2,
                                                        "width": 1,
                                                        "text": ":",
                                                        "value": ":",
                                                        "valueText": ":",
                                                        "hasTrailingTrivia": true,
                                                        "trailingTrivia": [
                                                            {
                                                                "kind": "WhitespaceTrivia",
                                                                "text": " "
                                                            }
                                                        ]
                                                    },
                                                    "expression": {
                                                        "kind": "TrueKeyword",
                                                        "fullStart": 967,
                                                        "fullEnd": 971,
                                                        "start": 967,
                                                        "end": 971,
                                                        "fullWidth": 4,
                                                        "width": 4,
                                                        "text": "true",
                                                        "value": true,
                                                        "valueText": "true"
                                                    }
                                                },
                                                {
                                                    "kind": "CommaToken",
                                                    "fullStart": 971,
                                                    "fullEnd": 974,
                                                    "start": 971,
                                                    "end": 972,
                                                    "fullWidth": 3,
                                                    "width": 1,
                                                    "text": ",",
                                                    "value": ",",
                                                    "valueText": ",",
                                                    "hasTrailingTrivia": true,
                                                    "hasTrailingNewLine": true,
                                                    "trailingTrivia": [
                                                        {
                                                            "kind": "NewLineTrivia",
                                                            "text": "\r\n"
                                                        }
                                                    ]
                                                },
                                                {
                                                    "kind": "SimplePropertyAssignment",
                                                    "fullStart": 974,
                                                    "fullEnd": 1002,
                                                    "start": 986,
                                                    "end": 1002,
                                                    "fullWidth": 28,
                                                    "width": 16,
                                                    "propertyName": {
                                                        "kind": "IdentifierName",
                                                        "fullStart": 974,
                                                        "fullEnd": 996,
                                                        "start": 986,
                                                        "end": 996,
                                                        "fullWidth": 22,
                                                        "width": 10,
                                                        "text": "enumerable",
                                                        "value": "enumerable",
                                                        "valueText": "enumerable",
                                                        "hasLeadingTrivia": true,
                                                        "leadingTrivia": [
                                                            {
                                                                "kind": "WhitespaceTrivia",
                                                                "text": "            "
                                                            }
                                                        ]
                                                    },
                                                    "colonToken": {
                                                        "kind": "ColonToken",
                                                        "fullStart": 996,
                                                        "fullEnd": 998,
                                                        "start": 996,
                                                        "end": 997,
                                                        "fullWidth": 2,
                                                        "width": 1,
                                                        "text": ":",
                                                        "value": ":",
                                                        "valueText": ":",
                                                        "hasTrailingTrivia": true,
                                                        "trailingTrivia": [
                                                            {
                                                                "kind": "WhitespaceTrivia",
                                                                "text": " "
                                                            }
                                                        ]
                                                    },
                                                    "expression": {
                                                        "kind": "TrueKeyword",
                                                        "fullStart": 998,
                                                        "fullEnd": 1002,
                                                        "start": 998,
                                                        "end": 1002,
                                                        "fullWidth": 4,
                                                        "width": 4,
                                                        "text": "true",
                                                        "value": true,
                                                        "valueText": "true"
                                                    }
                                                },
                                                {
                                                    "kind": "CommaToken",
                                                    "fullStart": 1002,
                                                    "fullEnd": 1005,
                                                    "start": 1002,
                                                    "end": 1003,
                                                    "fullWidth": 3,
                                                    "width": 1,
                                                    "text": ",",
                                                    "value": ",",
                                                    "valueText": ",",
                                                    "hasTrailingTrivia": true,
                                                    "hasTrailingNewLine": true,
                                                    "trailingTrivia": [
                                                        {
                                                            "kind": "NewLineTrivia",
                                                            "text": "\r\n"
                                                        }
                                                    ]
                                                },
                                                {
                                                    "kind": "SimplePropertyAssignment",
                                                    "fullStart": 1005,
                                                    "fullEnd": 1037,
                                                    "start": 1017,
                                                    "end": 1035,
                                                    "fullWidth": 32,
                                                    "width": 18,
                                                    "propertyName": {
                                                        "kind": "IdentifierName",
                                                        "fullStart": 1005,
                                                        "fullEnd": 1029,
                                                        "start": 1017,
                                                        "end": 1029,
                                                        "fullWidth": 24,
                                                        "width": 12,
                                                        "text": "configurable",
                                                        "value": "configurable",
                                                        "valueText": "configurable",
                                                        "hasLeadingTrivia": true,
                                                        "leadingTrivia": [
                                                            {
                                                                "kind": "WhitespaceTrivia",
                                                                "text": "            "
                                                            }
                                                        ]
                                                    },
                                                    "colonToken": {
                                                        "kind": "ColonToken",
                                                        "fullStart": 1029,
                                                        "fullEnd": 1031,
                                                        "start": 1029,
                                                        "end": 1030,
                                                        "fullWidth": 2,
                                                        "width": 1,
                                                        "text": ":",
                                                        "value": ":",
                                                        "valueText": ":",
                                                        "hasTrailingTrivia": true,
                                                        "trailingTrivia": [
                                                            {
                                                                "kind": "WhitespaceTrivia",
                                                                "text": " "
                                                            }
                                                        ]
                                                    },
                                                    "expression": {
                                                        "kind": "TrueKeyword",
                                                        "fullStart": 1031,
                                                        "fullEnd": 1037,
                                                        "start": 1031,
                                                        "end": 1035,
                                                        "fullWidth": 6,
                                                        "width": 4,
                                                        "text": "true",
                                                        "value": true,
                                                        "valueText": "true",
                                                        "hasTrailingTrivia": true,
                                                        "hasTrailingNewLine": true,
                                                        "trailingTrivia": [
                                                            {
                                                                "kind": "NewLineTrivia",
                                                                "text": "\r\n"
                                                            }
                                                        ]
                                                    }
                                                }
                                            ],
                                            "closeBraceToken": {
                                                "kind": "CloseBraceToken",
                                                "fullStart": 1037,
                                                "fullEnd": 1046,
                                                "start": 1045,
                                                "end": 1046,
                                                "fullWidth": 9,
                                                "width": 1,
                                                "text": "}",
                                                "value": "}",
                                                "valueText": "}",
                                                "hasLeadingTrivia": true,
                                                "leadingTrivia": [
                                                    {
                                                        "kind": "WhitespaceTrivia",
                                                        "text": "        "
                                                    }
                                                ]
                                            }
                                        }
                                    ],
                                    "closeParenToken": {
                                        "kind": "CloseParenToken",
                                        "fullStart": 1046,
                                        "fullEnd": 1047,
                                        "start": 1046,
                                        "end": 1047,
                                        "fullWidth": 1,
                                        "width": 1,
                                        "text": ")",
                                        "value": ")",
                                        "valueText": ")"
                                    }
                                }
                            },
                            "semicolonToken": {
                                "kind": "SemicolonToken",
                                "fullStart": 1047,
                                "fullEnd": 1050,
                                "start": 1047,
                                "end": 1048,
                                "fullWidth": 3,
                                "width": 1,
                                "text": ";",
                                "value": ";",
                                "valueText": ";",
                                "hasTrailingTrivia": true,
                                "hasTrailingNewLine": true,
                                "trailingTrivia": [
                                    {
                                        "kind": "NewLineTrivia",
                                        "text": "\r\n"
                                    }
                                ]
                            }
                        },
                        {
                            "kind": "ExpressionStatement",
                            "fullStart": 1050,
                            "fullEnd": 1174,
                            "start": 1060,
                            "end": 1172,
                            "fullWidth": 124,
                            "width": 112,
                            "expression": {
                                "kind": "InvocationExpression",
                                "fullStart": 1050,
                                "fullEnd": 1171,
                                "start": 1060,
                                "end": 1171,
                                "fullWidth": 121,
                                "width": 111,
                                "expression": {
                                    "kind": "MemberAccessExpression",
                                    "fullStart": 1050,
                                    "fullEnd": 1081,
                                    "start": 1060,
                                    "end": 1081,
                                    "fullWidth": 31,
                                    "width": 21,
                                    "expression": {
                                        "kind": "IdentifierName",
                                        "fullStart": 1050,
                                        "fullEnd": 1066,
                                        "start": 1060,
                                        "end": 1066,
                                        "fullWidth": 16,
                                        "width": 6,
                                        "text": "Object",
                                        "value": "Object",
                                        "valueText": "Object",
                                        "hasLeadingTrivia": true,
                                        "hasLeadingNewLine": true,
                                        "leadingTrivia": [
                                            {
                                                "kind": "NewLineTrivia",
                                                "text": "\r\n"
                                            },
                                            {
                                                "kind": "WhitespaceTrivia",
                                                "text": "        "
                                            }
                                        ]
                                    },
                                    "dotToken": {
                                        "kind": "DotToken",
                                        "fullStart": 1066,
                                        "fullEnd": 1067,
                                        "start": 1066,
                                        "end": 1067,
                                        "fullWidth": 1,
                                        "width": 1,
                                        "text": ".",
                                        "value": ".",
                                        "valueText": "."
                                    },
                                    "name": {
                                        "kind": "IdentifierName",
                                        "fullStart": 1067,
                                        "fullEnd": 1081,
                                        "start": 1067,
                                        "end": 1081,
                                        "fullWidth": 14,
                                        "width": 14,
                                        "text": "defineProperty",
                                        "value": "defineProperty",
                                        "valueText": "defineProperty"
                                    }
                                },
                                "argumentList": {
                                    "kind": "ArgumentList",
                                    "fullStart": 1081,
                                    "fullEnd": 1171,
                                    "start": 1081,
                                    "end": 1171,
                                    "fullWidth": 90,
                                    "width": 90,
                                    "openParenToken": {
                                        "kind": "OpenParenToken",
                                        "fullStart": 1081,
                                        "fullEnd": 1082,
                                        "start": 1081,
                                        "end": 1082,
                                        "fullWidth": 1,
                                        "width": 1,
                                        "text": "(",
                                        "value": "(",
                                        "valueText": "("
                                    },
                                    "arguments": [
                                        {
                                            "kind": "IdentifierName",
                                            "fullStart": 1082,
                                            "fullEnd": 1085,
                                            "start": 1082,
                                            "end": 1085,
                                            "fullWidth": 3,
                                            "width": 3,
                                            "text": "obj",
                                            "value": "obj",
                                            "valueText": "obj"
                                        },
                                        {
                                            "kind": "CommaToken",
                                            "fullStart": 1085,
                                            "fullEnd": 1087,
                                            "start": 1085,
                                            "end": 1086,
                                            "fullWidth": 2,
                                            "width": 1,
                                            "text": ",",
                                            "value": ",",
                                            "valueText": ",",
                                            "hasTrailingTrivia": true,
                                            "trailingTrivia": [
                                                {
                                                    "kind": "WhitespaceTrivia",
                                                    "text": " "
                                                }
                                            ]
                                        },
                                        {
                                            "kind": "StringLiteral",
                                            "fullStart": 1087,
                                            "fullEnd": 1092,
                                            "start": 1087,
                                            "end": 1092,
                                            "fullWidth": 5,
                                            "width": 5,
                                            "text": "\"foo\"",
                                            "value": "foo",
                                            "valueText": "foo"
                                        },
                                        {
                                            "kind": "CommaToken",
                                            "fullStart": 1092,
                                            "fullEnd": 1094,
                                            "start": 1092,
                                            "end": 1093,
                                            "fullWidth": 2,
                                            "width": 1,
                                            "text": ",",
                                            "value": ",",
                                            "valueText": ",",
                                            "hasTrailingTrivia": true,
                                            "trailingTrivia": [
                                                {
                                                    "kind": "WhitespaceTrivia",
                                                    "text": " "
                                                }
                                            ]
                                        },
                                        {
                                            "kind": "ObjectLiteralExpression",
                                            "fullStart": 1094,
                                            "fullEnd": 1170,
                                            "start": 1094,
                                            "end": 1170,
                                            "fullWidth": 76,
                                            "width": 76,
                                            "openBraceToken": {
                                                "kind": "OpenBraceToken",
                                                "fullStart": 1094,
                                                "fullEnd": 1097,
                                                "start": 1094,
                                                "end": 1095,
                                                "fullWidth": 3,
                                                "width": 1,
                                                "text": "{",
                                                "value": "{",
                                                "valueText": "{",
                                                "hasTrailingTrivia": true,
                                                "hasTrailingNewLine": true,
                                                "trailingTrivia": [
                                                    {
                                                        "kind": "NewLineTrivia",
                                                        "text": "\r\n"
                                                    }
                                                ]
                                            },
                                            "propertyAssignments": [
                                                {
                                                    "kind": "SimplePropertyAssignment",
                                                    "fullStart": 1097,
                                                    "fullEnd": 1126,
                                                    "start": 1109,
                                                    "end": 1126,
                                                    "fullWidth": 29,
                                                    "width": 17,
                                                    "propertyName": {
                                                        "kind": "IdentifierName",
                                                        "fullStart": 1097,
                                                        "fullEnd": 1119,
                                                        "start": 1109,
                                                        "end": 1119,
                                                        "fullWidth": 22,
                                                        "width": 10,
                                                        "text": "enumerable",
                                                        "value": "enumerable",
                                                        "valueText": "enumerable",
                                                        "hasLeadingTrivia": true,
                                                        "leadingTrivia": [
                                                            {
                                                                "kind": "WhitespaceTrivia",
                                                                "text": "            "
                                                            }
                                                        ]
                                                    },
                                                    "colonToken": {
                                                        "kind": "ColonToken",
                                                        "fullStart": 1119,
                                                        "fullEnd": 1121,
                                                        "start": 1119,
                                                        "end": 1120,
                                                        "fullWidth": 2,
                                                        "width": 1,
                                                        "text": ":",
                                                        "value": ":",
                                                        "valueText": ":",
                                                        "hasTrailingTrivia": true,
                                                        "trailingTrivia": [
                                                            {
                                                                "kind": "WhitespaceTrivia",
                                                                "text": " "
                                                            }
                                                        ]
                                                    },
                                                    "expression": {
                                                        "kind": "FalseKeyword",
                                                        "fullStart": 1121,
                                                        "fullEnd": 1126,
                                                        "start": 1121,
                                                        "end": 1126,
                                                        "fullWidth": 5,
                                                        "width": 5,
                                                        "text": "false",
                                                        "value": false,
                                                        "valueText": "false"
                                                    }
                                                },
                                                {
                                                    "kind": "CommaToken",
                                                    "fullStart": 1126,
                                                    "fullEnd": 1129,
                                                    "start": 1126,
                                                    "end": 1127,
                                                    "fullWidth": 3,
                                                    "width": 1,
                                                    "text": ",",
                                                    "value": ",",
                                                    "valueText": ",",
                                                    "hasTrailingTrivia": true,
                                                    "hasTrailingNewLine": true,
                                                    "trailingTrivia": [
                                                        {
                                                            "kind": "NewLineTrivia",
                                                            "text": "\r\n"
                                                        }
                                                    ]
                                                },
                                                {
                                                    "kind": "SimplePropertyAssignment",
                                                    "fullStart": 1129,
                                                    "fullEnd": 1161,
                                                    "start": 1141,
                                                    "end": 1159,
                                                    "fullWidth": 32,
                                                    "width": 18,
                                                    "propertyName": {
                                                        "kind": "IdentifierName",
                                                        "fullStart": 1129,
                                                        "fullEnd": 1153,
                                                        "start": 1141,
                                                        "end": 1153,
                                                        "fullWidth": 24,
                                                        "width": 12,
                                                        "text": "configurable",
                                                        "value": "configurable",
                                                        "valueText": "configurable",
                                                        "hasLeadingTrivia": true,
                                                        "leadingTrivia": [
                                                            {
                                                                "kind": "WhitespaceTrivia",
                                                                "text": "            "
                                                            }
                                                        ]
                                                    },
                                                    "colonToken": {
                                                        "kind": "ColonToken",
                                                        "fullStart": 1153,
                                                        "fullEnd": 1155,
                                                        "start": 1153,
                                                        "end": 1154,
                                                        "fullWidth": 2,
                                                        "width": 1,
                                                        "text": ":",
                                                        "value": ":",
                                                        "valueText": ":",
                                                        "hasTrailingTrivia": true,
                                                        "trailingTrivia": [
                                                            {
                                                                "kind": "WhitespaceTrivia",
                                                                "text": " "
                                                            }
                                                        ]
                                                    },
                                                    "expression": {
                                                        "kind": "TrueKeyword",
                                                        "fullStart": 1155,
                                                        "fullEnd": 1161,
                                                        "start": 1155,
                                                        "end": 1159,
                                                        "fullWidth": 6,
                                                        "width": 4,
                                                        "text": "true",
                                                        "value": true,
                                                        "valueText": "true",
                                                        "hasTrailingTrivia": true,
                                                        "hasTrailingNewLine": true,
                                                        "trailingTrivia": [
                                                            {
                                                                "kind": "NewLineTrivia",
                                                                "text": "\r\n"
                                                            }
                                                        ]
                                                    }
                                                }
                                            ],
                                            "closeBraceToken": {
                                                "kind": "CloseBraceToken",
                                                "fullStart": 1161,
                                                "fullEnd": 1170,
                                                "start": 1169,
                                                "end": 1170,
                                                "fullWidth": 9,
                                                "width": 1,
                                                "text": "}",
                                                "value": "}",
                                                "valueText": "}",
                                                "hasLeadingTrivia": true,
                                                "leadingTrivia": [
                                                    {
                                                        "kind": "WhitespaceTrivia",
                                                        "text": "        "
                                                    }
                                                ]
                                            }
                                        }
                                    ],
                                    "closeParenToken": {
                                        "kind": "CloseParenToken",
                                        "fullStart": 1170,
                                        "fullEnd": 1171,
                                        "start": 1170,
                                        "end": 1171,
                                        "fullWidth": 1,
                                        "width": 1,
                                        "text": ")",
                                        "value": ")",
                                        "valueText": ")"
                                    }
                                }
                            },
                            "semicolonToken": {
                                "kind": "SemicolonToken",
                                "fullStart": 1171,
                                "fullEnd": 1174,
                                "start": 1171,
                                "end": 1172,
                                "fullWidth": 3,
                                "width": 1,
                                "text": ";",
                                "value": ";",
                                "valueText": ";",
                                "hasTrailingTrivia": true,
                                "hasTrailingNewLine": true,
                                "trailingTrivia": [
                                    {
                                        "kind": "NewLineTrivia",
                                        "text": "\r\n"
                                    }
                                ]
                            }
                        },
                        {
                            "kind": "ReturnStatement",
                            "fullStart": 1174,
                            "fullEnd": 1271,
                            "start": 1192,
                            "end": 1269,
                            "fullWidth": 97,
                            "width": 77,
                            "returnKeyword": {
                                "kind": "ReturnKeyword",
                                "fullStart": 1174,
                                "fullEnd": 1199,
                                "start": 1192,
                                "end": 1198,
                                "fullWidth": 25,
                                "width": 6,
                                "text": "return",
                                "value": "return",
                                "valueText": "return",
                                "hasLeadingTrivia": true,
                                "hasLeadingNewLine": true,
                                "hasTrailingTrivia": true,
                                "leadingTrivia": [
                                    {
                                        "kind": "WhitespaceTrivia",
                                        "text": "        "
                                    },
                                    {
                                        "kind": "NewLineTrivia",
                                        "text": "\r\n"
                                    },
                                    {
                                        "kind": "WhitespaceTrivia",
                                        "text": "        "
                                    }
                                ],
                                "trailingTrivia": [
                                    {
                                        "kind": "WhitespaceTrivia",
                                        "text": " "
                                    }
                                ]
                            },
                            "expression": {
                                "kind": "InvocationExpression",
                                "fullStart": 1199,
                                "fullEnd": 1268,
                                "start": 1199,
                                "end": 1268,
                                "fullWidth": 69,
                                "width": 69,
                                "expression": {
                                    "kind": "IdentifierName",
                                    "fullStart": 1199,
                                    "fullEnd": 1231,
                                    "start": 1199,
                                    "end": 1231,
                                    "fullWidth": 32,
                                    "width": 32,
                                    "text": "dataPropertyAttributesAreCorrect",
                                    "value": "dataPropertyAttributesAreCorrect",
                                    "valueText": "dataPropertyAttributesAreCorrect"
                                },
                                "argumentList": {
                                    "kind": "ArgumentList",
                                    "fullStart": 1231,
                                    "fullEnd": 1268,
                                    "start": 1231,
                                    "end": 1268,
                                    "fullWidth": 37,
                                    "width": 37,
                                    "openParenToken": {
                                        "kind": "OpenParenToken",
                                        "fullStart": 1231,
                                        "fullEnd": 1232,
                                        "start": 1231,
                                        "end": 1232,
                                        "fullWidth": 1,
                                        "width": 1,
                                        "text": "(",
                                        "value": "(",
                                        "valueText": "("
                                    },
                                    "arguments": [
                                        {
                                            "kind": "IdentifierName",
                                            "fullStart": 1232,
                                            "fullEnd": 1235,
                                            "start": 1232,
                                            "end": 1235,
                                            "fullWidth": 3,
                                            "width": 3,
                                            "text": "obj",
                                            "value": "obj",
                                            "valueText": "obj"
                                        },
                                        {
                                            "kind": "CommaToken",
                                            "fullStart": 1235,
                                            "fullEnd": 1237,
                                            "start": 1235,
                                            "end": 1236,
                                            "fullWidth": 2,
                                            "width": 1,
                                            "text": ",",
                                            "value": ",",
                                            "valueText": ",",
                                            "hasTrailingTrivia": true,
                                            "trailingTrivia": [
                                                {
                                                    "kind": "WhitespaceTrivia",
                                                    "text": " "
                                                }
                                            ]
                                        },
                                        {
                                            "kind": "StringLiteral",
                                            "fullStart": 1237,
                                            "fullEnd": 1242,
                                            "start": 1237,
                                            "end": 1242,
                                            "fullWidth": 5,
                                            "width": 5,
                                            "text": "\"foo\"",
                                            "value": "foo",
                                            "valueText": "foo"
                                        },
                                        {
                                            "kind": "CommaToken",
                                            "fullStart": 1242,
                                            "fullEnd": 1244,
                                            "start": 1242,
                                            "end": 1243,
                                            "fullWidth": 2,
                                            "width": 1,
                                            "text": ",",
                                            "value": ",",
                                            "valueText": ",",
                                            "hasTrailingTrivia": true,
                                            "trailingTrivia": [
                                                {
                                                    "kind": "WhitespaceTrivia",
                                                    "text": " "
                                                }
                                            ]
                                        },
                                        {
                                            "kind": "NumericLiteral",
                                            "fullStart": 1244,
                                            "fullEnd": 1248,
                                            "start": 1244,
                                            "end": 1248,
                                            "fullWidth": 4,
                                            "width": 4,
                                            "text": "1001",
                                            "value": 1001,
                                            "valueText": "1001"
                                        },
                                        {
                                            "kind": "CommaToken",
                                            "fullStart": 1248,
                                            "fullEnd": 1250,
                                            "start": 1248,
                                            "end": 1249,
                                            "fullWidth": 2,
                                            "width": 1,
                                            "text": ",",
                                            "value": ",",
                                            "valueText": ",",
                                            "hasTrailingTrivia": true,
                                            "trailingTrivia": [
                                                {
                                                    "kind": "WhitespaceTrivia",
                                                    "text": " "
                                                }
                                            ]
                                        },
                                        {
                                            "kind": "TrueKeyword",
                                            "fullStart": 1250,
                                            "fullEnd": 1254,
                                            "start": 1250,
                                            "end": 1254,
                                            "fullWidth": 4,
                                            "width": 4,
                                            "text": "true",
                                            "value": true,
                                            "valueText": "true"
                                        },
                                        {
                                            "kind": "CommaToken",
                                            "fullStart": 1254,
                                            "fullEnd": 1256,
                                            "start": 1254,
                                            "end": 1255,
                                            "fullWidth": 2,
                                            "width": 1,
                                            "text": ",",
                                            "value": ",",
                                            "valueText": ",",
                                            "hasTrailingTrivia": true,
                                            "trailingTrivia": [
                                                {
                                                    "kind": "WhitespaceTrivia",
                                                    "text": " "
                                                }
                                            ]
                                        },
                                        {
                                            "kind": "FalseKeyword",
                                            "fullStart": 1256,
                                            "fullEnd": 1261,
                                            "start": 1256,
                                            "end": 1261,
                                            "fullWidth": 5,
                                            "width": 5,
                                            "text": "false",
                                            "value": false,
                                            "valueText": "false"
                                        },
                                        {
                                            "kind": "CommaToken",
                                            "fullStart": 1261,
                                            "fullEnd": 1263,
                                            "start": 1261,
                                            "end": 1262,
                                            "fullWidth": 2,
                                            "width": 1,
                                            "text": ",",
                                            "value": ",",
                                            "valueText": ",",
                                            "hasTrailingTrivia": true,
                                            "trailingTrivia": [
                                                {
                                                    "kind": "WhitespaceTrivia",
                                                    "text": " "
                                                }
                                            ]
                                        },
                                        {
                                            "kind": "TrueKeyword",
                                            "fullStart": 1263,
                                            "fullEnd": 1267,
                                            "start": 1263,
                                            "end": 1267,
                                            "fullWidth": 4,
                                            "width": 4,
                                            "text": "true",
                                            "value": true,
                                            "valueText": "true"
                                        }
                                    ],
                                    "closeParenToken": {
                                        "kind": "CloseParenToken",
                                        "fullStart": 1267,
                                        "fullEnd": 1268,
                                        "start": 1267,
                                        "end": 1268,
                                        "fullWidth": 1,
                                        "width": 1,
                                        "text": ")",
                                        "value": ")",
                                        "valueText": ")"
                                    }
                                }
                            },
                            "semicolonToken": {
                                "kind": "SemicolonToken",
                                "fullStart": 1268,
                                "fullEnd": 1271,
                                "start": 1268,
                                "end": 1269,
                                "fullWidth": 3,
                                "width": 1,
                                "text": ";",
                                "value": ";",
                                "valueText": ";",
                                "hasTrailingTrivia": true,
                                "hasTrailingNewLine": true,
                                "trailingTrivia": [
                                    {
                                        "kind": "NewLineTrivia",
                                        "text": "\r\n"
                                    }
                                ]
                            }
                        }
                    ],
                    "closeBraceToken": {
                        "kind": "CloseBraceToken",
                        "fullStart": 1271,
                        "fullEnd": 1278,
                        "start": 1275,
                        "end": 1276,
                        "fullWidth": 7,
                        "width": 1,
                        "text": "}",
                        "value": "}",
                        "valueText": "}",
                        "hasLeadingTrivia": true,
                        "hasTrailingTrivia": true,
                        "hasTrailingNewLine": true,
                        "leadingTrivia": [
                            {
                                "kind": "WhitespaceTrivia",
                                "text": "    "
                            }
                        ],
                        "trailingTrivia": [
                            {
                                "kind": "NewLineTrivia",
                                "text": "\r\n"
                            }
                        ]
                    }
                }
            },
            {
                "kind": "ExpressionStatement",
                "fullStart": 1278,
                "fullEnd": 1302,
                "start": 1278,
                "end": 1300,
                "fullWidth": 24,
                "width": 22,
                "expression": {
                    "kind": "InvocationExpression",
                    "fullStart": 1278,
                    "fullEnd": 1299,
                    "start": 1278,
                    "end": 1299,
                    "fullWidth": 21,
                    "width": 21,
                    "expression": {
                        "kind": "IdentifierName",
                        "fullStart": 1278,
                        "fullEnd": 1289,
                        "start": 1278,
                        "end": 1289,
                        "fullWidth": 11,
                        "width": 11,
                        "text": "runTestCase",
                        "value": "runTestCase",
                        "valueText": "runTestCase"
                    },
                    "argumentList": {
                        "kind": "ArgumentList",
                        "fullStart": 1289,
                        "fullEnd": 1299,
                        "start": 1289,
                        "end": 1299,
                        "fullWidth": 10,
                        "width": 10,
                        "openParenToken": {
                            "kind": "OpenParenToken",
                            "fullStart": 1289,
                            "fullEnd": 1290,
                            "start": 1289,
                            "end": 1290,
                            "fullWidth": 1,
                            "width": 1,
                            "text": "(",
                            "value": "(",
                            "valueText": "("
                        },
                        "arguments": [
                            {
                                "kind": "IdentifierName",
                                "fullStart": 1290,
                                "fullEnd": 1298,
                                "start": 1290,
                                "end": 1298,
                                "fullWidth": 8,
                                "width": 8,
                                "text": "testcase",
                                "value": "testcase",
                                "valueText": "testcase"
                            }
                        ],
                        "closeParenToken": {
                            "kind": "CloseParenToken",
                            "fullStart": 1298,
                            "fullEnd": 1299,
                            "start": 1298,
                            "end": 1299,
                            "fullWidth": 1,
                            "width": 1,
                            "text": ")",
                            "value": ")",
                            "valueText": ")"
                        }
                    }
                },
                "semicolonToken": {
                    "kind": "SemicolonToken",
                    "fullStart": 1299,
                    "fullEnd": 1302,
                    "start": 1299,
                    "end": 1300,
                    "fullWidth": 3,
                    "width": 1,
                    "text": ";",
                    "value": ";",
                    "valueText": ";",
                    "hasTrailingTrivia": true,
                    "hasTrailingNewLine": true,
                    "trailingTrivia": [
                        {
                            "kind": "NewLineTrivia",
                            "text": "\r\n"
                        }
                    ]
                }
            }
        ],
        "endOfFileToken": {
            "kind": "EndOfFileToken",
            "fullStart": 1302,
            "fullEnd": 1302,
            "start": 1302,
            "end": 1302,
            "fullWidth": 0,
            "width": 0,
            "text": ""
        }
    },
    "lineMap": {
        "lineStarts": [
            0,
            67,
            152,
            232,
            308,
            380,
            385,
            440,
            811,
            816,
            818,
            820,
            843,
            849,
            872,
            874,
            919,
            945,
            974,
            1005,
            1037,
            1050,
            1052,
            1097,
            1129,
            1161,
            1174,
            1184,
            1271,
            1278,
            1302
        ],
        "length": 1302
    }
}<|MERGE_RESOLUTION|>--- conflicted
+++ resolved
@@ -254,12 +254,8 @@
                                         "start": 861,
                                         "end": 869,
                                         "fullWidth": 8,
-<<<<<<< HEAD
                                         "width": 8,
-                                        "identifier": {
-=======
                                         "propertyName": {
->>>>>>> 85e84683
                                             "kind": "IdentifierName",
                                             "fullStart": 861,
                                             "fullEnd": 865,
