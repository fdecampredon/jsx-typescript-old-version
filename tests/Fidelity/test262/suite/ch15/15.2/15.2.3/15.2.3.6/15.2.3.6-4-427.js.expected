{
    "isDeclaration": false,
    "languageVersion": "EcmaScript5",
    "parseOptions": {
        "allowAutomaticSemicolonInsertion": true
    },
    "sourceUnit": {
        "kind": "SourceUnit",
        "fullStart": 0,
        "fullEnd": 1503,
        "start": 653,
        "end": 1503,
        "fullWidth": 1503,
        "width": 850,
        "isIncrementallyUnusable": true,
        "moduleElements": [
            {
                "kind": "FunctionDeclaration",
                "fullStart": 0,
                "fullEnd": 1479,
                "start": 653,
                "end": 1477,
                "fullWidth": 1479,
                "width": 824,
                "isIncrementallyUnusable": true,
                "modifiers": [],
                "functionKeyword": {
                    "kind": "FunctionKeyword",
                    "fullStart": 0,
                    "fullEnd": 662,
                    "start": 653,
                    "end": 661,
                    "fullWidth": 662,
                    "width": 8,
                    "text": "function",
                    "value": "function",
                    "valueText": "function",
                    "hasLeadingTrivia": true,
                    "hasLeadingComment": true,
                    "hasLeadingNewLine": true,
                    "hasTrailingTrivia": true,
                    "leadingTrivia": [
                        {
                            "kind": "SingleLineCommentTrivia",
                            "text": "/// Copyright (c) 2012 Ecma International.  All rights reserved. "
                        },
                        {
                            "kind": "NewLineTrivia",
                            "text": "\r\n"
                        },
                        {
                            "kind": "SingleLineCommentTrivia",
                            "text": "/// Ecma International makes this code available under the terms and conditions set"
                        },
                        {
                            "kind": "NewLineTrivia",
                            "text": "\r\n"
                        },
                        {
                            "kind": "SingleLineCommentTrivia",
                            "text": "/// forth on http://hg.ecmascript.org/tests/test262/raw-file/tip/LICENSE (the "
                        },
                        {
                            "kind": "NewLineTrivia",
                            "text": "\r\n"
                        },
                        {
                            "kind": "SingleLineCommentTrivia",
                            "text": "/// \"Use Terms\").   Any redistribution of this code must retain the above "
                        },
                        {
                            "kind": "NewLineTrivia",
                            "text": "\r\n"
                        },
                        {
                            "kind": "SingleLineCommentTrivia",
                            "text": "/// copyright and this notice and otherwise comply with the Use Terms."
                        },
                        {
                            "kind": "NewLineTrivia",
                            "text": "\r\n"
                        },
                        {
                            "kind": "MultiLineCommentTrivia",
                            "text": "/**\r\n * @path ch15/15.2/15.2.3/15.2.3.6/15.2.3.6-4-427.js\r\n * @description ES5 Attributes - success to update [[Set]] attribute of accessor property ([[Get]] is undefined, [[Set]] is undefined, [[Enumerable]] is true, [[Configurable]] is true) to different value\r\n */"
                        },
                        {
                            "kind": "NewLineTrivia",
                            "text": "\r\n"
                        },
                        {
                            "kind": "NewLineTrivia",
                            "text": "\r\n"
                        },
                        {
                            "kind": "NewLineTrivia",
                            "text": "\r\n"
                        }
                    ],
                    "trailingTrivia": [
                        {
                            "kind": "WhitespaceTrivia",
                            "text": " "
                        }
                    ]
                },
                "identifier": {
                    "kind": "IdentifierName",
                    "fullStart": 662,
                    "fullEnd": 670,
                    "start": 662,
                    "end": 670,
                    "fullWidth": 8,
                    "width": 8,
                    "text": "testcase",
                    "value": "testcase",
                    "valueText": "testcase"
                },
                "callSignature": {
                    "kind": "CallSignature",
                    "fullStart": 670,
                    "fullEnd": 673,
                    "start": 670,
                    "end": 672,
                    "fullWidth": 3,
                    "width": 2,
                    "parameterList": {
                        "kind": "ParameterList",
                        "fullStart": 670,
                        "fullEnd": 673,
                        "start": 670,
                        "end": 672,
                        "fullWidth": 3,
                        "width": 2,
                        "openParenToken": {
                            "kind": "OpenParenToken",
                            "fullStart": 670,
                            "fullEnd": 671,
                            "start": 670,
                            "end": 671,
                            "fullWidth": 1,
                            "width": 1,
                            "text": "(",
                            "value": "(",
                            "valueText": "("
                        },
                        "parameters": [],
                        "closeParenToken": {
                            "kind": "CloseParenToken",
                            "fullStart": 671,
                            "fullEnd": 673,
                            "start": 671,
                            "end": 672,
                            "fullWidth": 2,
                            "width": 1,
                            "text": ")",
                            "value": ")",
                            "valueText": ")",
                            "hasTrailingTrivia": true,
                            "trailingTrivia": [
                                {
                                    "kind": "WhitespaceTrivia",
                                    "text": " "
                                }
                            ]
                        }
                    }
                },
                "block": {
                    "kind": "Block",
                    "fullStart": 673,
                    "fullEnd": 1479,
                    "start": 673,
                    "end": 1477,
                    "fullWidth": 806,
                    "width": 804,
                    "isIncrementallyUnusable": true,
                    "openBraceToken": {
                        "kind": "OpenBraceToken",
                        "fullStart": 673,
                        "fullEnd": 676,
                        "start": 673,
                        "end": 674,
                        "fullWidth": 3,
                        "width": 1,
                        "text": "{",
                        "value": "{",
                        "valueText": "{",
                        "hasTrailingTrivia": true,
                        "hasTrailingNewLine": true,
                        "trailingTrivia": [
                            {
                                "kind": "NewLineTrivia",
                                "text": "\r\n"
                            }
                        ]
                    },
                    "statements": [
                        {
                            "kind": "VariableStatement",
                            "fullStart": 676,
                            "fullEnd": 699,
                            "start": 684,
                            "end": 697,
                            "fullWidth": 23,
                            "width": 13,
                            "modifiers": [],
                            "variableDeclaration": {
                                "kind": "VariableDeclaration",
                                "fullStart": 676,
                                "fullEnd": 696,
                                "start": 684,
                                "end": 696,
                                "fullWidth": 20,
                                "width": 12,
                                "varKeyword": {
                                    "kind": "VarKeyword",
                                    "fullStart": 676,
                                    "fullEnd": 688,
                                    "start": 684,
                                    "end": 687,
                                    "fullWidth": 12,
                                    "width": 3,
                                    "text": "var",
                                    "value": "var",
                                    "valueText": "var",
                                    "hasLeadingTrivia": true,
                                    "hasTrailingTrivia": true,
                                    "leadingTrivia": [
                                        {
                                            "kind": "WhitespaceTrivia",
                                            "text": "        "
                                        }
                                    ],
                                    "trailingTrivia": [
                                        {
                                            "kind": "WhitespaceTrivia",
                                            "text": " "
                                        }
                                    ]
                                },
                                "variableDeclarators": [
                                    {
                                        "kind": "VariableDeclarator",
                                        "fullStart": 688,
                                        "fullEnd": 696,
                                        "start": 688,
                                        "end": 696,
                                        "fullWidth": 8,
<<<<<<< HEAD
                                        "width": 8,
                                        "identifier": {
=======
                                        "propertyName": {
>>>>>>> 85e84683
                                            "kind": "IdentifierName",
                                            "fullStart": 688,
                                            "fullEnd": 692,
                                            "start": 688,
                                            "end": 691,
                                            "fullWidth": 4,
                                            "width": 3,
                                            "text": "obj",
                                            "value": "obj",
                                            "valueText": "obj",
                                            "hasTrailingTrivia": true,
                                            "trailingTrivia": [
                                                {
                                                    "kind": "WhitespaceTrivia",
                                                    "text": " "
                                                }
                                            ]
                                        },
                                        "equalsValueClause": {
                                            "kind": "EqualsValueClause",
                                            "fullStart": 692,
                                            "fullEnd": 696,
                                            "start": 692,
                                            "end": 696,
                                            "fullWidth": 4,
                                            "width": 4,
                                            "equalsToken": {
                                                "kind": "EqualsToken",
                                                "fullStart": 692,
                                                "fullEnd": 694,
                                                "start": 692,
                                                "end": 693,
                                                "fullWidth": 2,
                                                "width": 1,
                                                "text": "=",
                                                "value": "=",
                                                "valueText": "=",
                                                "hasTrailingTrivia": true,
                                                "trailingTrivia": [
                                                    {
                                                        "kind": "WhitespaceTrivia",
                                                        "text": " "
                                                    }
                                                ]
                                            },
                                            "value": {
                                                "kind": "ObjectLiteralExpression",
                                                "fullStart": 694,
                                                "fullEnd": 696,
                                                "start": 694,
                                                "end": 696,
                                                "fullWidth": 2,
                                                "width": 2,
                                                "openBraceToken": {
                                                    "kind": "OpenBraceToken",
                                                    "fullStart": 694,
                                                    "fullEnd": 695,
                                                    "start": 694,
                                                    "end": 695,
                                                    "fullWidth": 1,
                                                    "width": 1,
                                                    "text": "{",
                                                    "value": "{",
                                                    "valueText": "{"
                                                },
                                                "propertyAssignments": [],
                                                "closeBraceToken": {
                                                    "kind": "CloseBraceToken",
                                                    "fullStart": 695,
                                                    "fullEnd": 696,
                                                    "start": 695,
                                                    "end": 696,
                                                    "fullWidth": 1,
                                                    "width": 1,
                                                    "text": "}",
                                                    "value": "}",
                                                    "valueText": "}"
                                                }
                                            }
                                        }
                                    }
                                ]
                            },
                            "semicolonToken": {
                                "kind": "SemicolonToken",
                                "fullStart": 696,
                                "fullEnd": 699,
                                "start": 696,
                                "end": 697,
                                "fullWidth": 3,
                                "width": 1,
                                "text": ";",
                                "value": ";",
                                "valueText": ";",
                                "hasTrailingTrivia": true,
                                "hasTrailingNewLine": true,
                                "trailingTrivia": [
                                    {
                                        "kind": "NewLineTrivia",
                                        "text": "\r\n"
                                    }
                                ]
                            }
                        },
                        {
                            "kind": "VariableStatement",
                            "fullStart": 699,
                            "fullEnd": 736,
                            "start": 707,
                            "end": 734,
                            "fullWidth": 37,
                            "width": 27,
                            "modifiers": [],
                            "variableDeclaration": {
                                "kind": "VariableDeclaration",
                                "fullStart": 699,
                                "fullEnd": 733,
                                "start": 707,
                                "end": 733,
                                "fullWidth": 34,
                                "width": 26,
                                "varKeyword": {
                                    "kind": "VarKeyword",
                                    "fullStart": 699,
                                    "fullEnd": 711,
                                    "start": 707,
                                    "end": 710,
                                    "fullWidth": 12,
                                    "width": 3,
                                    "text": "var",
                                    "value": "var",
                                    "valueText": "var",
                                    "hasLeadingTrivia": true,
                                    "hasTrailingTrivia": true,
                                    "leadingTrivia": [
                                        {
                                            "kind": "WhitespaceTrivia",
                                            "text": "        "
                                        }
                                    ],
                                    "trailingTrivia": [
                                        {
                                            "kind": "WhitespaceTrivia",
                                            "text": " "
                                        }
                                    ]
                                },
                                "variableDeclarators": [
                                    {
                                        "kind": "VariableDeclarator",
                                        "fullStart": 711,
                                        "fullEnd": 733,
                                        "start": 711,
                                        "end": 733,
                                        "fullWidth": 22,
<<<<<<< HEAD
                                        "width": 22,
                                        "identifier": {
=======
                                        "propertyName": {
>>>>>>> 85e84683
                                            "kind": "IdentifierName",
                                            "fullStart": 711,
                                            "fullEnd": 725,
                                            "start": 711,
                                            "end": 724,
                                            "fullWidth": 14,
                                            "width": 13,
                                            "text": "verifySetFunc",
                                            "value": "verifySetFunc",
                                            "valueText": "verifySetFunc",
                                            "hasTrailingTrivia": true,
                                            "trailingTrivia": [
                                                {
                                                    "kind": "WhitespaceTrivia",
                                                    "text": " "
                                                }
                                            ]
                                        },
                                        "equalsValueClause": {
                                            "kind": "EqualsValueClause",
                                            "fullStart": 725,
                                            "fullEnd": 733,
                                            "start": 725,
                                            "end": 733,
                                            "fullWidth": 8,
                                            "width": 8,
                                            "equalsToken": {
                                                "kind": "EqualsToken",
                                                "fullStart": 725,
                                                "fullEnd": 727,
                                                "start": 725,
                                                "end": 726,
                                                "fullWidth": 2,
                                                "width": 1,
                                                "text": "=",
                                                "value": "=",
                                                "valueText": "=",
                                                "hasTrailingTrivia": true,
                                                "trailingTrivia": [
                                                    {
                                                        "kind": "WhitespaceTrivia",
                                                        "text": " "
                                                    }
                                                ]
                                            },
                                            "value": {
                                                "kind": "StringLiteral",
                                                "fullStart": 727,
                                                "fullEnd": 733,
                                                "start": 727,
                                                "end": 733,
                                                "fullWidth": 6,
                                                "width": 6,
                                                "text": "\"data\"",
                                                "value": "data",
                                                "valueText": "data"
                                            }
                                        }
                                    }
                                ]
                            },
                            "semicolonToken": {
                                "kind": "SemicolonToken",
                                "fullStart": 733,
                                "fullEnd": 736,
                                "start": 733,
                                "end": 734,
                                "fullWidth": 3,
                                "width": 1,
                                "text": ";",
                                "value": ";",
                                "valueText": ";",
                                "hasTrailingTrivia": true,
                                "hasTrailingNewLine": true,
                                "trailingTrivia": [
                                    {
                                        "kind": "NewLineTrivia",
                                        "text": "\r\n"
                                    }
                                ]
                            }
                        },
                        {
                            "kind": "VariableStatement",
                            "fullStart": 736,
                            "fullEnd": 826,
                            "start": 744,
                            "end": 824,
                            "fullWidth": 90,
                            "width": 80,
                            "modifiers": [],
                            "variableDeclaration": {
                                "kind": "VariableDeclaration",
                                "fullStart": 736,
                                "fullEnd": 823,
                                "start": 744,
                                "end": 823,
                                "fullWidth": 87,
                                "width": 79,
                                "varKeyword": {
                                    "kind": "VarKeyword",
                                    "fullStart": 736,
                                    "fullEnd": 748,
                                    "start": 744,
                                    "end": 747,
                                    "fullWidth": 12,
                                    "width": 3,
                                    "text": "var",
                                    "value": "var",
                                    "valueText": "var",
                                    "hasLeadingTrivia": true,
                                    "hasTrailingTrivia": true,
                                    "leadingTrivia": [
                                        {
                                            "kind": "WhitespaceTrivia",
                                            "text": "        "
                                        }
                                    ],
                                    "trailingTrivia": [
                                        {
                                            "kind": "WhitespaceTrivia",
                                            "text": " "
                                        }
                                    ]
                                },
                                "variableDeclarators": [
                                    {
                                        "kind": "VariableDeclarator",
                                        "fullStart": 748,
                                        "fullEnd": 823,
                                        "start": 748,
                                        "end": 823,
                                        "fullWidth": 75,
<<<<<<< HEAD
                                        "width": 75,
                                        "identifier": {
=======
                                        "propertyName": {
>>>>>>> 85e84683
                                            "kind": "IdentifierName",
                                            "fullStart": 748,
                                            "fullEnd": 756,
                                            "start": 748,
                                            "end": 755,
                                            "fullWidth": 8,
                                            "width": 7,
                                            "text": "setFunc",
                                            "value": "setFunc",
                                            "valueText": "setFunc",
                                            "hasTrailingTrivia": true,
                                            "trailingTrivia": [
                                                {
                                                    "kind": "WhitespaceTrivia",
                                                    "text": " "
                                                }
                                            ]
                                        },
                                        "equalsValueClause": {
                                            "kind": "EqualsValueClause",
                                            "fullStart": 756,
                                            "fullEnd": 823,
                                            "start": 756,
                                            "end": 823,
                                            "fullWidth": 67,
                                            "width": 67,
                                            "equalsToken": {
                                                "kind": "EqualsToken",
                                                "fullStart": 756,
                                                "fullEnd": 758,
                                                "start": 756,
                                                "end": 757,
                                                "fullWidth": 2,
                                                "width": 1,
                                                "text": "=",
                                                "value": "=",
                                                "valueText": "=",
                                                "hasTrailingTrivia": true,
                                                "trailingTrivia": [
                                                    {
                                                        "kind": "WhitespaceTrivia",
                                                        "text": " "
                                                    }
                                                ]
                                            },
                                            "value": {
                                                "kind": "FunctionExpression",
                                                "fullStart": 758,
                                                "fullEnd": 823,
                                                "start": 758,
                                                "end": 823,
                                                "fullWidth": 65,
                                                "width": 65,
                                                "functionKeyword": {
                                                    "kind": "FunctionKeyword",
                                                    "fullStart": 758,
                                                    "fullEnd": 767,
                                                    "start": 758,
                                                    "end": 766,
                                                    "fullWidth": 9,
                                                    "width": 8,
                                                    "text": "function",
                                                    "value": "function",
                                                    "valueText": "function",
                                                    "hasTrailingTrivia": true,
                                                    "trailingTrivia": [
                                                        {
                                                            "kind": "WhitespaceTrivia",
                                                            "text": " "
                                                        }
                                                    ]
                                                },
                                                "callSignature": {
                                                    "kind": "CallSignature",
                                                    "fullStart": 767,
                                                    "fullEnd": 775,
                                                    "start": 767,
                                                    "end": 774,
                                                    "fullWidth": 8,
                                                    "width": 7,
                                                    "parameterList": {
                                                        "kind": "ParameterList",
                                                        "fullStart": 767,
                                                        "fullEnd": 775,
                                                        "start": 767,
                                                        "end": 774,
                                                        "fullWidth": 8,
                                                        "width": 7,
                                                        "openParenToken": {
                                                            "kind": "OpenParenToken",
                                                            "fullStart": 767,
                                                            "fullEnd": 768,
                                                            "start": 767,
                                                            "end": 768,
                                                            "fullWidth": 1,
                                                            "width": 1,
                                                            "text": "(",
                                                            "value": "(",
                                                            "valueText": "("
                                                        },
                                                        "parameters": [
                                                            {
                                                                "kind": "Parameter",
                                                                "fullStart": 768,
                                                                "fullEnd": 773,
                                                                "start": 768,
                                                                "end": 773,
                                                                "fullWidth": 5,
                                                                "width": 5,
                                                                "modifiers": [],
                                                                "identifier": {
                                                                    "kind": "IdentifierName",
                                                                    "fullStart": 768,
                                                                    "fullEnd": 773,
                                                                    "start": 768,
                                                                    "end": 773,
                                                                    "fullWidth": 5,
                                                                    "width": 5,
                                                                    "text": "value",
                                                                    "value": "value",
                                                                    "valueText": "value"
                                                                }
                                                            }
                                                        ],
                                                        "closeParenToken": {
                                                            "kind": "CloseParenToken",
                                                            "fullStart": 773,
                                                            "fullEnd": 775,
                                                            "start": 773,
                                                            "end": 774,
                                                            "fullWidth": 2,
                                                            "width": 1,
                                                            "text": ")",
                                                            "value": ")",
                                                            "valueText": ")",
                                                            "hasTrailingTrivia": true,
                                                            "trailingTrivia": [
                                                                {
                                                                    "kind": "WhitespaceTrivia",
                                                                    "text": " "
                                                                }
                                                            ]
                                                        }
                                                    }
                                                },
                                                "block": {
                                                    "kind": "Block",
                                                    "fullStart": 775,
                                                    "fullEnd": 823,
                                                    "start": 775,
                                                    "end": 823,
                                                    "fullWidth": 48,
                                                    "width": 48,
                                                    "openBraceToken": {
                                                        "kind": "OpenBraceToken",
                                                        "fullStart": 775,
                                                        "fullEnd": 778,
                                                        "start": 775,
                                                        "end": 776,
                                                        "fullWidth": 3,
                                                        "width": 1,
                                                        "text": "{",
                                                        "value": "{",
                                                        "valueText": "{",
                                                        "hasTrailingTrivia": true,
                                                        "hasTrailingNewLine": true,
                                                        "trailingTrivia": [
                                                            {
                                                                "kind": "NewLineTrivia",
                                                                "text": "\r\n"
                                                            }
                                                        ]
                                                    },
                                                    "statements": [
                                                        {
                                                            "kind": "ExpressionStatement",
                                                            "fullStart": 778,
                                                            "fullEnd": 814,
                                                            "start": 790,
                                                            "end": 812,
                                                            "fullWidth": 36,
                                                            "width": 22,
                                                            "expression": {
                                                                "kind": "AssignmentExpression",
                                                                "fullStart": 778,
                                                                "fullEnd": 811,
                                                                "start": 790,
                                                                "end": 811,
                                                                "fullWidth": 33,
                                                                "width": 21,
                                                                "left": {
                                                                    "kind": "IdentifierName",
                                                                    "fullStart": 778,
                                                                    "fullEnd": 804,
                                                                    "start": 790,
                                                                    "end": 803,
                                                                    "fullWidth": 26,
                                                                    "width": 13,
                                                                    "text": "verifySetFunc",
                                                                    "value": "verifySetFunc",
                                                                    "valueText": "verifySetFunc",
                                                                    "hasLeadingTrivia": true,
                                                                    "hasTrailingTrivia": true,
                                                                    "leadingTrivia": [
                                                                        {
                                                                            "kind": "WhitespaceTrivia",
                                                                            "text": "            "
                                                                        }
                                                                    ],
                                                                    "trailingTrivia": [
                                                                        {
                                                                            "kind": "WhitespaceTrivia",
                                                                            "text": " "
                                                                        }
                                                                    ]
                                                                },
                                                                "operatorToken": {
                                                                    "kind": "EqualsToken",
                                                                    "fullStart": 804,
                                                                    "fullEnd": 806,
                                                                    "start": 804,
                                                                    "end": 805,
                                                                    "fullWidth": 2,
                                                                    "width": 1,
                                                                    "text": "=",
                                                                    "value": "=",
                                                                    "valueText": "=",
                                                                    "hasTrailingTrivia": true,
                                                                    "trailingTrivia": [
                                                                        {
                                                                            "kind": "WhitespaceTrivia",
                                                                            "text": " "
                                                                        }
                                                                    ]
                                                                },
                                                                "right": {
                                                                    "kind": "IdentifierName",
                                                                    "fullStart": 806,
                                                                    "fullEnd": 811,
                                                                    "start": 806,
                                                                    "end": 811,
                                                                    "fullWidth": 5,
                                                                    "width": 5,
                                                                    "text": "value",
                                                                    "value": "value",
                                                                    "valueText": "value"
                                                                }
                                                            },
                                                            "semicolonToken": {
                                                                "kind": "SemicolonToken",
                                                                "fullStart": 811,
                                                                "fullEnd": 814,
                                                                "start": 811,
                                                                "end": 812,
                                                                "fullWidth": 3,
                                                                "width": 1,
                                                                "text": ";",
                                                                "value": ";",
                                                                "valueText": ";",
                                                                "hasTrailingTrivia": true,
                                                                "hasTrailingNewLine": true,
                                                                "trailingTrivia": [
                                                                    {
                                                                        "kind": "NewLineTrivia",
                                                                        "text": "\r\n"
                                                                    }
                                                                ]
                                                            }
                                                        }
                                                    ],
                                                    "closeBraceToken": {
                                                        "kind": "CloseBraceToken",
                                                        "fullStart": 814,
                                                        "fullEnd": 823,
                                                        "start": 822,
                                                        "end": 823,
                                                        "fullWidth": 9,
                                                        "width": 1,
                                                        "text": "}",
                                                        "value": "}",
                                                        "valueText": "}",
                                                        "hasLeadingTrivia": true,
                                                        "leadingTrivia": [
                                                            {
                                                                "kind": "WhitespaceTrivia",
                                                                "text": "        "
                                                            }
                                                        ]
                                                    }
                                                }
                                            }
                                        }
                                    }
                                ]
                            },
                            "semicolonToken": {
                                "kind": "SemicolonToken",
                                "fullStart": 823,
                                "fullEnd": 826,
                                "start": 823,
                                "end": 824,
                                "fullWidth": 3,
                                "width": 1,
                                "text": ";",
                                "value": ";",
                                "valueText": ";",
                                "hasTrailingTrivia": true,
                                "hasTrailingNewLine": true,
                                "trailingTrivia": [
                                    {
                                        "kind": "NewLineTrivia",
                                        "text": "\r\n"
                                    }
                                ]
                            }
                        },
                        {
                            "kind": "ExpressionStatement",
                            "fullStart": 826,
                            "fullEnd": 1008,
                            "start": 836,
                            "end": 1006,
                            "fullWidth": 182,
                            "width": 170,
                            "isIncrementallyUnusable": true,
                            "expression": {
                                "kind": "InvocationExpression",
                                "fullStart": 826,
                                "fullEnd": 1005,
                                "start": 836,
                                "end": 1005,
                                "fullWidth": 179,
                                "width": 169,
                                "isIncrementallyUnusable": true,
                                "expression": {
                                    "kind": "MemberAccessExpression",
                                    "fullStart": 826,
                                    "fullEnd": 857,
                                    "start": 836,
                                    "end": 857,
                                    "fullWidth": 31,
                                    "width": 21,
                                    "expression": {
                                        "kind": "IdentifierName",
                                        "fullStart": 826,
                                        "fullEnd": 842,
                                        "start": 836,
                                        "end": 842,
                                        "fullWidth": 16,
                                        "width": 6,
                                        "text": "Object",
                                        "value": "Object",
                                        "valueText": "Object",
                                        "hasLeadingTrivia": true,
                                        "hasLeadingNewLine": true,
                                        "leadingTrivia": [
                                            {
                                                "kind": "NewLineTrivia",
                                                "text": "\r\n"
                                            },
                                            {
                                                "kind": "WhitespaceTrivia",
                                                "text": "        "
                                            }
                                        ]
                                    },
                                    "dotToken": {
                                        "kind": "DotToken",
                                        "fullStart": 842,
                                        "fullEnd": 843,
                                        "start": 842,
                                        "end": 843,
                                        "fullWidth": 1,
                                        "width": 1,
                                        "text": ".",
                                        "value": ".",
                                        "valueText": "."
                                    },
                                    "name": {
                                        "kind": "IdentifierName",
                                        "fullStart": 843,
                                        "fullEnd": 857,
                                        "start": 843,
                                        "end": 857,
                                        "fullWidth": 14,
                                        "width": 14,
                                        "text": "defineProperty",
                                        "value": "defineProperty",
                                        "valueText": "defineProperty"
                                    }
                                },
                                "argumentList": {
                                    "kind": "ArgumentList",
                                    "fullStart": 857,
                                    "fullEnd": 1005,
                                    "start": 857,
                                    "end": 1005,
                                    "fullWidth": 148,
                                    "width": 148,
                                    "isIncrementallyUnusable": true,
                                    "openParenToken": {
                                        "kind": "OpenParenToken",
                                        "fullStart": 857,
                                        "fullEnd": 858,
                                        "start": 857,
                                        "end": 858,
                                        "fullWidth": 1,
                                        "width": 1,
                                        "text": "(",
                                        "value": "(",
                                        "valueText": "("
                                    },
                                    "arguments": [
                                        {
                                            "kind": "IdentifierName",
                                            "fullStart": 858,
                                            "fullEnd": 861,
                                            "start": 858,
                                            "end": 861,
                                            "fullWidth": 3,
                                            "width": 3,
                                            "text": "obj",
                                            "value": "obj",
                                            "valueText": "obj"
                                        },
                                        {
                                            "kind": "CommaToken",
                                            "fullStart": 861,
                                            "fullEnd": 863,
                                            "start": 861,
                                            "end": 862,
                                            "fullWidth": 2,
                                            "width": 1,
                                            "text": ",",
                                            "value": ",",
                                            "valueText": ",",
                                            "hasTrailingTrivia": true,
                                            "trailingTrivia": [
                                                {
                                                    "kind": "WhitespaceTrivia",
                                                    "text": " "
                                                }
                                            ]
                                        },
                                        {
                                            "kind": "StringLiteral",
                                            "fullStart": 863,
                                            "fullEnd": 869,
                                            "start": 863,
                                            "end": 869,
                                            "fullWidth": 6,
                                            "width": 6,
                                            "text": "\"prop\"",
                                            "value": "prop",
                                            "valueText": "prop"
                                        },
                                        {
                                            "kind": "CommaToken",
                                            "fullStart": 869,
                                            "fullEnd": 871,
                                            "start": 869,
                                            "end": 870,
                                            "fullWidth": 2,
                                            "width": 1,
                                            "text": ",",
                                            "value": ",",
                                            "valueText": ",",
                                            "hasTrailingTrivia": true,
                                            "trailingTrivia": [
                                                {
                                                    "kind": "WhitespaceTrivia",
                                                    "text": " "
                                                }
                                            ]
                                        },
                                        {
                                            "kind": "ObjectLiteralExpression",
                                            "fullStart": 871,
                                            "fullEnd": 1004,
                                            "start": 871,
                                            "end": 1004,
                                            "fullWidth": 133,
                                            "width": 133,
                                            "isIncrementallyUnusable": true,
                                            "openBraceToken": {
                                                "kind": "OpenBraceToken",
                                                "fullStart": 871,
                                                "fullEnd": 874,
                                                "start": 871,
                                                "end": 872,
                                                "fullWidth": 3,
                                                "width": 1,
                                                "text": "{",
                                                "value": "{",
                                                "valueText": "{",
                                                "hasTrailingTrivia": true,
                                                "hasTrailingNewLine": true,
                                                "trailingTrivia": [
                                                    {
                                                        "kind": "NewLineTrivia",
                                                        "text": "\r\n"
                                                    }
                                                ]
                                            },
                                            "propertyAssignments": [
                                                {
                                                    "kind": "SimplePropertyAssignment",
                                                    "fullStart": 874,
                                                    "fullEnd": 900,
                                                    "start": 886,
                                                    "end": 900,
                                                    "fullWidth": 26,
                                                    "width": 14,
                                                    "isIncrementallyUnusable": true,
                                                    "propertyName": {
                                                        "kind": "IdentifierName",
                                                        "fullStart": 874,
                                                        "fullEnd": 889,
                                                        "start": 886,
                                                        "end": 889,
                                                        "fullWidth": 15,
                                                        "width": 3,
                                                        "text": "get",
                                                        "value": "get",
                                                        "valueText": "get",
                                                        "hasLeadingTrivia": true,
                                                        "leadingTrivia": [
                                                            {
                                                                "kind": "WhitespaceTrivia",
                                                                "text": "            "
                                                            }
                                                        ]
                                                    },
                                                    "colonToken": {
                                                        "kind": "ColonToken",
                                                        "fullStart": 889,
                                                        "fullEnd": 891,
                                                        "start": 889,
                                                        "end": 890,
                                                        "fullWidth": 2,
                                                        "width": 1,
                                                        "text": ":",
                                                        "value": ":",
                                                        "valueText": ":",
                                                        "hasTrailingTrivia": true,
                                                        "trailingTrivia": [
                                                            {
                                                                "kind": "WhitespaceTrivia",
                                                                "text": " "
                                                            }
                                                        ]
                                                    },
                                                    "expression": {
                                                        "kind": "IdentifierName",
                                                        "fullStart": 891,
                                                        "fullEnd": 900,
                                                        "start": 891,
                                                        "end": 900,
                                                        "fullWidth": 9,
                                                        "width": 9,
                                                        "text": "undefined",
                                                        "value": "undefined",
                                                        "valueText": "undefined"
                                                    }
                                                },
                                                {
                                                    "kind": "CommaToken",
                                                    "fullStart": 900,
                                                    "fullEnd": 903,
                                                    "start": 900,
                                                    "end": 901,
                                                    "fullWidth": 3,
                                                    "width": 1,
                                                    "text": ",",
                                                    "value": ",",
                                                    "valueText": ",",
                                                    "hasTrailingTrivia": true,
                                                    "hasTrailingNewLine": true,
                                                    "trailingTrivia": [
                                                        {
                                                            "kind": "NewLineTrivia",
                                                            "text": "\r\n"
                                                        }
                                                    ]
                                                },
                                                {
                                                    "kind": "SimplePropertyAssignment",
                                                    "fullStart": 903,
                                                    "fullEnd": 929,
                                                    "start": 915,
                                                    "end": 929,
                                                    "fullWidth": 26,
                                                    "width": 14,
                                                    "isIncrementallyUnusable": true,
                                                    "propertyName": {
                                                        "kind": "IdentifierName",
                                                        "fullStart": 903,
                                                        "fullEnd": 918,
                                                        "start": 915,
                                                        "end": 918,
                                                        "fullWidth": 15,
                                                        "width": 3,
                                                        "text": "set",
                                                        "value": "set",
                                                        "valueText": "set",
                                                        "hasLeadingTrivia": true,
                                                        "leadingTrivia": [
                                                            {
                                                                "kind": "WhitespaceTrivia",
                                                                "text": "            "
                                                            }
                                                        ]
                                                    },
                                                    "colonToken": {
                                                        "kind": "ColonToken",
                                                        "fullStart": 918,
                                                        "fullEnd": 920,
                                                        "start": 918,
                                                        "end": 919,
                                                        "fullWidth": 2,
                                                        "width": 1,
                                                        "text": ":",
                                                        "value": ":",
                                                        "valueText": ":",
                                                        "hasTrailingTrivia": true,
                                                        "trailingTrivia": [
                                                            {
                                                                "kind": "WhitespaceTrivia",
                                                                "text": " "
                                                            }
                                                        ]
                                                    },
                                                    "expression": {
                                                        "kind": "IdentifierName",
                                                        "fullStart": 920,
                                                        "fullEnd": 929,
                                                        "start": 920,
                                                        "end": 929,
                                                        "fullWidth": 9,
                                                        "width": 9,
                                                        "text": "undefined",
                                                        "value": "undefined",
                                                        "valueText": "undefined"
                                                    }
                                                },
                                                {
                                                    "kind": "CommaToken",
                                                    "fullStart": 929,
                                                    "fullEnd": 932,
                                                    "start": 929,
                                                    "end": 930,
                                                    "fullWidth": 3,
                                                    "width": 1,
                                                    "text": ",",
                                                    "value": ",",
                                                    "valueText": ",",
                                                    "hasTrailingTrivia": true,
                                                    "hasTrailingNewLine": true,
                                                    "trailingTrivia": [
                                                        {
                                                            "kind": "NewLineTrivia",
                                                            "text": "\r\n"
                                                        }
                                                    ]
                                                },
                                                {
                                                    "kind": "SimplePropertyAssignment",
                                                    "fullStart": 932,
                                                    "fullEnd": 960,
                                                    "start": 944,
                                                    "end": 960,
                                                    "fullWidth": 28,
                                                    "width": 16,
                                                    "propertyName": {
                                                        "kind": "IdentifierName",
                                                        "fullStart": 932,
                                                        "fullEnd": 954,
                                                        "start": 944,
                                                        "end": 954,
                                                        "fullWidth": 22,
                                                        "width": 10,
                                                        "text": "enumerable",
                                                        "value": "enumerable",
                                                        "valueText": "enumerable",
                                                        "hasLeadingTrivia": true,
                                                        "leadingTrivia": [
                                                            {
                                                                "kind": "WhitespaceTrivia",
                                                                "text": "            "
                                                            }
                                                        ]
                                                    },
                                                    "colonToken": {
                                                        "kind": "ColonToken",
                                                        "fullStart": 954,
                                                        "fullEnd": 956,
                                                        "start": 954,
                                                        "end": 955,
                                                        "fullWidth": 2,
                                                        "width": 1,
                                                        "text": ":",
                                                        "value": ":",
                                                        "valueText": ":",
                                                        "hasTrailingTrivia": true,
                                                        "trailingTrivia": [
                                                            {
                                                                "kind": "WhitespaceTrivia",
                                                                "text": " "
                                                            }
                                                        ]
                                                    },
                                                    "expression": {
                                                        "kind": "TrueKeyword",
                                                        "fullStart": 956,
                                                        "fullEnd": 960,
                                                        "start": 956,
                                                        "end": 960,
                                                        "fullWidth": 4,
                                                        "width": 4,
                                                        "text": "true",
                                                        "value": true,
                                                        "valueText": "true"
                                                    }
                                                },
                                                {
                                                    "kind": "CommaToken",
                                                    "fullStart": 960,
                                                    "fullEnd": 963,
                                                    "start": 960,
                                                    "end": 961,
                                                    "fullWidth": 3,
                                                    "width": 1,
                                                    "text": ",",
                                                    "value": ",",
                                                    "valueText": ",",
                                                    "hasTrailingTrivia": true,
                                                    "hasTrailingNewLine": true,
                                                    "trailingTrivia": [
                                                        {
                                                            "kind": "NewLineTrivia",
                                                            "text": "\r\n"
                                                        }
                                                    ]
                                                },
                                                {
                                                    "kind": "SimplePropertyAssignment",
                                                    "fullStart": 963,
                                                    "fullEnd": 995,
                                                    "start": 975,
                                                    "end": 993,
                                                    "fullWidth": 32,
                                                    "width": 18,
                                                    "propertyName": {
                                                        "kind": "IdentifierName",
                                                        "fullStart": 963,
                                                        "fullEnd": 987,
                                                        "start": 975,
                                                        "end": 987,
                                                        "fullWidth": 24,
                                                        "width": 12,
                                                        "text": "configurable",
                                                        "value": "configurable",
                                                        "valueText": "configurable",
                                                        "hasLeadingTrivia": true,
                                                        "leadingTrivia": [
                                                            {
                                                                "kind": "WhitespaceTrivia",
                                                                "text": "            "
                                                            }
                                                        ]
                                                    },
                                                    "colonToken": {
                                                        "kind": "ColonToken",
                                                        "fullStart": 987,
                                                        "fullEnd": 989,
                                                        "start": 987,
                                                        "end": 988,
                                                        "fullWidth": 2,
                                                        "width": 1,
                                                        "text": ":",
                                                        "value": ":",
                                                        "valueText": ":",
                                                        "hasTrailingTrivia": true,
                                                        "trailingTrivia": [
                                                            {
                                                                "kind": "WhitespaceTrivia",
                                                                "text": " "
                                                            }
                                                        ]
                                                    },
                                                    "expression": {
                                                        "kind": "TrueKeyword",
                                                        "fullStart": 989,
                                                        "fullEnd": 995,
                                                        "start": 989,
                                                        "end": 993,
                                                        "fullWidth": 6,
                                                        "width": 4,
                                                        "text": "true",
                                                        "value": true,
                                                        "valueText": "true",
                                                        "hasTrailingTrivia": true,
                                                        "hasTrailingNewLine": true,
                                                        "trailingTrivia": [
                                                            {
                                                                "kind": "NewLineTrivia",
                                                                "text": "\r\n"
                                                            }
                                                        ]
                                                    }
                                                }
                                            ],
                                            "closeBraceToken": {
                                                "kind": "CloseBraceToken",
                                                "fullStart": 995,
                                                "fullEnd": 1004,
                                                "start": 1003,
                                                "end": 1004,
                                                "fullWidth": 9,
                                                "width": 1,
                                                "text": "}",
                                                "value": "}",
                                                "valueText": "}",
                                                "hasLeadingTrivia": true,
                                                "leadingTrivia": [
                                                    {
                                                        "kind": "WhitespaceTrivia",
                                                        "text": "        "
                                                    }
                                                ]
                                            }
                                        }
                                    ],
                                    "closeParenToken": {
                                        "kind": "CloseParenToken",
                                        "fullStart": 1004,
                                        "fullEnd": 1005,
                                        "start": 1004,
                                        "end": 1005,
                                        "fullWidth": 1,
                                        "width": 1,
                                        "text": ")",
                                        "value": ")",
                                        "valueText": ")"
                                    }
                                }
                            },
                            "semicolonToken": {
                                "kind": "SemicolonToken",
                                "fullStart": 1005,
                                "fullEnd": 1008,
                                "start": 1005,
                                "end": 1006,
                                "fullWidth": 3,
                                "width": 1,
                                "text": ";",
                                "value": ";",
                                "valueText": ";",
                                "hasTrailingTrivia": true,
                                "hasTrailingNewLine": true,
                                "trailingTrivia": [
                                    {
                                        "kind": "NewLineTrivia",
                                        "text": "\r\n"
                                    }
                                ]
                            }
                        },
                        {
                            "kind": "VariableStatement",
                            "fullStart": 1008,
                            "fullEnd": 1077,
                            "start": 1018,
                            "end": 1075,
                            "fullWidth": 69,
                            "width": 57,
                            "modifiers": [],
                            "variableDeclaration": {
                                "kind": "VariableDeclaration",
                                "fullStart": 1008,
                                "fullEnd": 1074,
                                "start": 1018,
                                "end": 1074,
                                "fullWidth": 66,
                                "width": 56,
                                "varKeyword": {
                                    "kind": "VarKeyword",
                                    "fullStart": 1008,
                                    "fullEnd": 1022,
                                    "start": 1018,
                                    "end": 1021,
                                    "fullWidth": 14,
                                    "width": 3,
                                    "text": "var",
                                    "value": "var",
                                    "valueText": "var",
                                    "hasLeadingTrivia": true,
                                    "hasLeadingNewLine": true,
                                    "hasTrailingTrivia": true,
                                    "leadingTrivia": [
                                        {
                                            "kind": "NewLineTrivia",
                                            "text": "\r\n"
                                        },
                                        {
                                            "kind": "WhitespaceTrivia",
                                            "text": "        "
                                        }
                                    ],
                                    "trailingTrivia": [
                                        {
                                            "kind": "WhitespaceTrivia",
                                            "text": " "
                                        }
                                    ]
                                },
                                "variableDeclarators": [
                                    {
                                        "kind": "VariableDeclarator",
                                        "fullStart": 1022,
                                        "fullEnd": 1074,
                                        "start": 1022,
                                        "end": 1074,
                                        "fullWidth": 52,
<<<<<<< HEAD
                                        "width": 52,
                                        "identifier": {
=======
                                        "propertyName": {
>>>>>>> 85e84683
                                            "kind": "IdentifierName",
                                            "fullStart": 1022,
                                            "fullEnd": 1028,
                                            "start": 1022,
                                            "end": 1027,
                                            "fullWidth": 6,
                                            "width": 5,
                                            "text": "desc1",
                                            "value": "desc1",
                                            "valueText": "desc1",
                                            "hasTrailingTrivia": true,
                                            "trailingTrivia": [
                                                {
                                                    "kind": "WhitespaceTrivia",
                                                    "text": " "
                                                }
                                            ]
                                        },
                                        "equalsValueClause": {
                                            "kind": "EqualsValueClause",
                                            "fullStart": 1028,
                                            "fullEnd": 1074,
                                            "start": 1028,
                                            "end": 1074,
                                            "fullWidth": 46,
                                            "width": 46,
                                            "equalsToken": {
                                                "kind": "EqualsToken",
                                                "fullStart": 1028,
                                                "fullEnd": 1030,
                                                "start": 1028,
                                                "end": 1029,
                                                "fullWidth": 2,
                                                "width": 1,
                                                "text": "=",
                                                "value": "=",
                                                "valueText": "=",
                                                "hasTrailingTrivia": true,
                                                "trailingTrivia": [
                                                    {
                                                        "kind": "WhitespaceTrivia",
                                                        "text": " "
                                                    }
                                                ]
                                            },
                                            "value": {
                                                "kind": "InvocationExpression",
                                                "fullStart": 1030,
                                                "fullEnd": 1074,
                                                "start": 1030,
                                                "end": 1074,
                                                "fullWidth": 44,
                                                "width": 44,
                                                "expression": {
                                                    "kind": "MemberAccessExpression",
                                                    "fullStart": 1030,
                                                    "fullEnd": 1061,
                                                    "start": 1030,
                                                    "end": 1061,
                                                    "fullWidth": 31,
                                                    "width": 31,
                                                    "expression": {
                                                        "kind": "IdentifierName",
                                                        "fullStart": 1030,
                                                        "fullEnd": 1036,
                                                        "start": 1030,
                                                        "end": 1036,
                                                        "fullWidth": 6,
                                                        "width": 6,
                                                        "text": "Object",
                                                        "value": "Object",
                                                        "valueText": "Object"
                                                    },
                                                    "dotToken": {
                                                        "kind": "DotToken",
                                                        "fullStart": 1036,
                                                        "fullEnd": 1037,
                                                        "start": 1036,
                                                        "end": 1037,
                                                        "fullWidth": 1,
                                                        "width": 1,
                                                        "text": ".",
                                                        "value": ".",
                                                        "valueText": "."
                                                    },
                                                    "name": {
                                                        "kind": "IdentifierName",
                                                        "fullStart": 1037,
                                                        "fullEnd": 1061,
                                                        "start": 1037,
                                                        "end": 1061,
                                                        "fullWidth": 24,
                                                        "width": 24,
                                                        "text": "getOwnPropertyDescriptor",
                                                        "value": "getOwnPropertyDescriptor",
                                                        "valueText": "getOwnPropertyDescriptor"
                                                    }
                                                },
                                                "argumentList": {
                                                    "kind": "ArgumentList",
                                                    "fullStart": 1061,
                                                    "fullEnd": 1074,
                                                    "start": 1061,
                                                    "end": 1074,
                                                    "fullWidth": 13,
                                                    "width": 13,
                                                    "openParenToken": {
                                                        "kind": "OpenParenToken",
                                                        "fullStart": 1061,
                                                        "fullEnd": 1062,
                                                        "start": 1061,
                                                        "end": 1062,
                                                        "fullWidth": 1,
                                                        "width": 1,
                                                        "text": "(",
                                                        "value": "(",
                                                        "valueText": "("
                                                    },
                                                    "arguments": [
                                                        {
                                                            "kind": "IdentifierName",
                                                            "fullStart": 1062,
                                                            "fullEnd": 1065,
                                                            "start": 1062,
                                                            "end": 1065,
                                                            "fullWidth": 3,
                                                            "width": 3,
                                                            "text": "obj",
                                                            "value": "obj",
                                                            "valueText": "obj"
                                                        },
                                                        {
                                                            "kind": "CommaToken",
                                                            "fullStart": 1065,
                                                            "fullEnd": 1067,
                                                            "start": 1065,
                                                            "end": 1066,
                                                            "fullWidth": 2,
                                                            "width": 1,
                                                            "text": ",",
                                                            "value": ",",
                                                            "valueText": ",",
                                                            "hasTrailingTrivia": true,
                                                            "trailingTrivia": [
                                                                {
                                                                    "kind": "WhitespaceTrivia",
                                                                    "text": " "
                                                                }
                                                            ]
                                                        },
                                                        {
                                                            "kind": "StringLiteral",
                                                            "fullStart": 1067,
                                                            "fullEnd": 1073,
                                                            "start": 1067,
                                                            "end": 1073,
                                                            "fullWidth": 6,
                                                            "width": 6,
                                                            "text": "\"prop\"",
                                                            "value": "prop",
                                                            "valueText": "prop"
                                                        }
                                                    ],
                                                    "closeParenToken": {
                                                        "kind": "CloseParenToken",
                                                        "fullStart": 1073,
                                                        "fullEnd": 1074,
                                                        "start": 1073,
                                                        "end": 1074,
                                                        "fullWidth": 1,
                                                        "width": 1,
                                                        "text": ")",
                                                        "value": ")",
                                                        "valueText": ")"
                                                    }
                                                }
                                            }
                                        }
                                    }
                                ]
                            },
                            "semicolonToken": {
                                "kind": "SemicolonToken",
                                "fullStart": 1074,
                                "fullEnd": 1077,
                                "start": 1074,
                                "end": 1075,
                                "fullWidth": 3,
                                "width": 1,
                                "text": ";",
                                "value": ";",
                                "valueText": ";",
                                "hasTrailingTrivia": true,
                                "hasTrailingNewLine": true,
                                "trailingTrivia": [
                                    {
                                        "kind": "NewLineTrivia",
                                        "text": "\r\n"
                                    }
                                ]
                            }
                        },
                        {
                            "kind": "ExpressionStatement",
                            "fullStart": 1077,
                            "fullEnd": 1164,
                            "start": 1087,
                            "end": 1162,
                            "fullWidth": 87,
                            "width": 75,
                            "isIncrementallyUnusable": true,
                            "expression": {
                                "kind": "InvocationExpression",
                                "fullStart": 1077,
                                "fullEnd": 1161,
                                "start": 1087,
                                "end": 1161,
                                "fullWidth": 84,
                                "width": 74,
                                "isIncrementallyUnusable": true,
                                "expression": {
                                    "kind": "MemberAccessExpression",
                                    "fullStart": 1077,
                                    "fullEnd": 1108,
                                    "start": 1087,
                                    "end": 1108,
                                    "fullWidth": 31,
                                    "width": 21,
                                    "expression": {
                                        "kind": "IdentifierName",
                                        "fullStart": 1077,
                                        "fullEnd": 1093,
                                        "start": 1087,
                                        "end": 1093,
                                        "fullWidth": 16,
                                        "width": 6,
                                        "text": "Object",
                                        "value": "Object",
                                        "valueText": "Object",
                                        "hasLeadingTrivia": true,
                                        "hasLeadingNewLine": true,
                                        "leadingTrivia": [
                                            {
                                                "kind": "NewLineTrivia",
                                                "text": "\r\n"
                                            },
                                            {
                                                "kind": "WhitespaceTrivia",
                                                "text": "        "
                                            }
                                        ]
                                    },
                                    "dotToken": {
                                        "kind": "DotToken",
                                        "fullStart": 1093,
                                        "fullEnd": 1094,
                                        "start": 1093,
                                        "end": 1094,
                                        "fullWidth": 1,
                                        "width": 1,
                                        "text": ".",
                                        "value": ".",
                                        "valueText": "."
                                    },
                                    "name": {
                                        "kind": "IdentifierName",
                                        "fullStart": 1094,
                                        "fullEnd": 1108,
                                        "start": 1094,
                                        "end": 1108,
                                        "fullWidth": 14,
                                        "width": 14,
                                        "text": "defineProperty",
                                        "value": "defineProperty",
                                        "valueText": "defineProperty"
                                    }
                                },
                                "argumentList": {
                                    "kind": "ArgumentList",
                                    "fullStart": 1108,
                                    "fullEnd": 1161,
                                    "start": 1108,
                                    "end": 1161,
                                    "fullWidth": 53,
                                    "width": 53,
                                    "isIncrementallyUnusable": true,
                                    "openParenToken": {
                                        "kind": "OpenParenToken",
                                        "fullStart": 1108,
                                        "fullEnd": 1109,
                                        "start": 1108,
                                        "end": 1109,
                                        "fullWidth": 1,
                                        "width": 1,
                                        "text": "(",
                                        "value": "(",
                                        "valueText": "("
                                    },
                                    "arguments": [
                                        {
                                            "kind": "IdentifierName",
                                            "fullStart": 1109,
                                            "fullEnd": 1112,
                                            "start": 1109,
                                            "end": 1112,
                                            "fullWidth": 3,
                                            "width": 3,
                                            "text": "obj",
                                            "value": "obj",
                                            "valueText": "obj"
                                        },
                                        {
                                            "kind": "CommaToken",
                                            "fullStart": 1112,
                                            "fullEnd": 1114,
                                            "start": 1112,
                                            "end": 1113,
                                            "fullWidth": 2,
                                            "width": 1,
                                            "text": ",",
                                            "value": ",",
                                            "valueText": ",",
                                            "hasTrailingTrivia": true,
                                            "trailingTrivia": [
                                                {
                                                    "kind": "WhitespaceTrivia",
                                                    "text": " "
                                                }
                                            ]
                                        },
                                        {
                                            "kind": "StringLiteral",
                                            "fullStart": 1114,
                                            "fullEnd": 1120,
                                            "start": 1114,
                                            "end": 1120,
                                            "fullWidth": 6,
                                            "width": 6,
                                            "text": "\"prop\"",
                                            "value": "prop",
                                            "valueText": "prop"
                                        },
                                        {
                                            "kind": "CommaToken",
                                            "fullStart": 1120,
                                            "fullEnd": 1122,
                                            "start": 1120,
                                            "end": 1121,
                                            "fullWidth": 2,
                                            "width": 1,
                                            "text": ",",
                                            "value": ",",
                                            "valueText": ",",
                                            "hasTrailingTrivia": true,
                                            "trailingTrivia": [
                                                {
                                                    "kind": "WhitespaceTrivia",
                                                    "text": " "
                                                }
                                            ]
                                        },
                                        {
                                            "kind": "ObjectLiteralExpression",
                                            "fullStart": 1122,
                                            "fullEnd": 1160,
                                            "start": 1122,
                                            "end": 1160,
                                            "fullWidth": 38,
                                            "width": 38,
                                            "isIncrementallyUnusable": true,
                                            "openBraceToken": {
                                                "kind": "OpenBraceToken",
                                                "fullStart": 1122,
                                                "fullEnd": 1125,
                                                "start": 1122,
                                                "end": 1123,
                                                "fullWidth": 3,
                                                "width": 1,
                                                "text": "{",
                                                "value": "{",
                                                "valueText": "{",
                                                "hasTrailingTrivia": true,
                                                "hasTrailingNewLine": true,
                                                "trailingTrivia": [
                                                    {
                                                        "kind": "NewLineTrivia",
                                                        "text": "\r\n"
                                                    }
                                                ]
                                            },
                                            "propertyAssignments": [
                                                {
                                                    "kind": "SimplePropertyAssignment",
                                                    "fullStart": 1125,
                                                    "fullEnd": 1151,
                                                    "start": 1137,
                                                    "end": 1149,
                                                    "fullWidth": 26,
                                                    "width": 12,
                                                    "isIncrementallyUnusable": true,
                                                    "propertyName": {
                                                        "kind": "IdentifierName",
                                                        "fullStart": 1125,
                                                        "fullEnd": 1140,
                                                        "start": 1137,
                                                        "end": 1140,
                                                        "fullWidth": 15,
                                                        "width": 3,
                                                        "text": "set",
                                                        "value": "set",
                                                        "valueText": "set",
                                                        "hasLeadingTrivia": true,
                                                        "leadingTrivia": [
                                                            {
                                                                "kind": "WhitespaceTrivia",
                                                                "text": "            "
                                                            }
                                                        ]
                                                    },
                                                    "colonToken": {
                                                        "kind": "ColonToken",
                                                        "fullStart": 1140,
                                                        "fullEnd": 1142,
                                                        "start": 1140,
                                                        "end": 1141,
                                                        "fullWidth": 2,
                                                        "width": 1,
                                                        "text": ":",
                                                        "value": ":",
                                                        "valueText": ":",
                                                        "hasTrailingTrivia": true,
                                                        "trailingTrivia": [
                                                            {
                                                                "kind": "WhitespaceTrivia",
                                                                "text": " "
                                                            }
                                                        ]
                                                    },
                                                    "expression": {
                                                        "kind": "IdentifierName",
                                                        "fullStart": 1142,
                                                        "fullEnd": 1151,
                                                        "start": 1142,
                                                        "end": 1149,
                                                        "fullWidth": 9,
                                                        "width": 7,
                                                        "text": "setFunc",
                                                        "value": "setFunc",
                                                        "valueText": "setFunc",
                                                        "hasTrailingTrivia": true,
                                                        "hasTrailingNewLine": true,
                                                        "trailingTrivia": [
                                                            {
                                                                "kind": "NewLineTrivia",
                                                                "text": "\r\n"
                                                            }
                                                        ]
                                                    }
                                                }
                                            ],
                                            "closeBraceToken": {
                                                "kind": "CloseBraceToken",
                                                "fullStart": 1151,
                                                "fullEnd": 1160,
                                                "start": 1159,
                                                "end": 1160,
                                                "fullWidth": 9,
                                                "width": 1,
                                                "text": "}",
                                                "value": "}",
                                                "valueText": "}",
                                                "hasLeadingTrivia": true,
                                                "leadingTrivia": [
                                                    {
                                                        "kind": "WhitespaceTrivia",
                                                        "text": "        "
                                                    }
                                                ]
                                            }
                                        }
                                    ],
                                    "closeParenToken": {
                                        "kind": "CloseParenToken",
                                        "fullStart": 1160,
                                        "fullEnd": 1161,
                                        "start": 1160,
                                        "end": 1161,
                                        "fullWidth": 1,
                                        "width": 1,
                                        "text": ")",
                                        "value": ")",
                                        "valueText": ")"
                                    }
                                }
                            },
                            "semicolonToken": {
                                "kind": "SemicolonToken",
                                "fullStart": 1161,
                                "fullEnd": 1164,
                                "start": 1161,
                                "end": 1162,
                                "fullWidth": 3,
                                "width": 1,
                                "text": ";",
                                "value": ";",
                                "valueText": ";",
                                "hasTrailingTrivia": true,
                                "hasTrailingNewLine": true,
                                "trailingTrivia": [
                                    {
                                        "kind": "NewLineTrivia",
                                        "text": "\r\n"
                                    }
                                ]
                            }
                        },
                        {
                            "kind": "ExpressionStatement",
                            "fullStart": 1164,
                            "fullEnd": 1202,
                            "start": 1174,
                            "end": 1200,
                            "fullWidth": 38,
                            "width": 26,
                            "expression": {
                                "kind": "AssignmentExpression",
                                "fullStart": 1164,
                                "fullEnd": 1199,
                                "start": 1174,
                                "end": 1199,
                                "fullWidth": 35,
                                "width": 25,
                                "left": {
                                    "kind": "MemberAccessExpression",
                                    "fullStart": 1164,
                                    "fullEnd": 1183,
                                    "start": 1174,
                                    "end": 1182,
                                    "fullWidth": 19,
                                    "width": 8,
                                    "expression": {
                                        "kind": "IdentifierName",
                                        "fullStart": 1164,
                                        "fullEnd": 1177,
                                        "start": 1174,
                                        "end": 1177,
                                        "fullWidth": 13,
                                        "width": 3,
                                        "text": "obj",
                                        "value": "obj",
                                        "valueText": "obj",
                                        "hasLeadingTrivia": true,
                                        "hasLeadingNewLine": true,
                                        "leadingTrivia": [
                                            {
                                                "kind": "NewLineTrivia",
                                                "text": "\r\n"
                                            },
                                            {
                                                "kind": "WhitespaceTrivia",
                                                "text": "        "
                                            }
                                        ]
                                    },
                                    "dotToken": {
                                        "kind": "DotToken",
                                        "fullStart": 1177,
                                        "fullEnd": 1178,
                                        "start": 1177,
                                        "end": 1178,
                                        "fullWidth": 1,
                                        "width": 1,
                                        "text": ".",
                                        "value": ".",
                                        "valueText": "."
                                    },
                                    "name": {
                                        "kind": "IdentifierName",
                                        "fullStart": 1178,
                                        "fullEnd": 1183,
                                        "start": 1178,
                                        "end": 1182,
                                        "fullWidth": 5,
                                        "width": 4,
                                        "text": "prop",
                                        "value": "prop",
                                        "valueText": "prop",
                                        "hasTrailingTrivia": true,
                                        "trailingTrivia": [
                                            {
                                                "kind": "WhitespaceTrivia",
                                                "text": " "
                                            }
                                        ]
                                    }
                                },
                                "operatorToken": {
                                    "kind": "EqualsToken",
                                    "fullStart": 1183,
                                    "fullEnd": 1185,
                                    "start": 1183,
                                    "end": 1184,
                                    "fullWidth": 2,
                                    "width": 1,
                                    "text": "=",
                                    "value": "=",
                                    "valueText": "=",
                                    "hasTrailingTrivia": true,
                                    "trailingTrivia": [
                                        {
                                            "kind": "WhitespaceTrivia",
                                            "text": " "
                                        }
                                    ]
                                },
                                "right": {
                                    "kind": "StringLiteral",
                                    "fullStart": 1185,
                                    "fullEnd": 1199,
                                    "start": 1185,
                                    "end": 1199,
                                    "fullWidth": 14,
                                    "width": 14,
                                    "text": "\"overrideData\"",
                                    "value": "overrideData",
                                    "valueText": "overrideData"
                                }
                            },
                            "semicolonToken": {
                                "kind": "SemicolonToken",
                                "fullStart": 1199,
                                "fullEnd": 1202,
                                "start": 1199,
                                "end": 1200,
                                "fullWidth": 3,
                                "width": 1,
                                "text": ";",
                                "value": ";",
                                "valueText": ";",
                                "hasTrailingTrivia": true,
                                "hasTrailingNewLine": true,
                                "trailingTrivia": [
                                    {
                                        "kind": "NewLineTrivia",
                                        "text": "\r\n"
                                    }
                                ]
                            }
                        },
                        {
                            "kind": "VariableStatement",
                            "fullStart": 1202,
                            "fullEnd": 1267,
                            "start": 1210,
                            "end": 1265,
                            "fullWidth": 65,
                            "width": 55,
                            "modifiers": [],
                            "variableDeclaration": {
                                "kind": "VariableDeclaration",
                                "fullStart": 1202,
                                "fullEnd": 1264,
                                "start": 1210,
                                "end": 1264,
                                "fullWidth": 62,
                                "width": 54,
                                "varKeyword": {
                                    "kind": "VarKeyword",
                                    "fullStart": 1202,
                                    "fullEnd": 1214,
                                    "start": 1210,
                                    "end": 1213,
                                    "fullWidth": 12,
                                    "width": 3,
                                    "text": "var",
                                    "value": "var",
                                    "valueText": "var",
                                    "hasLeadingTrivia": true,
                                    "hasTrailingTrivia": true,
                                    "leadingTrivia": [
                                        {
                                            "kind": "WhitespaceTrivia",
                                            "text": "        "
                                        }
                                    ],
                                    "trailingTrivia": [
                                        {
                                            "kind": "WhitespaceTrivia",
                                            "text": " "
                                        }
                                    ]
                                },
                                "variableDeclarators": [
                                    {
                                        "kind": "VariableDeclarator",
                                        "fullStart": 1214,
                                        "fullEnd": 1264,
                                        "start": 1214,
                                        "end": 1264,
                                        "fullWidth": 50,
<<<<<<< HEAD
                                        "width": 50,
                                        "identifier": {
=======
                                        "propertyName": {
>>>>>>> 85e84683
                                            "kind": "IdentifierName",
                                            "fullStart": 1214,
                                            "fullEnd": 1236,
                                            "start": 1214,
                                            "end": 1235,
                                            "fullWidth": 22,
                                            "width": 21,
                                            "text": "propertyDefineCorrect",
                                            "value": "propertyDefineCorrect",
                                            "valueText": "propertyDefineCorrect",
                                            "hasTrailingTrivia": true,
                                            "trailingTrivia": [
                                                {
                                                    "kind": "WhitespaceTrivia",
                                                    "text": " "
                                                }
                                            ]
                                        },
                                        "equalsValueClause": {
                                            "kind": "EqualsValueClause",
                                            "fullStart": 1236,
                                            "fullEnd": 1264,
                                            "start": 1236,
                                            "end": 1264,
                                            "fullWidth": 28,
                                            "width": 28,
                                            "equalsToken": {
                                                "kind": "EqualsToken",
                                                "fullStart": 1236,
                                                "fullEnd": 1238,
                                                "start": 1236,
                                                "end": 1237,
                                                "fullWidth": 2,
                                                "width": 1,
                                                "text": "=",
                                                "value": "=",
                                                "valueText": "=",
                                                "hasTrailingTrivia": true,
                                                "trailingTrivia": [
                                                    {
                                                        "kind": "WhitespaceTrivia",
                                                        "text": " "
                                                    }
                                                ]
                                            },
                                            "value": {
                                                "kind": "InvocationExpression",
                                                "fullStart": 1238,
                                                "fullEnd": 1264,
                                                "start": 1238,
                                                "end": 1264,
                                                "fullWidth": 26,
                                                "width": 26,
                                                "expression": {
                                                    "kind": "MemberAccessExpression",
                                                    "fullStart": 1238,
                                                    "fullEnd": 1256,
                                                    "start": 1238,
                                                    "end": 1256,
                                                    "fullWidth": 18,
                                                    "width": 18,
                                                    "expression": {
                                                        "kind": "IdentifierName",
                                                        "fullStart": 1238,
                                                        "fullEnd": 1241,
                                                        "start": 1238,
                                                        "end": 1241,
                                                        "fullWidth": 3,
                                                        "width": 3,
                                                        "text": "obj",
                                                        "value": "obj",
                                                        "valueText": "obj"
                                                    },
                                                    "dotToken": {
                                                        "kind": "DotToken",
                                                        "fullStart": 1241,
                                                        "fullEnd": 1242,
                                                        "start": 1241,
                                                        "end": 1242,
                                                        "fullWidth": 1,
                                                        "width": 1,
                                                        "text": ".",
                                                        "value": ".",
                                                        "valueText": "."
                                                    },
                                                    "name": {
                                                        "kind": "IdentifierName",
                                                        "fullStart": 1242,
                                                        "fullEnd": 1256,
                                                        "start": 1242,
                                                        "end": 1256,
                                                        "fullWidth": 14,
                                                        "width": 14,
                                                        "text": "hasOwnProperty",
                                                        "value": "hasOwnProperty",
                                                        "valueText": "hasOwnProperty"
                                                    }
                                                },
                                                "argumentList": {
                                                    "kind": "ArgumentList",
                                                    "fullStart": 1256,
                                                    "fullEnd": 1264,
                                                    "start": 1256,
                                                    "end": 1264,
                                                    "fullWidth": 8,
                                                    "width": 8,
                                                    "openParenToken": {
                                                        "kind": "OpenParenToken",
                                                        "fullStart": 1256,
                                                        "fullEnd": 1257,
                                                        "start": 1256,
                                                        "end": 1257,
                                                        "fullWidth": 1,
                                                        "width": 1,
                                                        "text": "(",
                                                        "value": "(",
                                                        "valueText": "("
                                                    },
                                                    "arguments": [
                                                        {
                                                            "kind": "StringLiteral",
                                                            "fullStart": 1257,
                                                            "fullEnd": 1263,
                                                            "start": 1257,
                                                            "end": 1263,
                                                            "fullWidth": 6,
                                                            "width": 6,
                                                            "text": "\"prop\"",
                                                            "value": "prop",
                                                            "valueText": "prop"
                                                        }
                                                    ],
                                                    "closeParenToken": {
                                                        "kind": "CloseParenToken",
                                                        "fullStart": 1263,
                                                        "fullEnd": 1264,
                                                        "start": 1263,
                                                        "end": 1264,
                                                        "fullWidth": 1,
                                                        "width": 1,
                                                        "text": ")",
                                                        "value": ")",
                                                        "valueText": ")"
                                                    }
                                                }
                                            }
                                        }
                                    }
                                ]
                            },
                            "semicolonToken": {
                                "kind": "SemicolonToken",
                                "fullStart": 1264,
                                "fullEnd": 1267,
                                "start": 1264,
                                "end": 1265,
                                "fullWidth": 3,
                                "width": 1,
                                "text": ";",
                                "value": ";",
                                "valueText": ";",
                                "hasTrailingTrivia": true,
                                "hasTrailingNewLine": true,
                                "trailingTrivia": [
                                    {
                                        "kind": "NewLineTrivia",
                                        "text": "\r\n"
                                    }
                                ]
                            }
                        },
                        {
                            "kind": "VariableStatement",
                            "fullStart": 1267,
                            "fullEnd": 1334,
                            "start": 1275,
                            "end": 1332,
                            "fullWidth": 67,
                            "width": 57,
                            "modifiers": [],
                            "variableDeclaration": {
                                "kind": "VariableDeclaration",
                                "fullStart": 1267,
                                "fullEnd": 1331,
                                "start": 1275,
                                "end": 1331,
                                "fullWidth": 64,
                                "width": 56,
                                "varKeyword": {
                                    "kind": "VarKeyword",
                                    "fullStart": 1267,
                                    "fullEnd": 1279,
                                    "start": 1275,
                                    "end": 1278,
                                    "fullWidth": 12,
                                    "width": 3,
                                    "text": "var",
                                    "value": "var",
                                    "valueText": "var",
                                    "hasLeadingTrivia": true,
                                    "hasTrailingTrivia": true,
                                    "leadingTrivia": [
                                        {
                                            "kind": "WhitespaceTrivia",
                                            "text": "        "
                                        }
                                    ],
                                    "trailingTrivia": [
                                        {
                                            "kind": "WhitespaceTrivia",
                                            "text": " "
                                        }
                                    ]
                                },
                                "variableDeclarators": [
                                    {
                                        "kind": "VariableDeclarator",
                                        "fullStart": 1279,
                                        "fullEnd": 1331,
                                        "start": 1279,
                                        "end": 1331,
                                        "fullWidth": 52,
<<<<<<< HEAD
                                        "width": 52,
                                        "identifier": {
=======
                                        "propertyName": {
>>>>>>> 85e84683
                                            "kind": "IdentifierName",
                                            "fullStart": 1279,
                                            "fullEnd": 1285,
                                            "start": 1279,
                                            "end": 1284,
                                            "fullWidth": 6,
                                            "width": 5,
                                            "text": "desc2",
                                            "value": "desc2",
                                            "valueText": "desc2",
                                            "hasTrailingTrivia": true,
                                            "trailingTrivia": [
                                                {
                                                    "kind": "WhitespaceTrivia",
                                                    "text": " "
                                                }
                                            ]
                                        },
                                        "equalsValueClause": {
                                            "kind": "EqualsValueClause",
                                            "fullStart": 1285,
                                            "fullEnd": 1331,
                                            "start": 1285,
                                            "end": 1331,
                                            "fullWidth": 46,
                                            "width": 46,
                                            "equalsToken": {
                                                "kind": "EqualsToken",
                                                "fullStart": 1285,
                                                "fullEnd": 1287,
                                                "start": 1285,
                                                "end": 1286,
                                                "fullWidth": 2,
                                                "width": 1,
                                                "text": "=",
                                                "value": "=",
                                                "valueText": "=",
                                                "hasTrailingTrivia": true,
                                                "trailingTrivia": [
                                                    {
                                                        "kind": "WhitespaceTrivia",
                                                        "text": " "
                                                    }
                                                ]
                                            },
                                            "value": {
                                                "kind": "InvocationExpression",
                                                "fullStart": 1287,
                                                "fullEnd": 1331,
                                                "start": 1287,
                                                "end": 1331,
                                                "fullWidth": 44,
                                                "width": 44,
                                                "expression": {
                                                    "kind": "MemberAccessExpression",
                                                    "fullStart": 1287,
                                                    "fullEnd": 1318,
                                                    "start": 1287,
                                                    "end": 1318,
                                                    "fullWidth": 31,
                                                    "width": 31,
                                                    "expression": {
                                                        "kind": "IdentifierName",
                                                        "fullStart": 1287,
                                                        "fullEnd": 1293,
                                                        "start": 1287,
                                                        "end": 1293,
                                                        "fullWidth": 6,
                                                        "width": 6,
                                                        "text": "Object",
                                                        "value": "Object",
                                                        "valueText": "Object"
                                                    },
                                                    "dotToken": {
                                                        "kind": "DotToken",
                                                        "fullStart": 1293,
                                                        "fullEnd": 1294,
                                                        "start": 1293,
                                                        "end": 1294,
                                                        "fullWidth": 1,
                                                        "width": 1,
                                                        "text": ".",
                                                        "value": ".",
                                                        "valueText": "."
                                                    },
                                                    "name": {
                                                        "kind": "IdentifierName",
                                                        "fullStart": 1294,
                                                        "fullEnd": 1318,
                                                        "start": 1294,
                                                        "end": 1318,
                                                        "fullWidth": 24,
                                                        "width": 24,
                                                        "text": "getOwnPropertyDescriptor",
                                                        "value": "getOwnPropertyDescriptor",
                                                        "valueText": "getOwnPropertyDescriptor"
                                                    }
                                                },
                                                "argumentList": {
                                                    "kind": "ArgumentList",
                                                    "fullStart": 1318,
                                                    "fullEnd": 1331,
                                                    "start": 1318,
                                                    "end": 1331,
                                                    "fullWidth": 13,
                                                    "width": 13,
                                                    "openParenToken": {
                                                        "kind": "OpenParenToken",
                                                        "fullStart": 1318,
                                                        "fullEnd": 1319,
                                                        "start": 1318,
                                                        "end": 1319,
                                                        "fullWidth": 1,
                                                        "width": 1,
                                                        "text": "(",
                                                        "value": "(",
                                                        "valueText": "("
                                                    },
                                                    "arguments": [
                                                        {
                                                            "kind": "IdentifierName",
                                                            "fullStart": 1319,
                                                            "fullEnd": 1322,
                                                            "start": 1319,
                                                            "end": 1322,
                                                            "fullWidth": 3,
                                                            "width": 3,
                                                            "text": "obj",
                                                            "value": "obj",
                                                            "valueText": "obj"
                                                        },
                                                        {
                                                            "kind": "CommaToken",
                                                            "fullStart": 1322,
                                                            "fullEnd": 1324,
                                                            "start": 1322,
                                                            "end": 1323,
                                                            "fullWidth": 2,
                                                            "width": 1,
                                                            "text": ",",
                                                            "value": ",",
                                                            "valueText": ",",
                                                            "hasTrailingTrivia": true,
                                                            "trailingTrivia": [
                                                                {
                                                                    "kind": "WhitespaceTrivia",
                                                                    "text": " "
                                                                }
                                                            ]
                                                        },
                                                        {
                                                            "kind": "StringLiteral",
                                                            "fullStart": 1324,
                                                            "fullEnd": 1330,
                                                            "start": 1324,
                                                            "end": 1330,
                                                            "fullWidth": 6,
                                                            "width": 6,
                                                            "text": "\"prop\"",
                                                            "value": "prop",
                                                            "valueText": "prop"
                                                        }
                                                    ],
                                                    "closeParenToken": {
                                                        "kind": "CloseParenToken",
                                                        "fullStart": 1330,
                                                        "fullEnd": 1331,
                                                        "start": 1330,
                                                        "end": 1331,
                                                        "fullWidth": 1,
                                                        "width": 1,
                                                        "text": ")",
                                                        "value": ")",
                                                        "valueText": ")"
                                                    }
                                                }
                                            }
                                        }
                                    }
                                ]
                            },
                            "semicolonToken": {
                                "kind": "SemicolonToken",
                                "fullStart": 1331,
                                "fullEnd": 1334,
                                "start": 1331,
                                "end": 1332,
                                "fullWidth": 3,
                                "width": 1,
                                "text": ";",
                                "value": ";",
                                "valueText": ";",
                                "hasTrailingTrivia": true,
                                "hasTrailingNewLine": true,
                                "trailingTrivia": [
                                    {
                                        "kind": "NewLineTrivia",
                                        "text": "\r\n"
                                    }
                                ]
                            }
                        },
                        {
                            "kind": "ReturnStatement",
                            "fullStart": 1334,
                            "fullEnd": 1472,
                            "start": 1344,
                            "end": 1470,
                            "fullWidth": 138,
                            "width": 126,
                            "isIncrementallyUnusable": true,
                            "returnKeyword": {
                                "kind": "ReturnKeyword",
                                "fullStart": 1334,
                                "fullEnd": 1351,
                                "start": 1344,
                                "end": 1350,
                                "fullWidth": 17,
                                "width": 6,
                                "text": "return",
                                "value": "return",
                                "valueText": "return",
                                "hasLeadingTrivia": true,
                                "hasLeadingNewLine": true,
                                "hasTrailingTrivia": true,
                                "leadingTrivia": [
                                    {
                                        "kind": "NewLineTrivia",
                                        "text": "\r\n"
                                    },
                                    {
                                        "kind": "WhitespaceTrivia",
                                        "text": "        "
                                    }
                                ],
                                "trailingTrivia": [
                                    {
                                        "kind": "WhitespaceTrivia",
                                        "text": " "
                                    }
                                ]
                            },
                            "expression": {
                                "kind": "LogicalAndExpression",
                                "fullStart": 1351,
                                "fullEnd": 1469,
                                "start": 1351,
                                "end": 1469,
                                "fullWidth": 118,
                                "width": 118,
                                "isIncrementallyUnusable": true,
                                "left": {
                                    "kind": "LogicalAndExpression",
                                    "fullStart": 1351,
                                    "fullEnd": 1434,
                                    "start": 1351,
                                    "end": 1433,
                                    "fullWidth": 83,
                                    "width": 82,
                                    "isIncrementallyUnusable": true,
                                    "left": {
                                        "kind": "LogicalAndExpression",
                                        "fullStart": 1351,
                                        "fullEnd": 1409,
                                        "start": 1351,
                                        "end": 1408,
                                        "fullWidth": 58,
                                        "width": 57,
                                        "isIncrementallyUnusable": true,
                                        "left": {
                                            "kind": "IdentifierName",
                                            "fullStart": 1351,
                                            "fullEnd": 1373,
                                            "start": 1351,
                                            "end": 1372,
                                            "fullWidth": 22,
                                            "width": 21,
                                            "text": "propertyDefineCorrect",
                                            "value": "propertyDefineCorrect",
                                            "valueText": "propertyDefineCorrect",
                                            "hasTrailingTrivia": true,
                                            "trailingTrivia": [
                                                {
                                                    "kind": "WhitespaceTrivia",
                                                    "text": " "
                                                }
                                            ]
                                        },
                                        "operatorToken": {
                                            "kind": "AmpersandAmpersandToken",
                                            "fullStart": 1373,
                                            "fullEnd": 1376,
                                            "start": 1373,
                                            "end": 1375,
                                            "fullWidth": 3,
                                            "width": 2,
                                            "text": "&&",
                                            "value": "&&",
                                            "valueText": "&&",
                                            "hasTrailingTrivia": true,
                                            "trailingTrivia": [
                                                {
                                                    "kind": "WhitespaceTrivia",
                                                    "text": " "
                                                }
                                            ]
                                        },
                                        "right": {
                                            "kind": "EqualsExpression",
                                            "fullStart": 1376,
                                            "fullEnd": 1409,
                                            "start": 1376,
                                            "end": 1408,
                                            "fullWidth": 33,
                                            "width": 32,
                                            "isIncrementallyUnusable": true,
                                            "left": {
                                                "kind": "TypeOfExpression",
                                                "fullStart": 1376,
                                                "fullEnd": 1393,
                                                "start": 1376,
                                                "end": 1392,
                                                "fullWidth": 17,
                                                "width": 16,
                                                "isIncrementallyUnusable": true,
                                                "typeOfKeyword": {
                                                    "kind": "TypeOfKeyword",
                                                    "fullStart": 1376,
                                                    "fullEnd": 1383,
                                                    "start": 1376,
                                                    "end": 1382,
                                                    "fullWidth": 7,
                                                    "width": 6,
                                                    "text": "typeof",
                                                    "value": "typeof",
                                                    "valueText": "typeof",
                                                    "hasTrailingTrivia": true,
                                                    "trailingTrivia": [
                                                        {
                                                            "kind": "WhitespaceTrivia",
                                                            "text": " "
                                                        }
                                                    ]
                                                },
                                                "expression": {
                                                    "kind": "MemberAccessExpression",
                                                    "fullStart": 1383,
                                                    "fullEnd": 1393,
                                                    "start": 1383,
                                                    "end": 1392,
                                                    "fullWidth": 10,
                                                    "width": 9,
                                                    "isIncrementallyUnusable": true,
                                                    "expression": {
                                                        "kind": "IdentifierName",
                                                        "fullStart": 1383,
                                                        "fullEnd": 1388,
                                                        "start": 1383,
                                                        "end": 1388,
                                                        "fullWidth": 5,
                                                        "width": 5,
                                                        "text": "desc1",
                                                        "value": "desc1",
                                                        "valueText": "desc1"
                                                    },
                                                    "dotToken": {
                                                        "kind": "DotToken",
                                                        "fullStart": 1388,
                                                        "fullEnd": 1389,
                                                        "start": 1388,
                                                        "end": 1389,
                                                        "fullWidth": 1,
                                                        "width": 1,
                                                        "text": ".",
                                                        "value": ".",
                                                        "valueText": "."
                                                    },
                                                    "name": {
                                                        "kind": "IdentifierName",
                                                        "fullStart": 1389,
                                                        "fullEnd": 1393,
                                                        "start": 1389,
                                                        "end": 1392,
                                                        "fullWidth": 4,
                                                        "width": 3,
                                                        "text": "set",
                                                        "value": "set",
                                                        "valueText": "set",
                                                        "hasTrailingTrivia": true,
                                                        "trailingTrivia": [
                                                            {
                                                                "kind": "WhitespaceTrivia",
                                                                "text": " "
                                                            }
                                                        ]
                                                    }
                                                }
                                            },
                                            "operatorToken": {
                                                "kind": "EqualsEqualsEqualsToken",
                                                "fullStart": 1393,
                                                "fullEnd": 1397,
                                                "start": 1393,
                                                "end": 1396,
                                                "fullWidth": 4,
                                                "width": 3,
                                                "text": "===",
                                                "value": "===",
                                                "valueText": "===",
                                                "hasTrailingTrivia": true,
                                                "trailingTrivia": [
                                                    {
                                                        "kind": "WhitespaceTrivia",
                                                        "text": " "
                                                    }
                                                ]
                                            },
                                            "right": {
                                                "kind": "StringLiteral",
                                                "fullStart": 1397,
                                                "fullEnd": 1409,
                                                "start": 1397,
                                                "end": 1408,
                                                "fullWidth": 12,
                                                "width": 11,
                                                "text": "\"undefined\"",
                                                "value": "undefined",
                                                "valueText": "undefined",
                                                "hasTrailingTrivia": true,
                                                "trailingTrivia": [
                                                    {
                                                        "kind": "WhitespaceTrivia",
                                                        "text": " "
                                                    }
                                                ]
                                            }
                                        }
                                    },
                                    "operatorToken": {
                                        "kind": "AmpersandAmpersandToken",
                                        "fullStart": 1409,
                                        "fullEnd": 1412,
                                        "start": 1409,
                                        "end": 1411,
                                        "fullWidth": 3,
                                        "width": 2,
                                        "text": "&&",
                                        "value": "&&",
                                        "valueText": "&&",
                                        "hasTrailingTrivia": true,
                                        "trailingTrivia": [
                                            {
                                                "kind": "WhitespaceTrivia",
                                                "text": " "
                                            }
                                        ]
                                    },
                                    "right": {
                                        "kind": "EqualsExpression",
                                        "fullStart": 1412,
                                        "fullEnd": 1434,
                                        "start": 1412,
                                        "end": 1433,
                                        "fullWidth": 22,
                                        "width": 21,
                                        "isIncrementallyUnusable": true,
                                        "left": {
                                            "kind": "MemberAccessExpression",
                                            "fullStart": 1412,
                                            "fullEnd": 1422,
                                            "start": 1412,
                                            "end": 1421,
                                            "fullWidth": 10,
                                            "width": 9,
                                            "isIncrementallyUnusable": true,
                                            "expression": {
                                                "kind": "IdentifierName",
                                                "fullStart": 1412,
                                                "fullEnd": 1417,
                                                "start": 1412,
                                                "end": 1417,
                                                "fullWidth": 5,
                                                "width": 5,
                                                "text": "desc2",
                                                "value": "desc2",
                                                "valueText": "desc2"
                                            },
                                            "dotToken": {
                                                "kind": "DotToken",
                                                "fullStart": 1417,
                                                "fullEnd": 1418,
                                                "start": 1417,
                                                "end": 1418,
                                                "fullWidth": 1,
                                                "width": 1,
                                                "text": ".",
                                                "value": ".",
                                                "valueText": "."
                                            },
                                            "name": {
                                                "kind": "IdentifierName",
                                                "fullStart": 1418,
                                                "fullEnd": 1422,
                                                "start": 1418,
                                                "end": 1421,
                                                "fullWidth": 4,
                                                "width": 3,
                                                "text": "set",
                                                "value": "set",
                                                "valueText": "set",
                                                "hasTrailingTrivia": true,
                                                "trailingTrivia": [
                                                    {
                                                        "kind": "WhitespaceTrivia",
                                                        "text": " "
                                                    }
                                                ]
                                            }
                                        },
                                        "operatorToken": {
                                            "kind": "EqualsEqualsEqualsToken",
                                            "fullStart": 1422,
                                            "fullEnd": 1426,
                                            "start": 1422,
                                            "end": 1425,
                                            "fullWidth": 4,
                                            "width": 3,
                                            "text": "===",
                                            "value": "===",
                                            "valueText": "===",
                                            "hasTrailingTrivia": true,
                                            "trailingTrivia": [
                                                {
                                                    "kind": "WhitespaceTrivia",
                                                    "text": " "
                                                }
                                            ]
                                        },
                                        "right": {
                                            "kind": "IdentifierName",
                                            "fullStart": 1426,
                                            "fullEnd": 1434,
                                            "start": 1426,
                                            "end": 1433,
                                            "fullWidth": 8,
                                            "width": 7,
                                            "text": "setFunc",
                                            "value": "setFunc",
                                            "valueText": "setFunc",
                                            "hasTrailingTrivia": true,
                                            "trailingTrivia": [
                                                {
                                                    "kind": "WhitespaceTrivia",
                                                    "text": " "
                                                }
                                            ]
                                        }
                                    }
                                },
                                "operatorToken": {
                                    "kind": "AmpersandAmpersandToken",
                                    "fullStart": 1434,
                                    "fullEnd": 1437,
                                    "start": 1434,
                                    "end": 1436,
                                    "fullWidth": 3,
                                    "width": 2,
                                    "text": "&&",
                                    "value": "&&",
                                    "valueText": "&&",
                                    "hasTrailingTrivia": true,
                                    "trailingTrivia": [
                                        {
                                            "kind": "WhitespaceTrivia",
                                            "text": " "
                                        }
                                    ]
                                },
                                "right": {
                                    "kind": "EqualsExpression",
                                    "fullStart": 1437,
                                    "fullEnd": 1469,
                                    "start": 1437,
                                    "end": 1469,
                                    "fullWidth": 32,
                                    "width": 32,
                                    "left": {
                                        "kind": "IdentifierName",
                                        "fullStart": 1437,
                                        "fullEnd": 1451,
                                        "start": 1437,
                                        "end": 1450,
                                        "fullWidth": 14,
                                        "width": 13,
                                        "text": "verifySetFunc",
                                        "value": "verifySetFunc",
                                        "valueText": "verifySetFunc",
                                        "hasTrailingTrivia": true,
                                        "trailingTrivia": [
                                            {
                                                "kind": "WhitespaceTrivia",
                                                "text": " "
                                            }
                                        ]
                                    },
                                    "operatorToken": {
                                        "kind": "EqualsEqualsEqualsToken",
                                        "fullStart": 1451,
                                        "fullEnd": 1455,
                                        "start": 1451,
                                        "end": 1454,
                                        "fullWidth": 4,
                                        "width": 3,
                                        "text": "===",
                                        "value": "===",
                                        "valueText": "===",
                                        "hasTrailingTrivia": true,
                                        "trailingTrivia": [
                                            {
                                                "kind": "WhitespaceTrivia",
                                                "text": " "
                                            }
                                        ]
                                    },
                                    "right": {
                                        "kind": "StringLiteral",
                                        "fullStart": 1455,
                                        "fullEnd": 1469,
                                        "start": 1455,
                                        "end": 1469,
                                        "fullWidth": 14,
                                        "width": 14,
                                        "text": "\"overrideData\"",
                                        "value": "overrideData",
                                        "valueText": "overrideData"
                                    }
                                }
                            },
                            "semicolonToken": {
                                "kind": "SemicolonToken",
                                "fullStart": 1469,
                                "fullEnd": 1472,
                                "start": 1469,
                                "end": 1470,
                                "fullWidth": 3,
                                "width": 1,
                                "text": ";",
                                "value": ";",
                                "valueText": ";",
                                "hasTrailingTrivia": true,
                                "hasTrailingNewLine": true,
                                "trailingTrivia": [
                                    {
                                        "kind": "NewLineTrivia",
                                        "text": "\r\n"
                                    }
                                ]
                            }
                        }
                    ],
                    "closeBraceToken": {
                        "kind": "CloseBraceToken",
                        "fullStart": 1472,
                        "fullEnd": 1479,
                        "start": 1476,
                        "end": 1477,
                        "fullWidth": 7,
                        "width": 1,
                        "text": "}",
                        "value": "}",
                        "valueText": "}",
                        "hasLeadingTrivia": true,
                        "hasTrailingTrivia": true,
                        "hasTrailingNewLine": true,
                        "leadingTrivia": [
                            {
                                "kind": "WhitespaceTrivia",
                                "text": "    "
                            }
                        ],
                        "trailingTrivia": [
                            {
                                "kind": "NewLineTrivia",
                                "text": "\r\n"
                            }
                        ]
                    }
                }
            },
            {
                "kind": "ExpressionStatement",
                "fullStart": 1479,
                "fullEnd": 1503,
                "start": 1479,
                "end": 1501,
                "fullWidth": 24,
                "width": 22,
                "expression": {
                    "kind": "InvocationExpression",
                    "fullStart": 1479,
                    "fullEnd": 1500,
                    "start": 1479,
                    "end": 1500,
                    "fullWidth": 21,
                    "width": 21,
                    "expression": {
                        "kind": "IdentifierName",
                        "fullStart": 1479,
                        "fullEnd": 1490,
                        "start": 1479,
                        "end": 1490,
                        "fullWidth": 11,
                        "width": 11,
                        "text": "runTestCase",
                        "value": "runTestCase",
                        "valueText": "runTestCase"
                    },
                    "argumentList": {
                        "kind": "ArgumentList",
                        "fullStart": 1490,
                        "fullEnd": 1500,
                        "start": 1490,
                        "end": 1500,
                        "fullWidth": 10,
                        "width": 10,
                        "openParenToken": {
                            "kind": "OpenParenToken",
                            "fullStart": 1490,
                            "fullEnd": 1491,
                            "start": 1490,
                            "end": 1491,
                            "fullWidth": 1,
                            "width": 1,
                            "text": "(",
                            "value": "(",
                            "valueText": "("
                        },
                        "arguments": [
                            {
                                "kind": "IdentifierName",
                                "fullStart": 1491,
                                "fullEnd": 1499,
                                "start": 1491,
                                "end": 1499,
                                "fullWidth": 8,
                                "width": 8,
                                "text": "testcase",
                                "value": "testcase",
                                "valueText": "testcase"
                            }
                        ],
                        "closeParenToken": {
                            "kind": "CloseParenToken",
                            "fullStart": 1499,
                            "fullEnd": 1500,
                            "start": 1499,
                            "end": 1500,
                            "fullWidth": 1,
                            "width": 1,
                            "text": ")",
                            "value": ")",
                            "valueText": ")"
                        }
                    }
                },
                "semicolonToken": {
                    "kind": "SemicolonToken",
                    "fullStart": 1500,
                    "fullEnd": 1503,
                    "start": 1500,
                    "end": 1501,
                    "fullWidth": 3,
                    "width": 1,
                    "text": ";",
                    "value": ";",
                    "valueText": ";",
                    "hasTrailingTrivia": true,
                    "hasTrailingNewLine": true,
                    "trailingTrivia": [
                        {
                            "kind": "NewLineTrivia",
                            "text": "\r\n"
                        }
                    ]
                }
            }
        ],
        "endOfFileToken": {
            "kind": "EndOfFileToken",
            "fullStart": 1503,
            "fullEnd": 1503,
            "start": 1503,
            "end": 1503,
            "fullWidth": 0,
            "width": 0,
            "text": ""
        }
    },
    "lineMap": {
        "lineStarts": [
            0,
            67,
            152,
            232,
            308,
            380,
            385,
            439,
            644,
            649,
            651,
            653,
            676,
            699,
            736,
            778,
            814,
            826,
            828,
            874,
            903,
            932,
            963,
            995,
            1008,
            1010,
            1077,
            1079,
            1125,
            1151,
            1164,
            1166,
            1202,
            1267,
            1334,
            1336,
            1472,
            1479,
            1503
        ],
        "length": 1503
    }
}<|MERGE_RESOLUTION|>--- conflicted
+++ resolved
@@ -247,12 +247,8 @@
                                         "start": 688,
                                         "end": 696,
                                         "fullWidth": 8,
-<<<<<<< HEAD
                                         "width": 8,
-                                        "identifier": {
-=======
                                         "propertyName": {
->>>>>>> 85e84683
                                             "kind": "IdentifierName",
                                             "fullStart": 688,
                                             "fullEnd": 692,
@@ -408,12 +404,8 @@
                                         "start": 711,
                                         "end": 733,
                                         "fullWidth": 22,
-<<<<<<< HEAD
                                         "width": 22,
-                                        "identifier": {
-=======
                                         "propertyName": {
->>>>>>> 85e84683
                                             "kind": "IdentifierName",
                                             "fullStart": 711,
                                             "fullEnd": 725,
@@ -547,12 +539,8 @@
                                         "start": 748,
                                         "end": 823,
                                         "fullWidth": 75,
-<<<<<<< HEAD
                                         "width": 75,
-                                        "identifier": {
-=======
                                         "propertyName": {
->>>>>>> 85e84683
                                             "kind": "IdentifierName",
                                             "fullStart": 748,
                                             "fullEnd": 756,
@@ -1477,12 +1465,8 @@
                                         "start": 1022,
                                         "end": 1074,
                                         "fullWidth": 52,
-<<<<<<< HEAD
                                         "width": 52,
-                                        "identifier": {
-=======
                                         "propertyName": {
->>>>>>> 85e84683
                                             "kind": "IdentifierName",
                                             "fullStart": 1022,
                                             "fullEnd": 1028,
@@ -2183,12 +2167,8 @@
                                         "start": 1214,
                                         "end": 1264,
                                         "fullWidth": 50,
-<<<<<<< HEAD
                                         "width": 50,
-                                        "identifier": {
-=======
                                         "propertyName": {
->>>>>>> 85e84683
                                             "kind": "IdentifierName",
                                             "fullStart": 1214,
                                             "fullEnd": 1236,
@@ -2411,12 +2391,8 @@
                                         "start": 1279,
                                         "end": 1331,
                                         "fullWidth": 52,
-<<<<<<< HEAD
                                         "width": 52,
-                                        "identifier": {
-=======
                                         "propertyName": {
->>>>>>> 85e84683
                                             "kind": "IdentifierName",
                                             "fullStart": 1279,
                                             "fullEnd": 1285,
