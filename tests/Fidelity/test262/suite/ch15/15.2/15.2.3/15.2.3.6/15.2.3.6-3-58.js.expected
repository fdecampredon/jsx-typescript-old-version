{
    "isDeclaration": false,
    "languageVersion": "EcmaScript5",
    "parseOptions": {
        "allowAutomaticSemicolonInsertion": true
    },
    "sourceUnit": {
        "kind": "SourceUnit",
        "fullStart": 0,
        "fullEnd": 949,
        "start": 574,
        "end": 949,
        "fullWidth": 949,
        "width": 375,
        "isIncrementallyUnusable": true,
        "moduleElements": [
            {
                "kind": "FunctionDeclaration",
                "fullStart": 0,
                "fullEnd": 925,
                "start": 574,
                "end": 923,
                "fullWidth": 925,
                "width": 349,
                "modifiers": [],
                "functionKeyword": {
                    "kind": "FunctionKeyword",
                    "fullStart": 0,
                    "fullEnd": 583,
                    "start": 574,
                    "end": 582,
                    "fullWidth": 583,
                    "width": 8,
                    "text": "function",
                    "value": "function",
                    "valueText": "function",
                    "hasLeadingTrivia": true,
                    "hasLeadingComment": true,
                    "hasLeadingNewLine": true,
                    "hasTrailingTrivia": true,
                    "leadingTrivia": [
                        {
                            "kind": "SingleLineCommentTrivia",
                            "text": "/// Copyright (c) 2012 Ecma International.  All rights reserved. "
                        },
                        {
                            "kind": "NewLineTrivia",
                            "text": "\r\n"
                        },
                        {
                            "kind": "SingleLineCommentTrivia",
                            "text": "/// Ecma International makes this code available under the terms and conditions set"
                        },
                        {
                            "kind": "NewLineTrivia",
                            "text": "\r\n"
                        },
                        {
                            "kind": "SingleLineCommentTrivia",
                            "text": "/// forth on http://hg.ecmascript.org/tests/test262/raw-file/tip/LICENSE (the "
                        },
                        {
                            "kind": "NewLineTrivia",
                            "text": "\r\n"
                        },
                        {
                            "kind": "SingleLineCommentTrivia",
                            "text": "/// \"Use Terms\").   Any redistribution of this code must retain the above "
                        },
                        {
                            "kind": "NewLineTrivia",
                            "text": "\r\n"
                        },
                        {
                            "kind": "SingleLineCommentTrivia",
                            "text": "/// copyright and this notice and otherwise comply with the Use Terms."
                        },
                        {
                            "kind": "NewLineTrivia",
                            "text": "\r\n"
                        },
                        {
                            "kind": "MultiLineCommentTrivia",
                            "text": "/**\r\n * @path ch15/15.2/15.2.3/15.2.3.6/15.2.3.6-3-58.js\r\n * @description Object.defineProperty - value of 'enumerable' property in 'Attributes' is a Function object (8.10.5 step 3.b)\r\n */"
                        },
                        {
                            "kind": "NewLineTrivia",
                            "text": "\r\n"
                        },
                        {
                            "kind": "NewLineTrivia",
                            "text": "\r\n"
                        },
                        {
                            "kind": "NewLineTrivia",
                            "text": "\r\n"
                        }
                    ],
                    "trailingTrivia": [
                        {
                            "kind": "WhitespaceTrivia",
                            "text": " "
                        }
                    ]
                },
                "identifier": {
                    "kind": "IdentifierName",
                    "fullStart": 583,
                    "fullEnd": 591,
                    "start": 583,
                    "end": 591,
                    "fullWidth": 8,
                    "width": 8,
                    "text": "testcase",
                    "value": "testcase",
                    "valueText": "testcase"
                },
                "callSignature": {
                    "kind": "CallSignature",
                    "fullStart": 591,
                    "fullEnd": 594,
                    "start": 591,
                    "end": 593,
                    "fullWidth": 3,
                    "width": 2,
                    "parameterList": {
                        "kind": "ParameterList",
                        "fullStart": 591,
                        "fullEnd": 594,
                        "start": 591,
                        "end": 593,
                        "fullWidth": 3,
                        "width": 2,
                        "openParenToken": {
                            "kind": "OpenParenToken",
                            "fullStart": 591,
                            "fullEnd": 592,
                            "start": 591,
                            "end": 592,
                            "fullWidth": 1,
                            "width": 1,
                            "text": "(",
                            "value": "(",
                            "valueText": "("
                        },
                        "parameters": [],
                        "closeParenToken": {
                            "kind": "CloseParenToken",
                            "fullStart": 592,
                            "fullEnd": 594,
                            "start": 592,
                            "end": 593,
                            "fullWidth": 2,
                            "width": 1,
                            "text": ")",
                            "value": ")",
                            "valueText": ")",
                            "hasTrailingTrivia": true,
                            "trailingTrivia": [
                                {
                                    "kind": "WhitespaceTrivia",
                                    "text": " "
                                }
                            ]
                        }
                    }
                },
                "block": {
                    "kind": "Block",
                    "fullStart": 594,
                    "fullEnd": 925,
                    "start": 594,
                    "end": 923,
                    "fullWidth": 331,
                    "width": 329,
                    "openBraceToken": {
                        "kind": "OpenBraceToken",
                        "fullStart": 594,
                        "fullEnd": 597,
                        "start": 594,
                        "end": 595,
                        "fullWidth": 3,
                        "width": 1,
                        "text": "{",
                        "value": "{",
                        "valueText": "{",
                        "hasTrailingTrivia": true,
                        "hasTrailingNewLine": true,
                        "trailingTrivia": [
                            {
                                "kind": "NewLineTrivia",
                                "text": "\r\n"
                            }
                        ]
                    },
                    "statements": [
                        {
                            "kind": "VariableStatement",
                            "fullStart": 597,
                            "fullEnd": 620,
                            "start": 605,
                            "end": 618,
                            "fullWidth": 23,
                            "width": 13,
                            "modifiers": [],
                            "variableDeclaration": {
                                "kind": "VariableDeclaration",
                                "fullStart": 597,
                                "fullEnd": 617,
                                "start": 605,
                                "end": 617,
                                "fullWidth": 20,
                                "width": 12,
                                "varKeyword": {
                                    "kind": "VarKeyword",
                                    "fullStart": 597,
                                    "fullEnd": 609,
                                    "start": 605,
                                    "end": 608,
                                    "fullWidth": 12,
                                    "width": 3,
                                    "text": "var",
                                    "value": "var",
                                    "valueText": "var",
                                    "hasLeadingTrivia": true,
                                    "hasTrailingTrivia": true,
                                    "leadingTrivia": [
                                        {
                                            "kind": "WhitespaceTrivia",
                                            "text": "        "
                                        }
                                    ],
                                    "trailingTrivia": [
                                        {
                                            "kind": "WhitespaceTrivia",
                                            "text": " "
                                        }
                                    ]
                                },
                                "variableDeclarators": [
                                    {
                                        "kind": "VariableDeclarator",
                                        "fullStart": 609,
                                        "fullEnd": 617,
                                        "start": 609,
                                        "end": 617,
                                        "fullWidth": 8,
<<<<<<< HEAD
                                        "width": 8,
                                        "identifier": {
=======
                                        "propertyName": {
>>>>>>> 85e84683
                                            "kind": "IdentifierName",
                                            "fullStart": 609,
                                            "fullEnd": 613,
                                            "start": 609,
                                            "end": 612,
                                            "fullWidth": 4,
                                            "width": 3,
                                            "text": "obj",
                                            "value": "obj",
                                            "valueText": "obj",
                                            "hasTrailingTrivia": true,
                                            "trailingTrivia": [
                                                {
                                                    "kind": "WhitespaceTrivia",
                                                    "text": " "
                                                }
                                            ]
                                        },
                                        "equalsValueClause": {
                                            "kind": "EqualsValueClause",
                                            "fullStart": 613,
                                            "fullEnd": 617,
                                            "start": 613,
                                            "end": 617,
                                            "fullWidth": 4,
                                            "width": 4,
                                            "equalsToken": {
                                                "kind": "EqualsToken",
                                                "fullStart": 613,
                                                "fullEnd": 615,
                                                "start": 613,
                                                "end": 614,
                                                "fullWidth": 2,
                                                "width": 1,
                                                "text": "=",
                                                "value": "=",
                                                "valueText": "=",
                                                "hasTrailingTrivia": true,
                                                "trailingTrivia": [
                                                    {
                                                        "kind": "WhitespaceTrivia",
                                                        "text": " "
                                                    }
                                                ]
                                            },
                                            "value": {
                                                "kind": "ObjectLiteralExpression",
                                                "fullStart": 615,
                                                "fullEnd": 617,
                                                "start": 615,
                                                "end": 617,
                                                "fullWidth": 2,
                                                "width": 2,
                                                "openBraceToken": {
                                                    "kind": "OpenBraceToken",
                                                    "fullStart": 615,
                                                    "fullEnd": 616,
                                                    "start": 615,
                                                    "end": 616,
                                                    "fullWidth": 1,
                                                    "width": 1,
                                                    "text": "{",
                                                    "value": "{",
                                                    "valueText": "{"
                                                },
                                                "propertyAssignments": [],
                                                "closeBraceToken": {
                                                    "kind": "CloseBraceToken",
                                                    "fullStart": 616,
                                                    "fullEnd": 617,
                                                    "start": 616,
                                                    "end": 617,
                                                    "fullWidth": 1,
                                                    "width": 1,
                                                    "text": "}",
                                                    "value": "}",
                                                    "valueText": "}"
                                                }
                                            }
                                        }
                                    }
                                ]
                            },
                            "semicolonToken": {
                                "kind": "SemicolonToken",
                                "fullStart": 617,
                                "fullEnd": 620,
                                "start": 617,
                                "end": 618,
                                "fullWidth": 3,
                                "width": 1,
                                "text": ";",
                                "value": ";",
                                "valueText": ";",
                                "hasTrailingTrivia": true,
                                "hasTrailingNewLine": true,
                                "trailingTrivia": [
                                    {
                                        "kind": "NewLineTrivia",
                                        "text": "\r\n"
                                    }
                                ]
                            }
                        },
                        {
                            "kind": "VariableStatement",
                            "fullStart": 620,
                            "fullEnd": 651,
                            "start": 628,
                            "end": 649,
                            "fullWidth": 31,
                            "width": 21,
                            "modifiers": [],
                            "variableDeclaration": {
                                "kind": "VariableDeclaration",
                                "fullStart": 620,
                                "fullEnd": 648,
                                "start": 628,
                                "end": 648,
                                "fullWidth": 28,
                                "width": 20,
                                "varKeyword": {
                                    "kind": "VarKeyword",
                                    "fullStart": 620,
                                    "fullEnd": 632,
                                    "start": 628,
                                    "end": 631,
                                    "fullWidth": 12,
                                    "width": 3,
                                    "text": "var",
                                    "value": "var",
                                    "valueText": "var",
                                    "hasLeadingTrivia": true,
                                    "hasTrailingTrivia": true,
                                    "leadingTrivia": [
                                        {
                                            "kind": "WhitespaceTrivia",
                                            "text": "        "
                                        }
                                    ],
                                    "trailingTrivia": [
                                        {
                                            "kind": "WhitespaceTrivia",
                                            "text": " "
                                        }
                                    ]
                                },
                                "variableDeclarators": [
                                    {
                                        "kind": "VariableDeclarator",
                                        "fullStart": 632,
                                        "fullEnd": 648,
                                        "start": 632,
                                        "end": 648,
                                        "fullWidth": 16,
<<<<<<< HEAD
                                        "width": 16,
                                        "identifier": {
=======
                                        "propertyName": {
>>>>>>> 85e84683
                                            "kind": "IdentifierName",
                                            "fullStart": 632,
                                            "fullEnd": 641,
                                            "start": 632,
                                            "end": 640,
                                            "fullWidth": 9,
                                            "width": 8,
                                            "text": "accessed",
                                            "value": "accessed",
                                            "valueText": "accessed",
                                            "hasTrailingTrivia": true,
                                            "trailingTrivia": [
                                                {
                                                    "kind": "WhitespaceTrivia",
                                                    "text": " "
                                                }
                                            ]
                                        },
                                        "equalsValueClause": {
                                            "kind": "EqualsValueClause",
                                            "fullStart": 641,
                                            "fullEnd": 648,
                                            "start": 641,
                                            "end": 648,
                                            "fullWidth": 7,
                                            "width": 7,
                                            "equalsToken": {
                                                "kind": "EqualsToken",
                                                "fullStart": 641,
                                                "fullEnd": 643,
                                                "start": 641,
                                                "end": 642,
                                                "fullWidth": 2,
                                                "width": 1,
                                                "text": "=",
                                                "value": "=",
                                                "valueText": "=",
                                                "hasTrailingTrivia": true,
                                                "trailingTrivia": [
                                                    {
                                                        "kind": "WhitespaceTrivia",
                                                        "text": " "
                                                    }
                                                ]
                                            },
                                            "value": {
                                                "kind": "FalseKeyword",
                                                "fullStart": 643,
                                                "fullEnd": 648,
                                                "start": 643,
                                                "end": 648,
                                                "fullWidth": 5,
                                                "width": 5,
                                                "text": "false",
                                                "value": false,
                                                "valueText": "false"
                                            }
                                        }
                                    }
                                ]
                            },
                            "semicolonToken": {
                                "kind": "SemicolonToken",
                                "fullStart": 648,
                                "fullEnd": 651,
                                "start": 648,
                                "end": 649,
                                "fullWidth": 3,
                                "width": 1,
                                "text": ";",
                                "value": ";",
                                "valueText": ";",
                                "hasTrailingTrivia": true,
                                "hasTrailingNewLine": true,
                                "trailingTrivia": [
                                    {
                                        "kind": "NewLineTrivia",
                                        "text": "\r\n"
                                    }
                                ]
                            }
                        },
                        {
                            "kind": "ExpressionStatement",
                            "fullStart": 651,
                            "fullEnd": 757,
                            "start": 661,
                            "end": 755,
                            "fullWidth": 106,
                            "width": 94,
                            "expression": {
                                "kind": "InvocationExpression",
                                "fullStart": 651,
                                "fullEnd": 754,
                                "start": 661,
                                "end": 754,
                                "fullWidth": 103,
                                "width": 93,
                                "expression": {
                                    "kind": "MemberAccessExpression",
                                    "fullStart": 651,
                                    "fullEnd": 682,
                                    "start": 661,
                                    "end": 682,
                                    "fullWidth": 31,
                                    "width": 21,
                                    "expression": {
                                        "kind": "IdentifierName",
                                        "fullStart": 651,
                                        "fullEnd": 667,
                                        "start": 661,
                                        "end": 667,
                                        "fullWidth": 16,
                                        "width": 6,
                                        "text": "Object",
                                        "value": "Object",
                                        "valueText": "Object",
                                        "hasLeadingTrivia": true,
                                        "hasLeadingNewLine": true,
                                        "leadingTrivia": [
                                            {
                                                "kind": "NewLineTrivia",
                                                "text": "\r\n"
                                            },
                                            {
                                                "kind": "WhitespaceTrivia",
                                                "text": "        "
                                            }
                                        ]
                                    },
                                    "dotToken": {
                                        "kind": "DotToken",
                                        "fullStart": 667,
                                        "fullEnd": 668,
                                        "start": 667,
                                        "end": 668,
                                        "fullWidth": 1,
                                        "width": 1,
                                        "text": ".",
                                        "value": ".",
                                        "valueText": "."
                                    },
                                    "name": {
                                        "kind": "IdentifierName",
                                        "fullStart": 668,
                                        "fullEnd": 682,
                                        "start": 668,
                                        "end": 682,
                                        "fullWidth": 14,
                                        "width": 14,
                                        "text": "defineProperty",
                                        "value": "defineProperty",
                                        "valueText": "defineProperty"
                                    }
                                },
                                "argumentList": {
                                    "kind": "ArgumentList",
                                    "fullStart": 682,
                                    "fullEnd": 754,
                                    "start": 682,
                                    "end": 754,
                                    "fullWidth": 72,
                                    "width": 72,
                                    "openParenToken": {
                                        "kind": "OpenParenToken",
                                        "fullStart": 682,
                                        "fullEnd": 683,
                                        "start": 682,
                                        "end": 683,
                                        "fullWidth": 1,
                                        "width": 1,
                                        "text": "(",
                                        "value": "(",
                                        "valueText": "("
                                    },
                                    "arguments": [
                                        {
                                            "kind": "IdentifierName",
                                            "fullStart": 683,
                                            "fullEnd": 686,
                                            "start": 683,
                                            "end": 686,
                                            "fullWidth": 3,
                                            "width": 3,
                                            "text": "obj",
                                            "value": "obj",
                                            "valueText": "obj"
                                        },
                                        {
                                            "kind": "CommaToken",
                                            "fullStart": 686,
                                            "fullEnd": 688,
                                            "start": 686,
                                            "end": 687,
                                            "fullWidth": 2,
                                            "width": 1,
                                            "text": ",",
                                            "value": ",",
                                            "valueText": ",",
                                            "hasTrailingTrivia": true,
                                            "trailingTrivia": [
                                                {
                                                    "kind": "WhitespaceTrivia",
                                                    "text": " "
                                                }
                                            ]
                                        },
                                        {
                                            "kind": "StringLiteral",
                                            "fullStart": 688,
                                            "fullEnd": 698,
                                            "start": 688,
                                            "end": 698,
                                            "fullWidth": 10,
                                            "width": 10,
                                            "text": "\"property\"",
                                            "value": "property",
                                            "valueText": "property"
                                        },
                                        {
                                            "kind": "CommaToken",
                                            "fullStart": 698,
                                            "fullEnd": 700,
                                            "start": 698,
                                            "end": 699,
                                            "fullWidth": 2,
                                            "width": 1,
                                            "text": ",",
                                            "value": ",",
                                            "valueText": ",",
                                            "hasTrailingTrivia": true,
                                            "trailingTrivia": [
                                                {
                                                    "kind": "WhitespaceTrivia",
                                                    "text": " "
                                                }
                                            ]
                                        },
                                        {
                                            "kind": "ObjectLiteralExpression",
                                            "fullStart": 700,
                                            "fullEnd": 753,
                                            "start": 700,
                                            "end": 753,
                                            "fullWidth": 53,
                                            "width": 53,
                                            "openBraceToken": {
                                                "kind": "OpenBraceToken",
                                                "fullStart": 700,
                                                "fullEnd": 703,
                                                "start": 700,
                                                "end": 701,
                                                "fullWidth": 3,
                                                "width": 1,
                                                "text": "{",
                                                "value": "{",
                                                "valueText": "{",
                                                "hasTrailingTrivia": true,
                                                "hasTrailingNewLine": true,
                                                "trailingTrivia": [
                                                    {
                                                        "kind": "NewLineTrivia",
                                                        "text": "\r\n"
                                                    }
                                                ]
                                            },
                                            "propertyAssignments": [
                                                {
                                                    "kind": "SimplePropertyAssignment",
                                                    "fullStart": 703,
                                                    "fullEnd": 744,
                                                    "start": 715,
                                                    "end": 742,
                                                    "fullWidth": 41,
                                                    "width": 27,
                                                    "propertyName": {
                                                        "kind": "IdentifierName",
                                                        "fullStart": 703,
                                                        "fullEnd": 725,
                                                        "start": 715,
                                                        "end": 725,
                                                        "fullWidth": 22,
                                                        "width": 10,
                                                        "text": "enumerable",
                                                        "value": "enumerable",
                                                        "valueText": "enumerable",
                                                        "hasLeadingTrivia": true,
                                                        "leadingTrivia": [
                                                            {
                                                                "kind": "WhitespaceTrivia",
                                                                "text": "            "
                                                            }
                                                        ]
                                                    },
                                                    "colonToken": {
                                                        "kind": "ColonToken",
                                                        "fullStart": 725,
                                                        "fullEnd": 727,
                                                        "start": 725,
                                                        "end": 726,
                                                        "fullWidth": 2,
                                                        "width": 1,
                                                        "text": ":",
                                                        "value": ":",
                                                        "valueText": ":",
                                                        "hasTrailingTrivia": true,
                                                        "trailingTrivia": [
                                                            {
                                                                "kind": "WhitespaceTrivia",
                                                                "text": " "
                                                            }
                                                        ]
                                                    },
                                                    "expression": {
                                                        "kind": "FunctionExpression",
                                                        "fullStart": 727,
                                                        "fullEnd": 744,
                                                        "start": 727,
                                                        "end": 742,
                                                        "fullWidth": 17,
                                                        "width": 15,
                                                        "functionKeyword": {
                                                            "kind": "FunctionKeyword",
                                                            "fullStart": 727,
                                                            "fullEnd": 736,
                                                            "start": 727,
                                                            "end": 735,
                                                            "fullWidth": 9,
                                                            "width": 8,
                                                            "text": "function",
                                                            "value": "function",
                                                            "valueText": "function",
                                                            "hasTrailingTrivia": true,
                                                            "trailingTrivia": [
                                                                {
                                                                    "kind": "WhitespaceTrivia",
                                                                    "text": " "
                                                                }
                                                            ]
                                                        },
                                                        "callSignature": {
                                                            "kind": "CallSignature",
                                                            "fullStart": 736,
                                                            "fullEnd": 739,
                                                            "start": 736,
                                                            "end": 738,
                                                            "fullWidth": 3,
                                                            "width": 2,
                                                            "parameterList": {
                                                                "kind": "ParameterList",
                                                                "fullStart": 736,
                                                                "fullEnd": 739,
                                                                "start": 736,
                                                                "end": 738,
                                                                "fullWidth": 3,
                                                                "width": 2,
                                                                "openParenToken": {
                                                                    "kind": "OpenParenToken",
                                                                    "fullStart": 736,
                                                                    "fullEnd": 737,
                                                                    "start": 736,
                                                                    "end": 737,
                                                                    "fullWidth": 1,
                                                                    "width": 1,
                                                                    "text": "(",
                                                                    "value": "(",
                                                                    "valueText": "("
                                                                },
                                                                "parameters": [],
                                                                "closeParenToken": {
                                                                    "kind": "CloseParenToken",
                                                                    "fullStart": 737,
                                                                    "fullEnd": 739,
                                                                    "start": 737,
                                                                    "end": 738,
                                                                    "fullWidth": 2,
                                                                    "width": 1,
                                                                    "text": ")",
                                                                    "value": ")",
                                                                    "valueText": ")",
                                                                    "hasTrailingTrivia": true,
                                                                    "trailingTrivia": [
                                                                        {
                                                                            "kind": "WhitespaceTrivia",
                                                                            "text": " "
                                                                        }
                                                                    ]
                                                                }
                                                            }
                                                        },
                                                        "block": {
                                                            "kind": "Block",
                                                            "fullStart": 739,
                                                            "fullEnd": 744,
                                                            "start": 739,
                                                            "end": 742,
                                                            "fullWidth": 5,
                                                            "width": 3,
                                                            "openBraceToken": {
                                                                "kind": "OpenBraceToken",
                                                                "fullStart": 739,
                                                                "fullEnd": 741,
                                                                "start": 739,
                                                                "end": 740,
                                                                "fullWidth": 2,
                                                                "width": 1,
                                                                "text": "{",
                                                                "value": "{",
                                                                "valueText": "{",
                                                                "hasTrailingTrivia": true,
                                                                "trailingTrivia": [
                                                                    {
                                                                        "kind": "WhitespaceTrivia",
                                                                        "text": " "
                                                                    }
                                                                ]
                                                            },
                                                            "statements": [],
                                                            "closeBraceToken": {
                                                                "kind": "CloseBraceToken",
                                                                "fullStart": 741,
                                                                "fullEnd": 744,
                                                                "start": 741,
                                                                "end": 742,
                                                                "fullWidth": 3,
                                                                "width": 1,
                                                                "text": "}",
                                                                "value": "}",
                                                                "valueText": "}",
                                                                "hasTrailingTrivia": true,
                                                                "hasTrailingNewLine": true,
                                                                "trailingTrivia": [
                                                                    {
                                                                        "kind": "NewLineTrivia",
                                                                        "text": "\r\n"
                                                                    }
                                                                ]
                                                            }
                                                        }
                                                    }
                                                }
                                            ],
                                            "closeBraceToken": {
                                                "kind": "CloseBraceToken",
                                                "fullStart": 744,
                                                "fullEnd": 753,
                                                "start": 752,
                                                "end": 753,
                                                "fullWidth": 9,
                                                "width": 1,
                                                "text": "}",
                                                "value": "}",
                                                "valueText": "}",
                                                "hasLeadingTrivia": true,
                                                "leadingTrivia": [
                                                    {
                                                        "kind": "WhitespaceTrivia",
                                                        "text": "        "
                                                    }
                                                ]
                                            }
                                        }
                                    ],
                                    "closeParenToken": {
                                        "kind": "CloseParenToken",
                                        "fullStart": 753,
                                        "fullEnd": 754,
                                        "start": 753,
                                        "end": 754,
                                        "fullWidth": 1,
                                        "width": 1,
                                        "text": ")",
                                        "value": ")",
                                        "valueText": ")"
                                    }
                                }
                            },
                            "semicolonToken": {
                                "kind": "SemicolonToken",
                                "fullStart": 754,
                                "fullEnd": 757,
                                "start": 754,
                                "end": 755,
                                "fullWidth": 3,
                                "width": 1,
                                "text": ";",
                                "value": ";",
                                "valueText": ";",
                                "hasTrailingTrivia": true,
                                "hasTrailingNewLine": true,
                                "trailingTrivia": [
                                    {
                                        "kind": "NewLineTrivia",
                                        "text": "\r\n"
                                    }
                                ]
                            }
                        },
                        {
                            "kind": "ForInStatement",
                            "fullStart": 757,
                            "fullEnd": 892,
                            "start": 767,
                            "end": 890,
                            "fullWidth": 135,
                            "width": 123,
                            "forKeyword": {
                                "kind": "ForKeyword",
                                "fullStart": 757,
                                "fullEnd": 771,
                                "start": 767,
                                "end": 770,
                                "fullWidth": 14,
                                "width": 3,
                                "text": "for",
                                "value": "for",
                                "valueText": "for",
                                "hasLeadingTrivia": true,
                                "hasLeadingNewLine": true,
                                "hasTrailingTrivia": true,
                                "leadingTrivia": [
                                    {
                                        "kind": "NewLineTrivia",
                                        "text": "\r\n"
                                    },
                                    {
                                        "kind": "WhitespaceTrivia",
                                        "text": "        "
                                    }
                                ],
                                "trailingTrivia": [
                                    {
                                        "kind": "WhitespaceTrivia",
                                        "text": " "
                                    }
                                ]
                            },
                            "openParenToken": {
                                "kind": "OpenParenToken",
                                "fullStart": 771,
                                "fullEnd": 772,
                                "start": 771,
                                "end": 772,
                                "fullWidth": 1,
                                "width": 1,
                                "text": "(",
                                "value": "(",
                                "valueText": "("
                            },
                            "variableDeclaration": {
                                "kind": "VariableDeclaration",
                                "fullStart": 772,
                                "fullEnd": 781,
                                "start": 772,
                                "end": 780,
                                "fullWidth": 9,
                                "width": 8,
                                "varKeyword": {
                                    "kind": "VarKeyword",
                                    "fullStart": 772,
                                    "fullEnd": 776,
                                    "start": 772,
                                    "end": 775,
                                    "fullWidth": 4,
                                    "width": 3,
                                    "text": "var",
                                    "value": "var",
                                    "valueText": "var",
                                    "hasTrailingTrivia": true,
                                    "trailingTrivia": [
                                        {
                                            "kind": "WhitespaceTrivia",
                                            "text": " "
                                        }
                                    ]
                                },
                                "variableDeclarators": [
                                    {
                                        "kind": "VariableDeclarator",
                                        "fullStart": 776,
                                        "fullEnd": 781,
                                        "start": 776,
                                        "end": 780,
                                        "fullWidth": 5,
<<<<<<< HEAD
                                        "width": 4,
                                        "identifier": {
=======
                                        "propertyName": {
>>>>>>> 85e84683
                                            "kind": "IdentifierName",
                                            "fullStart": 776,
                                            "fullEnd": 781,
                                            "start": 776,
                                            "end": 780,
                                            "fullWidth": 5,
                                            "width": 4,
                                            "text": "prop",
                                            "value": "prop",
                                            "valueText": "prop",
                                            "hasTrailingTrivia": true,
                                            "trailingTrivia": [
                                                {
                                                    "kind": "WhitespaceTrivia",
                                                    "text": " "
                                                }
                                            ]
                                        }
                                    }
                                ]
                            },
                            "inKeyword": {
                                "kind": "InKeyword",
                                "fullStart": 781,
                                "fullEnd": 784,
                                "start": 781,
                                "end": 783,
                                "fullWidth": 3,
                                "width": 2,
                                "text": "in",
                                "value": "in",
                                "valueText": "in",
                                "hasTrailingTrivia": true,
                                "trailingTrivia": [
                                    {
                                        "kind": "WhitespaceTrivia",
                                        "text": " "
                                    }
                                ]
                            },
                            "expression": {
                                "kind": "IdentifierName",
                                "fullStart": 784,
                                "fullEnd": 787,
                                "start": 784,
                                "end": 787,
                                "fullWidth": 3,
                                "width": 3,
                                "text": "obj",
                                "value": "obj",
                                "valueText": "obj"
                            },
                            "closeParenToken": {
                                "kind": "CloseParenToken",
                                "fullStart": 787,
                                "fullEnd": 789,
                                "start": 787,
                                "end": 788,
                                "fullWidth": 2,
                                "width": 1,
                                "text": ")",
                                "value": ")",
                                "valueText": ")",
                                "hasTrailingTrivia": true,
                                "trailingTrivia": [
                                    {
                                        "kind": "WhitespaceTrivia",
                                        "text": " "
                                    }
                                ]
                            },
                            "statement": {
                                "kind": "Block",
                                "fullStart": 789,
                                "fullEnd": 892,
                                "start": 789,
                                "end": 890,
                                "fullWidth": 103,
                                "width": 101,
                                "openBraceToken": {
                                    "kind": "OpenBraceToken",
                                    "fullStart": 789,
                                    "fullEnd": 792,
                                    "start": 789,
                                    "end": 790,
                                    "fullWidth": 3,
                                    "width": 1,
                                    "text": "{",
                                    "value": "{",
                                    "valueText": "{",
                                    "hasTrailingTrivia": true,
                                    "hasTrailingNewLine": true,
                                    "trailingTrivia": [
                                        {
                                            "kind": "NewLineTrivia",
                                            "text": "\r\n"
                                        }
                                    ]
                                },
                                "statements": [
                                    {
                                        "kind": "IfStatement",
                                        "fullStart": 792,
                                        "fullEnd": 881,
                                        "start": 804,
                                        "end": 879,
                                        "fullWidth": 89,
                                        "width": 75,
                                        "ifKeyword": {
                                            "kind": "IfKeyword",
                                            "fullStart": 792,
                                            "fullEnd": 807,
                                            "start": 804,
                                            "end": 806,
                                            "fullWidth": 15,
                                            "width": 2,
                                            "text": "if",
                                            "value": "if",
                                            "valueText": "if",
                                            "hasLeadingTrivia": true,
                                            "hasTrailingTrivia": true,
                                            "leadingTrivia": [
                                                {
                                                    "kind": "WhitespaceTrivia",
                                                    "text": "            "
                                                }
                                            ],
                                            "trailingTrivia": [
                                                {
                                                    "kind": "WhitespaceTrivia",
                                                    "text": " "
                                                }
                                            ]
                                        },
                                        "openParenToken": {
                                            "kind": "OpenParenToken",
                                            "fullStart": 807,
                                            "fullEnd": 808,
                                            "start": 807,
                                            "end": 808,
                                            "fullWidth": 1,
                                            "width": 1,
                                            "text": "(",
                                            "value": "(",
                                            "valueText": "("
                                        },
                                        "condition": {
                                            "kind": "EqualsExpression",
                                            "fullStart": 808,
                                            "fullEnd": 827,
                                            "start": 808,
                                            "end": 827,
                                            "fullWidth": 19,
                                            "width": 19,
                                            "left": {
                                                "kind": "IdentifierName",
                                                "fullStart": 808,
                                                "fullEnd": 813,
                                                "start": 808,
                                                "end": 812,
                                                "fullWidth": 5,
                                                "width": 4,
                                                "text": "prop",
                                                "value": "prop",
                                                "valueText": "prop",
                                                "hasTrailingTrivia": true,
                                                "trailingTrivia": [
                                                    {
                                                        "kind": "WhitespaceTrivia",
                                                        "text": " "
                                                    }
                                                ]
                                            },
                                            "operatorToken": {
                                                "kind": "EqualsEqualsEqualsToken",
                                                "fullStart": 813,
                                                "fullEnd": 817,
                                                "start": 813,
                                                "end": 816,
                                                "fullWidth": 4,
                                                "width": 3,
                                                "text": "===",
                                                "value": "===",
                                                "valueText": "===",
                                                "hasTrailingTrivia": true,
                                                "trailingTrivia": [
                                                    {
                                                        "kind": "WhitespaceTrivia",
                                                        "text": " "
                                                    }
                                                ]
                                            },
                                            "right": {
                                                "kind": "StringLiteral",
                                                "fullStart": 817,
                                                "fullEnd": 827,
                                                "start": 817,
                                                "end": 827,
                                                "fullWidth": 10,
                                                "width": 10,
                                                "text": "\"property\"",
                                                "value": "property",
                                                "valueText": "property"
                                            }
                                        },
                                        "closeParenToken": {
                                            "kind": "CloseParenToken",
                                            "fullStart": 827,
                                            "fullEnd": 829,
                                            "start": 827,
                                            "end": 828,
                                            "fullWidth": 2,
                                            "width": 1,
                                            "text": ")",
                                            "value": ")",
                                            "valueText": ")",
                                            "hasTrailingTrivia": true,
                                            "trailingTrivia": [
                                                {
                                                    "kind": "WhitespaceTrivia",
                                                    "text": " "
                                                }
                                            ]
                                        },
                                        "statement": {
                                            "kind": "Block",
                                            "fullStart": 829,
                                            "fullEnd": 881,
                                            "start": 829,
                                            "end": 879,
                                            "fullWidth": 52,
                                            "width": 50,
                                            "openBraceToken": {
                                                "kind": "OpenBraceToken",
                                                "fullStart": 829,
                                                "fullEnd": 832,
                                                "start": 829,
                                                "end": 830,
                                                "fullWidth": 3,
                                                "width": 1,
                                                "text": "{",
                                                "value": "{",
                                                "valueText": "{",
                                                "hasTrailingTrivia": true,
                                                "hasTrailingNewLine": true,
                                                "trailingTrivia": [
                                                    {
                                                        "kind": "NewLineTrivia",
                                                        "text": "\r\n"
                                                    }
                                                ]
                                            },
                                            "statements": [
                                                {
                                                    "kind": "ExpressionStatement",
                                                    "fullStart": 832,
                                                    "fullEnd": 866,
                                                    "start": 848,
                                                    "end": 864,
                                                    "fullWidth": 34,
                                                    "width": 16,
                                                    "expression": {
                                                        "kind": "AssignmentExpression",
                                                        "fullStart": 832,
                                                        "fullEnd": 863,
                                                        "start": 848,
                                                        "end": 863,
                                                        "fullWidth": 31,
                                                        "width": 15,
                                                        "left": {
                                                            "kind": "IdentifierName",
                                                            "fullStart": 832,
                                                            "fullEnd": 857,
                                                            "start": 848,
                                                            "end": 856,
                                                            "fullWidth": 25,
                                                            "width": 8,
                                                            "text": "accessed",
                                                            "value": "accessed",
                                                            "valueText": "accessed",
                                                            "hasLeadingTrivia": true,
                                                            "hasTrailingTrivia": true,
                                                            "leadingTrivia": [
                                                                {
                                                                    "kind": "WhitespaceTrivia",
                                                                    "text": "                "
                                                                }
                                                            ],
                                                            "trailingTrivia": [
                                                                {
                                                                    "kind": "WhitespaceTrivia",
                                                                    "text": " "
                                                                }
                                                            ]
                                                        },
                                                        "operatorToken": {
                                                            "kind": "EqualsToken",
                                                            "fullStart": 857,
                                                            "fullEnd": 859,
                                                            "start": 857,
                                                            "end": 858,
                                                            "fullWidth": 2,
                                                            "width": 1,
                                                            "text": "=",
                                                            "value": "=",
                                                            "valueText": "=",
                                                            "hasTrailingTrivia": true,
                                                            "trailingTrivia": [
                                                                {
                                                                    "kind": "WhitespaceTrivia",
                                                                    "text": " "
                                                                }
                                                            ]
                                                        },
                                                        "right": {
                                                            "kind": "TrueKeyword",
                                                            "fullStart": 859,
                                                            "fullEnd": 863,
                                                            "start": 859,
                                                            "end": 863,
                                                            "fullWidth": 4,
                                                            "width": 4,
                                                            "text": "true",
                                                            "value": true,
                                                            "valueText": "true"
                                                        }
                                                    },
                                                    "semicolonToken": {
                                                        "kind": "SemicolonToken",
                                                        "fullStart": 863,
                                                        "fullEnd": 866,
                                                        "start": 863,
                                                        "end": 864,
                                                        "fullWidth": 3,
                                                        "width": 1,
                                                        "text": ";",
                                                        "value": ";",
                                                        "valueText": ";",
                                                        "hasTrailingTrivia": true,
                                                        "hasTrailingNewLine": true,
                                                        "trailingTrivia": [
                                                            {
                                                                "kind": "NewLineTrivia",
                                                                "text": "\r\n"
                                                            }
                                                        ]
                                                    }
                                                }
                                            ],
                                            "closeBraceToken": {
                                                "kind": "CloseBraceToken",
                                                "fullStart": 866,
                                                "fullEnd": 881,
                                                "start": 878,
                                                "end": 879,
                                                "fullWidth": 15,
                                                "width": 1,
                                                "text": "}",
                                                "value": "}",
                                                "valueText": "}",
                                                "hasLeadingTrivia": true,
                                                "hasTrailingTrivia": true,
                                                "hasTrailingNewLine": true,
                                                "leadingTrivia": [
                                                    {
                                                        "kind": "WhitespaceTrivia",
                                                        "text": "            "
                                                    }
                                                ],
                                                "trailingTrivia": [
                                                    {
                                                        "kind": "NewLineTrivia",
                                                        "text": "\r\n"
                                                    }
                                                ]
                                            }
                                        }
                                    }
                                ],
                                "closeBraceToken": {
                                    "kind": "CloseBraceToken",
                                    "fullStart": 881,
                                    "fullEnd": 892,
                                    "start": 889,
                                    "end": 890,
                                    "fullWidth": 11,
                                    "width": 1,
                                    "text": "}",
                                    "value": "}",
                                    "valueText": "}",
                                    "hasLeadingTrivia": true,
                                    "hasTrailingTrivia": true,
                                    "hasTrailingNewLine": true,
                                    "leadingTrivia": [
                                        {
                                            "kind": "WhitespaceTrivia",
                                            "text": "        "
                                        }
                                    ],
                                    "trailingTrivia": [
                                        {
                                            "kind": "NewLineTrivia",
                                            "text": "\r\n"
                                        }
                                    ]
                                }
                            }
                        },
                        {
                            "kind": "ReturnStatement",
                            "fullStart": 892,
                            "fullEnd": 918,
                            "start": 900,
                            "end": 916,
                            "fullWidth": 26,
                            "width": 16,
                            "returnKeyword": {
                                "kind": "ReturnKeyword",
                                "fullStart": 892,
                                "fullEnd": 907,
                                "start": 900,
                                "end": 906,
                                "fullWidth": 15,
                                "width": 6,
                                "text": "return",
                                "value": "return",
                                "valueText": "return",
                                "hasLeadingTrivia": true,
                                "hasTrailingTrivia": true,
                                "leadingTrivia": [
                                    {
                                        "kind": "WhitespaceTrivia",
                                        "text": "        "
                                    }
                                ],
                                "trailingTrivia": [
                                    {
                                        "kind": "WhitespaceTrivia",
                                        "text": " "
                                    }
                                ]
                            },
                            "expression": {
                                "kind": "IdentifierName",
                                "fullStart": 907,
                                "fullEnd": 915,
                                "start": 907,
                                "end": 915,
                                "fullWidth": 8,
                                "width": 8,
                                "text": "accessed",
                                "value": "accessed",
                                "valueText": "accessed"
                            },
                            "semicolonToken": {
                                "kind": "SemicolonToken",
                                "fullStart": 915,
                                "fullEnd": 918,
                                "start": 915,
                                "end": 916,
                                "fullWidth": 3,
                                "width": 1,
                                "text": ";",
                                "value": ";",
                                "valueText": ";",
                                "hasTrailingTrivia": true,
                                "hasTrailingNewLine": true,
                                "trailingTrivia": [
                                    {
                                        "kind": "NewLineTrivia",
                                        "text": "\r\n"
                                    }
                                ]
                            }
                        }
                    ],
                    "closeBraceToken": {
                        "kind": "CloseBraceToken",
                        "fullStart": 918,
                        "fullEnd": 925,
                        "start": 922,
                        "end": 923,
                        "fullWidth": 7,
                        "width": 1,
                        "text": "}",
                        "value": "}",
                        "valueText": "}",
                        "hasLeadingTrivia": true,
                        "hasTrailingTrivia": true,
                        "hasTrailingNewLine": true,
                        "leadingTrivia": [
                            {
                                "kind": "WhitespaceTrivia",
                                "text": "    "
                            }
                        ],
                        "trailingTrivia": [
                            {
                                "kind": "NewLineTrivia",
                                "text": "\r\n"
                            }
                        ]
                    }
                }
            },
            {
                "kind": "ExpressionStatement",
                "fullStart": 925,
                "fullEnd": 949,
                "start": 925,
                "end": 947,
                "fullWidth": 24,
                "width": 22,
                "expression": {
                    "kind": "InvocationExpression",
                    "fullStart": 925,
                    "fullEnd": 946,
                    "start": 925,
                    "end": 946,
                    "fullWidth": 21,
                    "width": 21,
                    "expression": {
                        "kind": "IdentifierName",
                        "fullStart": 925,
                        "fullEnd": 936,
                        "start": 925,
                        "end": 936,
                        "fullWidth": 11,
                        "width": 11,
                        "text": "runTestCase",
                        "value": "runTestCase",
                        "valueText": "runTestCase"
                    },
                    "argumentList": {
                        "kind": "ArgumentList",
                        "fullStart": 936,
                        "fullEnd": 946,
                        "start": 936,
                        "end": 946,
                        "fullWidth": 10,
                        "width": 10,
                        "openParenToken": {
                            "kind": "OpenParenToken",
                            "fullStart": 936,
                            "fullEnd": 937,
                            "start": 936,
                            "end": 937,
                            "fullWidth": 1,
                            "width": 1,
                            "text": "(",
                            "value": "(",
                            "valueText": "("
                        },
                        "arguments": [
                            {
                                "kind": "IdentifierName",
                                "fullStart": 937,
                                "fullEnd": 945,
                                "start": 937,
                                "end": 945,
                                "fullWidth": 8,
                                "width": 8,
                                "text": "testcase",
                                "value": "testcase",
                                "valueText": "testcase"
                            }
                        ],
                        "closeParenToken": {
                            "kind": "CloseParenToken",
                            "fullStart": 945,
                            "fullEnd": 946,
                            "start": 945,
                            "end": 946,
                            "fullWidth": 1,
                            "width": 1,
                            "text": ")",
                            "value": ")",
                            "valueText": ")"
                        }
                    }
                },
                "semicolonToken": {
                    "kind": "SemicolonToken",
                    "fullStart": 946,
                    "fullEnd": 949,
                    "start": 946,
                    "end": 947,
                    "fullWidth": 3,
                    "width": 1,
                    "text": ";",
                    "value": ";",
                    "valueText": ";",
                    "hasTrailingTrivia": true,
                    "hasTrailingNewLine": true,
                    "trailingTrivia": [
                        {
                            "kind": "NewLineTrivia",
                            "text": "\r\n"
                        }
                    ]
                }
            }
        ],
        "endOfFileToken": {
            "kind": "EndOfFileToken",
            "fullStart": 949,
            "fullEnd": 949,
            "start": 949,
            "end": 949,
            "fullWidth": 0,
            "width": 0,
            "text": ""
        }
    },
    "lineMap": {
        "lineStarts": [
            0,
            67,
            152,
            232,
            308,
            380,
            385,
            438,
            565,
            570,
            572,
            574,
            597,
            620,
            651,
            653,
            703,
            744,
            757,
            759,
            792,
            832,
            866,
            881,
            892,
            918,
            925,
            949
        ],
        "length": 949
    }
}<|MERGE_RESOLUTION|>--- conflicted
+++ resolved
@@ -245,12 +245,8 @@
                                         "start": 609,
                                         "end": 617,
                                         "fullWidth": 8,
-<<<<<<< HEAD
                                         "width": 8,
-                                        "identifier": {
-=======
                                         "propertyName": {
->>>>>>> 85e84683
                                             "kind": "IdentifierName",
                                             "fullStart": 609,
                                             "fullEnd": 613,
@@ -406,12 +402,8 @@
                                         "start": 632,
                                         "end": 648,
                                         "fullWidth": 16,
-<<<<<<< HEAD
                                         "width": 16,
-                                        "identifier": {
-=======
                                         "propertyName": {
->>>>>>> 85e84683
                                             "kind": "IdentifierName",
                                             "fullStart": 632,
                                             "fullEnd": 641,
@@ -996,12 +988,8 @@
                                         "start": 776,
                                         "end": 780,
                                         "fullWidth": 5,
-<<<<<<< HEAD
                                         "width": 4,
-                                        "identifier": {
-=======
                                         "propertyName": {
->>>>>>> 85e84683
                                             "kind": "IdentifierName",
                                             "fullStart": 776,
                                             "fullEnd": 781,
