{
    "isDeclaration": false,
    "languageVersion": "EcmaScript5",
    "parseOptions": {
        "allowAutomaticSemicolonInsertion": true
    },
    "sourceUnit": {
        "kind": "SourceUnit",
        "fullStart": 0,
        "fullEnd": 1448,
        "start": 641,
        "end": 1448,
        "fullWidth": 1448,
        "width": 807,
        "isIncrementallyUnusable": true,
        "moduleElements": [
            {
                "kind": "FunctionDeclaration",
                "fullStart": 0,
                "fullEnd": 1424,
                "start": 641,
                "end": 1422,
                "fullWidth": 1424,
                "width": 781,
                "isIncrementallyUnusable": true,
                "modifiers": [],
                "functionKeyword": {
                    "kind": "FunctionKeyword",
                    "fullStart": 0,
                    "fullEnd": 650,
                    "start": 641,
                    "end": 649,
                    "fullWidth": 650,
                    "width": 8,
                    "text": "function",
                    "value": "function",
                    "valueText": "function",
                    "hasLeadingTrivia": true,
                    "hasLeadingComment": true,
                    "hasLeadingNewLine": true,
                    "hasTrailingTrivia": true,
                    "leadingTrivia": [
                        {
                            "kind": "SingleLineCommentTrivia",
                            "text": "/// Copyright (c) 2012 Ecma International.  All rights reserved. "
                        },
                        {
                            "kind": "NewLineTrivia",
                            "text": "\r\n"
                        },
                        {
                            "kind": "SingleLineCommentTrivia",
                            "text": "/// Ecma International makes this code available under the terms and conditions set"
                        },
                        {
                            "kind": "NewLineTrivia",
                            "text": "\r\n"
                        },
                        {
                            "kind": "SingleLineCommentTrivia",
                            "text": "/// forth on http://hg.ecmascript.org/tests/test262/raw-file/tip/LICENSE (the "
                        },
                        {
                            "kind": "NewLineTrivia",
                            "text": "\r\n"
                        },
                        {
                            "kind": "SingleLineCommentTrivia",
                            "text": "/// \"Use Terms\").   Any redistribution of this code must retain the above "
                        },
                        {
                            "kind": "NewLineTrivia",
                            "text": "\r\n"
                        },
                        {
                            "kind": "SingleLineCommentTrivia",
                            "text": "/// copyright and this notice and otherwise comply with the Use Terms."
                        },
                        {
                            "kind": "NewLineTrivia",
                            "text": "\r\n"
                        },
                        {
                            "kind": "MultiLineCommentTrivia",
                            "text": "/**\r\n * @path ch15/15.2/15.2.3/15.2.3.6/15.2.3.6-3-84.js\r\n * @description Object.defineProperty - 'configurable' property in 'Attributes' is own accessor property(without a get function) that overrides an inherited accessor property (8.10.5 step 4.a)\r\n */"
                        },
                        {
                            "kind": "NewLineTrivia",
                            "text": "\r\n"
                        },
                        {
                            "kind": "NewLineTrivia",
                            "text": "\r\n"
                        },
                        {
                            "kind": "NewLineTrivia",
                            "text": "\r\n"
                        }
                    ],
                    "trailingTrivia": [
                        {
                            "kind": "WhitespaceTrivia",
                            "text": " "
                        }
                    ]
                },
                "identifier": {
                    "kind": "IdentifierName",
                    "fullStart": 650,
                    "fullEnd": 658,
                    "start": 650,
                    "end": 658,
                    "fullWidth": 8,
                    "width": 8,
                    "text": "testcase",
                    "value": "testcase",
                    "valueText": "testcase"
                },
                "callSignature": {
                    "kind": "CallSignature",
                    "fullStart": 658,
                    "fullEnd": 661,
                    "start": 658,
                    "end": 660,
                    "fullWidth": 3,
                    "width": 2,
                    "parameterList": {
                        "kind": "ParameterList",
                        "fullStart": 658,
                        "fullEnd": 661,
                        "start": 658,
                        "end": 660,
                        "fullWidth": 3,
                        "width": 2,
                        "openParenToken": {
                            "kind": "OpenParenToken",
                            "fullStart": 658,
                            "fullEnd": 659,
                            "start": 658,
                            "end": 659,
                            "fullWidth": 1,
                            "width": 1,
                            "text": "(",
                            "value": "(",
                            "valueText": "("
                        },
                        "parameters": [],
                        "closeParenToken": {
                            "kind": "CloseParenToken",
                            "fullStart": 659,
                            "fullEnd": 661,
                            "start": 659,
                            "end": 660,
                            "fullWidth": 2,
                            "width": 1,
                            "text": ")",
                            "value": ")",
                            "valueText": ")",
                            "hasTrailingTrivia": true,
                            "trailingTrivia": [
                                {
                                    "kind": "WhitespaceTrivia",
                                    "text": " "
                                }
                            ]
                        }
                    }
                },
                "block": {
                    "kind": "Block",
                    "fullStart": 661,
                    "fullEnd": 1424,
                    "start": 661,
                    "end": 1422,
                    "fullWidth": 763,
                    "width": 761,
                    "isIncrementallyUnusable": true,
                    "openBraceToken": {
                        "kind": "OpenBraceToken",
                        "fullStart": 661,
                        "fullEnd": 664,
                        "start": 661,
                        "end": 662,
                        "fullWidth": 3,
                        "width": 1,
                        "text": "{",
                        "value": "{",
                        "valueText": "{",
                        "hasTrailingTrivia": true,
                        "hasTrailingNewLine": true,
                        "trailingTrivia": [
                            {
                                "kind": "NewLineTrivia",
                                "text": "\r\n"
                            }
                        ]
                    },
                    "statements": [
                        {
                            "kind": "VariableStatement",
                            "fullStart": 664,
                            "fullEnd": 687,
                            "start": 672,
                            "end": 685,
                            "fullWidth": 23,
                            "width": 13,
                            "modifiers": [],
                            "variableDeclaration": {
                                "kind": "VariableDeclaration",
                                "fullStart": 664,
                                "fullEnd": 684,
                                "start": 672,
                                "end": 684,
                                "fullWidth": 20,
                                "width": 12,
                                "varKeyword": {
                                    "kind": "VarKeyword",
                                    "fullStart": 664,
                                    "fullEnd": 676,
                                    "start": 672,
                                    "end": 675,
                                    "fullWidth": 12,
                                    "width": 3,
                                    "text": "var",
                                    "value": "var",
                                    "valueText": "var",
                                    "hasLeadingTrivia": true,
                                    "hasTrailingTrivia": true,
                                    "leadingTrivia": [
                                        {
                                            "kind": "WhitespaceTrivia",
                                            "text": "        "
                                        }
                                    ],
                                    "trailingTrivia": [
                                        {
                                            "kind": "WhitespaceTrivia",
                                            "text": " "
                                        }
                                    ]
                                },
                                "variableDeclarators": [
                                    {
                                        "kind": "VariableDeclarator",
                                        "fullStart": 676,
                                        "fullEnd": 684,
                                        "start": 676,
                                        "end": 684,
                                        "fullWidth": 8,
<<<<<<< HEAD
                                        "width": 8,
                                        "identifier": {
=======
                                        "propertyName": {
>>>>>>> 85e84683
                                            "kind": "IdentifierName",
                                            "fullStart": 676,
                                            "fullEnd": 680,
                                            "start": 676,
                                            "end": 679,
                                            "fullWidth": 4,
                                            "width": 3,
                                            "text": "obj",
                                            "value": "obj",
                                            "valueText": "obj",
                                            "hasTrailingTrivia": true,
                                            "trailingTrivia": [
                                                {
                                                    "kind": "WhitespaceTrivia",
                                                    "text": " "
                                                }
                                            ]
                                        },
                                        "equalsValueClause": {
                                            "kind": "EqualsValueClause",
                                            "fullStart": 680,
                                            "fullEnd": 684,
                                            "start": 680,
                                            "end": 684,
                                            "fullWidth": 4,
                                            "width": 4,
                                            "equalsToken": {
                                                "kind": "EqualsToken",
                                                "fullStart": 680,
                                                "fullEnd": 682,
                                                "start": 680,
                                                "end": 681,
                                                "fullWidth": 2,
                                                "width": 1,
                                                "text": "=",
                                                "value": "=",
                                                "valueText": "=",
                                                "hasTrailingTrivia": true,
                                                "trailingTrivia": [
                                                    {
                                                        "kind": "WhitespaceTrivia",
                                                        "text": " "
                                                    }
                                                ]
                                            },
                                            "value": {
                                                "kind": "ObjectLiteralExpression",
                                                "fullStart": 682,
                                                "fullEnd": 684,
                                                "start": 682,
                                                "end": 684,
                                                "fullWidth": 2,
                                                "width": 2,
                                                "openBraceToken": {
                                                    "kind": "OpenBraceToken",
                                                    "fullStart": 682,
                                                    "fullEnd": 683,
                                                    "start": 682,
                                                    "end": 683,
                                                    "fullWidth": 1,
                                                    "width": 1,
                                                    "text": "{",
                                                    "value": "{",
                                                    "valueText": "{"
                                                },
                                                "propertyAssignments": [],
                                                "closeBraceToken": {
                                                    "kind": "CloseBraceToken",
                                                    "fullStart": 683,
                                                    "fullEnd": 684,
                                                    "start": 683,
                                                    "end": 684,
                                                    "fullWidth": 1,
                                                    "width": 1,
                                                    "text": "}",
                                                    "value": "}",
                                                    "valueText": "}"
                                                }
                                            }
                                        }
                                    }
                                ]
                            },
                            "semicolonToken": {
                                "kind": "SemicolonToken",
                                "fullStart": 684,
                                "fullEnd": 687,
                                "start": 684,
                                "end": 685,
                                "fullWidth": 3,
                                "width": 1,
                                "text": ";",
                                "value": ";",
                                "valueText": ";",
                                "hasTrailingTrivia": true,
                                "hasTrailingNewLine": true,
                                "trailingTrivia": [
                                    {
                                        "kind": "NewLineTrivia",
                                        "text": "\r\n"
                                    }
                                ]
                            }
                        },
                        {
                            "kind": "VariableStatement",
                            "fullStart": 687,
                            "fullEnd": 714,
                            "start": 697,
                            "end": 712,
                            "fullWidth": 27,
                            "width": 15,
                            "modifiers": [],
                            "variableDeclaration": {
                                "kind": "VariableDeclaration",
                                "fullStart": 687,
                                "fullEnd": 711,
                                "start": 697,
                                "end": 711,
                                "fullWidth": 24,
                                "width": 14,
                                "varKeyword": {
                                    "kind": "VarKeyword",
                                    "fullStart": 687,
                                    "fullEnd": 701,
                                    "start": 697,
                                    "end": 700,
                                    "fullWidth": 14,
                                    "width": 3,
                                    "text": "var",
                                    "value": "var",
                                    "valueText": "var",
                                    "hasLeadingTrivia": true,
                                    "hasLeadingNewLine": true,
                                    "hasTrailingTrivia": true,
                                    "leadingTrivia": [
                                        {
                                            "kind": "NewLineTrivia",
                                            "text": "\r\n"
                                        },
                                        {
                                            "kind": "WhitespaceTrivia",
                                            "text": "        "
                                        }
                                    ],
                                    "trailingTrivia": [
                                        {
                                            "kind": "WhitespaceTrivia",
                                            "text": " "
                                        }
                                    ]
                                },
                                "variableDeclarators": [
                                    {
                                        "kind": "VariableDeclarator",
                                        "fullStart": 701,
                                        "fullEnd": 711,
                                        "start": 701,
                                        "end": 711,
                                        "fullWidth": 10,
<<<<<<< HEAD
                                        "width": 10,
                                        "identifier": {
=======
                                        "propertyName": {
>>>>>>> 85e84683
                                            "kind": "IdentifierName",
                                            "fullStart": 701,
                                            "fullEnd": 707,
                                            "start": 701,
                                            "end": 706,
                                            "fullWidth": 6,
                                            "width": 5,
                                            "text": "proto",
                                            "value": "proto",
                                            "valueText": "proto",
                                            "hasTrailingTrivia": true,
                                            "trailingTrivia": [
                                                {
                                                    "kind": "WhitespaceTrivia",
                                                    "text": " "
                                                }
                                            ]
                                        },
                                        "equalsValueClause": {
                                            "kind": "EqualsValueClause",
                                            "fullStart": 707,
                                            "fullEnd": 711,
                                            "start": 707,
                                            "end": 711,
                                            "fullWidth": 4,
                                            "width": 4,
                                            "equalsToken": {
                                                "kind": "EqualsToken",
                                                "fullStart": 707,
                                                "fullEnd": 709,
                                                "start": 707,
                                                "end": 708,
                                                "fullWidth": 2,
                                                "width": 1,
                                                "text": "=",
                                                "value": "=",
                                                "valueText": "=",
                                                "hasTrailingTrivia": true,
                                                "trailingTrivia": [
                                                    {
                                                        "kind": "WhitespaceTrivia",
                                                        "text": " "
                                                    }
                                                ]
                                            },
                                            "value": {
                                                "kind": "ObjectLiteralExpression",
                                                "fullStart": 709,
                                                "fullEnd": 711,
                                                "start": 709,
                                                "end": 711,
                                                "fullWidth": 2,
                                                "width": 2,
                                                "openBraceToken": {
                                                    "kind": "OpenBraceToken",
                                                    "fullStart": 709,
                                                    "fullEnd": 710,
                                                    "start": 709,
                                                    "end": 710,
                                                    "fullWidth": 1,
                                                    "width": 1,
                                                    "text": "{",
                                                    "value": "{",
                                                    "valueText": "{"
                                                },
                                                "propertyAssignments": [],
                                                "closeBraceToken": {
                                                    "kind": "CloseBraceToken",
                                                    "fullStart": 710,
                                                    "fullEnd": 711,
                                                    "start": 710,
                                                    "end": 711,
                                                    "fullWidth": 1,
                                                    "width": 1,
                                                    "text": "}",
                                                    "value": "}",
                                                    "valueText": "}"
                                                }
                                            }
                                        }
                                    }
                                ]
                            },
                            "semicolonToken": {
                                "kind": "SemicolonToken",
                                "fullStart": 711,
                                "fullEnd": 714,
                                "start": 711,
                                "end": 712,
                                "fullWidth": 3,
                                "width": 1,
                                "text": ";",
                                "value": ";",
                                "valueText": ";",
                                "hasTrailingTrivia": true,
                                "hasTrailingNewLine": true,
                                "trailingTrivia": [
                                    {
                                        "kind": "NewLineTrivia",
                                        "text": "\r\n"
                                    }
                                ]
                            }
                        },
                        {
                            "kind": "ExpressionStatement",
                            "fullStart": 714,
                            "fullEnd": 860,
                            "start": 722,
                            "end": 858,
                            "fullWidth": 146,
                            "width": 136,
                            "isIncrementallyUnusable": true,
                            "expression": {
                                "kind": "InvocationExpression",
                                "fullStart": 714,
                                "fullEnd": 857,
                                "start": 722,
                                "end": 857,
                                "fullWidth": 143,
                                "width": 135,
                                "isIncrementallyUnusable": true,
                                "expression": {
                                    "kind": "MemberAccessExpression",
                                    "fullStart": 714,
                                    "fullEnd": 743,
                                    "start": 722,
                                    "end": 743,
                                    "fullWidth": 29,
                                    "width": 21,
                                    "expression": {
                                        "kind": "IdentifierName",
                                        "fullStart": 714,
                                        "fullEnd": 728,
                                        "start": 722,
                                        "end": 728,
                                        "fullWidth": 14,
                                        "width": 6,
                                        "text": "Object",
                                        "value": "Object",
                                        "valueText": "Object",
                                        "hasLeadingTrivia": true,
                                        "leadingTrivia": [
                                            {
                                                "kind": "WhitespaceTrivia",
                                                "text": "        "
                                            }
                                        ]
                                    },
                                    "dotToken": {
                                        "kind": "DotToken",
                                        "fullStart": 728,
                                        "fullEnd": 729,
                                        "start": 728,
                                        "end": 729,
                                        "fullWidth": 1,
                                        "width": 1,
                                        "text": ".",
                                        "value": ".",
                                        "valueText": "."
                                    },
                                    "name": {
                                        "kind": "IdentifierName",
                                        "fullStart": 729,
                                        "fullEnd": 743,
                                        "start": 729,
                                        "end": 743,
                                        "fullWidth": 14,
                                        "width": 14,
                                        "text": "defineProperty",
                                        "value": "defineProperty",
                                        "valueText": "defineProperty"
                                    }
                                },
                                "argumentList": {
                                    "kind": "ArgumentList",
                                    "fullStart": 743,
                                    "fullEnd": 857,
                                    "start": 743,
                                    "end": 857,
                                    "fullWidth": 114,
                                    "width": 114,
                                    "isIncrementallyUnusable": true,
                                    "openParenToken": {
                                        "kind": "OpenParenToken",
                                        "fullStart": 743,
                                        "fullEnd": 744,
                                        "start": 743,
                                        "end": 744,
                                        "fullWidth": 1,
                                        "width": 1,
                                        "text": "(",
                                        "value": "(",
                                        "valueText": "("
                                    },
                                    "arguments": [
                                        {
                                            "kind": "IdentifierName",
                                            "fullStart": 744,
                                            "fullEnd": 749,
                                            "start": 744,
                                            "end": 749,
                                            "fullWidth": 5,
                                            "width": 5,
                                            "text": "proto",
                                            "value": "proto",
                                            "valueText": "proto"
                                        },
                                        {
                                            "kind": "CommaToken",
                                            "fullStart": 749,
                                            "fullEnd": 751,
                                            "start": 749,
                                            "end": 750,
                                            "fullWidth": 2,
                                            "width": 1,
                                            "text": ",",
                                            "value": ",",
                                            "valueText": ",",
                                            "hasTrailingTrivia": true,
                                            "trailingTrivia": [
                                                {
                                                    "kind": "WhitespaceTrivia",
                                                    "text": " "
                                                }
                                            ]
                                        },
                                        {
                                            "kind": "StringLiteral",
                                            "fullStart": 751,
                                            "fullEnd": 765,
                                            "start": 751,
                                            "end": 765,
                                            "fullWidth": 14,
                                            "width": 14,
                                            "text": "\"configurable\"",
                                            "value": "configurable",
                                            "valueText": "configurable"
                                        },
                                        {
                                            "kind": "CommaToken",
                                            "fullStart": 765,
                                            "fullEnd": 767,
                                            "start": 765,
                                            "end": 766,
                                            "fullWidth": 2,
                                            "width": 1,
                                            "text": ",",
                                            "value": ",",
                                            "valueText": ",",
                                            "hasTrailingTrivia": true,
                                            "trailingTrivia": [
                                                {
                                                    "kind": "WhitespaceTrivia",
                                                    "text": " "
                                                }
                                            ]
                                        },
                                        {
                                            "kind": "ObjectLiteralExpression",
                                            "fullStart": 767,
                                            "fullEnd": 856,
                                            "start": 767,
                                            "end": 856,
                                            "fullWidth": 89,
                                            "width": 89,
                                            "isIncrementallyUnusable": true,
                                            "openBraceToken": {
                                                "kind": "OpenBraceToken",
                                                "fullStart": 767,
                                                "fullEnd": 770,
                                                "start": 767,
                                                "end": 768,
                                                "fullWidth": 3,
                                                "width": 1,
                                                "text": "{",
                                                "value": "{",
                                                "valueText": "{",
                                                "hasTrailingTrivia": true,
                                                "hasTrailingNewLine": true,
                                                "trailingTrivia": [
                                                    {
                                                        "kind": "NewLineTrivia",
                                                        "text": "\r\n"
                                                    }
                                                ]
                                            },
                                            "propertyAssignments": [
                                                {
                                                    "kind": "SimplePropertyAssignment",
                                                    "fullStart": 770,
                                                    "fullEnd": 847,
                                                    "start": 782,
                                                    "end": 845,
                                                    "fullWidth": 77,
                                                    "width": 63,
                                                    "isIncrementallyUnusable": true,
                                                    "propertyName": {
                                                        "kind": "IdentifierName",
                                                        "fullStart": 770,
                                                        "fullEnd": 785,
                                                        "start": 782,
                                                        "end": 785,
                                                        "fullWidth": 15,
                                                        "width": 3,
                                                        "text": "get",
                                                        "value": "get",
                                                        "valueText": "get",
                                                        "hasLeadingTrivia": true,
                                                        "leadingTrivia": [
                                                            {
                                                                "kind": "WhitespaceTrivia",
                                                                "text": "            "
                                                            }
                                                        ]
                                                    },
                                                    "colonToken": {
                                                        "kind": "ColonToken",
                                                        "fullStart": 785,
                                                        "fullEnd": 787,
                                                        "start": 785,
                                                        "end": 786,
                                                        "fullWidth": 2,
                                                        "width": 1,
                                                        "text": ":",
                                                        "value": ":",
                                                        "valueText": ":",
                                                        "hasTrailingTrivia": true,
                                                        "trailingTrivia": [
                                                            {
                                                                "kind": "WhitespaceTrivia",
                                                                "text": " "
                                                            }
                                                        ]
                                                    },
                                                    "expression": {
                                                        "kind": "FunctionExpression",
                                                        "fullStart": 787,
                                                        "fullEnd": 847,
                                                        "start": 787,
                                                        "end": 845,
                                                        "fullWidth": 60,
                                                        "width": 58,
                                                        "functionKeyword": {
                                                            "kind": "FunctionKeyword",
                                                            "fullStart": 787,
                                                            "fullEnd": 796,
                                                            "start": 787,
                                                            "end": 795,
                                                            "fullWidth": 9,
                                                            "width": 8,
                                                            "text": "function",
                                                            "value": "function",
                                                            "valueText": "function",
                                                            "hasTrailingTrivia": true,
                                                            "trailingTrivia": [
                                                                {
                                                                    "kind": "WhitespaceTrivia",
                                                                    "text": " "
                                                                }
                                                            ]
                                                        },
                                                        "callSignature": {
                                                            "kind": "CallSignature",
                                                            "fullStart": 796,
                                                            "fullEnd": 799,
                                                            "start": 796,
                                                            "end": 798,
                                                            "fullWidth": 3,
                                                            "width": 2,
                                                            "parameterList": {
                                                                "kind": "ParameterList",
                                                                "fullStart": 796,
                                                                "fullEnd": 799,
                                                                "start": 796,
                                                                "end": 798,
                                                                "fullWidth": 3,
                                                                "width": 2,
                                                                "openParenToken": {
                                                                    "kind": "OpenParenToken",
                                                                    "fullStart": 796,
                                                                    "fullEnd": 797,
                                                                    "start": 796,
                                                                    "end": 797,
                                                                    "fullWidth": 1,
                                                                    "width": 1,
                                                                    "text": "(",
                                                                    "value": "(",
                                                                    "valueText": "("
                                                                },
                                                                "parameters": [],
                                                                "closeParenToken": {
                                                                    "kind": "CloseParenToken",
                                                                    "fullStart": 797,
                                                                    "fullEnd": 799,
                                                                    "start": 797,
                                                                    "end": 798,
                                                                    "fullWidth": 2,
                                                                    "width": 1,
                                                                    "text": ")",
                                                                    "value": ")",
                                                                    "valueText": ")",
                                                                    "hasTrailingTrivia": true,
                                                                    "trailingTrivia": [
                                                                        {
                                                                            "kind": "WhitespaceTrivia",
                                                                            "text": " "
                                                                        }
                                                                    ]
                                                                }
                                                            }
                                                        },
                                                        "block": {
                                                            "kind": "Block",
                                                            "fullStart": 799,
                                                            "fullEnd": 847,
                                                            "start": 799,
                                                            "end": 845,
                                                            "fullWidth": 48,
                                                            "width": 46,
                                                            "openBraceToken": {
                                                                "kind": "OpenBraceToken",
                                                                "fullStart": 799,
                                                                "fullEnd": 802,
                                                                "start": 799,
                                                                "end": 800,
                                                                "fullWidth": 3,
                                                                "width": 1,
                                                                "text": "{",
                                                                "value": "{",
                                                                "valueText": "{",
                                                                "hasTrailingTrivia": true,
                                                                "hasTrailingNewLine": true,
                                                                "trailingTrivia": [
                                                                    {
                                                                        "kind": "NewLineTrivia",
                                                                        "text": "\r\n"
                                                                    }
                                                                ]
                                                            },
                                                            "statements": [
                                                                {
                                                                    "kind": "ReturnStatement",
                                                                    "fullStart": 802,
                                                                    "fullEnd": 832,
                                                                    "start": 818,
                                                                    "end": 830,
                                                                    "fullWidth": 30,
                                                                    "width": 12,
                                                                    "returnKeyword": {
                                                                        "kind": "ReturnKeyword",
                                                                        "fullStart": 802,
                                                                        "fullEnd": 825,
                                                                        "start": 818,
                                                                        "end": 824,
                                                                        "fullWidth": 23,
                                                                        "width": 6,
                                                                        "text": "return",
                                                                        "value": "return",
                                                                        "valueText": "return",
                                                                        "hasLeadingTrivia": true,
                                                                        "hasTrailingTrivia": true,
                                                                        "leadingTrivia": [
                                                                            {
                                                                                "kind": "WhitespaceTrivia",
                                                                                "text": "                "
                                                                            }
                                                                        ],
                                                                        "trailingTrivia": [
                                                                            {
                                                                                "kind": "WhitespaceTrivia",
                                                                                "text": " "
                                                                            }
                                                                        ]
                                                                    },
                                                                    "expression": {
                                                                        "kind": "TrueKeyword",
                                                                        "fullStart": 825,
                                                                        "fullEnd": 829,
                                                                        "start": 825,
                                                                        "end": 829,
                                                                        "fullWidth": 4,
                                                                        "width": 4,
                                                                        "text": "true",
                                                                        "value": true,
                                                                        "valueText": "true"
                                                                    },
                                                                    "semicolonToken": {
                                                                        "kind": "SemicolonToken",
                                                                        "fullStart": 829,
                                                                        "fullEnd": 832,
                                                                        "start": 829,
                                                                        "end": 830,
                                                                        "fullWidth": 3,
                                                                        "width": 1,
                                                                        "text": ";",
                                                                        "value": ";",
                                                                        "valueText": ";",
                                                                        "hasTrailingTrivia": true,
                                                                        "hasTrailingNewLine": true,
                                                                        "trailingTrivia": [
                                                                            {
                                                                                "kind": "NewLineTrivia",
                                                                                "text": "\r\n"
                                                                            }
                                                                        ]
                                                                    }
                                                                }
                                                            ],
                                                            "closeBraceToken": {
                                                                "kind": "CloseBraceToken",
                                                                "fullStart": 832,
                                                                "fullEnd": 847,
                                                                "start": 844,
                                                                "end": 845,
                                                                "fullWidth": 15,
                                                                "width": 1,
                                                                "text": "}",
                                                                "value": "}",
                                                                "valueText": "}",
                                                                "hasLeadingTrivia": true,
                                                                "hasTrailingTrivia": true,
                                                                "hasTrailingNewLine": true,
                                                                "leadingTrivia": [
                                                                    {
                                                                        "kind": "WhitespaceTrivia",
                                                                        "text": "            "
                                                                    }
                                                                ],
                                                                "trailingTrivia": [
                                                                    {
                                                                        "kind": "NewLineTrivia",
                                                                        "text": "\r\n"
                                                                    }
                                                                ]
                                                            }
                                                        }
                                                    }
                                                }
                                            ],
                                            "closeBraceToken": {
                                                "kind": "CloseBraceToken",
                                                "fullStart": 847,
                                                "fullEnd": 856,
                                                "start": 855,
                                                "end": 856,
                                                "fullWidth": 9,
                                                "width": 1,
                                                "text": "}",
                                                "value": "}",
                                                "valueText": "}",
                                                "hasLeadingTrivia": true,
                                                "leadingTrivia": [
                                                    {
                                                        "kind": "WhitespaceTrivia",
                                                        "text": "        "
                                                    }
                                                ]
                                            }
                                        }
                                    ],
                                    "closeParenToken": {
                                        "kind": "CloseParenToken",
                                        "fullStart": 856,
                                        "fullEnd": 857,
                                        "start": 856,
                                        "end": 857,
                                        "fullWidth": 1,
                                        "width": 1,
                                        "text": ")",
                                        "value": ")",
                                        "valueText": ")"
                                    }
                                }
                            },
                            "semicolonToken": {
                                "kind": "SemicolonToken",
                                "fullStart": 857,
                                "fullEnd": 860,
                                "start": 857,
                                "end": 858,
                                "fullWidth": 3,
                                "width": 1,
                                "text": ";",
                                "value": ";",
                                "valueText": ";",
                                "hasTrailingTrivia": true,
                                "hasTrailingNewLine": true,
                                "trailingTrivia": [
                                    {
                                        "kind": "NewLineTrivia",
                                        "text": "\r\n"
                                    }
                                ]
                            }
                        },
                        {
                            "kind": "VariableStatement",
                            "fullStart": 860,
                            "fullEnd": 907,
                            "start": 870,
                            "end": 905,
                            "fullWidth": 47,
                            "width": 35,
                            "modifiers": [],
                            "variableDeclaration": {
                                "kind": "VariableDeclaration",
                                "fullStart": 860,
                                "fullEnd": 904,
                                "start": 870,
                                "end": 904,
                                "fullWidth": 44,
                                "width": 34,
                                "varKeyword": {
                                    "kind": "VarKeyword",
                                    "fullStart": 860,
                                    "fullEnd": 874,
                                    "start": 870,
                                    "end": 873,
                                    "fullWidth": 14,
                                    "width": 3,
                                    "text": "var",
                                    "value": "var",
                                    "valueText": "var",
                                    "hasLeadingTrivia": true,
                                    "hasLeadingNewLine": true,
                                    "hasTrailingTrivia": true,
                                    "leadingTrivia": [
                                        {
                                            "kind": "NewLineTrivia",
                                            "text": "\r\n"
                                        },
                                        {
                                            "kind": "WhitespaceTrivia",
                                            "text": "        "
                                        }
                                    ],
                                    "trailingTrivia": [
                                        {
                                            "kind": "WhitespaceTrivia",
                                            "text": " "
                                        }
                                    ]
                                },
                                "variableDeclarators": [
                                    {
                                        "kind": "VariableDeclarator",
                                        "fullStart": 874,
                                        "fullEnd": 904,
                                        "start": 874,
                                        "end": 904,
                                        "fullWidth": 30,
<<<<<<< HEAD
                                        "width": 30,
                                        "identifier": {
=======
                                        "propertyName": {
>>>>>>> 85e84683
                                            "kind": "IdentifierName",
                                            "fullStart": 874,
                                            "fullEnd": 887,
                                            "start": 874,
                                            "end": 886,
                                            "fullWidth": 13,
                                            "width": 12,
                                            "text": "ConstructFun",
                                            "value": "ConstructFun",
                                            "valueText": "ConstructFun",
                                            "hasTrailingTrivia": true,
                                            "trailingTrivia": [
                                                {
                                                    "kind": "WhitespaceTrivia",
                                                    "text": " "
                                                }
                                            ]
                                        },
                                        "equalsValueClause": {
                                            "kind": "EqualsValueClause",
                                            "fullStart": 887,
                                            "fullEnd": 904,
                                            "start": 887,
                                            "end": 904,
                                            "fullWidth": 17,
                                            "width": 17,
                                            "equalsToken": {
                                                "kind": "EqualsToken",
                                                "fullStart": 887,
                                                "fullEnd": 889,
                                                "start": 887,
                                                "end": 888,
                                                "fullWidth": 2,
                                                "width": 1,
                                                "text": "=",
                                                "value": "=",
                                                "valueText": "=",
                                                "hasTrailingTrivia": true,
                                                "trailingTrivia": [
                                                    {
                                                        "kind": "WhitespaceTrivia",
                                                        "text": " "
                                                    }
                                                ]
                                            },
                                            "value": {
                                                "kind": "FunctionExpression",
                                                "fullStart": 889,
                                                "fullEnd": 904,
                                                "start": 889,
                                                "end": 904,
                                                "fullWidth": 15,
                                                "width": 15,
                                                "functionKeyword": {
                                                    "kind": "FunctionKeyword",
                                                    "fullStart": 889,
                                                    "fullEnd": 898,
                                                    "start": 889,
                                                    "end": 897,
                                                    "fullWidth": 9,
                                                    "width": 8,
                                                    "text": "function",
                                                    "value": "function",
                                                    "valueText": "function",
                                                    "hasTrailingTrivia": true,
                                                    "trailingTrivia": [
                                                        {
                                                            "kind": "WhitespaceTrivia",
                                                            "text": " "
                                                        }
                                                    ]
                                                },
                                                "callSignature": {
                                                    "kind": "CallSignature",
                                                    "fullStart": 898,
                                                    "fullEnd": 901,
                                                    "start": 898,
                                                    "end": 900,
                                                    "fullWidth": 3,
                                                    "width": 2,
                                                    "parameterList": {
                                                        "kind": "ParameterList",
                                                        "fullStart": 898,
                                                        "fullEnd": 901,
                                                        "start": 898,
                                                        "end": 900,
                                                        "fullWidth": 3,
                                                        "width": 2,
                                                        "openParenToken": {
                                                            "kind": "OpenParenToken",
                                                            "fullStart": 898,
                                                            "fullEnd": 899,
                                                            "start": 898,
                                                            "end": 899,
                                                            "fullWidth": 1,
                                                            "width": 1,
                                                            "text": "(",
                                                            "value": "(",
                                                            "valueText": "("
                                                        },
                                                        "parameters": [],
                                                        "closeParenToken": {
                                                            "kind": "CloseParenToken",
                                                            "fullStart": 899,
                                                            "fullEnd": 901,
                                                            "start": 899,
                                                            "end": 900,
                                                            "fullWidth": 2,
                                                            "width": 1,
                                                            "text": ")",
                                                            "value": ")",
                                                            "valueText": ")",
                                                            "hasTrailingTrivia": true,
                                                            "trailingTrivia": [
                                                                {
                                                                    "kind": "WhitespaceTrivia",
                                                                    "text": " "
                                                                }
                                                            ]
                                                        }
                                                    }
                                                },
                                                "block": {
                                                    "kind": "Block",
                                                    "fullStart": 901,
                                                    "fullEnd": 904,
                                                    "start": 901,
                                                    "end": 904,
                                                    "fullWidth": 3,
                                                    "width": 3,
                                                    "openBraceToken": {
                                                        "kind": "OpenBraceToken",
                                                        "fullStart": 901,
                                                        "fullEnd": 903,
                                                        "start": 901,
                                                        "end": 902,
                                                        "fullWidth": 2,
                                                        "width": 1,
                                                        "text": "{",
                                                        "value": "{",
                                                        "valueText": "{",
                                                        "hasTrailingTrivia": true,
                                                        "trailingTrivia": [
                                                            {
                                                                "kind": "WhitespaceTrivia",
                                                                "text": " "
                                                            }
                                                        ]
                                                    },
                                                    "statements": [],
                                                    "closeBraceToken": {
                                                        "kind": "CloseBraceToken",
                                                        "fullStart": 903,
                                                        "fullEnd": 904,
                                                        "start": 903,
                                                        "end": 904,
                                                        "fullWidth": 1,
                                                        "width": 1,
                                                        "text": "}",
                                                        "value": "}",
                                                        "valueText": "}"
                                                    }
                                                }
                                            }
                                        }
                                    }
                                ]
                            },
                            "semicolonToken": {
                                "kind": "SemicolonToken",
                                "fullStart": 904,
                                "fullEnd": 907,
                                "start": 904,
                                "end": 905,
                                "fullWidth": 3,
                                "width": 1,
                                "text": ";",
                                "value": ";",
                                "valueText": ";",
                                "hasTrailingTrivia": true,
                                "hasTrailingNewLine": true,
                                "trailingTrivia": [
                                    {
                                        "kind": "NewLineTrivia",
                                        "text": "\r\n"
                                    }
                                ]
                            }
                        },
                        {
                            "kind": "ExpressionStatement",
                            "fullStart": 907,
                            "fullEnd": 948,
                            "start": 915,
                            "end": 946,
                            "fullWidth": 41,
                            "width": 31,
                            "expression": {
                                "kind": "AssignmentExpression",
                                "fullStart": 907,
                                "fullEnd": 945,
                                "start": 915,
                                "end": 945,
                                "fullWidth": 38,
                                "width": 30,
                                "left": {
                                    "kind": "MemberAccessExpression",
                                    "fullStart": 907,
                                    "fullEnd": 938,
                                    "start": 915,
                                    "end": 937,
                                    "fullWidth": 31,
                                    "width": 22,
                                    "expression": {
                                        "kind": "IdentifierName",
                                        "fullStart": 907,
                                        "fullEnd": 927,
                                        "start": 915,
                                        "end": 927,
                                        "fullWidth": 20,
                                        "width": 12,
                                        "text": "ConstructFun",
                                        "value": "ConstructFun",
                                        "valueText": "ConstructFun",
                                        "hasLeadingTrivia": true,
                                        "leadingTrivia": [
                                            {
                                                "kind": "WhitespaceTrivia",
                                                "text": "        "
                                            }
                                        ]
                                    },
                                    "dotToken": {
                                        "kind": "DotToken",
                                        "fullStart": 927,
                                        "fullEnd": 928,
                                        "start": 927,
                                        "end": 928,
                                        "fullWidth": 1,
                                        "width": 1,
                                        "text": ".",
                                        "value": ".",
                                        "valueText": "."
                                    },
                                    "name": {
                                        "kind": "IdentifierName",
                                        "fullStart": 928,
                                        "fullEnd": 938,
                                        "start": 928,
                                        "end": 937,
                                        "fullWidth": 10,
                                        "width": 9,
                                        "text": "prototype",
                                        "value": "prototype",
                                        "valueText": "prototype",
                                        "hasTrailingTrivia": true,
                                        "trailingTrivia": [
                                            {
                                                "kind": "WhitespaceTrivia",
                                                "text": " "
                                            }
                                        ]
                                    }
                                },
                                "operatorToken": {
                                    "kind": "EqualsToken",
                                    "fullStart": 938,
                                    "fullEnd": 940,
                                    "start": 938,
                                    "end": 939,
                                    "fullWidth": 2,
                                    "width": 1,
                                    "text": "=",
                                    "value": "=",
                                    "valueText": "=",
                                    "hasTrailingTrivia": true,
                                    "trailingTrivia": [
                                        {
                                            "kind": "WhitespaceTrivia",
                                            "text": " "
                                        }
                                    ]
                                },
                                "right": {
                                    "kind": "IdentifierName",
                                    "fullStart": 940,
                                    "fullEnd": 945,
                                    "start": 940,
                                    "end": 945,
                                    "fullWidth": 5,
                                    "width": 5,
                                    "text": "proto",
                                    "value": "proto",
                                    "valueText": "proto"
                                }
                            },
                            "semicolonToken": {
                                "kind": "SemicolonToken",
                                "fullStart": 945,
                                "fullEnd": 948,
                                "start": 945,
                                "end": 946,
                                "fullWidth": 3,
                                "width": 1,
                                "text": ";",
                                "value": ";",
                                "valueText": ";",
                                "hasTrailingTrivia": true,
                                "hasTrailingNewLine": true,
                                "trailingTrivia": [
                                    {
                                        "kind": "NewLineTrivia",
                                        "text": "\r\n"
                                    }
                                ]
                            }
                        },
                        {
                            "kind": "VariableStatement",
                            "fullStart": 948,
                            "fullEnd": 991,
                            "start": 958,
                            "end": 989,
                            "fullWidth": 43,
                            "width": 31,
                            "modifiers": [],
                            "variableDeclaration": {
                                "kind": "VariableDeclaration",
                                "fullStart": 948,
                                "fullEnd": 988,
                                "start": 958,
                                "end": 988,
                                "fullWidth": 40,
                                "width": 30,
                                "varKeyword": {
                                    "kind": "VarKeyword",
                                    "fullStart": 948,
                                    "fullEnd": 962,
                                    "start": 958,
                                    "end": 961,
                                    "fullWidth": 14,
                                    "width": 3,
                                    "text": "var",
                                    "value": "var",
                                    "valueText": "var",
                                    "hasLeadingTrivia": true,
                                    "hasLeadingNewLine": true,
                                    "hasTrailingTrivia": true,
                                    "leadingTrivia": [
                                        {
                                            "kind": "NewLineTrivia",
                                            "text": "\r\n"
                                        },
                                        {
                                            "kind": "WhitespaceTrivia",
                                            "text": "        "
                                        }
                                    ],
                                    "trailingTrivia": [
                                        {
                                            "kind": "WhitespaceTrivia",
                                            "text": " "
                                        }
                                    ]
                                },
                                "variableDeclarators": [
                                    {
                                        "kind": "VariableDeclarator",
                                        "fullStart": 962,
                                        "fullEnd": 988,
                                        "start": 962,
                                        "end": 988,
                                        "fullWidth": 26,
<<<<<<< HEAD
                                        "width": 26,
                                        "identifier": {
=======
                                        "propertyName": {
>>>>>>> 85e84683
                                            "kind": "IdentifierName",
                                            "fullStart": 962,
                                            "fullEnd": 968,
                                            "start": 962,
                                            "end": 967,
                                            "fullWidth": 6,
                                            "width": 5,
                                            "text": "child",
                                            "value": "child",
                                            "valueText": "child",
                                            "hasTrailingTrivia": true,
                                            "trailingTrivia": [
                                                {
                                                    "kind": "WhitespaceTrivia",
                                                    "text": " "
                                                }
                                            ]
                                        },
                                        "equalsValueClause": {
                                            "kind": "EqualsValueClause",
                                            "fullStart": 968,
                                            "fullEnd": 988,
                                            "start": 968,
                                            "end": 988,
                                            "fullWidth": 20,
                                            "width": 20,
                                            "equalsToken": {
                                                "kind": "EqualsToken",
                                                "fullStart": 968,
                                                "fullEnd": 970,
                                                "start": 968,
                                                "end": 969,
                                                "fullWidth": 2,
                                                "width": 1,
                                                "text": "=",
                                                "value": "=",
                                                "valueText": "=",
                                                "hasTrailingTrivia": true,
                                                "trailingTrivia": [
                                                    {
                                                        "kind": "WhitespaceTrivia",
                                                        "text": " "
                                                    }
                                                ]
                                            },
                                            "value": {
                                                "kind": "ObjectCreationExpression",
                                                "fullStart": 970,
                                                "fullEnd": 988,
                                                "start": 970,
                                                "end": 988,
                                                "fullWidth": 18,
                                                "width": 18,
                                                "newKeyword": {
                                                    "kind": "NewKeyword",
                                                    "fullStart": 970,
                                                    "fullEnd": 974,
                                                    "start": 970,
                                                    "end": 973,
                                                    "fullWidth": 4,
                                                    "width": 3,
                                                    "text": "new",
                                                    "value": "new",
                                                    "valueText": "new",
                                                    "hasTrailingTrivia": true,
                                                    "trailingTrivia": [
                                                        {
                                                            "kind": "WhitespaceTrivia",
                                                            "text": " "
                                                        }
                                                    ]
                                                },
                                                "expression": {
                                                    "kind": "IdentifierName",
                                                    "fullStart": 974,
                                                    "fullEnd": 986,
                                                    "start": 974,
                                                    "end": 986,
                                                    "fullWidth": 12,
                                                    "width": 12,
                                                    "text": "ConstructFun",
                                                    "value": "ConstructFun",
                                                    "valueText": "ConstructFun"
                                                },
                                                "argumentList": {
                                                    "kind": "ArgumentList",
                                                    "fullStart": 986,
                                                    "fullEnd": 988,
                                                    "start": 986,
                                                    "end": 988,
                                                    "fullWidth": 2,
                                                    "width": 2,
                                                    "openParenToken": {
                                                        "kind": "OpenParenToken",
                                                        "fullStart": 986,
                                                        "fullEnd": 987,
                                                        "start": 986,
                                                        "end": 987,
                                                        "fullWidth": 1,
                                                        "width": 1,
                                                        "text": "(",
                                                        "value": "(",
                                                        "valueText": "("
                                                    },
                                                    "arguments": [],
                                                    "closeParenToken": {
                                                        "kind": "CloseParenToken",
                                                        "fullStart": 987,
                                                        "fullEnd": 988,
                                                        "start": 987,
                                                        "end": 988,
                                                        "fullWidth": 1,
                                                        "width": 1,
                                                        "text": ")",
                                                        "value": ")",
                                                        "valueText": ")"
                                                    }
                                                }
                                            }
                                        }
                                    }
                                ]
                            },
                            "semicolonToken": {
                                "kind": "SemicolonToken",
                                "fullStart": 988,
                                "fullEnd": 991,
                                "start": 988,
                                "end": 989,
                                "fullWidth": 3,
                                "width": 1,
                                "text": ";",
                                "value": ";",
                                "valueText": ";",
                                "hasTrailingTrivia": true,
                                "hasTrailingNewLine": true,
                                "trailingTrivia": [
                                    {
                                        "kind": "NewLineTrivia",
                                        "text": "\r\n"
                                    }
                                ]
                            }
                        },
                        {
                            "kind": "ExpressionStatement",
                            "fullStart": 991,
                            "fullEnd": 1094,
                            "start": 999,
                            "end": 1092,
                            "fullWidth": 103,
                            "width": 93,
                            "isIncrementallyUnusable": true,
                            "expression": {
                                "kind": "InvocationExpression",
                                "fullStart": 991,
                                "fullEnd": 1091,
                                "start": 999,
                                "end": 1091,
                                "fullWidth": 100,
                                "width": 92,
                                "isIncrementallyUnusable": true,
                                "expression": {
                                    "kind": "MemberAccessExpression",
                                    "fullStart": 991,
                                    "fullEnd": 1020,
                                    "start": 999,
                                    "end": 1020,
                                    "fullWidth": 29,
                                    "width": 21,
                                    "expression": {
                                        "kind": "IdentifierName",
                                        "fullStart": 991,
                                        "fullEnd": 1005,
                                        "start": 999,
                                        "end": 1005,
                                        "fullWidth": 14,
                                        "width": 6,
                                        "text": "Object",
                                        "value": "Object",
                                        "valueText": "Object",
                                        "hasLeadingTrivia": true,
                                        "leadingTrivia": [
                                            {
                                                "kind": "WhitespaceTrivia",
                                                "text": "        "
                                            }
                                        ]
                                    },
                                    "dotToken": {
                                        "kind": "DotToken",
                                        "fullStart": 1005,
                                        "fullEnd": 1006,
                                        "start": 1005,
                                        "end": 1006,
                                        "fullWidth": 1,
                                        "width": 1,
                                        "text": ".",
                                        "value": ".",
                                        "valueText": "."
                                    },
                                    "name": {
                                        "kind": "IdentifierName",
                                        "fullStart": 1006,
                                        "fullEnd": 1020,
                                        "start": 1006,
                                        "end": 1020,
                                        "fullWidth": 14,
                                        "width": 14,
                                        "text": "defineProperty",
                                        "value": "defineProperty",
                                        "valueText": "defineProperty"
                                    }
                                },
                                "argumentList": {
                                    "kind": "ArgumentList",
                                    "fullStart": 1020,
                                    "fullEnd": 1091,
                                    "start": 1020,
                                    "end": 1091,
                                    "fullWidth": 71,
                                    "width": 71,
                                    "isIncrementallyUnusable": true,
                                    "openParenToken": {
                                        "kind": "OpenParenToken",
                                        "fullStart": 1020,
                                        "fullEnd": 1021,
                                        "start": 1020,
                                        "end": 1021,
                                        "fullWidth": 1,
                                        "width": 1,
                                        "text": "(",
                                        "value": "(",
                                        "valueText": "("
                                    },
                                    "arguments": [
                                        {
                                            "kind": "IdentifierName",
                                            "fullStart": 1021,
                                            "fullEnd": 1026,
                                            "start": 1021,
                                            "end": 1026,
                                            "fullWidth": 5,
                                            "width": 5,
                                            "text": "child",
                                            "value": "child",
                                            "valueText": "child"
                                        },
                                        {
                                            "kind": "CommaToken",
                                            "fullStart": 1026,
                                            "fullEnd": 1028,
                                            "start": 1026,
                                            "end": 1027,
                                            "fullWidth": 2,
                                            "width": 1,
                                            "text": ",",
                                            "value": ",",
                                            "valueText": ",",
                                            "hasTrailingTrivia": true,
                                            "trailingTrivia": [
                                                {
                                                    "kind": "WhitespaceTrivia",
                                                    "text": " "
                                                }
                                            ]
                                        },
                                        {
                                            "kind": "StringLiteral",
                                            "fullStart": 1028,
                                            "fullEnd": 1042,
                                            "start": 1028,
                                            "end": 1042,
                                            "fullWidth": 14,
                                            "width": 14,
                                            "text": "\"configurable\"",
                                            "value": "configurable",
                                            "valueText": "configurable"
                                        },
                                        {
                                            "kind": "CommaToken",
                                            "fullStart": 1042,
                                            "fullEnd": 1044,
                                            "start": 1042,
                                            "end": 1043,
                                            "fullWidth": 2,
                                            "width": 1,
                                            "text": ",",
                                            "value": ",",
                                            "valueText": ",",
                                            "hasTrailingTrivia": true,
                                            "trailingTrivia": [
                                                {
                                                    "kind": "WhitespaceTrivia",
                                                    "text": " "
                                                }
                                            ]
                                        },
                                        {
                                            "kind": "ObjectLiteralExpression",
                                            "fullStart": 1044,
                                            "fullEnd": 1090,
                                            "start": 1044,
                                            "end": 1090,
                                            "fullWidth": 46,
                                            "width": 46,
                                            "isIncrementallyUnusable": true,
                                            "openBraceToken": {
                                                "kind": "OpenBraceToken",
                                                "fullStart": 1044,
                                                "fullEnd": 1047,
                                                "start": 1044,
                                                "end": 1045,
                                                "fullWidth": 3,
                                                "width": 1,
                                                "text": "{",
                                                "value": "{",
                                                "valueText": "{",
                                                "hasTrailingTrivia": true,
                                                "hasTrailingNewLine": true,
                                                "trailingTrivia": [
                                                    {
                                                        "kind": "NewLineTrivia",
                                                        "text": "\r\n"
                                                    }
                                                ]
                                            },
                                            "propertyAssignments": [
                                                {
                                                    "kind": "SimplePropertyAssignment",
                                                    "fullStart": 1047,
                                                    "fullEnd": 1081,
                                                    "start": 1059,
                                                    "end": 1079,
                                                    "fullWidth": 34,
                                                    "width": 20,
                                                    "isIncrementallyUnusable": true,
                                                    "propertyName": {
                                                        "kind": "IdentifierName",
                                                        "fullStart": 1047,
                                                        "fullEnd": 1062,
                                                        "start": 1059,
                                                        "end": 1062,
                                                        "fullWidth": 15,
                                                        "width": 3,
                                                        "text": "set",
                                                        "value": "set",
                                                        "valueText": "set",
                                                        "hasLeadingTrivia": true,
                                                        "leadingTrivia": [
                                                            {
                                                                "kind": "WhitespaceTrivia",
                                                                "text": "            "
                                                            }
                                                        ]
                                                    },
                                                    "colonToken": {
                                                        "kind": "ColonToken",
                                                        "fullStart": 1062,
                                                        "fullEnd": 1064,
                                                        "start": 1062,
                                                        "end": 1063,
                                                        "fullWidth": 2,
                                                        "width": 1,
                                                        "text": ":",
                                                        "value": ":",
                                                        "valueText": ":",
                                                        "hasTrailingTrivia": true,
                                                        "trailingTrivia": [
                                                            {
                                                                "kind": "WhitespaceTrivia",
                                                                "text": " "
                                                            }
                                                        ]
                                                    },
                                                    "expression": {
                                                        "kind": "FunctionExpression",
                                                        "fullStart": 1064,
                                                        "fullEnd": 1081,
                                                        "start": 1064,
                                                        "end": 1079,
                                                        "fullWidth": 17,
                                                        "width": 15,
                                                        "functionKeyword": {
                                                            "kind": "FunctionKeyword",
                                                            "fullStart": 1064,
                                                            "fullEnd": 1073,
                                                            "start": 1064,
                                                            "end": 1072,
                                                            "fullWidth": 9,
                                                            "width": 8,
                                                            "text": "function",
                                                            "value": "function",
                                                            "valueText": "function",
                                                            "hasTrailingTrivia": true,
                                                            "trailingTrivia": [
                                                                {
                                                                    "kind": "WhitespaceTrivia",
                                                                    "text": " "
                                                                }
                                                            ]
                                                        },
                                                        "callSignature": {
                                                            "kind": "CallSignature",
                                                            "fullStart": 1073,
                                                            "fullEnd": 1076,
                                                            "start": 1073,
                                                            "end": 1075,
                                                            "fullWidth": 3,
                                                            "width": 2,
                                                            "parameterList": {
                                                                "kind": "ParameterList",
                                                                "fullStart": 1073,
                                                                "fullEnd": 1076,
                                                                "start": 1073,
                                                                "end": 1075,
                                                                "fullWidth": 3,
                                                                "width": 2,
                                                                "openParenToken": {
                                                                    "kind": "OpenParenToken",
                                                                    "fullStart": 1073,
                                                                    "fullEnd": 1074,
                                                                    "start": 1073,
                                                                    "end": 1074,
                                                                    "fullWidth": 1,
                                                                    "width": 1,
                                                                    "text": "(",
                                                                    "value": "(",
                                                                    "valueText": "("
                                                                },
                                                                "parameters": [],
                                                                "closeParenToken": {
                                                                    "kind": "CloseParenToken",
                                                                    "fullStart": 1074,
                                                                    "fullEnd": 1076,
                                                                    "start": 1074,
                                                                    "end": 1075,
                                                                    "fullWidth": 2,
                                                                    "width": 1,
                                                                    "text": ")",
                                                                    "value": ")",
                                                                    "valueText": ")",
                                                                    "hasTrailingTrivia": true,
                                                                    "trailingTrivia": [
                                                                        {
                                                                            "kind": "WhitespaceTrivia",
                                                                            "text": " "
                                                                        }
                                                                    ]
                                                                }
                                                            }
                                                        },
                                                        "block": {
                                                            "kind": "Block",
                                                            "fullStart": 1076,
                                                            "fullEnd": 1081,
                                                            "start": 1076,
                                                            "end": 1079,
                                                            "fullWidth": 5,
                                                            "width": 3,
                                                            "openBraceToken": {
                                                                "kind": "OpenBraceToken",
                                                                "fullStart": 1076,
                                                                "fullEnd": 1078,
                                                                "start": 1076,
                                                                "end": 1077,
                                                                "fullWidth": 2,
                                                                "width": 1,
                                                                "text": "{",
                                                                "value": "{",
                                                                "valueText": "{",
                                                                "hasTrailingTrivia": true,
                                                                "trailingTrivia": [
                                                                    {
                                                                        "kind": "WhitespaceTrivia",
                                                                        "text": " "
                                                                    }
                                                                ]
                                                            },
                                                            "statements": [],
                                                            "closeBraceToken": {
                                                                "kind": "CloseBraceToken",
                                                                "fullStart": 1078,
                                                                "fullEnd": 1081,
                                                                "start": 1078,
                                                                "end": 1079,
                                                                "fullWidth": 3,
                                                                "width": 1,
                                                                "text": "}",
                                                                "value": "}",
                                                                "valueText": "}",
                                                                "hasTrailingTrivia": true,
                                                                "hasTrailingNewLine": true,
                                                                "trailingTrivia": [
                                                                    {
                                                                        "kind": "NewLineTrivia",
                                                                        "text": "\r\n"
                                                                    }
                                                                ]
                                                            }
                                                        }
                                                    }
                                                }
                                            ],
                                            "closeBraceToken": {
                                                "kind": "CloseBraceToken",
                                                "fullStart": 1081,
                                                "fullEnd": 1090,
                                                "start": 1089,
                                                "end": 1090,
                                                "fullWidth": 9,
                                                "width": 1,
                                                "text": "}",
                                                "value": "}",
                                                "valueText": "}",
                                                "hasLeadingTrivia": true,
                                                "leadingTrivia": [
                                                    {
                                                        "kind": "WhitespaceTrivia",
                                                        "text": "        "
                                                    }
                                                ]
                                            }
                                        }
                                    ],
                                    "closeParenToken": {
                                        "kind": "CloseParenToken",
                                        "fullStart": 1090,
                                        "fullEnd": 1091,
                                        "start": 1090,
                                        "end": 1091,
                                        "fullWidth": 1,
                                        "width": 1,
                                        "text": ")",
                                        "value": ")",
                                        "valueText": ")"
                                    }
                                }
                            },
                            "semicolonToken": {
                                "kind": "SemicolonToken",
                                "fullStart": 1091,
                                "fullEnd": 1094,
                                "start": 1091,
                                "end": 1092,
                                "fullWidth": 3,
                                "width": 1,
                                "text": ";",
                                "value": ";",
                                "valueText": ";",
                                "hasTrailingTrivia": true,
                                "hasTrailingNewLine": true,
                                "trailingTrivia": [
                                    {
                                        "kind": "NewLineTrivia",
                                        "text": "\r\n"
                                    }
                                ]
                            }
                        },
                        {
                            "kind": "ExpressionStatement",
                            "fullStart": 1094,
                            "fullEnd": 1152,
                            "start": 1104,
                            "end": 1150,
                            "fullWidth": 58,
                            "width": 46,
                            "expression": {
                                "kind": "InvocationExpression",
                                "fullStart": 1094,
                                "fullEnd": 1149,
                                "start": 1104,
                                "end": 1149,
                                "fullWidth": 55,
                                "width": 45,
                                "expression": {
                                    "kind": "MemberAccessExpression",
                                    "fullStart": 1094,
                                    "fullEnd": 1125,
                                    "start": 1104,
                                    "end": 1125,
                                    "fullWidth": 31,
                                    "width": 21,
                                    "expression": {
                                        "kind": "IdentifierName",
                                        "fullStart": 1094,
                                        "fullEnd": 1110,
                                        "start": 1104,
                                        "end": 1110,
                                        "fullWidth": 16,
                                        "width": 6,
                                        "text": "Object",
                                        "value": "Object",
                                        "valueText": "Object",
                                        "hasLeadingTrivia": true,
                                        "hasLeadingNewLine": true,
                                        "leadingTrivia": [
                                            {
                                                "kind": "NewLineTrivia",
                                                "text": "\r\n"
                                            },
                                            {
                                                "kind": "WhitespaceTrivia",
                                                "text": "        "
                                            }
                                        ]
                                    },
                                    "dotToken": {
                                        "kind": "DotToken",
                                        "fullStart": 1110,
                                        "fullEnd": 1111,
                                        "start": 1110,
                                        "end": 1111,
                                        "fullWidth": 1,
                                        "width": 1,
                                        "text": ".",
                                        "value": ".",
                                        "valueText": "."
                                    },
                                    "name": {
                                        "kind": "IdentifierName",
                                        "fullStart": 1111,
                                        "fullEnd": 1125,
                                        "start": 1111,
                                        "end": 1125,
                                        "fullWidth": 14,
                                        "width": 14,
                                        "text": "defineProperty",
                                        "value": "defineProperty",
                                        "valueText": "defineProperty"
                                    }
                                },
                                "argumentList": {
                                    "kind": "ArgumentList",
                                    "fullStart": 1125,
                                    "fullEnd": 1149,
                                    "start": 1125,
                                    "end": 1149,
                                    "fullWidth": 24,
                                    "width": 24,
                                    "openParenToken": {
                                        "kind": "OpenParenToken",
                                        "fullStart": 1125,
                                        "fullEnd": 1126,
                                        "start": 1125,
                                        "end": 1126,
                                        "fullWidth": 1,
                                        "width": 1,
                                        "text": "(",
                                        "value": "(",
                                        "valueText": "("
                                    },
                                    "arguments": [
                                        {
                                            "kind": "IdentifierName",
                                            "fullStart": 1126,
                                            "fullEnd": 1129,
                                            "start": 1126,
                                            "end": 1129,
                                            "fullWidth": 3,
                                            "width": 3,
                                            "text": "obj",
                                            "value": "obj",
                                            "valueText": "obj"
                                        },
                                        {
                                            "kind": "CommaToken",
                                            "fullStart": 1129,
                                            "fullEnd": 1131,
                                            "start": 1129,
                                            "end": 1130,
                                            "fullWidth": 2,
                                            "width": 1,
                                            "text": ",",
                                            "value": ",",
                                            "valueText": ",",
                                            "hasTrailingTrivia": true,
                                            "trailingTrivia": [
                                                {
                                                    "kind": "WhitespaceTrivia",
                                                    "text": " "
                                                }
                                            ]
                                        },
                                        {
                                            "kind": "StringLiteral",
                                            "fullStart": 1131,
                                            "fullEnd": 1141,
                                            "start": 1131,
                                            "end": 1141,
                                            "fullWidth": 10,
                                            "width": 10,
                                            "text": "\"property\"",
                                            "value": "property",
                                            "valueText": "property"
                                        },
                                        {
                                            "kind": "CommaToken",
                                            "fullStart": 1141,
                                            "fullEnd": 1143,
                                            "start": 1141,
                                            "end": 1142,
                                            "fullWidth": 2,
                                            "width": 1,
                                            "text": ",",
                                            "value": ",",
                                            "valueText": ",",
                                            "hasTrailingTrivia": true,
                                            "trailingTrivia": [
                                                {
                                                    "kind": "WhitespaceTrivia",
                                                    "text": " "
                                                }
                                            ]
                                        },
                                        {
                                            "kind": "IdentifierName",
                                            "fullStart": 1143,
                                            "fullEnd": 1148,
                                            "start": 1143,
                                            "end": 1148,
                                            "fullWidth": 5,
                                            "width": 5,
                                            "text": "child",
                                            "value": "child",
                                            "valueText": "child"
                                        }
                                    ],
                                    "closeParenToken": {
                                        "kind": "CloseParenToken",
                                        "fullStart": 1148,
                                        "fullEnd": 1149,
                                        "start": 1148,
                                        "end": 1149,
                                        "fullWidth": 1,
                                        "width": 1,
                                        "text": ")",
                                        "value": ")",
                                        "valueText": ")"
                                    }
                                }
                            },
                            "semicolonToken": {
                                "kind": "SemicolonToken",
                                "fullStart": 1149,
                                "fullEnd": 1152,
                                "start": 1149,
                                "end": 1150,
                                "fullWidth": 3,
                                "width": 1,
                                "text": ";",
                                "value": ";",
                                "valueText": ";",
                                "hasTrailingTrivia": true,
                                "hasTrailingNewLine": true,
                                "trailingTrivia": [
                                    {
                                        "kind": "NewLineTrivia",
                                        "text": "\r\n"
                                    }
                                ]
                            }
                        },
                        {
                            "kind": "VariableStatement",
                            "fullStart": 1152,
                            "fullEnd": 1215,
                            "start": 1162,
                            "end": 1213,
                            "fullWidth": 63,
                            "width": 51,
                            "modifiers": [],
                            "variableDeclaration": {
                                "kind": "VariableDeclaration",
                                "fullStart": 1152,
                                "fullEnd": 1212,
                                "start": 1162,
                                "end": 1212,
                                "fullWidth": 60,
                                "width": 50,
                                "varKeyword": {
                                    "kind": "VarKeyword",
                                    "fullStart": 1152,
                                    "fullEnd": 1166,
                                    "start": 1162,
                                    "end": 1165,
                                    "fullWidth": 14,
                                    "width": 3,
                                    "text": "var",
                                    "value": "var",
                                    "valueText": "var",
                                    "hasLeadingTrivia": true,
                                    "hasLeadingNewLine": true,
                                    "hasTrailingTrivia": true,
                                    "leadingTrivia": [
                                        {
                                            "kind": "NewLineTrivia",
                                            "text": "\r\n"
                                        },
                                        {
                                            "kind": "WhitespaceTrivia",
                                            "text": "        "
                                        }
                                    ],
                                    "trailingTrivia": [
                                        {
                                            "kind": "WhitespaceTrivia",
                                            "text": " "
                                        }
                                    ]
                                },
                                "variableDeclarators": [
                                    {
                                        "kind": "VariableDeclarator",
                                        "fullStart": 1166,
                                        "fullEnd": 1212,
                                        "start": 1166,
                                        "end": 1212,
                                        "fullWidth": 46,
<<<<<<< HEAD
                                        "width": 46,
                                        "identifier": {
=======
                                        "propertyName": {
>>>>>>> 85e84683
                                            "kind": "IdentifierName",
                                            "fullStart": 1166,
                                            "fullEnd": 1180,
                                            "start": 1166,
                                            "end": 1179,
                                            "fullWidth": 14,
                                            "width": 13,
                                            "text": "beforeDeleted",
                                            "value": "beforeDeleted",
                                            "valueText": "beforeDeleted",
                                            "hasTrailingTrivia": true,
                                            "trailingTrivia": [
                                                {
                                                    "kind": "WhitespaceTrivia",
                                                    "text": " "
                                                }
                                            ]
                                        },
                                        "equalsValueClause": {
                                            "kind": "EqualsValueClause",
                                            "fullStart": 1180,
                                            "fullEnd": 1212,
                                            "start": 1180,
                                            "end": 1212,
                                            "fullWidth": 32,
                                            "width": 32,
                                            "equalsToken": {
                                                "kind": "EqualsToken",
                                                "fullStart": 1180,
                                                "fullEnd": 1182,
                                                "start": 1180,
                                                "end": 1181,
                                                "fullWidth": 2,
                                                "width": 1,
                                                "text": "=",
                                                "value": "=",
                                                "valueText": "=",
                                                "hasTrailingTrivia": true,
                                                "trailingTrivia": [
                                                    {
                                                        "kind": "WhitespaceTrivia",
                                                        "text": " "
                                                    }
                                                ]
                                            },
                                            "value": {
                                                "kind": "InvocationExpression",
                                                "fullStart": 1182,
                                                "fullEnd": 1212,
                                                "start": 1182,
                                                "end": 1212,
                                                "fullWidth": 30,
                                                "width": 30,
                                                "expression": {
                                                    "kind": "MemberAccessExpression",
                                                    "fullStart": 1182,
                                                    "fullEnd": 1200,
                                                    "start": 1182,
                                                    "end": 1200,
                                                    "fullWidth": 18,
                                                    "width": 18,
                                                    "expression": {
                                                        "kind": "IdentifierName",
                                                        "fullStart": 1182,
                                                        "fullEnd": 1185,
                                                        "start": 1182,
                                                        "end": 1185,
                                                        "fullWidth": 3,
                                                        "width": 3,
                                                        "text": "obj",
                                                        "value": "obj",
                                                        "valueText": "obj"
                                                    },
                                                    "dotToken": {
                                                        "kind": "DotToken",
                                                        "fullStart": 1185,
                                                        "fullEnd": 1186,
                                                        "start": 1185,
                                                        "end": 1186,
                                                        "fullWidth": 1,
                                                        "width": 1,
                                                        "text": ".",
                                                        "value": ".",
                                                        "valueText": "."
                                                    },
                                                    "name": {
                                                        "kind": "IdentifierName",
                                                        "fullStart": 1186,
                                                        "fullEnd": 1200,
                                                        "start": 1186,
                                                        "end": 1200,
                                                        "fullWidth": 14,
                                                        "width": 14,
                                                        "text": "hasOwnProperty",
                                                        "value": "hasOwnProperty",
                                                        "valueText": "hasOwnProperty"
                                                    }
                                                },
                                                "argumentList": {
                                                    "kind": "ArgumentList",
                                                    "fullStart": 1200,
                                                    "fullEnd": 1212,
                                                    "start": 1200,
                                                    "end": 1212,
                                                    "fullWidth": 12,
                                                    "width": 12,
                                                    "openParenToken": {
                                                        "kind": "OpenParenToken",
                                                        "fullStart": 1200,
                                                        "fullEnd": 1201,
                                                        "start": 1200,
                                                        "end": 1201,
                                                        "fullWidth": 1,
                                                        "width": 1,
                                                        "text": "(",
                                                        "value": "(",
                                                        "valueText": "("
                                                    },
                                                    "arguments": [
                                                        {
                                                            "kind": "StringLiteral",
                                                            "fullStart": 1201,
                                                            "fullEnd": 1211,
                                                            "start": 1201,
                                                            "end": 1211,
                                                            "fullWidth": 10,
                                                            "width": 10,
                                                            "text": "\"property\"",
                                                            "value": "property",
                                                            "valueText": "property"
                                                        }
                                                    ],
                                                    "closeParenToken": {
                                                        "kind": "CloseParenToken",
                                                        "fullStart": 1211,
                                                        "fullEnd": 1212,
                                                        "start": 1211,
                                                        "end": 1212,
                                                        "fullWidth": 1,
                                                        "width": 1,
                                                        "text": ")",
                                                        "value": ")",
                                                        "valueText": ")"
                                                    }
                                                }
                                            }
                                        }
                                    }
                                ]
                            },
                            "semicolonToken": {
                                "kind": "SemicolonToken",
                                "fullStart": 1212,
                                "fullEnd": 1215,
                                "start": 1212,
                                "end": 1213,
                                "fullWidth": 3,
                                "width": 1,
                                "text": ";",
                                "value": ";",
                                "valueText": ";",
                                "hasTrailingTrivia": true,
                                "hasTrailingNewLine": true,
                                "trailingTrivia": [
                                    {
                                        "kind": "NewLineTrivia",
                                        "text": "\r\n"
                                    }
                                ]
                            }
                        },
                        {
                            "kind": "ExpressionStatement",
                            "fullStart": 1215,
                            "fullEnd": 1247,
                            "start": 1225,
                            "end": 1245,
                            "fullWidth": 32,
                            "width": 20,
                            "expression": {
                                "kind": "DeleteExpression",
                                "fullStart": 1215,
                                "fullEnd": 1244,
                                "start": 1225,
                                "end": 1244,
                                "fullWidth": 29,
                                "width": 19,
                                "deleteKeyword": {
                                    "kind": "DeleteKeyword",
                                    "fullStart": 1215,
                                    "fullEnd": 1232,
                                    "start": 1225,
                                    "end": 1231,
                                    "fullWidth": 17,
                                    "width": 6,
                                    "text": "delete",
                                    "value": "delete",
                                    "valueText": "delete",
                                    "hasLeadingTrivia": true,
                                    "hasLeadingNewLine": true,
                                    "hasTrailingTrivia": true,
                                    "leadingTrivia": [
                                        {
                                            "kind": "NewLineTrivia",
                                            "text": "\r\n"
                                        },
                                        {
                                            "kind": "WhitespaceTrivia",
                                            "text": "        "
                                        }
                                    ],
                                    "trailingTrivia": [
                                        {
                                            "kind": "WhitespaceTrivia",
                                            "text": " "
                                        }
                                    ]
                                },
                                "expression": {
                                    "kind": "MemberAccessExpression",
                                    "fullStart": 1232,
                                    "fullEnd": 1244,
                                    "start": 1232,
                                    "end": 1244,
                                    "fullWidth": 12,
                                    "width": 12,
                                    "expression": {
                                        "kind": "IdentifierName",
                                        "fullStart": 1232,
                                        "fullEnd": 1235,
                                        "start": 1232,
                                        "end": 1235,
                                        "fullWidth": 3,
                                        "width": 3,
                                        "text": "obj",
                                        "value": "obj",
                                        "valueText": "obj"
                                    },
                                    "dotToken": {
                                        "kind": "DotToken",
                                        "fullStart": 1235,
                                        "fullEnd": 1236,
                                        "start": 1235,
                                        "end": 1236,
                                        "fullWidth": 1,
                                        "width": 1,
                                        "text": ".",
                                        "value": ".",
                                        "valueText": "."
                                    },
                                    "name": {
                                        "kind": "IdentifierName",
                                        "fullStart": 1236,
                                        "fullEnd": 1244,
                                        "start": 1236,
                                        "end": 1244,
                                        "fullWidth": 8,
                                        "width": 8,
                                        "text": "property",
                                        "value": "property",
                                        "valueText": "property"
                                    }
                                }
                            },
                            "semicolonToken": {
                                "kind": "SemicolonToken",
                                "fullStart": 1244,
                                "fullEnd": 1247,
                                "start": 1244,
                                "end": 1245,
                                "fullWidth": 3,
                                "width": 1,
                                "text": ";",
                                "value": ";",
                                "valueText": ";",
                                "hasTrailingTrivia": true,
                                "hasTrailingNewLine": true,
                                "trailingTrivia": [
                                    {
                                        "kind": "NewLineTrivia",
                                        "text": "\r\n"
                                    }
                                ]
                            }
                        },
                        {
                            "kind": "VariableStatement",
                            "fullStart": 1247,
                            "fullEnd": 1350,
                            "start": 1257,
                            "end": 1348,
                            "fullWidth": 103,
                            "width": 91,
                            "modifiers": [],
                            "variableDeclaration": {
                                "kind": "VariableDeclaration",
                                "fullStart": 1247,
                                "fullEnd": 1347,
                                "start": 1257,
                                "end": 1347,
                                "fullWidth": 100,
                                "width": 90,
                                "varKeyword": {
                                    "kind": "VarKeyword",
                                    "fullStart": 1247,
                                    "fullEnd": 1261,
                                    "start": 1257,
                                    "end": 1260,
                                    "fullWidth": 14,
                                    "width": 3,
                                    "text": "var",
                                    "value": "var",
                                    "valueText": "var",
                                    "hasLeadingTrivia": true,
                                    "hasLeadingNewLine": true,
                                    "hasTrailingTrivia": true,
                                    "leadingTrivia": [
                                        {
                                            "kind": "NewLineTrivia",
                                            "text": "\r\n"
                                        },
                                        {
                                            "kind": "WhitespaceTrivia",
                                            "text": "        "
                                        }
                                    ],
                                    "trailingTrivia": [
                                        {
                                            "kind": "WhitespaceTrivia",
                                            "text": " "
                                        }
                                    ]
                                },
                                "variableDeclarators": [
                                    {
                                        "kind": "VariableDeclarator",
                                        "fullStart": 1261,
                                        "fullEnd": 1347,
                                        "start": 1261,
                                        "end": 1347,
                                        "fullWidth": 86,
<<<<<<< HEAD
                                        "width": 86,
                                        "identifier": {
=======
                                        "propertyName": {
>>>>>>> 85e84683
                                            "kind": "IdentifierName",
                                            "fullStart": 1261,
                                            "fullEnd": 1274,
                                            "start": 1261,
                                            "end": 1273,
                                            "fullWidth": 13,
                                            "width": 12,
                                            "text": "afterDeleted",
                                            "value": "afterDeleted",
                                            "valueText": "afterDeleted",
                                            "hasTrailingTrivia": true,
                                            "trailingTrivia": [
                                                {
                                                    "kind": "WhitespaceTrivia",
                                                    "text": " "
                                                }
                                            ]
                                        },
                                        "equalsValueClause": {
                                            "kind": "EqualsValueClause",
                                            "fullStart": 1274,
                                            "fullEnd": 1347,
                                            "start": 1274,
                                            "end": 1347,
                                            "fullWidth": 73,
                                            "width": 73,
                                            "equalsToken": {
                                                "kind": "EqualsToken",
                                                "fullStart": 1274,
                                                "fullEnd": 1276,
                                                "start": 1274,
                                                "end": 1275,
                                                "fullWidth": 2,
                                                "width": 1,
                                                "text": "=",
                                                "value": "=",
                                                "valueText": "=",
                                                "hasTrailingTrivia": true,
                                                "trailingTrivia": [
                                                    {
                                                        "kind": "WhitespaceTrivia",
                                                        "text": " "
                                                    }
                                                ]
                                            },
                                            "value": {
                                                "kind": "LogicalAndExpression",
                                                "fullStart": 1276,
                                                "fullEnd": 1347,
                                                "start": 1276,
                                                "end": 1347,
                                                "fullWidth": 71,
                                                "width": 71,
                                                "left": {
                                                    "kind": "InvocationExpression",
                                                    "fullStart": 1276,
                                                    "fullEnd": 1307,
                                                    "start": 1276,
                                                    "end": 1306,
                                                    "fullWidth": 31,
                                                    "width": 30,
                                                    "expression": {
                                                        "kind": "MemberAccessExpression",
                                                        "fullStart": 1276,
                                                        "fullEnd": 1294,
                                                        "start": 1276,
                                                        "end": 1294,
                                                        "fullWidth": 18,
                                                        "width": 18,
                                                        "expression": {
                                                            "kind": "IdentifierName",
                                                            "fullStart": 1276,
                                                            "fullEnd": 1279,
                                                            "start": 1276,
                                                            "end": 1279,
                                                            "fullWidth": 3,
                                                            "width": 3,
                                                            "text": "obj",
                                                            "value": "obj",
                                                            "valueText": "obj"
                                                        },
                                                        "dotToken": {
                                                            "kind": "DotToken",
                                                            "fullStart": 1279,
                                                            "fullEnd": 1280,
                                                            "start": 1279,
                                                            "end": 1280,
                                                            "fullWidth": 1,
                                                            "width": 1,
                                                            "text": ".",
                                                            "value": ".",
                                                            "valueText": "."
                                                        },
                                                        "name": {
                                                            "kind": "IdentifierName",
                                                            "fullStart": 1280,
                                                            "fullEnd": 1294,
                                                            "start": 1280,
                                                            "end": 1294,
                                                            "fullWidth": 14,
                                                            "width": 14,
                                                            "text": "hasOwnProperty",
                                                            "value": "hasOwnProperty",
                                                            "valueText": "hasOwnProperty"
                                                        }
                                                    },
                                                    "argumentList": {
                                                        "kind": "ArgumentList",
                                                        "fullStart": 1294,
                                                        "fullEnd": 1307,
                                                        "start": 1294,
                                                        "end": 1306,
                                                        "fullWidth": 13,
                                                        "width": 12,
                                                        "openParenToken": {
                                                            "kind": "OpenParenToken",
                                                            "fullStart": 1294,
                                                            "fullEnd": 1295,
                                                            "start": 1294,
                                                            "end": 1295,
                                                            "fullWidth": 1,
                                                            "width": 1,
                                                            "text": "(",
                                                            "value": "(",
                                                            "valueText": "("
                                                        },
                                                        "arguments": [
                                                            {
                                                                "kind": "StringLiteral",
                                                                "fullStart": 1295,
                                                                "fullEnd": 1305,
                                                                "start": 1295,
                                                                "end": 1305,
                                                                "fullWidth": 10,
                                                                "width": 10,
                                                                "text": "\"property\"",
                                                                "value": "property",
                                                                "valueText": "property"
                                                            }
                                                        ],
                                                        "closeParenToken": {
                                                            "kind": "CloseParenToken",
                                                            "fullStart": 1305,
                                                            "fullEnd": 1307,
                                                            "start": 1305,
                                                            "end": 1306,
                                                            "fullWidth": 2,
                                                            "width": 1,
                                                            "text": ")",
                                                            "value": ")",
                                                            "valueText": ")",
                                                            "hasTrailingTrivia": true,
                                                            "trailingTrivia": [
                                                                {
                                                                    "kind": "WhitespaceTrivia",
                                                                    "text": " "
                                                                }
                                                            ]
                                                        }
                                                    }
                                                },
                                                "operatorToken": {
                                                    "kind": "AmpersandAmpersandToken",
                                                    "fullStart": 1307,
                                                    "fullEnd": 1310,
                                                    "start": 1307,
                                                    "end": 1309,
                                                    "fullWidth": 3,
                                                    "width": 2,
                                                    "text": "&&",
                                                    "value": "&&",
                                                    "valueText": "&&",
                                                    "hasTrailingTrivia": true,
                                                    "trailingTrivia": [
                                                        {
                                                            "kind": "WhitespaceTrivia",
                                                            "text": " "
                                                        }
                                                    ]
                                                },
                                                "right": {
                                                    "kind": "EqualsExpression",
                                                    "fullStart": 1310,
                                                    "fullEnd": 1347,
                                                    "start": 1310,
                                                    "end": 1347,
                                                    "fullWidth": 37,
                                                    "width": 37,
                                                    "left": {
                                                        "kind": "TypeOfExpression",
                                                        "fullStart": 1310,
                                                        "fullEnd": 1332,
                                                        "start": 1310,
                                                        "end": 1331,
                                                        "fullWidth": 22,
                                                        "width": 21,
                                                        "typeOfKeyword": {
                                                            "kind": "TypeOfKeyword",
                                                            "fullStart": 1310,
                                                            "fullEnd": 1317,
                                                            "start": 1310,
                                                            "end": 1316,
                                                            "fullWidth": 7,
                                                            "width": 6,
                                                            "text": "typeof",
                                                            "value": "typeof",
                                                            "valueText": "typeof",
                                                            "hasTrailingTrivia": true,
                                                            "trailingTrivia": [
                                                                {
                                                                    "kind": "WhitespaceTrivia",
                                                                    "text": " "
                                                                }
                                                            ]
                                                        },
                                                        "expression": {
                                                            "kind": "ParenthesizedExpression",
                                                            "fullStart": 1317,
                                                            "fullEnd": 1332,
                                                            "start": 1317,
                                                            "end": 1331,
                                                            "fullWidth": 15,
                                                            "width": 14,
                                                            "openParenToken": {
                                                                "kind": "OpenParenToken",
                                                                "fullStart": 1317,
                                                                "fullEnd": 1318,
                                                                "start": 1317,
                                                                "end": 1318,
                                                                "fullWidth": 1,
                                                                "width": 1,
                                                                "text": "(",
                                                                "value": "(",
                                                                "valueText": "("
                                                            },
                                                            "expression": {
                                                                "kind": "MemberAccessExpression",
                                                                "fullStart": 1318,
                                                                "fullEnd": 1330,
                                                                "start": 1318,
                                                                "end": 1330,
                                                                "fullWidth": 12,
                                                                "width": 12,
                                                                "expression": {
                                                                    "kind": "IdentifierName",
                                                                    "fullStart": 1318,
                                                                    "fullEnd": 1321,
                                                                    "start": 1318,
                                                                    "end": 1321,
                                                                    "fullWidth": 3,
                                                                    "width": 3,
                                                                    "text": "obj",
                                                                    "value": "obj",
                                                                    "valueText": "obj"
                                                                },
                                                                "dotToken": {
                                                                    "kind": "DotToken",
                                                                    "fullStart": 1321,
                                                                    "fullEnd": 1322,
                                                                    "start": 1321,
                                                                    "end": 1322,
                                                                    "fullWidth": 1,
                                                                    "width": 1,
                                                                    "text": ".",
                                                                    "value": ".",
                                                                    "valueText": "."
                                                                },
                                                                "name": {
                                                                    "kind": "IdentifierName",
                                                                    "fullStart": 1322,
                                                                    "fullEnd": 1330,
                                                                    "start": 1322,
                                                                    "end": 1330,
                                                                    "fullWidth": 8,
                                                                    "width": 8,
                                                                    "text": "property",
                                                                    "value": "property",
                                                                    "valueText": "property"
                                                                }
                                                            },
                                                            "closeParenToken": {
                                                                "kind": "CloseParenToken",
                                                                "fullStart": 1330,
                                                                "fullEnd": 1332,
                                                                "start": 1330,
                                                                "end": 1331,
                                                                "fullWidth": 2,
                                                                "width": 1,
                                                                "text": ")",
                                                                "value": ")",
                                                                "valueText": ")",
                                                                "hasTrailingTrivia": true,
                                                                "trailingTrivia": [
                                                                    {
                                                                        "kind": "WhitespaceTrivia",
                                                                        "text": " "
                                                                    }
                                                                ]
                                                            }
                                                        }
                                                    },
                                                    "operatorToken": {
                                                        "kind": "EqualsEqualsEqualsToken",
                                                        "fullStart": 1332,
                                                        "fullEnd": 1336,
                                                        "start": 1332,
                                                        "end": 1335,
                                                        "fullWidth": 4,
                                                        "width": 3,
                                                        "text": "===",
                                                        "value": "===",
                                                        "valueText": "===",
                                                        "hasTrailingTrivia": true,
                                                        "trailingTrivia": [
                                                            {
                                                                "kind": "WhitespaceTrivia",
                                                                "text": " "
                                                            }
                                                        ]
                                                    },
                                                    "right": {
                                                        "kind": "StringLiteral",
                                                        "fullStart": 1336,
                                                        "fullEnd": 1347,
                                                        "start": 1336,
                                                        "end": 1347,
                                                        "fullWidth": 11,
                                                        "width": 11,
                                                        "text": "\"undefined\"",
                                                        "value": "undefined",
                                                        "valueText": "undefined"
                                                    }
                                                }
                                            }
                                        }
                                    }
                                ]
                            },
                            "semicolonToken": {
                                "kind": "SemicolonToken",
                                "fullStart": 1347,
                                "fullEnd": 1350,
                                "start": 1347,
                                "end": 1348,
                                "fullWidth": 3,
                                "width": 1,
                                "text": ";",
                                "value": ";",
                                "valueText": ";",
                                "hasTrailingTrivia": true,
                                "hasTrailingNewLine": true,
                                "trailingTrivia": [
                                    {
                                        "kind": "NewLineTrivia",
                                        "text": "\r\n"
                                    }
                                ]
                            }
                        },
                        {
                            "kind": "ReturnStatement",
                            "fullStart": 1350,
                            "fullEnd": 1417,
                            "start": 1360,
                            "end": 1415,
                            "fullWidth": 67,
                            "width": 55,
                            "returnKeyword": {
                                "kind": "ReturnKeyword",
                                "fullStart": 1350,
                                "fullEnd": 1367,
                                "start": 1360,
                                "end": 1366,
                                "fullWidth": 17,
                                "width": 6,
                                "text": "return",
                                "value": "return",
                                "valueText": "return",
                                "hasLeadingTrivia": true,
                                "hasLeadingNewLine": true,
                                "hasTrailingTrivia": true,
                                "leadingTrivia": [
                                    {
                                        "kind": "NewLineTrivia",
                                        "text": "\r\n"
                                    },
                                    {
                                        "kind": "WhitespaceTrivia",
                                        "text": "        "
                                    }
                                ],
                                "trailingTrivia": [
                                    {
                                        "kind": "WhitespaceTrivia",
                                        "text": " "
                                    }
                                ]
                            },
                            "expression": {
                                "kind": "LogicalAndExpression",
                                "fullStart": 1367,
                                "fullEnd": 1414,
                                "start": 1367,
                                "end": 1414,
                                "fullWidth": 47,
                                "width": 47,
                                "left": {
                                    "kind": "EqualsExpression",
                                    "fullStart": 1367,
                                    "fullEnd": 1390,
                                    "start": 1367,
                                    "end": 1389,
                                    "fullWidth": 23,
                                    "width": 22,
                                    "left": {
                                        "kind": "IdentifierName",
                                        "fullStart": 1367,
                                        "fullEnd": 1381,
                                        "start": 1367,
                                        "end": 1380,
                                        "fullWidth": 14,
                                        "width": 13,
                                        "text": "beforeDeleted",
                                        "value": "beforeDeleted",
                                        "valueText": "beforeDeleted",
                                        "hasTrailingTrivia": true,
                                        "trailingTrivia": [
                                            {
                                                "kind": "WhitespaceTrivia",
                                                "text": " "
                                            }
                                        ]
                                    },
                                    "operatorToken": {
                                        "kind": "EqualsEqualsEqualsToken",
                                        "fullStart": 1381,
                                        "fullEnd": 1385,
                                        "start": 1381,
                                        "end": 1384,
                                        "fullWidth": 4,
                                        "width": 3,
                                        "text": "===",
                                        "value": "===",
                                        "valueText": "===",
                                        "hasTrailingTrivia": true,
                                        "trailingTrivia": [
                                            {
                                                "kind": "WhitespaceTrivia",
                                                "text": " "
                                            }
                                        ]
                                    },
                                    "right": {
                                        "kind": "TrueKeyword",
                                        "fullStart": 1385,
                                        "fullEnd": 1390,
                                        "start": 1385,
                                        "end": 1389,
                                        "fullWidth": 5,
                                        "width": 4,
                                        "text": "true",
                                        "value": true,
                                        "valueText": "true",
                                        "hasTrailingTrivia": true,
                                        "trailingTrivia": [
                                            {
                                                "kind": "WhitespaceTrivia",
                                                "text": " "
                                            }
                                        ]
                                    }
                                },
                                "operatorToken": {
                                    "kind": "AmpersandAmpersandToken",
                                    "fullStart": 1390,
                                    "fullEnd": 1393,
                                    "start": 1390,
                                    "end": 1392,
                                    "fullWidth": 3,
                                    "width": 2,
                                    "text": "&&",
                                    "value": "&&",
                                    "valueText": "&&",
                                    "hasTrailingTrivia": true,
                                    "trailingTrivia": [
                                        {
                                            "kind": "WhitespaceTrivia",
                                            "text": " "
                                        }
                                    ]
                                },
                                "right": {
                                    "kind": "EqualsExpression",
                                    "fullStart": 1393,
                                    "fullEnd": 1414,
                                    "start": 1393,
                                    "end": 1414,
                                    "fullWidth": 21,
                                    "width": 21,
                                    "left": {
                                        "kind": "IdentifierName",
                                        "fullStart": 1393,
                                        "fullEnd": 1406,
                                        "start": 1393,
                                        "end": 1405,
                                        "fullWidth": 13,
                                        "width": 12,
                                        "text": "afterDeleted",
                                        "value": "afterDeleted",
                                        "valueText": "afterDeleted",
                                        "hasTrailingTrivia": true,
                                        "trailingTrivia": [
                                            {
                                                "kind": "WhitespaceTrivia",
                                                "text": " "
                                            }
                                        ]
                                    },
                                    "operatorToken": {
                                        "kind": "EqualsEqualsEqualsToken",
                                        "fullStart": 1406,
                                        "fullEnd": 1410,
                                        "start": 1406,
                                        "end": 1409,
                                        "fullWidth": 4,
                                        "width": 3,
                                        "text": "===",
                                        "value": "===",
                                        "valueText": "===",
                                        "hasTrailingTrivia": true,
                                        "trailingTrivia": [
                                            {
                                                "kind": "WhitespaceTrivia",
                                                "text": " "
                                            }
                                        ]
                                    },
                                    "right": {
                                        "kind": "TrueKeyword",
                                        "fullStart": 1410,
                                        "fullEnd": 1414,
                                        "start": 1410,
                                        "end": 1414,
                                        "fullWidth": 4,
                                        "width": 4,
                                        "text": "true",
                                        "value": true,
                                        "valueText": "true"
                                    }
                                }
                            },
                            "semicolonToken": {
                                "kind": "SemicolonToken",
                                "fullStart": 1414,
                                "fullEnd": 1417,
                                "start": 1414,
                                "end": 1415,
                                "fullWidth": 3,
                                "width": 1,
                                "text": ";",
                                "value": ";",
                                "valueText": ";",
                                "hasTrailingTrivia": true,
                                "hasTrailingNewLine": true,
                                "trailingTrivia": [
                                    {
                                        "kind": "NewLineTrivia",
                                        "text": "\r\n"
                                    }
                                ]
                            }
                        }
                    ],
                    "closeBraceToken": {
                        "kind": "CloseBraceToken",
                        "fullStart": 1417,
                        "fullEnd": 1424,
                        "start": 1421,
                        "end": 1422,
                        "fullWidth": 7,
                        "width": 1,
                        "text": "}",
                        "value": "}",
                        "valueText": "}",
                        "hasLeadingTrivia": true,
                        "hasTrailingTrivia": true,
                        "hasTrailingNewLine": true,
                        "leadingTrivia": [
                            {
                                "kind": "WhitespaceTrivia",
                                "text": "    "
                            }
                        ],
                        "trailingTrivia": [
                            {
                                "kind": "NewLineTrivia",
                                "text": "\r\n"
                            }
                        ]
                    }
                }
            },
            {
                "kind": "ExpressionStatement",
                "fullStart": 1424,
                "fullEnd": 1448,
                "start": 1424,
                "end": 1446,
                "fullWidth": 24,
                "width": 22,
                "expression": {
                    "kind": "InvocationExpression",
                    "fullStart": 1424,
                    "fullEnd": 1445,
                    "start": 1424,
                    "end": 1445,
                    "fullWidth": 21,
                    "width": 21,
                    "expression": {
                        "kind": "IdentifierName",
                        "fullStart": 1424,
                        "fullEnd": 1435,
                        "start": 1424,
                        "end": 1435,
                        "fullWidth": 11,
                        "width": 11,
                        "text": "runTestCase",
                        "value": "runTestCase",
                        "valueText": "runTestCase"
                    },
                    "argumentList": {
                        "kind": "ArgumentList",
                        "fullStart": 1435,
                        "fullEnd": 1445,
                        "start": 1435,
                        "end": 1445,
                        "fullWidth": 10,
                        "width": 10,
                        "openParenToken": {
                            "kind": "OpenParenToken",
                            "fullStart": 1435,
                            "fullEnd": 1436,
                            "start": 1435,
                            "end": 1436,
                            "fullWidth": 1,
                            "width": 1,
                            "text": "(",
                            "value": "(",
                            "valueText": "("
                        },
                        "arguments": [
                            {
                                "kind": "IdentifierName",
                                "fullStart": 1436,
                                "fullEnd": 1444,
                                "start": 1436,
                                "end": 1444,
                                "fullWidth": 8,
                                "width": 8,
                                "text": "testcase",
                                "value": "testcase",
                                "valueText": "testcase"
                            }
                        ],
                        "closeParenToken": {
                            "kind": "CloseParenToken",
                            "fullStart": 1444,
                            "fullEnd": 1445,
                            "start": 1444,
                            "end": 1445,
                            "fullWidth": 1,
                            "width": 1,
                            "text": ")",
                            "value": ")",
                            "valueText": ")"
                        }
                    }
                },
                "semicolonToken": {
                    "kind": "SemicolonToken",
                    "fullStart": 1445,
                    "fullEnd": 1448,
                    "start": 1445,
                    "end": 1446,
                    "fullWidth": 3,
                    "width": 1,
                    "text": ";",
                    "value": ";",
                    "valueText": ";",
                    "hasTrailingTrivia": true,
                    "hasTrailingNewLine": true,
                    "trailingTrivia": [
                        {
                            "kind": "NewLineTrivia",
                            "text": "\r\n"
                        }
                    ]
                }
            }
        ],
        "endOfFileToken": {
            "kind": "EndOfFileToken",
            "fullStart": 1448,
            "fullEnd": 1448,
            "start": 1448,
            "end": 1448,
            "fullWidth": 0,
            "width": 0,
            "text": ""
        }
    },
    "lineMap": {
        "lineStarts": [
            0,
            67,
            152,
            232,
            308,
            380,
            385,
            438,
            632,
            637,
            639,
            641,
            664,
            687,
            689,
            714,
            770,
            802,
            832,
            847,
            860,
            862,
            907,
            948,
            950,
            991,
            1047,
            1081,
            1094,
            1096,
            1152,
            1154,
            1215,
            1217,
            1247,
            1249,
            1350,
            1352,
            1417,
            1424,
            1448
        ],
        "length": 1448
    }
}<|MERGE_RESOLUTION|>--- conflicted
+++ resolved
@@ -247,12 +247,8 @@
                                         "start": 676,
                                         "end": 684,
                                         "fullWidth": 8,
-<<<<<<< HEAD
                                         "width": 8,
-                                        "identifier": {
-=======
                                         "propertyName": {
->>>>>>> 85e84683
                                             "kind": "IdentifierName",
                                             "fullStart": 676,
                                             "fullEnd": 680,
@@ -413,12 +409,8 @@
                                         "start": 701,
                                         "end": 711,
                                         "fullWidth": 10,
-<<<<<<< HEAD
                                         "width": 10,
-                                        "identifier": {
-=======
                                         "propertyName": {
->>>>>>> 85e84683
                                             "kind": "IdentifierName",
                                             "fullStart": 701,
                                             "fullEnd": 707,
@@ -1071,12 +1063,8 @@
                                         "start": 874,
                                         "end": 904,
                                         "fullWidth": 30,
-<<<<<<< HEAD
                                         "width": 30,
-                                        "identifier": {
-=======
                                         "propertyName": {
->>>>>>> 85e84683
                                             "kind": "IdentifierName",
                                             "fullStart": 874,
                                             "fullEnd": 887,
@@ -1450,12 +1438,8 @@
                                         "start": 962,
                                         "end": 988,
                                         "fullWidth": 26,
-<<<<<<< HEAD
                                         "width": 26,
-                                        "identifier": {
-=======
                                         "propertyName": {
->>>>>>> 85e84683
                                             "kind": "IdentifierName",
                                             "fullStart": 962,
                                             "fullEnd": 968,
@@ -2276,12 +2260,8 @@
                                         "start": 1166,
                                         "end": 1212,
                                         "fullWidth": 46,
-<<<<<<< HEAD
                                         "width": 46,
-                                        "identifier": {
-=======
                                         "propertyName": {
->>>>>>> 85e84683
                                             "kind": "IdentifierName",
                                             "fullStart": 1166,
                                             "fullEnd": 1180,
@@ -2623,12 +2603,8 @@
                                         "start": 1261,
                                         "end": 1347,
                                         "fullWidth": 86,
-<<<<<<< HEAD
                                         "width": 86,
-                                        "identifier": {
-=======
                                         "propertyName": {
->>>>>>> 85e84683
                                             "kind": "IdentifierName",
                                             "fullStart": 1261,
                                             "fullEnd": 1274,
