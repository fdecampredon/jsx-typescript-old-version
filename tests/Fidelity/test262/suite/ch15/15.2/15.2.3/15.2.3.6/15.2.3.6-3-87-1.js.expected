--- conflicted
+++ resolved
@@ -245,12 +245,8 @@
                                         "start": 647,
                                         "end": 655,
                                         "fullWidth": 8,
-<<<<<<< HEAD
                                         "width": 8,
-                                        "identifier": {
-=======
                                         "propertyName": {
->>>>>>> 85e84683
                                             "kind": "IdentifierName",
                                             "fullStart": 647,
                                             "fullEnd": 651,
@@ -630,12 +626,8 @@
                                                     "start": 739,
                                                     "end": 757,
                                                     "fullWidth": 18,
-<<<<<<< HEAD
                                                     "width": 18,
-                                                    "identifier": {
-=======
                                                     "propertyName": {
->>>>>>> 85e84683
                                                         "kind": "IdentifierName",
                                                         "fullStart": 739,
                                                         "fullEnd": 746,
@@ -1075,12 +1067,8 @@
                                                     "start": 841,
                                                     "end": 887,
                                                     "fullWidth": 46,
-<<<<<<< HEAD
                                                     "width": 46,
-                                                    "identifier": {
-=======
                                                     "propertyName": {
->>>>>>> 85e84683
                                                         "kind": "IdentifierName",
                                                         "fullStart": 841,
                                                         "fullEnd": 855,
@@ -1422,12 +1410,8 @@
                                                     "start": 944,
                                                     "end": 989,
                                                     "fullWidth": 45,
-<<<<<<< HEAD
                                                     "width": 45,
-                                                    "identifier": {
-=======
                                                     "propertyName": {
->>>>>>> 85e84683
                                                         "kind": "IdentifierName",
                                                         "fullStart": 944,
                                                         "fullEnd": 957,
