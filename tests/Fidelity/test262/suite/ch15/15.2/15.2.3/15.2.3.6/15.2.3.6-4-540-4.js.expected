{
    "isDeclaration": false,
    "languageVersion": "EcmaScript5",
    "parseOptions": {
        "allowAutomaticSemicolonInsertion": true
    },
    "sourceUnit": {
        "kind": "SourceUnit",
        "fullStart": 0,
        "fullEnd": 1348,
        "start": 606,
        "end": 1348,
        "fullWidth": 1348,
        "width": 742,
        "isIncrementallyUnusable": true,
        "moduleElements": [
            {
                "kind": "FunctionDeclaration",
                "fullStart": 0,
                "fullEnd": 1324,
                "start": 606,
                "end": 1322,
                "fullWidth": 1324,
                "width": 716,
                "isIncrementallyUnusable": true,
                "modifiers": [],
                "functionKeyword": {
                    "kind": "FunctionKeyword",
                    "fullStart": 0,
                    "fullEnd": 615,
                    "start": 606,
                    "end": 614,
                    "fullWidth": 615,
                    "width": 8,
                    "text": "function",
                    "value": "function",
                    "valueText": "function",
                    "hasLeadingTrivia": true,
                    "hasLeadingComment": true,
                    "hasLeadingNewLine": true,
                    "hasTrailingTrivia": true,
                    "leadingTrivia": [
                        {
                            "kind": "SingleLineCommentTrivia",
                            "text": "/// Copyright (c) 2012 Ecma International.  All rights reserved. "
                        },
                        {
                            "kind": "NewLineTrivia",
                            "text": "\r\n"
                        },
                        {
                            "kind": "SingleLineCommentTrivia",
                            "text": "/// Ecma International makes this code available under the terms and conditions set"
                        },
                        {
                            "kind": "NewLineTrivia",
                            "text": "\r\n"
                        },
                        {
                            "kind": "SingleLineCommentTrivia",
                            "text": "/// forth on http://hg.ecmascript.org/tests/test262/raw-file/tip/LICENSE (the "
                        },
                        {
                            "kind": "NewLineTrivia",
                            "text": "\r\n"
                        },
                        {
                            "kind": "SingleLineCommentTrivia",
                            "text": "/// \"Use Terms\").   Any redistribution of this code must retain the above "
                        },
                        {
                            "kind": "NewLineTrivia",
                            "text": "\r\n"
                        },
                        {
                            "kind": "SingleLineCommentTrivia",
                            "text": "/// copyright and this notice and otherwise comply with the Use Terms."
                        },
                        {
                            "kind": "NewLineTrivia",
                            "text": "\r\n"
                        },
                        {
                            "kind": "MultiLineCommentTrivia",
                            "text": "/**\r\n * @path ch15/15.2/15.2.3/15.2.3.6/15.2.3.6-4-540-4.js\r\n * @description ES5 Attributes - Updating an indexed accessor property 'P' using simple assignment is successful, 'A' is an Array object (8.12.5 step 5.b)\r\n */"
                        },
                        {
                            "kind": "NewLineTrivia",
                            "text": "\r\n"
                        },
                        {
                            "kind": "NewLineTrivia",
                            "text": "\r\n"
                        },
                        {
                            "kind": "NewLineTrivia",
                            "text": "\r\n"
                        }
                    ],
                    "trailingTrivia": [
                        {
                            "kind": "WhitespaceTrivia",
                            "text": " "
                        }
                    ]
                },
                "identifier": {
                    "kind": "IdentifierName",
                    "fullStart": 615,
                    "fullEnd": 623,
                    "start": 615,
                    "end": 623,
                    "fullWidth": 8,
                    "width": 8,
                    "text": "testcase",
                    "value": "testcase",
                    "valueText": "testcase"
                },
                "callSignature": {
                    "kind": "CallSignature",
                    "fullStart": 623,
                    "fullEnd": 626,
                    "start": 623,
                    "end": 625,
                    "fullWidth": 3,
                    "width": 2,
                    "parameterList": {
                        "kind": "ParameterList",
                        "fullStart": 623,
                        "fullEnd": 626,
                        "start": 623,
                        "end": 625,
                        "fullWidth": 3,
                        "width": 2,
                        "openParenToken": {
                            "kind": "OpenParenToken",
                            "fullStart": 623,
                            "fullEnd": 624,
                            "start": 623,
                            "end": 624,
                            "fullWidth": 1,
                            "width": 1,
                            "text": "(",
                            "value": "(",
                            "valueText": "("
                        },
                        "parameters": [],
                        "closeParenToken": {
                            "kind": "CloseParenToken",
                            "fullStart": 624,
                            "fullEnd": 626,
                            "start": 624,
                            "end": 625,
                            "fullWidth": 2,
                            "width": 1,
                            "text": ")",
                            "value": ")",
                            "valueText": ")",
                            "hasTrailingTrivia": true,
                            "trailingTrivia": [
                                {
                                    "kind": "WhitespaceTrivia",
                                    "text": " "
                                }
                            ]
                        }
                    }
                },
                "block": {
                    "kind": "Block",
                    "fullStart": 626,
                    "fullEnd": 1324,
                    "start": 626,
                    "end": 1322,
                    "fullWidth": 698,
                    "width": 696,
                    "isIncrementallyUnusable": true,
                    "openBraceToken": {
                        "kind": "OpenBraceToken",
                        "fullStart": 626,
                        "fullEnd": 629,
                        "start": 626,
                        "end": 627,
                        "fullWidth": 3,
                        "width": 1,
                        "text": "{",
                        "value": "{",
                        "valueText": "{",
                        "hasTrailingTrivia": true,
                        "hasTrailingNewLine": true,
                        "trailingTrivia": [
                            {
                                "kind": "NewLineTrivia",
                                "text": "\r\n"
                            }
                        ]
                    },
                    "statements": [
                        {
                            "kind": "VariableStatement",
                            "fullStart": 629,
                            "fullEnd": 652,
                            "start": 637,
                            "end": 650,
                            "fullWidth": 23,
                            "width": 13,
                            "modifiers": [],
                            "variableDeclaration": {
                                "kind": "VariableDeclaration",
                                "fullStart": 629,
                                "fullEnd": 649,
                                "start": 637,
                                "end": 649,
                                "fullWidth": 20,
                                "width": 12,
                                "varKeyword": {
                                    "kind": "VarKeyword",
                                    "fullStart": 629,
                                    "fullEnd": 641,
                                    "start": 637,
                                    "end": 640,
                                    "fullWidth": 12,
                                    "width": 3,
                                    "text": "var",
                                    "value": "var",
                                    "valueText": "var",
                                    "hasLeadingTrivia": true,
                                    "hasTrailingTrivia": true,
                                    "leadingTrivia": [
                                        {
                                            "kind": "WhitespaceTrivia",
                                            "text": "        "
                                        }
                                    ],
                                    "trailingTrivia": [
                                        {
                                            "kind": "WhitespaceTrivia",
                                            "text": " "
                                        }
                                    ]
                                },
                                "variableDeclarators": [
                                    {
                                        "kind": "VariableDeclarator",
                                        "fullStart": 641,
                                        "fullEnd": 649,
                                        "start": 641,
                                        "end": 649,
                                        "fullWidth": 8,
<<<<<<< HEAD
                                        "width": 8,
                                        "identifier": {
=======
                                        "propertyName": {
>>>>>>> 85e84683
                                            "kind": "IdentifierName",
                                            "fullStart": 641,
                                            "fullEnd": 645,
                                            "start": 641,
                                            "end": 644,
                                            "fullWidth": 4,
                                            "width": 3,
                                            "text": "obj",
                                            "value": "obj",
                                            "valueText": "obj",
                                            "hasTrailingTrivia": true,
                                            "trailingTrivia": [
                                                {
                                                    "kind": "WhitespaceTrivia",
                                                    "text": " "
                                                }
                                            ]
                                        },
                                        "equalsValueClause": {
                                            "kind": "EqualsValueClause",
                                            "fullStart": 645,
                                            "fullEnd": 649,
                                            "start": 645,
                                            "end": 649,
                                            "fullWidth": 4,
                                            "width": 4,
                                            "equalsToken": {
                                                "kind": "EqualsToken",
                                                "fullStart": 645,
                                                "fullEnd": 647,
                                                "start": 645,
                                                "end": 646,
                                                "fullWidth": 2,
                                                "width": 1,
                                                "text": "=",
                                                "value": "=",
                                                "valueText": "=",
                                                "hasTrailingTrivia": true,
                                                "trailingTrivia": [
                                                    {
                                                        "kind": "WhitespaceTrivia",
                                                        "text": " "
                                                    }
                                                ]
                                            },
                                            "value": {
                                                "kind": "ArrayLiteralExpression",
                                                "fullStart": 647,
                                                "fullEnd": 649,
                                                "start": 647,
                                                "end": 649,
                                                "fullWidth": 2,
                                                "width": 2,
                                                "openBracketToken": {
                                                    "kind": "OpenBracketToken",
                                                    "fullStart": 647,
                                                    "fullEnd": 648,
                                                    "start": 647,
                                                    "end": 648,
                                                    "fullWidth": 1,
                                                    "width": 1,
                                                    "text": "[",
                                                    "value": "[",
                                                    "valueText": "["
                                                },
                                                "expressions": [],
                                                "closeBracketToken": {
                                                    "kind": "CloseBracketToken",
                                                    "fullStart": 648,
                                                    "fullEnd": 649,
                                                    "start": 648,
                                                    "end": 649,
                                                    "fullWidth": 1,
                                                    "width": 1,
                                                    "text": "]",
                                                    "value": "]",
                                                    "valueText": "]"
                                                }
                                            }
                                        }
                                    }
                                ]
                            },
                            "semicolonToken": {
                                "kind": "SemicolonToken",
                                "fullStart": 649,
                                "fullEnd": 652,
                                "start": 649,
                                "end": 650,
                                "fullWidth": 3,
                                "width": 1,
                                "text": ";",
                                "value": ";",
                                "valueText": ";",
                                "hasTrailingTrivia": true,
                                "hasTrailingNewLine": true,
                                "trailingTrivia": [
                                    {
                                        "kind": "NewLineTrivia",
                                        "text": "\r\n"
                                    }
                                ]
                            }
                        },
                        {
                            "kind": "ExpressionStatement",
                            "fullStart": 652,
                            "fullEnd": 691,
                            "start": 662,
                            "end": 689,
                            "fullWidth": 39,
                            "width": 27,
                            "expression": {
                                "kind": "AssignmentExpression",
                                "fullStart": 652,
                                "fullEnd": 688,
                                "start": 662,
                                "end": 688,
                                "fullWidth": 36,
                                "width": 26,
                                "left": {
                                    "kind": "MemberAccessExpression",
                                    "fullStart": 652,
                                    "fullEnd": 680,
                                    "start": 662,
                                    "end": 679,
                                    "fullWidth": 28,
                                    "width": 17,
                                    "expression": {
                                        "kind": "IdentifierName",
                                        "fullStart": 652,
                                        "fullEnd": 665,
                                        "start": 662,
                                        "end": 665,
                                        "fullWidth": 13,
                                        "width": 3,
                                        "text": "obj",
                                        "value": "obj",
                                        "valueText": "obj",
                                        "hasLeadingTrivia": true,
                                        "hasLeadingNewLine": true,
                                        "leadingTrivia": [
                                            {
                                                "kind": "NewLineTrivia",
                                                "text": "\r\n"
                                            },
                                            {
                                                "kind": "WhitespaceTrivia",
                                                "text": "        "
                                            }
                                        ]
                                    },
                                    "dotToken": {
                                        "kind": "DotToken",
                                        "fullStart": 665,
                                        "fullEnd": 666,
                                        "start": 665,
                                        "end": 666,
                                        "fullWidth": 1,
                                        "width": 1,
                                        "text": ".",
                                        "value": ".",
                                        "valueText": "."
                                    },
                                    "name": {
                                        "kind": "IdentifierName",
                                        "fullStart": 666,
                                        "fullEnd": 680,
                                        "start": 666,
                                        "end": 679,
                                        "fullWidth": 14,
                                        "width": 13,
                                        "text": "verifySetFunc",
                                        "value": "verifySetFunc",
                                        "valueText": "verifySetFunc",
                                        "hasTrailingTrivia": true,
                                        "trailingTrivia": [
                                            {
                                                "kind": "WhitespaceTrivia",
                                                "text": " "
                                            }
                                        ]
                                    }
                                },
                                "operatorToken": {
                                    "kind": "EqualsToken",
                                    "fullStart": 680,
                                    "fullEnd": 682,
                                    "start": 680,
                                    "end": 681,
                                    "fullWidth": 2,
                                    "width": 1,
                                    "text": "=",
                                    "value": "=",
                                    "valueText": "=",
                                    "hasTrailingTrivia": true,
                                    "trailingTrivia": [
                                        {
                                            "kind": "WhitespaceTrivia",
                                            "text": " "
                                        }
                                    ]
                                },
                                "right": {
                                    "kind": "StringLiteral",
                                    "fullStart": 682,
                                    "fullEnd": 688,
                                    "start": 682,
                                    "end": 688,
                                    "fullWidth": 6,
                                    "width": 6,
                                    "text": "\"data\"",
                                    "value": "data",
                                    "valueText": "data"
                                }
                            },
                            "semicolonToken": {
                                "kind": "SemicolonToken",
                                "fullStart": 688,
                                "fullEnd": 691,
                                "start": 688,
                                "end": 689,
                                "fullWidth": 3,
                                "width": 1,
                                "text": ";",
                                "value": ";",
                                "valueText": ";",
                                "hasTrailingTrivia": true,
                                "hasTrailingNewLine": true,
                                "trailingTrivia": [
                                    {
                                        "kind": "NewLineTrivia",
                                        "text": "\r\n"
                                    }
                                ]
                            }
                        },
                        {
                            "kind": "VariableStatement",
                            "fullStart": 691,
                            "fullEnd": 779,
                            "start": 699,
                            "end": 777,
                            "fullWidth": 88,
                            "width": 78,
                            "modifiers": [],
                            "variableDeclaration": {
                                "kind": "VariableDeclaration",
                                "fullStart": 691,
                                "fullEnd": 776,
                                "start": 699,
                                "end": 776,
                                "fullWidth": 85,
                                "width": 77,
                                "varKeyword": {
                                    "kind": "VarKeyword",
                                    "fullStart": 691,
                                    "fullEnd": 703,
                                    "start": 699,
                                    "end": 702,
                                    "fullWidth": 12,
                                    "width": 3,
                                    "text": "var",
                                    "value": "var",
                                    "valueText": "var",
                                    "hasLeadingTrivia": true,
                                    "hasTrailingTrivia": true,
                                    "leadingTrivia": [
                                        {
                                            "kind": "WhitespaceTrivia",
                                            "text": "        "
                                        }
                                    ],
                                    "trailingTrivia": [
                                        {
                                            "kind": "WhitespaceTrivia",
                                            "text": " "
                                        }
                                    ]
                                },
                                "variableDeclarators": [
                                    {
                                        "kind": "VariableDeclarator",
                                        "fullStart": 703,
                                        "fullEnd": 776,
                                        "start": 703,
                                        "end": 776,
                                        "fullWidth": 73,
<<<<<<< HEAD
                                        "width": 73,
                                        "identifier": {
=======
                                        "propertyName": {
>>>>>>> 85e84683
                                            "kind": "IdentifierName",
                                            "fullStart": 703,
                                            "fullEnd": 711,
                                            "start": 703,
                                            "end": 710,
                                            "fullWidth": 8,
                                            "width": 7,
                                            "text": "getFunc",
                                            "value": "getFunc",
                                            "valueText": "getFunc",
                                            "hasTrailingTrivia": true,
                                            "trailingTrivia": [
                                                {
                                                    "kind": "WhitespaceTrivia",
                                                    "text": " "
                                                }
                                            ]
                                        },
                                        "equalsValueClause": {
                                            "kind": "EqualsValueClause",
                                            "fullStart": 711,
                                            "fullEnd": 776,
                                            "start": 711,
                                            "end": 776,
                                            "fullWidth": 65,
                                            "width": 65,
                                            "equalsToken": {
                                                "kind": "EqualsToken",
                                                "fullStart": 711,
                                                "fullEnd": 713,
                                                "start": 711,
                                                "end": 712,
                                                "fullWidth": 2,
                                                "width": 1,
                                                "text": "=",
                                                "value": "=",
                                                "valueText": "=",
                                                "hasTrailingTrivia": true,
                                                "trailingTrivia": [
                                                    {
                                                        "kind": "WhitespaceTrivia",
                                                        "text": " "
                                                    }
                                                ]
                                            },
                                            "value": {
                                                "kind": "FunctionExpression",
                                                "fullStart": 713,
                                                "fullEnd": 776,
                                                "start": 713,
                                                "end": 776,
                                                "fullWidth": 63,
                                                "width": 63,
                                                "functionKeyword": {
                                                    "kind": "FunctionKeyword",
                                                    "fullStart": 713,
                                                    "fullEnd": 722,
                                                    "start": 713,
                                                    "end": 721,
                                                    "fullWidth": 9,
                                                    "width": 8,
                                                    "text": "function",
                                                    "value": "function",
                                                    "valueText": "function",
                                                    "hasTrailingTrivia": true,
                                                    "trailingTrivia": [
                                                        {
                                                            "kind": "WhitespaceTrivia",
                                                            "text": " "
                                                        }
                                                    ]
                                                },
                                                "callSignature": {
                                                    "kind": "CallSignature",
                                                    "fullStart": 722,
                                                    "fullEnd": 725,
                                                    "start": 722,
                                                    "end": 724,
                                                    "fullWidth": 3,
                                                    "width": 2,
                                                    "parameterList": {
                                                        "kind": "ParameterList",
                                                        "fullStart": 722,
                                                        "fullEnd": 725,
                                                        "start": 722,
                                                        "end": 724,
                                                        "fullWidth": 3,
                                                        "width": 2,
                                                        "openParenToken": {
                                                            "kind": "OpenParenToken",
                                                            "fullStart": 722,
                                                            "fullEnd": 723,
                                                            "start": 722,
                                                            "end": 723,
                                                            "fullWidth": 1,
                                                            "width": 1,
                                                            "text": "(",
                                                            "value": "(",
                                                            "valueText": "("
                                                        },
                                                        "parameters": [],
                                                        "closeParenToken": {
                                                            "kind": "CloseParenToken",
                                                            "fullStart": 723,
                                                            "fullEnd": 725,
                                                            "start": 723,
                                                            "end": 724,
                                                            "fullWidth": 2,
                                                            "width": 1,
                                                            "text": ")",
                                                            "value": ")",
                                                            "valueText": ")",
                                                            "hasTrailingTrivia": true,
                                                            "trailingTrivia": [
                                                                {
                                                                    "kind": "WhitespaceTrivia",
                                                                    "text": " "
                                                                }
                                                            ]
                                                        }
                                                    }
                                                },
                                                "block": {
                                                    "kind": "Block",
                                                    "fullStart": 725,
                                                    "fullEnd": 776,
                                                    "start": 725,
                                                    "end": 776,
                                                    "fullWidth": 51,
                                                    "width": 51,
                                                    "openBraceToken": {
                                                        "kind": "OpenBraceToken",
                                                        "fullStart": 725,
                                                        "fullEnd": 728,
                                                        "start": 725,
                                                        "end": 726,
                                                        "fullWidth": 3,
                                                        "width": 1,
                                                        "text": "{",
                                                        "value": "{",
                                                        "valueText": "{",
                                                        "hasTrailingTrivia": true,
                                                        "hasTrailingNewLine": true,
                                                        "trailingTrivia": [
                                                            {
                                                                "kind": "NewLineTrivia",
                                                                "text": "\r\n"
                                                            }
                                                        ]
                                                    },
                                                    "statements": [
                                                        {
                                                            "kind": "ReturnStatement",
                                                            "fullStart": 728,
                                                            "fullEnd": 767,
                                                            "start": 740,
                                                            "end": 765,
                                                            "fullWidth": 39,
                                                            "width": 25,
                                                            "returnKeyword": {
                                                                "kind": "ReturnKeyword",
                                                                "fullStart": 728,
                                                                "fullEnd": 747,
                                                                "start": 740,
                                                                "end": 746,
                                                                "fullWidth": 19,
                                                                "width": 6,
                                                                "text": "return",
                                                                "value": "return",
                                                                "valueText": "return",
                                                                "hasLeadingTrivia": true,
                                                                "hasTrailingTrivia": true,
                                                                "leadingTrivia": [
                                                                    {
                                                                        "kind": "WhitespaceTrivia",
                                                                        "text": "            "
                                                                    }
                                                                ],
                                                                "trailingTrivia": [
                                                                    {
                                                                        "kind": "WhitespaceTrivia",
                                                                        "text": " "
                                                                    }
                                                                ]
                                                            },
                                                            "expression": {
                                                                "kind": "MemberAccessExpression",
                                                                "fullStart": 747,
                                                                "fullEnd": 764,
                                                                "start": 747,
                                                                "end": 764,
                                                                "fullWidth": 17,
                                                                "width": 17,
                                                                "expression": {
                                                                    "kind": "IdentifierName",
                                                                    "fullStart": 747,
                                                                    "fullEnd": 750,
                                                                    "start": 747,
                                                                    "end": 750,
                                                                    "fullWidth": 3,
                                                                    "width": 3,
                                                                    "text": "obj",
                                                                    "value": "obj",
                                                                    "valueText": "obj"
                                                                },
                                                                "dotToken": {
                                                                    "kind": "DotToken",
                                                                    "fullStart": 750,
                                                                    "fullEnd": 751,
                                                                    "start": 750,
                                                                    "end": 751,
                                                                    "fullWidth": 1,
                                                                    "width": 1,
                                                                    "text": ".",
                                                                    "value": ".",
                                                                    "valueText": "."
                                                                },
                                                                "name": {
                                                                    "kind": "IdentifierName",
                                                                    "fullStart": 751,
                                                                    "fullEnd": 764,
                                                                    "start": 751,
                                                                    "end": 764,
                                                                    "fullWidth": 13,
                                                                    "width": 13,
                                                                    "text": "verifySetFunc",
                                                                    "value": "verifySetFunc",
                                                                    "valueText": "verifySetFunc"
                                                                }
                                                            },
                                                            "semicolonToken": {
                                                                "kind": "SemicolonToken",
                                                                "fullStart": 764,
                                                                "fullEnd": 767,
                                                                "start": 764,
                                                                "end": 765,
                                                                "fullWidth": 3,
                                                                "width": 1,
                                                                "text": ";",
                                                                "value": ";",
                                                                "valueText": ";",
                                                                "hasTrailingTrivia": true,
                                                                "hasTrailingNewLine": true,
                                                                "trailingTrivia": [
                                                                    {
                                                                        "kind": "NewLineTrivia",
                                                                        "text": "\r\n"
                                                                    }
                                                                ]
                                                            }
                                                        }
                                                    ],
                                                    "closeBraceToken": {
                                                        "kind": "CloseBraceToken",
                                                        "fullStart": 767,
                                                        "fullEnd": 776,
                                                        "start": 775,
                                                        "end": 776,
                                                        "fullWidth": 9,
                                                        "width": 1,
                                                        "text": "}",
                                                        "value": "}",
                                                        "valueText": "}",
                                                        "hasLeadingTrivia": true,
                                                        "leadingTrivia": [
                                                            {
                                                                "kind": "WhitespaceTrivia",
                                                                "text": "        "
                                                            }
                                                        ]
                                                    }
                                                }
                                            }
                                        }
                                    }
                                ]
                            },
                            "semicolonToken": {
                                "kind": "SemicolonToken",
                                "fullStart": 776,
                                "fullEnd": 779,
                                "start": 776,
                                "end": 777,
                                "fullWidth": 3,
                                "width": 1,
                                "text": ";",
                                "value": ";",
                                "valueText": ";",
                                "hasTrailingTrivia": true,
                                "hasTrailingNewLine": true,
                                "trailingTrivia": [
                                    {
                                        "kind": "NewLineTrivia",
                                        "text": "\r\n"
                                    }
                                ]
                            }
                        },
                        {
                            "kind": "VariableStatement",
                            "fullStart": 779,
                            "fullEnd": 875,
                            "start": 789,
                            "end": 873,
                            "fullWidth": 96,
                            "width": 84,
                            "modifiers": [],
                            "variableDeclaration": {
                                "kind": "VariableDeclaration",
                                "fullStart": 779,
                                "fullEnd": 872,
                                "start": 789,
                                "end": 872,
                                "fullWidth": 93,
                                "width": 83,
                                "varKeyword": {
                                    "kind": "VarKeyword",
                                    "fullStart": 779,
                                    "fullEnd": 793,
                                    "start": 789,
                                    "end": 792,
                                    "fullWidth": 14,
                                    "width": 3,
                                    "text": "var",
                                    "value": "var",
                                    "valueText": "var",
                                    "hasLeadingTrivia": true,
                                    "hasLeadingNewLine": true,
                                    "hasTrailingTrivia": true,
                                    "leadingTrivia": [
                                        {
                                            "kind": "NewLineTrivia",
                                            "text": "\r\n"
                                        },
                                        {
                                            "kind": "WhitespaceTrivia",
                                            "text": "        "
                                        }
                                    ],
                                    "trailingTrivia": [
                                        {
                                            "kind": "WhitespaceTrivia",
                                            "text": " "
                                        }
                                    ]
                                },
                                "variableDeclarators": [
                                    {
                                        "kind": "VariableDeclarator",
                                        "fullStart": 793,
                                        "fullEnd": 872,
                                        "start": 793,
                                        "end": 872,
                                        "fullWidth": 79,
<<<<<<< HEAD
                                        "width": 79,
                                        "identifier": {
=======
                                        "propertyName": {
>>>>>>> 85e84683
                                            "kind": "IdentifierName",
                                            "fullStart": 793,
                                            "fullEnd": 801,
                                            "start": 793,
                                            "end": 800,
                                            "fullWidth": 8,
                                            "width": 7,
                                            "text": "setFunc",
                                            "value": "setFunc",
                                            "valueText": "setFunc",
                                            "hasTrailingTrivia": true,
                                            "trailingTrivia": [
                                                {
                                                    "kind": "WhitespaceTrivia",
                                                    "text": " "
                                                }
                                            ]
                                        },
                                        "equalsValueClause": {
                                            "kind": "EqualsValueClause",
                                            "fullStart": 801,
                                            "fullEnd": 872,
                                            "start": 801,
                                            "end": 872,
                                            "fullWidth": 71,
                                            "width": 71,
                                            "equalsToken": {
                                                "kind": "EqualsToken",
                                                "fullStart": 801,
                                                "fullEnd": 803,
                                                "start": 801,
                                                "end": 802,
                                                "fullWidth": 2,
                                                "width": 1,
                                                "text": "=",
                                                "value": "=",
                                                "valueText": "=",
                                                "hasTrailingTrivia": true,
                                                "trailingTrivia": [
                                                    {
                                                        "kind": "WhitespaceTrivia",
                                                        "text": " "
                                                    }
                                                ]
                                            },
                                            "value": {
                                                "kind": "FunctionExpression",
                                                "fullStart": 803,
                                                "fullEnd": 872,
                                                "start": 803,
                                                "end": 872,
                                                "fullWidth": 69,
                                                "width": 69,
                                                "functionKeyword": {
                                                    "kind": "FunctionKeyword",
                                                    "fullStart": 803,
                                                    "fullEnd": 812,
                                                    "start": 803,
                                                    "end": 811,
                                                    "fullWidth": 9,
                                                    "width": 8,
                                                    "text": "function",
                                                    "value": "function",
                                                    "valueText": "function",
                                                    "hasTrailingTrivia": true,
                                                    "trailingTrivia": [
                                                        {
                                                            "kind": "WhitespaceTrivia",
                                                            "text": " "
                                                        }
                                                    ]
                                                },
                                                "callSignature": {
                                                    "kind": "CallSignature",
                                                    "fullStart": 812,
                                                    "fullEnd": 820,
                                                    "start": 812,
                                                    "end": 819,
                                                    "fullWidth": 8,
                                                    "width": 7,
                                                    "parameterList": {
                                                        "kind": "ParameterList",
                                                        "fullStart": 812,
                                                        "fullEnd": 820,
                                                        "start": 812,
                                                        "end": 819,
                                                        "fullWidth": 8,
                                                        "width": 7,
                                                        "openParenToken": {
                                                            "kind": "OpenParenToken",
                                                            "fullStart": 812,
                                                            "fullEnd": 813,
                                                            "start": 812,
                                                            "end": 813,
                                                            "fullWidth": 1,
                                                            "width": 1,
                                                            "text": "(",
                                                            "value": "(",
                                                            "valueText": "("
                                                        },
                                                        "parameters": [
                                                            {
                                                                "kind": "Parameter",
                                                                "fullStart": 813,
                                                                "fullEnd": 818,
                                                                "start": 813,
                                                                "end": 818,
                                                                "fullWidth": 5,
                                                                "width": 5,
                                                                "modifiers": [],
                                                                "identifier": {
                                                                    "kind": "IdentifierName",
                                                                    "fullStart": 813,
                                                                    "fullEnd": 818,
                                                                    "start": 813,
                                                                    "end": 818,
                                                                    "fullWidth": 5,
                                                                    "width": 5,
                                                                    "text": "value",
                                                                    "value": "value",
                                                                    "valueText": "value"
                                                                }
                                                            }
                                                        ],
                                                        "closeParenToken": {
                                                            "kind": "CloseParenToken",
                                                            "fullStart": 818,
                                                            "fullEnd": 820,
                                                            "start": 818,
                                                            "end": 819,
                                                            "fullWidth": 2,
                                                            "width": 1,
                                                            "text": ")",
                                                            "value": ")",
                                                            "valueText": ")",
                                                            "hasTrailingTrivia": true,
                                                            "trailingTrivia": [
                                                                {
                                                                    "kind": "WhitespaceTrivia",
                                                                    "text": " "
                                                                }
                                                            ]
                                                        }
                                                    }
                                                },
                                                "block": {
                                                    "kind": "Block",
                                                    "fullStart": 820,
                                                    "fullEnd": 872,
                                                    "start": 820,
                                                    "end": 872,
                                                    "fullWidth": 52,
                                                    "width": 52,
                                                    "openBraceToken": {
                                                        "kind": "OpenBraceToken",
                                                        "fullStart": 820,
                                                        "fullEnd": 823,
                                                        "start": 820,
                                                        "end": 821,
                                                        "fullWidth": 3,
                                                        "width": 1,
                                                        "text": "{",
                                                        "value": "{",
                                                        "valueText": "{",
                                                        "hasTrailingTrivia": true,
                                                        "hasTrailingNewLine": true,
                                                        "trailingTrivia": [
                                                            {
                                                                "kind": "NewLineTrivia",
                                                                "text": "\r\n"
                                                            }
                                                        ]
                                                    },
                                                    "statements": [
                                                        {
                                                            "kind": "ExpressionStatement",
                                                            "fullStart": 823,
                                                            "fullEnd": 863,
                                                            "start": 835,
                                                            "end": 861,
                                                            "fullWidth": 40,
                                                            "width": 26,
                                                            "expression": {
                                                                "kind": "AssignmentExpression",
                                                                "fullStart": 823,
                                                                "fullEnd": 860,
                                                                "start": 835,
                                                                "end": 860,
                                                                "fullWidth": 37,
                                                                "width": 25,
                                                                "left": {
                                                                    "kind": "MemberAccessExpression",
                                                                    "fullStart": 823,
                                                                    "fullEnd": 853,
                                                                    "start": 835,
                                                                    "end": 852,
                                                                    "fullWidth": 30,
                                                                    "width": 17,
                                                                    "expression": {
                                                                        "kind": "IdentifierName",
                                                                        "fullStart": 823,
                                                                        "fullEnd": 838,
                                                                        "start": 835,
                                                                        "end": 838,
                                                                        "fullWidth": 15,
                                                                        "width": 3,
                                                                        "text": "obj",
                                                                        "value": "obj",
                                                                        "valueText": "obj",
                                                                        "hasLeadingTrivia": true,
                                                                        "leadingTrivia": [
                                                                            {
                                                                                "kind": "WhitespaceTrivia",
                                                                                "text": "            "
                                                                            }
                                                                        ]
                                                                    },
                                                                    "dotToken": {
                                                                        "kind": "DotToken",
                                                                        "fullStart": 838,
                                                                        "fullEnd": 839,
                                                                        "start": 838,
                                                                        "end": 839,
                                                                        "fullWidth": 1,
                                                                        "width": 1,
                                                                        "text": ".",
                                                                        "value": ".",
                                                                        "valueText": "."
                                                                    },
                                                                    "name": {
                                                                        "kind": "IdentifierName",
                                                                        "fullStart": 839,
                                                                        "fullEnd": 853,
                                                                        "start": 839,
                                                                        "end": 852,
                                                                        "fullWidth": 14,
                                                                        "width": 13,
                                                                        "text": "verifySetFunc",
                                                                        "value": "verifySetFunc",
                                                                        "valueText": "verifySetFunc",
                                                                        "hasTrailingTrivia": true,
                                                                        "trailingTrivia": [
                                                                            {
                                                                                "kind": "WhitespaceTrivia",
                                                                                "text": " "
                                                                            }
                                                                        ]
                                                                    }
                                                                },
                                                                "operatorToken": {
                                                                    "kind": "EqualsToken",
                                                                    "fullStart": 853,
                                                                    "fullEnd": 855,
                                                                    "start": 853,
                                                                    "end": 854,
                                                                    "fullWidth": 2,
                                                                    "width": 1,
                                                                    "text": "=",
                                                                    "value": "=",
                                                                    "valueText": "=",
                                                                    "hasTrailingTrivia": true,
                                                                    "trailingTrivia": [
                                                                        {
                                                                            "kind": "WhitespaceTrivia",
                                                                            "text": " "
                                                                        }
                                                                    ]
                                                                },
                                                                "right": {
                                                                    "kind": "IdentifierName",
                                                                    "fullStart": 855,
                                                                    "fullEnd": 860,
                                                                    "start": 855,
                                                                    "end": 860,
                                                                    "fullWidth": 5,
                                                                    "width": 5,
                                                                    "text": "value",
                                                                    "value": "value",
                                                                    "valueText": "value"
                                                                }
                                                            },
                                                            "semicolonToken": {
                                                                "kind": "SemicolonToken",
                                                                "fullStart": 860,
                                                                "fullEnd": 863,
                                                                "start": 860,
                                                                "end": 861,
                                                                "fullWidth": 3,
                                                                "width": 1,
                                                                "text": ";",
                                                                "value": ";",
                                                                "valueText": ";",
                                                                "hasTrailingTrivia": true,
                                                                "hasTrailingNewLine": true,
                                                                "trailingTrivia": [
                                                                    {
                                                                        "kind": "NewLineTrivia",
                                                                        "text": "\r\n"
                                                                    }
                                                                ]
                                                            }
                                                        }
                                                    ],
                                                    "closeBraceToken": {
                                                        "kind": "CloseBraceToken",
                                                        "fullStart": 863,
                                                        "fullEnd": 872,
                                                        "start": 871,
                                                        "end": 872,
                                                        "fullWidth": 9,
                                                        "width": 1,
                                                        "text": "}",
                                                        "value": "}",
                                                        "valueText": "}",
                                                        "hasLeadingTrivia": true,
                                                        "leadingTrivia": [
                                                            {
                                                                "kind": "WhitespaceTrivia",
                                                                "text": "        "
                                                            }
                                                        ]
                                                    }
                                                }
                                            }
                                        }
                                    }
                                ]
                            },
                            "semicolonToken": {
                                "kind": "SemicolonToken",
                                "fullStart": 872,
                                "fullEnd": 875,
                                "start": 872,
                                "end": 873,
                                "fullWidth": 3,
                                "width": 1,
                                "text": ";",
                                "value": ";",
                                "valueText": ";",
                                "hasTrailingTrivia": true,
                                "hasTrailingNewLine": true,
                                "trailingTrivia": [
                                    {
                                        "kind": "NewLineTrivia",
                                        "text": "\r\n"
                                    }
                                ]
                            }
                        },
                        {
                            "kind": "ExpressionStatement",
                            "fullStart": 875,
                            "fullEnd": 1051,
                            "start": 885,
                            "end": 1049,
                            "fullWidth": 176,
                            "width": 164,
                            "isIncrementallyUnusable": true,
                            "expression": {
                                "kind": "InvocationExpression",
                                "fullStart": 875,
                                "fullEnd": 1048,
                                "start": 885,
                                "end": 1048,
                                "fullWidth": 173,
                                "width": 163,
                                "isIncrementallyUnusable": true,
                                "expression": {
                                    "kind": "MemberAccessExpression",
                                    "fullStart": 875,
                                    "fullEnd": 906,
                                    "start": 885,
                                    "end": 906,
                                    "fullWidth": 31,
                                    "width": 21,
                                    "expression": {
                                        "kind": "IdentifierName",
                                        "fullStart": 875,
                                        "fullEnd": 891,
                                        "start": 885,
                                        "end": 891,
                                        "fullWidth": 16,
                                        "width": 6,
                                        "text": "Object",
                                        "value": "Object",
                                        "valueText": "Object",
                                        "hasLeadingTrivia": true,
                                        "hasLeadingNewLine": true,
                                        "leadingTrivia": [
                                            {
                                                "kind": "NewLineTrivia",
                                                "text": "\r\n"
                                            },
                                            {
                                                "kind": "WhitespaceTrivia",
                                                "text": "        "
                                            }
                                        ]
                                    },
                                    "dotToken": {
                                        "kind": "DotToken",
                                        "fullStart": 891,
                                        "fullEnd": 892,
                                        "start": 891,
                                        "end": 892,
                                        "fullWidth": 1,
                                        "width": 1,
                                        "text": ".",
                                        "value": ".",
                                        "valueText": "."
                                    },
                                    "name": {
                                        "kind": "IdentifierName",
                                        "fullStart": 892,
                                        "fullEnd": 906,
                                        "start": 892,
                                        "end": 906,
                                        "fullWidth": 14,
                                        "width": 14,
                                        "text": "defineProperty",
                                        "value": "defineProperty",
                                        "valueText": "defineProperty"
                                    }
                                },
                                "argumentList": {
                                    "kind": "ArgumentList",
                                    "fullStart": 906,
                                    "fullEnd": 1048,
                                    "start": 906,
                                    "end": 1048,
                                    "fullWidth": 142,
                                    "width": 142,
                                    "isIncrementallyUnusable": true,
                                    "openParenToken": {
                                        "kind": "OpenParenToken",
                                        "fullStart": 906,
                                        "fullEnd": 907,
                                        "start": 906,
                                        "end": 907,
                                        "fullWidth": 1,
                                        "width": 1,
                                        "text": "(",
                                        "value": "(",
                                        "valueText": "("
                                    },
                                    "arguments": [
                                        {
                                            "kind": "IdentifierName",
                                            "fullStart": 907,
                                            "fullEnd": 910,
                                            "start": 907,
                                            "end": 910,
                                            "fullWidth": 3,
                                            "width": 3,
                                            "text": "obj",
                                            "value": "obj",
                                            "valueText": "obj"
                                        },
                                        {
                                            "kind": "CommaToken",
                                            "fullStart": 910,
                                            "fullEnd": 912,
                                            "start": 910,
                                            "end": 911,
                                            "fullWidth": 2,
                                            "width": 1,
                                            "text": ",",
                                            "value": ",",
                                            "valueText": ",",
                                            "hasTrailingTrivia": true,
                                            "trailingTrivia": [
                                                {
                                                    "kind": "WhitespaceTrivia",
                                                    "text": " "
                                                }
                                            ]
                                        },
                                        {
                                            "kind": "StringLiteral",
                                            "fullStart": 912,
                                            "fullEnd": 915,
                                            "start": 912,
                                            "end": 915,
                                            "fullWidth": 3,
                                            "width": 3,
                                            "text": "\"0\"",
                                            "value": "0",
                                            "valueText": "0"
                                        },
                                        {
                                            "kind": "CommaToken",
                                            "fullStart": 915,
                                            "fullEnd": 917,
                                            "start": 915,
                                            "end": 916,
                                            "fullWidth": 2,
                                            "width": 1,
                                            "text": ",",
                                            "value": ",",
                                            "valueText": ",",
                                            "hasTrailingTrivia": true,
                                            "trailingTrivia": [
                                                {
                                                    "kind": "WhitespaceTrivia",
                                                    "text": " "
                                                }
                                            ]
                                        },
                                        {
                                            "kind": "ObjectLiteralExpression",
                                            "fullStart": 917,
                                            "fullEnd": 1047,
                                            "start": 917,
                                            "end": 1047,
                                            "fullWidth": 130,
                                            "width": 130,
                                            "isIncrementallyUnusable": true,
                                            "openBraceToken": {
                                                "kind": "OpenBraceToken",
                                                "fullStart": 917,
                                                "fullEnd": 920,
                                                "start": 917,
                                                "end": 918,
                                                "fullWidth": 3,
                                                "width": 1,
                                                "text": "{",
                                                "value": "{",
                                                "valueText": "{",
                                                "hasTrailingTrivia": true,
                                                "hasTrailingNewLine": true,
                                                "trailingTrivia": [
                                                    {
                                                        "kind": "NewLineTrivia",
                                                        "text": "\r\n"
                                                    }
                                                ]
                                            },
                                            "propertyAssignments": [
                                                {
                                                    "kind": "SimplePropertyAssignment",
                                                    "fullStart": 920,
                                                    "fullEnd": 944,
                                                    "start": 932,
                                                    "end": 944,
                                                    "fullWidth": 24,
                                                    "width": 12,
                                                    "isIncrementallyUnusable": true,
                                                    "propertyName": {
                                                        "kind": "IdentifierName",
                                                        "fullStart": 920,
                                                        "fullEnd": 935,
                                                        "start": 932,
                                                        "end": 935,
                                                        "fullWidth": 15,
                                                        "width": 3,
                                                        "text": "get",
                                                        "value": "get",
                                                        "valueText": "get",
                                                        "hasLeadingTrivia": true,
                                                        "leadingTrivia": [
                                                            {
                                                                "kind": "WhitespaceTrivia",
                                                                "text": "            "
                                                            }
                                                        ]
                                                    },
                                                    "colonToken": {
                                                        "kind": "ColonToken",
                                                        "fullStart": 935,
                                                        "fullEnd": 937,
                                                        "start": 935,
                                                        "end": 936,
                                                        "fullWidth": 2,
                                                        "width": 1,
                                                        "text": ":",
                                                        "value": ":",
                                                        "valueText": ":",
                                                        "hasTrailingTrivia": true,
                                                        "trailingTrivia": [
                                                            {
                                                                "kind": "WhitespaceTrivia",
                                                                "text": " "
                                                            }
                                                        ]
                                                    },
                                                    "expression": {
                                                        "kind": "IdentifierName",
                                                        "fullStart": 937,
                                                        "fullEnd": 944,
                                                        "start": 937,
                                                        "end": 944,
                                                        "fullWidth": 7,
                                                        "width": 7,
                                                        "text": "getFunc",
                                                        "value": "getFunc",
                                                        "valueText": "getFunc"
                                                    }
                                                },
                                                {
                                                    "kind": "CommaToken",
                                                    "fullStart": 944,
                                                    "fullEnd": 947,
                                                    "start": 944,
                                                    "end": 945,
                                                    "fullWidth": 3,
                                                    "width": 1,
                                                    "text": ",",
                                                    "value": ",",
                                                    "valueText": ",",
                                                    "hasTrailingTrivia": true,
                                                    "hasTrailingNewLine": true,
                                                    "trailingTrivia": [
                                                        {
                                                            "kind": "NewLineTrivia",
                                                            "text": "\r\n"
                                                        }
                                                    ]
                                                },
                                                {
                                                    "kind": "SimplePropertyAssignment",
                                                    "fullStart": 947,
                                                    "fullEnd": 971,
                                                    "start": 959,
                                                    "end": 971,
                                                    "fullWidth": 24,
                                                    "width": 12,
                                                    "isIncrementallyUnusable": true,
                                                    "propertyName": {
                                                        "kind": "IdentifierName",
                                                        "fullStart": 947,
                                                        "fullEnd": 962,
                                                        "start": 959,
                                                        "end": 962,
                                                        "fullWidth": 15,
                                                        "width": 3,
                                                        "text": "set",
                                                        "value": "set",
                                                        "valueText": "set",
                                                        "hasLeadingTrivia": true,
                                                        "leadingTrivia": [
                                                            {
                                                                "kind": "WhitespaceTrivia",
                                                                "text": "            "
                                                            }
                                                        ]
                                                    },
                                                    "colonToken": {
                                                        "kind": "ColonToken",
                                                        "fullStart": 962,
                                                        "fullEnd": 964,
                                                        "start": 962,
                                                        "end": 963,
                                                        "fullWidth": 2,
                                                        "width": 1,
                                                        "text": ":",
                                                        "value": ":",
                                                        "valueText": ":",
                                                        "hasTrailingTrivia": true,
                                                        "trailingTrivia": [
                                                            {
                                                                "kind": "WhitespaceTrivia",
                                                                "text": " "
                                                            }
                                                        ]
                                                    },
                                                    "expression": {
                                                        "kind": "IdentifierName",
                                                        "fullStart": 964,
                                                        "fullEnd": 971,
                                                        "start": 964,
                                                        "end": 971,
                                                        "fullWidth": 7,
                                                        "width": 7,
                                                        "text": "setFunc",
                                                        "value": "setFunc",
                                                        "valueText": "setFunc"
                                                    }
                                                },
                                                {
                                                    "kind": "CommaToken",
                                                    "fullStart": 971,
                                                    "fullEnd": 974,
                                                    "start": 971,
                                                    "end": 972,
                                                    "fullWidth": 3,
                                                    "width": 1,
                                                    "text": ",",
                                                    "value": ",",
                                                    "valueText": ",",
                                                    "hasTrailingTrivia": true,
                                                    "hasTrailingNewLine": true,
                                                    "trailingTrivia": [
                                                        {
                                                            "kind": "NewLineTrivia",
                                                            "text": "\r\n"
                                                        }
                                                    ]
                                                },
                                                {
                                                    "kind": "SimplePropertyAssignment",
                                                    "fullStart": 974,
                                                    "fullEnd": 1002,
                                                    "start": 986,
                                                    "end": 1002,
                                                    "fullWidth": 28,
                                                    "width": 16,
                                                    "propertyName": {
                                                        "kind": "IdentifierName",
                                                        "fullStart": 974,
                                                        "fullEnd": 996,
                                                        "start": 986,
                                                        "end": 996,
                                                        "fullWidth": 22,
                                                        "width": 10,
                                                        "text": "enumerable",
                                                        "value": "enumerable",
                                                        "valueText": "enumerable",
                                                        "hasLeadingTrivia": true,
                                                        "leadingTrivia": [
                                                            {
                                                                "kind": "WhitespaceTrivia",
                                                                "text": "            "
                                                            }
                                                        ]
                                                    },
                                                    "colonToken": {
                                                        "kind": "ColonToken",
                                                        "fullStart": 996,
                                                        "fullEnd": 998,
                                                        "start": 996,
                                                        "end": 997,
                                                        "fullWidth": 2,
                                                        "width": 1,
                                                        "text": ":",
                                                        "value": ":",
                                                        "valueText": ":",
                                                        "hasTrailingTrivia": true,
                                                        "trailingTrivia": [
                                                            {
                                                                "kind": "WhitespaceTrivia",
                                                                "text": " "
                                                            }
                                                        ]
                                                    },
                                                    "expression": {
                                                        "kind": "TrueKeyword",
                                                        "fullStart": 998,
                                                        "fullEnd": 1002,
                                                        "start": 998,
                                                        "end": 1002,
                                                        "fullWidth": 4,
                                                        "width": 4,
                                                        "text": "true",
                                                        "value": true,
                                                        "valueText": "true"
                                                    }
                                                },
                                                {
                                                    "kind": "CommaToken",
                                                    "fullStart": 1002,
                                                    "fullEnd": 1005,
                                                    "start": 1002,
                                                    "end": 1003,
                                                    "fullWidth": 3,
                                                    "width": 1,
                                                    "text": ",",
                                                    "value": ",",
                                                    "valueText": ",",
                                                    "hasTrailingTrivia": true,
                                                    "hasTrailingNewLine": true,
                                                    "trailingTrivia": [
                                                        {
                                                            "kind": "NewLineTrivia",
                                                            "text": "\r\n"
                                                        }
                                                    ]
                                                },
                                                {
                                                    "kind": "SimplePropertyAssignment",
                                                    "fullStart": 1005,
                                                    "fullEnd": 1038,
                                                    "start": 1017,
                                                    "end": 1036,
                                                    "fullWidth": 33,
                                                    "width": 19,
                                                    "propertyName": {
                                                        "kind": "IdentifierName",
                                                        "fullStart": 1005,
                                                        "fullEnd": 1029,
                                                        "start": 1017,
                                                        "end": 1029,
                                                        "fullWidth": 24,
                                                        "width": 12,
                                                        "text": "configurable",
                                                        "value": "configurable",
                                                        "valueText": "configurable",
                                                        "hasLeadingTrivia": true,
                                                        "leadingTrivia": [
                                                            {
                                                                "kind": "WhitespaceTrivia",
                                                                "text": "            "
                                                            }
                                                        ]
                                                    },
                                                    "colonToken": {
                                                        "kind": "ColonToken",
                                                        "fullStart": 1029,
                                                        "fullEnd": 1031,
                                                        "start": 1029,
                                                        "end": 1030,
                                                        "fullWidth": 2,
                                                        "width": 1,
                                                        "text": ":",
                                                        "value": ":",
                                                        "valueText": ":",
                                                        "hasTrailingTrivia": true,
                                                        "trailingTrivia": [
                                                            {
                                                                "kind": "WhitespaceTrivia",
                                                                "text": " "
                                                            }
                                                        ]
                                                    },
                                                    "expression": {
                                                        "kind": "FalseKeyword",
                                                        "fullStart": 1031,
                                                        "fullEnd": 1038,
                                                        "start": 1031,
                                                        "end": 1036,
                                                        "fullWidth": 7,
                                                        "width": 5,
                                                        "text": "false",
                                                        "value": false,
                                                        "valueText": "false",
                                                        "hasTrailingTrivia": true,
                                                        "hasTrailingNewLine": true,
                                                        "trailingTrivia": [
                                                            {
                                                                "kind": "NewLineTrivia",
                                                                "text": "\r\n"
                                                            }
                                                        ]
                                                    }
                                                }
                                            ],
                                            "closeBraceToken": {
                                                "kind": "CloseBraceToken",
                                                "fullStart": 1038,
                                                "fullEnd": 1047,
                                                "start": 1046,
                                                "end": 1047,
                                                "fullWidth": 9,
                                                "width": 1,
                                                "text": "}",
                                                "value": "}",
                                                "valueText": "}",
                                                "hasLeadingTrivia": true,
                                                "leadingTrivia": [
                                                    {
                                                        "kind": "WhitespaceTrivia",
                                                        "text": "        "
                                                    }
                                                ]
                                            }
                                        }
                                    ],
                                    "closeParenToken": {
                                        "kind": "CloseParenToken",
                                        "fullStart": 1047,
                                        "fullEnd": 1048,
                                        "start": 1047,
                                        "end": 1048,
                                        "fullWidth": 1,
                                        "width": 1,
                                        "text": ")",
                                        "value": ")",
                                        "valueText": ")"
                                    }
                                }
                            },
                            "semicolonToken": {
                                "kind": "SemicolonToken",
                                "fullStart": 1048,
                                "fullEnd": 1051,
                                "start": 1048,
                                "end": 1049,
                                "fullWidth": 3,
                                "width": 1,
                                "text": ";",
                                "value": ";",
                                "valueText": ";",
                                "hasTrailingTrivia": true,
                                "hasTrailingNewLine": true,
                                "trailingTrivia": [
                                    {
                                        "kind": "NewLineTrivia",
                                        "text": "\r\n"
                                    }
                                ]
                            }
                        },
                        {
                            "kind": "ExpressionStatement",
                            "fullStart": 1051,
                            "fullEnd": 1087,
                            "start": 1061,
                            "end": 1085,
                            "fullWidth": 36,
                            "width": 24,
                            "expression": {
                                "kind": "AssignmentExpression",
                                "fullStart": 1051,
                                "fullEnd": 1084,
                                "start": 1061,
                                "end": 1084,
                                "fullWidth": 33,
                                "width": 23,
                                "left": {
                                    "kind": "ElementAccessExpression",
                                    "fullStart": 1051,
                                    "fullEnd": 1068,
                                    "start": 1061,
                                    "end": 1067,
                                    "fullWidth": 17,
                                    "width": 6,
                                    "expression": {
                                        "kind": "IdentifierName",
                                        "fullStart": 1051,
                                        "fullEnd": 1064,
                                        "start": 1061,
                                        "end": 1064,
                                        "fullWidth": 13,
                                        "width": 3,
                                        "text": "obj",
                                        "value": "obj",
                                        "valueText": "obj",
                                        "hasLeadingTrivia": true,
                                        "hasLeadingNewLine": true,
                                        "leadingTrivia": [
                                            {
                                                "kind": "NewLineTrivia",
                                                "text": "\r\n"
                                            },
                                            {
                                                "kind": "WhitespaceTrivia",
                                                "text": "        "
                                            }
                                        ]
                                    },
                                    "openBracketToken": {
                                        "kind": "OpenBracketToken",
                                        "fullStart": 1064,
                                        "fullEnd": 1065,
                                        "start": 1064,
                                        "end": 1065,
                                        "fullWidth": 1,
                                        "width": 1,
                                        "text": "[",
                                        "value": "[",
                                        "valueText": "["
                                    },
                                    "argumentExpression": {
                                        "kind": "NumericLiteral",
                                        "fullStart": 1065,
                                        "fullEnd": 1066,
                                        "start": 1065,
                                        "end": 1066,
                                        "fullWidth": 1,
                                        "width": 1,
                                        "text": "0",
                                        "value": 0,
                                        "valueText": "0"
                                    },
                                    "closeBracketToken": {
                                        "kind": "CloseBracketToken",
                                        "fullStart": 1066,
                                        "fullEnd": 1068,
                                        "start": 1066,
                                        "end": 1067,
                                        "fullWidth": 2,
                                        "width": 1,
                                        "text": "]",
                                        "value": "]",
                                        "valueText": "]",
                                        "hasTrailingTrivia": true,
                                        "trailingTrivia": [
                                            {
                                                "kind": "WhitespaceTrivia",
                                                "text": " "
                                            }
                                        ]
                                    }
                                },
                                "operatorToken": {
                                    "kind": "EqualsToken",
                                    "fullStart": 1068,
                                    "fullEnd": 1070,
                                    "start": 1068,
                                    "end": 1069,
                                    "fullWidth": 2,
                                    "width": 1,
                                    "text": "=",
                                    "value": "=",
                                    "valueText": "=",
                                    "hasTrailingTrivia": true,
                                    "trailingTrivia": [
                                        {
                                            "kind": "WhitespaceTrivia",
                                            "text": " "
                                        }
                                    ]
                                },
                                "right": {
                                    "kind": "StringLiteral",
                                    "fullStart": 1070,
                                    "fullEnd": 1084,
                                    "start": 1070,
                                    "end": 1084,
                                    "fullWidth": 14,
                                    "width": 14,
                                    "text": "\"overrideData\"",
                                    "value": "overrideData",
                                    "valueText": "overrideData"
                                }
                            },
                            "semicolonToken": {
                                "kind": "SemicolonToken",
                                "fullStart": 1084,
                                "fullEnd": 1087,
                                "start": 1084,
                                "end": 1085,
                                "fullWidth": 3,
                                "width": 1,
                                "text": ";",
                                "value": ";",
                                "valueText": ";",
                                "hasTrailingTrivia": true,
                                "hasTrailingNewLine": true,
                                "trailingTrivia": [
                                    {
                                        "kind": "NewLineTrivia",
                                        "text": "\r\n"
                                    }
                                ]
                            }
                        },
                        {
                            "kind": "VariableStatement",
                            "fullStart": 1087,
                            "fullEnd": 1149,
                            "start": 1095,
                            "end": 1147,
                            "fullWidth": 62,
                            "width": 52,
                            "modifiers": [],
                            "variableDeclaration": {
                                "kind": "VariableDeclaration",
                                "fullStart": 1087,
                                "fullEnd": 1146,
                                "start": 1095,
                                "end": 1146,
                                "fullWidth": 59,
                                "width": 51,
                                "varKeyword": {
                                    "kind": "VarKeyword",
                                    "fullStart": 1087,
                                    "fullEnd": 1099,
                                    "start": 1095,
                                    "end": 1098,
                                    "fullWidth": 12,
                                    "width": 3,
                                    "text": "var",
                                    "value": "var",
                                    "valueText": "var",
                                    "hasLeadingTrivia": true,
                                    "hasTrailingTrivia": true,
                                    "leadingTrivia": [
                                        {
                                            "kind": "WhitespaceTrivia",
                                            "text": "        "
                                        }
                                    ],
                                    "trailingTrivia": [
                                        {
                                            "kind": "WhitespaceTrivia",
                                            "text": " "
                                        }
                                    ]
                                },
                                "variableDeclarators": [
                                    {
                                        "kind": "VariableDeclarator",
                                        "fullStart": 1099,
                                        "fullEnd": 1146,
                                        "start": 1099,
                                        "end": 1146,
                                        "fullWidth": 47,
<<<<<<< HEAD
                                        "width": 47,
                                        "identifier": {
=======
                                        "propertyName": {
>>>>>>> 85e84683
                                            "kind": "IdentifierName",
                                            "fullStart": 1099,
                                            "fullEnd": 1121,
                                            "start": 1099,
                                            "end": 1120,
                                            "fullWidth": 22,
                                            "width": 21,
                                            "text": "propertyDefineCorrect",
                                            "value": "propertyDefineCorrect",
                                            "valueText": "propertyDefineCorrect",
                                            "hasTrailingTrivia": true,
                                            "trailingTrivia": [
                                                {
                                                    "kind": "WhitespaceTrivia",
                                                    "text": " "
                                                }
                                            ]
                                        },
                                        "equalsValueClause": {
                                            "kind": "EqualsValueClause",
                                            "fullStart": 1121,
                                            "fullEnd": 1146,
                                            "start": 1121,
                                            "end": 1146,
                                            "fullWidth": 25,
                                            "width": 25,
                                            "equalsToken": {
                                                "kind": "EqualsToken",
                                                "fullStart": 1121,
                                                "fullEnd": 1123,
                                                "start": 1121,
                                                "end": 1122,
                                                "fullWidth": 2,
                                                "width": 1,
                                                "text": "=",
                                                "value": "=",
                                                "valueText": "=",
                                                "hasTrailingTrivia": true,
                                                "trailingTrivia": [
                                                    {
                                                        "kind": "WhitespaceTrivia",
                                                        "text": " "
                                                    }
                                                ]
                                            },
                                            "value": {
                                                "kind": "InvocationExpression",
                                                "fullStart": 1123,
                                                "fullEnd": 1146,
                                                "start": 1123,
                                                "end": 1146,
                                                "fullWidth": 23,
                                                "width": 23,
                                                "expression": {
                                                    "kind": "MemberAccessExpression",
                                                    "fullStart": 1123,
                                                    "fullEnd": 1141,
                                                    "start": 1123,
                                                    "end": 1141,
                                                    "fullWidth": 18,
                                                    "width": 18,
                                                    "expression": {
                                                        "kind": "IdentifierName",
                                                        "fullStart": 1123,
                                                        "fullEnd": 1126,
                                                        "start": 1123,
                                                        "end": 1126,
                                                        "fullWidth": 3,
                                                        "width": 3,
                                                        "text": "obj",
                                                        "value": "obj",
                                                        "valueText": "obj"
                                                    },
                                                    "dotToken": {
                                                        "kind": "DotToken",
                                                        "fullStart": 1126,
                                                        "fullEnd": 1127,
                                                        "start": 1126,
                                                        "end": 1127,
                                                        "fullWidth": 1,
                                                        "width": 1,
                                                        "text": ".",
                                                        "value": ".",
                                                        "valueText": "."
                                                    },
                                                    "name": {
                                                        "kind": "IdentifierName",
                                                        "fullStart": 1127,
                                                        "fullEnd": 1141,
                                                        "start": 1127,
                                                        "end": 1141,
                                                        "fullWidth": 14,
                                                        "width": 14,
                                                        "text": "hasOwnProperty",
                                                        "value": "hasOwnProperty",
                                                        "valueText": "hasOwnProperty"
                                                    }
                                                },
                                                "argumentList": {
                                                    "kind": "ArgumentList",
                                                    "fullStart": 1141,
                                                    "fullEnd": 1146,
                                                    "start": 1141,
                                                    "end": 1146,
                                                    "fullWidth": 5,
                                                    "width": 5,
                                                    "openParenToken": {
                                                        "kind": "OpenParenToken",
                                                        "fullStart": 1141,
                                                        "fullEnd": 1142,
                                                        "start": 1141,
                                                        "end": 1142,
                                                        "fullWidth": 1,
                                                        "width": 1,
                                                        "text": "(",
                                                        "value": "(",
                                                        "valueText": "("
                                                    },
                                                    "arguments": [
                                                        {
                                                            "kind": "StringLiteral",
                                                            "fullStart": 1142,
                                                            "fullEnd": 1145,
                                                            "start": 1142,
                                                            "end": 1145,
                                                            "fullWidth": 3,
                                                            "width": 3,
                                                            "text": "\"0\"",
                                                            "value": "0",
                                                            "valueText": "0"
                                                        }
                                                    ],
                                                    "closeParenToken": {
                                                        "kind": "CloseParenToken",
                                                        "fullStart": 1145,
                                                        "fullEnd": 1146,
                                                        "start": 1145,
                                                        "end": 1146,
                                                        "fullWidth": 1,
                                                        "width": 1,
                                                        "text": ")",
                                                        "value": ")",
                                                        "valueText": ")"
                                                    }
                                                }
                                            }
                                        }
                                    }
                                ]
                            },
                            "semicolonToken": {
                                "kind": "SemicolonToken",
                                "fullStart": 1146,
                                "fullEnd": 1149,
                                "start": 1146,
                                "end": 1147,
                                "fullWidth": 3,
                                "width": 1,
                                "text": ";",
                                "value": ";",
                                "valueText": ";",
                                "hasTrailingTrivia": true,
                                "hasTrailingNewLine": true,
                                "trailingTrivia": [
                                    {
                                        "kind": "NewLineTrivia",
                                        "text": "\r\n"
                                    }
                                ]
                            }
                        },
                        {
                            "kind": "VariableStatement",
                            "fullStart": 1149,
                            "fullEnd": 1212,
                            "start": 1157,
                            "end": 1210,
                            "fullWidth": 63,
                            "width": 53,
                            "modifiers": [],
                            "variableDeclaration": {
                                "kind": "VariableDeclaration",
                                "fullStart": 1149,
                                "fullEnd": 1209,
                                "start": 1157,
                                "end": 1209,
                                "fullWidth": 60,
                                "width": 52,
                                "varKeyword": {
                                    "kind": "VarKeyword",
                                    "fullStart": 1149,
                                    "fullEnd": 1161,
                                    "start": 1157,
                                    "end": 1160,
                                    "fullWidth": 12,
                                    "width": 3,
                                    "text": "var",
                                    "value": "var",
                                    "valueText": "var",
                                    "hasLeadingTrivia": true,
                                    "hasTrailingTrivia": true,
                                    "leadingTrivia": [
                                        {
                                            "kind": "WhitespaceTrivia",
                                            "text": "        "
                                        }
                                    ],
                                    "trailingTrivia": [
                                        {
                                            "kind": "WhitespaceTrivia",
                                            "text": " "
                                        }
                                    ]
                                },
                                "variableDeclarators": [
                                    {
                                        "kind": "VariableDeclarator",
                                        "fullStart": 1161,
                                        "fullEnd": 1209,
                                        "start": 1161,
                                        "end": 1209,
                                        "fullWidth": 48,
<<<<<<< HEAD
                                        "width": 48,
                                        "identifier": {
=======
                                        "propertyName": {
>>>>>>> 85e84683
                                            "kind": "IdentifierName",
                                            "fullStart": 1161,
                                            "fullEnd": 1166,
                                            "start": 1161,
                                            "end": 1165,
                                            "fullWidth": 5,
                                            "width": 4,
                                            "text": "desc",
                                            "value": "desc",
                                            "valueText": "desc",
                                            "hasTrailingTrivia": true,
                                            "trailingTrivia": [
                                                {
                                                    "kind": "WhitespaceTrivia",
                                                    "text": " "
                                                }
                                            ]
                                        },
                                        "equalsValueClause": {
                                            "kind": "EqualsValueClause",
                                            "fullStart": 1166,
                                            "fullEnd": 1209,
                                            "start": 1166,
                                            "end": 1209,
                                            "fullWidth": 43,
                                            "width": 43,
                                            "equalsToken": {
                                                "kind": "EqualsToken",
                                                "fullStart": 1166,
                                                "fullEnd": 1168,
                                                "start": 1166,
                                                "end": 1167,
                                                "fullWidth": 2,
                                                "width": 1,
                                                "text": "=",
                                                "value": "=",
                                                "valueText": "=",
                                                "hasTrailingTrivia": true,
                                                "trailingTrivia": [
                                                    {
                                                        "kind": "WhitespaceTrivia",
                                                        "text": " "
                                                    }
                                                ]
                                            },
                                            "value": {
                                                "kind": "InvocationExpression",
                                                "fullStart": 1168,
                                                "fullEnd": 1209,
                                                "start": 1168,
                                                "end": 1209,
                                                "fullWidth": 41,
                                                "width": 41,
                                                "expression": {
                                                    "kind": "MemberAccessExpression",
                                                    "fullStart": 1168,
                                                    "fullEnd": 1199,
                                                    "start": 1168,
                                                    "end": 1199,
                                                    "fullWidth": 31,
                                                    "width": 31,
                                                    "expression": {
                                                        "kind": "IdentifierName",
                                                        "fullStart": 1168,
                                                        "fullEnd": 1174,
                                                        "start": 1168,
                                                        "end": 1174,
                                                        "fullWidth": 6,
                                                        "width": 6,
                                                        "text": "Object",
                                                        "value": "Object",
                                                        "valueText": "Object"
                                                    },
                                                    "dotToken": {
                                                        "kind": "DotToken",
                                                        "fullStart": 1174,
                                                        "fullEnd": 1175,
                                                        "start": 1174,
                                                        "end": 1175,
                                                        "fullWidth": 1,
                                                        "width": 1,
                                                        "text": ".",
                                                        "value": ".",
                                                        "valueText": "."
                                                    },
                                                    "name": {
                                                        "kind": "IdentifierName",
                                                        "fullStart": 1175,
                                                        "fullEnd": 1199,
                                                        "start": 1175,
                                                        "end": 1199,
                                                        "fullWidth": 24,
                                                        "width": 24,
                                                        "text": "getOwnPropertyDescriptor",
                                                        "value": "getOwnPropertyDescriptor",
                                                        "valueText": "getOwnPropertyDescriptor"
                                                    }
                                                },
                                                "argumentList": {
                                                    "kind": "ArgumentList",
                                                    "fullStart": 1199,
                                                    "fullEnd": 1209,
                                                    "start": 1199,
                                                    "end": 1209,
                                                    "fullWidth": 10,
                                                    "width": 10,
                                                    "openParenToken": {
                                                        "kind": "OpenParenToken",
                                                        "fullStart": 1199,
                                                        "fullEnd": 1200,
                                                        "start": 1199,
                                                        "end": 1200,
                                                        "fullWidth": 1,
                                                        "width": 1,
                                                        "text": "(",
                                                        "value": "(",
                                                        "valueText": "("
                                                    },
                                                    "arguments": [
                                                        {
                                                            "kind": "IdentifierName",
                                                            "fullStart": 1200,
                                                            "fullEnd": 1203,
                                                            "start": 1200,
                                                            "end": 1203,
                                                            "fullWidth": 3,
                                                            "width": 3,
                                                            "text": "obj",
                                                            "value": "obj",
                                                            "valueText": "obj"
                                                        },
                                                        {
                                                            "kind": "CommaToken",
                                                            "fullStart": 1203,
                                                            "fullEnd": 1205,
                                                            "start": 1203,
                                                            "end": 1204,
                                                            "fullWidth": 2,
                                                            "width": 1,
                                                            "text": ",",
                                                            "value": ",",
                                                            "valueText": ",",
                                                            "hasTrailingTrivia": true,
                                                            "trailingTrivia": [
                                                                {
                                                                    "kind": "WhitespaceTrivia",
                                                                    "text": " "
                                                                }
                                                            ]
                                                        },
                                                        {
                                                            "kind": "StringLiteral",
                                                            "fullStart": 1205,
                                                            "fullEnd": 1208,
                                                            "start": 1205,
                                                            "end": 1208,
                                                            "fullWidth": 3,
                                                            "width": 3,
                                                            "text": "\"0\"",
                                                            "value": "0",
                                                            "valueText": "0"
                                                        }
                                                    ],
                                                    "closeParenToken": {
                                                        "kind": "CloseParenToken",
                                                        "fullStart": 1208,
                                                        "fullEnd": 1209,
                                                        "start": 1208,
                                                        "end": 1209,
                                                        "fullWidth": 1,
                                                        "width": 1,
                                                        "text": ")",
                                                        "value": ")",
                                                        "valueText": ")"
                                                    }
                                                }
                                            }
                                        }
                                    }
                                ]
                            },
                            "semicolonToken": {
                                "kind": "SemicolonToken",
                                "fullStart": 1209,
                                "fullEnd": 1212,
                                "start": 1209,
                                "end": 1210,
                                "fullWidth": 3,
                                "width": 1,
                                "text": ";",
                                "value": ";",
                                "valueText": ";",
                                "hasTrailingTrivia": true,
                                "hasTrailingNewLine": true,
                                "trailingTrivia": [
                                    {
                                        "kind": "NewLineTrivia",
                                        "text": "\r\n"
                                    }
                                ]
                            }
                        },
                        {
                            "kind": "ReturnStatement",
                            "fullStart": 1212,
                            "fullEnd": 1317,
                            "start": 1222,
                            "end": 1315,
                            "fullWidth": 105,
                            "width": 93,
                            "isIncrementallyUnusable": true,
                            "returnKeyword": {
                                "kind": "ReturnKeyword",
                                "fullStart": 1212,
                                "fullEnd": 1229,
                                "start": 1222,
                                "end": 1228,
                                "fullWidth": 17,
                                "width": 6,
                                "text": "return",
                                "value": "return",
                                "valueText": "return",
                                "hasLeadingTrivia": true,
                                "hasLeadingNewLine": true,
                                "hasTrailingTrivia": true,
                                "leadingTrivia": [
                                    {
                                        "kind": "NewLineTrivia",
                                        "text": "\r\n"
                                    },
                                    {
                                        "kind": "WhitespaceTrivia",
                                        "text": "        "
                                    }
                                ],
                                "trailingTrivia": [
                                    {
                                        "kind": "WhitespaceTrivia",
                                        "text": " "
                                    }
                                ]
                            },
                            "expression": {
                                "kind": "LogicalAndExpression",
                                "fullStart": 1229,
                                "fullEnd": 1314,
                                "start": 1229,
                                "end": 1314,
                                "fullWidth": 85,
                                "width": 85,
                                "isIncrementallyUnusable": true,
                                "left": {
                                    "kind": "LogicalAndExpression",
                                    "fullStart": 1229,
                                    "fullEnd": 1275,
                                    "start": 1229,
                                    "end": 1274,
                                    "fullWidth": 46,
                                    "width": 45,
                                    "isIncrementallyUnusable": true,
                                    "left": {
                                        "kind": "IdentifierName",
                                        "fullStart": 1229,
                                        "fullEnd": 1251,
                                        "start": 1229,
                                        "end": 1250,
                                        "fullWidth": 22,
                                        "width": 21,
                                        "text": "propertyDefineCorrect",
                                        "value": "propertyDefineCorrect",
                                        "valueText": "propertyDefineCorrect",
                                        "hasTrailingTrivia": true,
                                        "trailingTrivia": [
                                            {
                                                "kind": "WhitespaceTrivia",
                                                "text": " "
                                            }
                                        ]
                                    },
                                    "operatorToken": {
                                        "kind": "AmpersandAmpersandToken",
                                        "fullStart": 1251,
                                        "fullEnd": 1254,
                                        "start": 1251,
                                        "end": 1253,
                                        "fullWidth": 3,
                                        "width": 2,
                                        "text": "&&",
                                        "value": "&&",
                                        "valueText": "&&",
                                        "hasTrailingTrivia": true,
                                        "trailingTrivia": [
                                            {
                                                "kind": "WhitespaceTrivia",
                                                "text": " "
                                            }
                                        ]
                                    },
                                    "right": {
                                        "kind": "EqualsExpression",
                                        "fullStart": 1254,
                                        "fullEnd": 1275,
                                        "start": 1254,
                                        "end": 1274,
                                        "fullWidth": 21,
                                        "width": 20,
                                        "isIncrementallyUnusable": true,
                                        "left": {
                                            "kind": "MemberAccessExpression",
                                            "fullStart": 1254,
                                            "fullEnd": 1263,
                                            "start": 1254,
                                            "end": 1262,
                                            "fullWidth": 9,
                                            "width": 8,
                                            "isIncrementallyUnusable": true,
                                            "expression": {
                                                "kind": "IdentifierName",
                                                "fullStart": 1254,
                                                "fullEnd": 1258,
                                                "start": 1254,
                                                "end": 1258,
                                                "fullWidth": 4,
                                                "width": 4,
                                                "text": "desc",
                                                "value": "desc",
                                                "valueText": "desc"
                                            },
                                            "dotToken": {
                                                "kind": "DotToken",
                                                "fullStart": 1258,
                                                "fullEnd": 1259,
                                                "start": 1258,
                                                "end": 1259,
                                                "fullWidth": 1,
                                                "width": 1,
                                                "text": ".",
                                                "value": ".",
                                                "valueText": "."
                                            },
                                            "name": {
                                                "kind": "IdentifierName",
                                                "fullStart": 1259,
                                                "fullEnd": 1263,
                                                "start": 1259,
                                                "end": 1262,
                                                "fullWidth": 4,
                                                "width": 3,
                                                "text": "set",
                                                "value": "set",
                                                "valueText": "set",
                                                "hasTrailingTrivia": true,
                                                "trailingTrivia": [
                                                    {
                                                        "kind": "WhitespaceTrivia",
                                                        "text": " "
                                                    }
                                                ]
                                            }
                                        },
                                        "operatorToken": {
                                            "kind": "EqualsEqualsEqualsToken",
                                            "fullStart": 1263,
                                            "fullEnd": 1267,
                                            "start": 1263,
                                            "end": 1266,
                                            "fullWidth": 4,
                                            "width": 3,
                                            "text": "===",
                                            "value": "===",
                                            "valueText": "===",
                                            "hasTrailingTrivia": true,
                                            "trailingTrivia": [
                                                {
                                                    "kind": "WhitespaceTrivia",
                                                    "text": " "
                                                }
                                            ]
                                        },
                                        "right": {
                                            "kind": "IdentifierName",
                                            "fullStart": 1267,
                                            "fullEnd": 1275,
                                            "start": 1267,
                                            "end": 1274,
                                            "fullWidth": 8,
                                            "width": 7,
                                            "text": "setFunc",
                                            "value": "setFunc",
                                            "valueText": "setFunc",
                                            "hasTrailingTrivia": true,
                                            "trailingTrivia": [
                                                {
                                                    "kind": "WhitespaceTrivia",
                                                    "text": " "
                                                }
                                            ]
                                        }
                                    }
                                },
                                "operatorToken": {
                                    "kind": "AmpersandAmpersandToken",
                                    "fullStart": 1275,
                                    "fullEnd": 1278,
                                    "start": 1275,
                                    "end": 1277,
                                    "fullWidth": 3,
                                    "width": 2,
                                    "text": "&&",
                                    "value": "&&",
                                    "valueText": "&&",
                                    "hasTrailingTrivia": true,
                                    "trailingTrivia": [
                                        {
                                            "kind": "WhitespaceTrivia",
                                            "text": " "
                                        }
                                    ]
                                },
                                "right": {
                                    "kind": "EqualsExpression",
                                    "fullStart": 1278,
                                    "fullEnd": 1314,
                                    "start": 1278,
                                    "end": 1314,
                                    "fullWidth": 36,
                                    "width": 36,
                                    "left": {
                                        "kind": "MemberAccessExpression",
                                        "fullStart": 1278,
                                        "fullEnd": 1296,
                                        "start": 1278,
                                        "end": 1295,
                                        "fullWidth": 18,
                                        "width": 17,
                                        "expression": {
                                            "kind": "IdentifierName",
                                            "fullStart": 1278,
                                            "fullEnd": 1281,
                                            "start": 1278,
                                            "end": 1281,
                                            "fullWidth": 3,
                                            "width": 3,
                                            "text": "obj",
                                            "value": "obj",
                                            "valueText": "obj"
                                        },
                                        "dotToken": {
                                            "kind": "DotToken",
                                            "fullStart": 1281,
                                            "fullEnd": 1282,
                                            "start": 1281,
                                            "end": 1282,
                                            "fullWidth": 1,
                                            "width": 1,
                                            "text": ".",
                                            "value": ".",
                                            "valueText": "."
                                        },
                                        "name": {
                                            "kind": "IdentifierName",
                                            "fullStart": 1282,
                                            "fullEnd": 1296,
                                            "start": 1282,
                                            "end": 1295,
                                            "fullWidth": 14,
                                            "width": 13,
                                            "text": "verifySetFunc",
                                            "value": "verifySetFunc",
                                            "valueText": "verifySetFunc",
                                            "hasTrailingTrivia": true,
                                            "trailingTrivia": [
                                                {
                                                    "kind": "WhitespaceTrivia",
                                                    "text": " "
                                                }
                                            ]
                                        }
                                    },
                                    "operatorToken": {
                                        "kind": "EqualsEqualsEqualsToken",
                                        "fullStart": 1296,
                                        "fullEnd": 1300,
                                        "start": 1296,
                                        "end": 1299,
                                        "fullWidth": 4,
                                        "width": 3,
                                        "text": "===",
                                        "value": "===",
                                        "valueText": "===",
                                        "hasTrailingTrivia": true,
                                        "trailingTrivia": [
                                            {
                                                "kind": "WhitespaceTrivia",
                                                "text": " "
                                            }
                                        ]
                                    },
                                    "right": {
                                        "kind": "StringLiteral",
                                        "fullStart": 1300,
                                        "fullEnd": 1314,
                                        "start": 1300,
                                        "end": 1314,
                                        "fullWidth": 14,
                                        "width": 14,
                                        "text": "\"overrideData\"",
                                        "value": "overrideData",
                                        "valueText": "overrideData"
                                    }
                                }
                            },
                            "semicolonToken": {
                                "kind": "SemicolonToken",
                                "fullStart": 1314,
                                "fullEnd": 1317,
                                "start": 1314,
                                "end": 1315,
                                "fullWidth": 3,
                                "width": 1,
                                "text": ";",
                                "value": ";",
                                "valueText": ";",
                                "hasTrailingTrivia": true,
                                "hasTrailingNewLine": true,
                                "trailingTrivia": [
                                    {
                                        "kind": "NewLineTrivia",
                                        "text": "\r\n"
                                    }
                                ]
                            }
                        }
                    ],
                    "closeBraceToken": {
                        "kind": "CloseBraceToken",
                        "fullStart": 1317,
                        "fullEnd": 1324,
                        "start": 1321,
                        "end": 1322,
                        "fullWidth": 7,
                        "width": 1,
                        "text": "}",
                        "value": "}",
                        "valueText": "}",
                        "hasLeadingTrivia": true,
                        "hasTrailingTrivia": true,
                        "hasTrailingNewLine": true,
                        "leadingTrivia": [
                            {
                                "kind": "WhitespaceTrivia",
                                "text": "    "
                            }
                        ],
                        "trailingTrivia": [
                            {
                                "kind": "NewLineTrivia",
                                "text": "\r\n"
                            }
                        ]
                    }
                }
            },
            {
                "kind": "ExpressionStatement",
                "fullStart": 1324,
                "fullEnd": 1348,
                "start": 1324,
                "end": 1346,
                "fullWidth": 24,
                "width": 22,
                "expression": {
                    "kind": "InvocationExpression",
                    "fullStart": 1324,
                    "fullEnd": 1345,
                    "start": 1324,
                    "end": 1345,
                    "fullWidth": 21,
                    "width": 21,
                    "expression": {
                        "kind": "IdentifierName",
                        "fullStart": 1324,
                        "fullEnd": 1335,
                        "start": 1324,
                        "end": 1335,
                        "fullWidth": 11,
                        "width": 11,
                        "text": "runTestCase",
                        "value": "runTestCase",
                        "valueText": "runTestCase"
                    },
                    "argumentList": {
                        "kind": "ArgumentList",
                        "fullStart": 1335,
                        "fullEnd": 1345,
                        "start": 1335,
                        "end": 1345,
                        "fullWidth": 10,
                        "width": 10,
                        "openParenToken": {
                            "kind": "OpenParenToken",
                            "fullStart": 1335,
                            "fullEnd": 1336,
                            "start": 1335,
                            "end": 1336,
                            "fullWidth": 1,
                            "width": 1,
                            "text": "(",
                            "value": "(",
                            "valueText": "("
                        },
                        "arguments": [
                            {
                                "kind": "IdentifierName",
                                "fullStart": 1336,
                                "fullEnd": 1344,
                                "start": 1336,
                                "end": 1344,
                                "fullWidth": 8,
                                "width": 8,
                                "text": "testcase",
                                "value": "testcase",
                                "valueText": "testcase"
                            }
                        ],
                        "closeParenToken": {
                            "kind": "CloseParenToken",
                            "fullStart": 1344,
                            "fullEnd": 1345,
                            "start": 1344,
                            "end": 1345,
                            "fullWidth": 1,
                            "width": 1,
                            "text": ")",
                            "value": ")",
                            "valueText": ")"
                        }
                    }
                },
                "semicolonToken": {
                    "kind": "SemicolonToken",
                    "fullStart": 1345,
                    "fullEnd": 1348,
                    "start": 1345,
                    "end": 1346,
                    "fullWidth": 3,
                    "width": 1,
                    "text": ";",
                    "value": ";",
                    "valueText": ";",
                    "hasTrailingTrivia": true,
                    "hasTrailingNewLine": true,
                    "trailingTrivia": [
                        {
                            "kind": "NewLineTrivia",
                            "text": "\r\n"
                        }
                    ]
                }
            }
        ],
        "endOfFileToken": {
            "kind": "EndOfFileToken",
            "fullStart": 1348,
            "fullEnd": 1348,
            "start": 1348,
            "end": 1348,
            "fullWidth": 0,
            "width": 0,
            "text": ""
        }
    },
    "lineMap": {
        "lineStarts": [
            0,
            67,
            152,
            232,
            308,
            380,
            385,
            441,
            597,
            602,
            604,
            606,
            629,
            652,
            654,
            691,
            728,
            767,
            779,
            781,
            823,
            863,
            875,
            877,
            920,
            947,
            974,
            1005,
            1038,
            1051,
            1053,
            1087,
            1149,
            1212,
            1214,
            1317,
            1324,
            1348
        ],
        "length": 1348
    }
}<|MERGE_RESOLUTION|>--- conflicted
+++ resolved
@@ -247,12 +247,8 @@
                                         "start": 641,
                                         "end": 649,
                                         "fullWidth": 8,
-<<<<<<< HEAD
                                         "width": 8,
-                                        "identifier": {
-=======
                                         "propertyName": {
->>>>>>> 85e84683
                                             "kind": "IdentifierName",
                                             "fullStart": 641,
                                             "fullEnd": 645,
@@ -541,12 +537,8 @@
                                         "start": 703,
                                         "end": 776,
                                         "fullWidth": 73,
-<<<<<<< HEAD
                                         "width": 73,
-                                        "identifier": {
-=======
                                         "propertyName": {
->>>>>>> 85e84683
                                             "kind": "IdentifierName",
                                             "fullStart": 703,
                                             "fullEnd": 711,
@@ -901,12 +893,8 @@
                                         "start": 793,
                                         "end": 872,
                                         "fullWidth": 79,
-<<<<<<< HEAD
                                         "width": 79,
-                                        "identifier": {
-=======
                                         "propertyName": {
->>>>>>> 85e84683
                                             "kind": "IdentifierName",
                                             "fullStart": 793,
                                             "fullEnd": 801,
@@ -2004,12 +1992,8 @@
                                         "start": 1099,
                                         "end": 1146,
                                         "fullWidth": 47,
-<<<<<<< HEAD
                                         "width": 47,
-                                        "identifier": {
-=======
                                         "propertyName": {
->>>>>>> 85e84683
                                             "kind": "IdentifierName",
                                             "fullStart": 1099,
                                             "fullEnd": 1121,
@@ -2232,12 +2216,8 @@
                                         "start": 1161,
                                         "end": 1209,
                                         "fullWidth": 48,
-<<<<<<< HEAD
                                         "width": 48,
-                                        "identifier": {
-=======
                                         "propertyName": {
->>>>>>> 85e84683
                                             "kind": "IdentifierName",
                                             "fullStart": 1161,
                                             "fullEnd": 1166,
