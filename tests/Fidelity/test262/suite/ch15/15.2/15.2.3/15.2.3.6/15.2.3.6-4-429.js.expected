{
    "isDeclaration": false,
    "languageVersion": "EcmaScript5",
    "parseOptions": {
        "allowAutomaticSemicolonInsertion": true
    },
    "sourceUnit": {
        "kind": "SourceUnit",
        "fullStart": 0,
        "fullEnd": 1284,
        "start": 662,
        "end": 1284,
        "fullWidth": 1284,
        "width": 622,
        "isIncrementallyUnusable": true,
        "moduleElements": [
            {
                "kind": "FunctionDeclaration",
                "fullStart": 0,
                "fullEnd": 1260,
                "start": 662,
                "end": 1258,
                "fullWidth": 1260,
                "width": 596,
                "isIncrementallyUnusable": true,
                "modifiers": [],
                "functionKeyword": {
                    "kind": "FunctionKeyword",
                    "fullStart": 0,
                    "fullEnd": 671,
                    "start": 662,
                    "end": 670,
                    "fullWidth": 671,
                    "width": 8,
                    "text": "function",
                    "value": "function",
                    "valueText": "function",
                    "hasLeadingTrivia": true,
                    "hasLeadingComment": true,
                    "hasLeadingNewLine": true,
                    "hasTrailingTrivia": true,
                    "leadingTrivia": [
                        {
                            "kind": "SingleLineCommentTrivia",
                            "text": "/// Copyright (c) 2012 Ecma International.  All rights reserved. "
                        },
                        {
                            "kind": "NewLineTrivia",
                            "text": "\r\n"
                        },
                        {
                            "kind": "SingleLineCommentTrivia",
                            "text": "/// Ecma International makes this code available under the terms and conditions set"
                        },
                        {
                            "kind": "NewLineTrivia",
                            "text": "\r\n"
                        },
                        {
                            "kind": "SingleLineCommentTrivia",
                            "text": "/// forth on http://hg.ecmascript.org/tests/test262/raw-file/tip/LICENSE (the "
                        },
                        {
                            "kind": "NewLineTrivia",
                            "text": "\r\n"
                        },
                        {
                            "kind": "SingleLineCommentTrivia",
                            "text": "/// \"Use Terms\").   Any redistribution of this code must retain the above "
                        },
                        {
                            "kind": "NewLineTrivia",
                            "text": "\r\n"
                        },
                        {
                            "kind": "SingleLineCommentTrivia",
                            "text": "/// copyright and this notice and otherwise comply with the Use Terms."
                        },
                        {
                            "kind": "NewLineTrivia",
                            "text": "\r\n"
                        },
                        {
                            "kind": "MultiLineCommentTrivia",
                            "text": "/**\r\n * @path ch15/15.2/15.2.3/15.2.3.6/15.2.3.6-4-429.js\r\n * @description ES5 Attributes - success to update [[Configurable]] attribute of accessor property ([[Get]] is undefined, [[Set]] is undefined, [[Enumerable]] is true, [[Configurable]] is true) to different value\r\n */"
                        },
                        {
                            "kind": "NewLineTrivia",
                            "text": "\r\n"
                        },
                        {
                            "kind": "NewLineTrivia",
                            "text": "\r\n"
                        },
                        {
                            "kind": "NewLineTrivia",
                            "text": "\r\n"
                        }
                    ],
                    "trailingTrivia": [
                        {
                            "kind": "WhitespaceTrivia",
                            "text": " "
                        }
                    ]
                },
                "identifier": {
                    "kind": "IdentifierName",
                    "fullStart": 671,
                    "fullEnd": 679,
                    "start": 671,
                    "end": 679,
                    "fullWidth": 8,
                    "width": 8,
                    "text": "testcase",
                    "value": "testcase",
                    "valueText": "testcase"
                },
                "callSignature": {
                    "kind": "CallSignature",
                    "fullStart": 679,
                    "fullEnd": 682,
                    "start": 679,
                    "end": 681,
                    "fullWidth": 3,
                    "width": 2,
                    "parameterList": {
                        "kind": "ParameterList",
                        "fullStart": 679,
                        "fullEnd": 682,
                        "start": 679,
                        "end": 681,
                        "fullWidth": 3,
                        "width": 2,
                        "openParenToken": {
                            "kind": "OpenParenToken",
                            "fullStart": 679,
                            "fullEnd": 680,
                            "start": 679,
                            "end": 680,
                            "fullWidth": 1,
                            "width": 1,
                            "text": "(",
                            "value": "(",
                            "valueText": "("
                        },
                        "parameters": [],
                        "closeParenToken": {
                            "kind": "CloseParenToken",
                            "fullStart": 680,
                            "fullEnd": 682,
                            "start": 680,
                            "end": 681,
                            "fullWidth": 2,
                            "width": 1,
                            "text": ")",
                            "value": ")",
                            "valueText": ")",
                            "hasTrailingTrivia": true,
                            "trailingTrivia": [
                                {
                                    "kind": "WhitespaceTrivia",
                                    "text": " "
                                }
                            ]
                        }
                    }
                },
                "block": {
                    "kind": "Block",
                    "fullStart": 682,
                    "fullEnd": 1260,
                    "start": 682,
                    "end": 1258,
                    "fullWidth": 578,
                    "width": 576,
                    "isIncrementallyUnusable": true,
                    "openBraceToken": {
                        "kind": "OpenBraceToken",
                        "fullStart": 682,
                        "fullEnd": 685,
                        "start": 682,
                        "end": 683,
                        "fullWidth": 3,
                        "width": 1,
                        "text": "{",
                        "value": "{",
                        "valueText": "{",
                        "hasTrailingTrivia": true,
                        "hasTrailingNewLine": true,
                        "trailingTrivia": [
                            {
                                "kind": "NewLineTrivia",
                                "text": "\r\n"
                            }
                        ]
                    },
                    "statements": [
                        {
                            "kind": "VariableStatement",
                            "fullStart": 685,
                            "fullEnd": 708,
                            "start": 693,
                            "end": 706,
                            "fullWidth": 23,
                            "width": 13,
                            "modifiers": [],
                            "variableDeclaration": {
                                "kind": "VariableDeclaration",
                                "fullStart": 685,
                                "fullEnd": 705,
                                "start": 693,
                                "end": 705,
                                "fullWidth": 20,
                                "width": 12,
                                "varKeyword": {
                                    "kind": "VarKeyword",
                                    "fullStart": 685,
                                    "fullEnd": 697,
                                    "start": 693,
                                    "end": 696,
                                    "fullWidth": 12,
                                    "width": 3,
                                    "text": "var",
                                    "value": "var",
                                    "valueText": "var",
                                    "hasLeadingTrivia": true,
                                    "hasTrailingTrivia": true,
                                    "leadingTrivia": [
                                        {
                                            "kind": "WhitespaceTrivia",
                                            "text": "        "
                                        }
                                    ],
                                    "trailingTrivia": [
                                        {
                                            "kind": "WhitespaceTrivia",
                                            "text": " "
                                        }
                                    ]
                                },
                                "variableDeclarators": [
                                    {
                                        "kind": "VariableDeclarator",
                                        "fullStart": 697,
                                        "fullEnd": 705,
                                        "start": 697,
                                        "end": 705,
                                        "fullWidth": 8,
<<<<<<< HEAD
                                        "width": 8,
                                        "identifier": {
=======
                                        "propertyName": {
>>>>>>> 85e84683
                                            "kind": "IdentifierName",
                                            "fullStart": 697,
                                            "fullEnd": 701,
                                            "start": 697,
                                            "end": 700,
                                            "fullWidth": 4,
                                            "width": 3,
                                            "text": "obj",
                                            "value": "obj",
                                            "valueText": "obj",
                                            "hasTrailingTrivia": true,
                                            "trailingTrivia": [
                                                {
                                                    "kind": "WhitespaceTrivia",
                                                    "text": " "
                                                }
                                            ]
                                        },
                                        "equalsValueClause": {
                                            "kind": "EqualsValueClause",
                                            "fullStart": 701,
                                            "fullEnd": 705,
                                            "start": 701,
                                            "end": 705,
                                            "fullWidth": 4,
                                            "width": 4,
                                            "equalsToken": {
                                                "kind": "EqualsToken",
                                                "fullStart": 701,
                                                "fullEnd": 703,
                                                "start": 701,
                                                "end": 702,
                                                "fullWidth": 2,
                                                "width": 1,
                                                "text": "=",
                                                "value": "=",
                                                "valueText": "=",
                                                "hasTrailingTrivia": true,
                                                "trailingTrivia": [
                                                    {
                                                        "kind": "WhitespaceTrivia",
                                                        "text": " "
                                                    }
                                                ]
                                            },
                                            "value": {
                                                "kind": "ObjectLiteralExpression",
                                                "fullStart": 703,
                                                "fullEnd": 705,
                                                "start": 703,
                                                "end": 705,
                                                "fullWidth": 2,
                                                "width": 2,
                                                "openBraceToken": {
                                                    "kind": "OpenBraceToken",
                                                    "fullStart": 703,
                                                    "fullEnd": 704,
                                                    "start": 703,
                                                    "end": 704,
                                                    "fullWidth": 1,
                                                    "width": 1,
                                                    "text": "{",
                                                    "value": "{",
                                                    "valueText": "{"
                                                },
                                                "propertyAssignments": [],
                                                "closeBraceToken": {
                                                    "kind": "CloseBraceToken",
                                                    "fullStart": 704,
                                                    "fullEnd": 705,
                                                    "start": 704,
                                                    "end": 705,
                                                    "fullWidth": 1,
                                                    "width": 1,
                                                    "text": "}",
                                                    "value": "}",
                                                    "valueText": "}"
                                                }
                                            }
                                        }
                                    }
                                ]
                            },
                            "semicolonToken": {
                                "kind": "SemicolonToken",
                                "fullStart": 705,
                                "fullEnd": 708,
                                "start": 705,
                                "end": 706,
                                "fullWidth": 3,
                                "width": 1,
                                "text": ";",
                                "value": ";",
                                "valueText": ";",
                                "hasTrailingTrivia": true,
                                "hasTrailingNewLine": true,
                                "trailingTrivia": [
                                    {
                                        "kind": "NewLineTrivia",
                                        "text": "\r\n"
                                    }
                                ]
                            }
                        },
                        {
                            "kind": "ExpressionStatement",
                            "fullStart": 708,
                            "fullEnd": 890,
                            "start": 718,
                            "end": 888,
                            "fullWidth": 182,
                            "width": 170,
                            "isIncrementallyUnusable": true,
                            "expression": {
                                "kind": "InvocationExpression",
                                "fullStart": 708,
                                "fullEnd": 887,
                                "start": 718,
                                "end": 887,
                                "fullWidth": 179,
                                "width": 169,
                                "isIncrementallyUnusable": true,
                                "expression": {
                                    "kind": "MemberAccessExpression",
                                    "fullStart": 708,
                                    "fullEnd": 739,
                                    "start": 718,
                                    "end": 739,
                                    "fullWidth": 31,
                                    "width": 21,
                                    "expression": {
                                        "kind": "IdentifierName",
                                        "fullStart": 708,
                                        "fullEnd": 724,
                                        "start": 718,
                                        "end": 724,
                                        "fullWidth": 16,
                                        "width": 6,
                                        "text": "Object",
                                        "value": "Object",
                                        "valueText": "Object",
                                        "hasLeadingTrivia": true,
                                        "hasLeadingNewLine": true,
                                        "leadingTrivia": [
                                            {
                                                "kind": "NewLineTrivia",
                                                "text": "\r\n"
                                            },
                                            {
                                                "kind": "WhitespaceTrivia",
                                                "text": "        "
                                            }
                                        ]
                                    },
                                    "dotToken": {
                                        "kind": "DotToken",
                                        "fullStart": 724,
                                        "fullEnd": 725,
                                        "start": 724,
                                        "end": 725,
                                        "fullWidth": 1,
                                        "width": 1,
                                        "text": ".",
                                        "value": ".",
                                        "valueText": "."
                                    },
                                    "name": {
                                        "kind": "IdentifierName",
                                        "fullStart": 725,
                                        "fullEnd": 739,
                                        "start": 725,
                                        "end": 739,
                                        "fullWidth": 14,
                                        "width": 14,
                                        "text": "defineProperty",
                                        "value": "defineProperty",
                                        "valueText": "defineProperty"
                                    }
                                },
                                "argumentList": {
                                    "kind": "ArgumentList",
                                    "fullStart": 739,
                                    "fullEnd": 887,
                                    "start": 739,
                                    "end": 887,
                                    "fullWidth": 148,
                                    "width": 148,
                                    "isIncrementallyUnusable": true,
                                    "openParenToken": {
                                        "kind": "OpenParenToken",
                                        "fullStart": 739,
                                        "fullEnd": 740,
                                        "start": 739,
                                        "end": 740,
                                        "fullWidth": 1,
                                        "width": 1,
                                        "text": "(",
                                        "value": "(",
                                        "valueText": "("
                                    },
                                    "arguments": [
                                        {
                                            "kind": "IdentifierName",
                                            "fullStart": 740,
                                            "fullEnd": 743,
                                            "start": 740,
                                            "end": 743,
                                            "fullWidth": 3,
                                            "width": 3,
                                            "text": "obj",
                                            "value": "obj",
                                            "valueText": "obj"
                                        },
                                        {
                                            "kind": "CommaToken",
                                            "fullStart": 743,
                                            "fullEnd": 745,
                                            "start": 743,
                                            "end": 744,
                                            "fullWidth": 2,
                                            "width": 1,
                                            "text": ",",
                                            "value": ",",
                                            "valueText": ",",
                                            "hasTrailingTrivia": true,
                                            "trailingTrivia": [
                                                {
                                                    "kind": "WhitespaceTrivia",
                                                    "text": " "
                                                }
                                            ]
                                        },
                                        {
                                            "kind": "StringLiteral",
                                            "fullStart": 745,
                                            "fullEnd": 751,
                                            "start": 745,
                                            "end": 751,
                                            "fullWidth": 6,
                                            "width": 6,
                                            "text": "\"prop\"",
                                            "value": "prop",
                                            "valueText": "prop"
                                        },
                                        {
                                            "kind": "CommaToken",
                                            "fullStart": 751,
                                            "fullEnd": 753,
                                            "start": 751,
                                            "end": 752,
                                            "fullWidth": 2,
                                            "width": 1,
                                            "text": ",",
                                            "value": ",",
                                            "valueText": ",",
                                            "hasTrailingTrivia": true,
                                            "trailingTrivia": [
                                                {
                                                    "kind": "WhitespaceTrivia",
                                                    "text": " "
                                                }
                                            ]
                                        },
                                        {
                                            "kind": "ObjectLiteralExpression",
                                            "fullStart": 753,
                                            "fullEnd": 886,
                                            "start": 753,
                                            "end": 886,
                                            "fullWidth": 133,
                                            "width": 133,
                                            "isIncrementallyUnusable": true,
                                            "openBraceToken": {
                                                "kind": "OpenBraceToken",
                                                "fullStart": 753,
                                                "fullEnd": 756,
                                                "start": 753,
                                                "end": 754,
                                                "fullWidth": 3,
                                                "width": 1,
                                                "text": "{",
                                                "value": "{",
                                                "valueText": "{",
                                                "hasTrailingTrivia": true,
                                                "hasTrailingNewLine": true,
                                                "trailingTrivia": [
                                                    {
                                                        "kind": "NewLineTrivia",
                                                        "text": "\r\n"
                                                    }
                                                ]
                                            },
                                            "propertyAssignments": [
                                                {
                                                    "kind": "SimplePropertyAssignment",
                                                    "fullStart": 756,
                                                    "fullEnd": 782,
                                                    "start": 768,
                                                    "end": 782,
                                                    "fullWidth": 26,
                                                    "width": 14,
                                                    "isIncrementallyUnusable": true,
                                                    "propertyName": {
                                                        "kind": "IdentifierName",
                                                        "fullStart": 756,
                                                        "fullEnd": 771,
                                                        "start": 768,
                                                        "end": 771,
                                                        "fullWidth": 15,
                                                        "width": 3,
                                                        "text": "get",
                                                        "value": "get",
                                                        "valueText": "get",
                                                        "hasLeadingTrivia": true,
                                                        "leadingTrivia": [
                                                            {
                                                                "kind": "WhitespaceTrivia",
                                                                "text": "            "
                                                            }
                                                        ]
                                                    },
                                                    "colonToken": {
                                                        "kind": "ColonToken",
                                                        "fullStart": 771,
                                                        "fullEnd": 773,
                                                        "start": 771,
                                                        "end": 772,
                                                        "fullWidth": 2,
                                                        "width": 1,
                                                        "text": ":",
                                                        "value": ":",
                                                        "valueText": ":",
                                                        "hasTrailingTrivia": true,
                                                        "trailingTrivia": [
                                                            {
                                                                "kind": "WhitespaceTrivia",
                                                                "text": " "
                                                            }
                                                        ]
                                                    },
                                                    "expression": {
                                                        "kind": "IdentifierName",
                                                        "fullStart": 773,
                                                        "fullEnd": 782,
                                                        "start": 773,
                                                        "end": 782,
                                                        "fullWidth": 9,
                                                        "width": 9,
                                                        "text": "undefined",
                                                        "value": "undefined",
                                                        "valueText": "undefined"
                                                    }
                                                },
                                                {
                                                    "kind": "CommaToken",
                                                    "fullStart": 782,
                                                    "fullEnd": 785,
                                                    "start": 782,
                                                    "end": 783,
                                                    "fullWidth": 3,
                                                    "width": 1,
                                                    "text": ",",
                                                    "value": ",",
                                                    "valueText": ",",
                                                    "hasTrailingTrivia": true,
                                                    "hasTrailingNewLine": true,
                                                    "trailingTrivia": [
                                                        {
                                                            "kind": "NewLineTrivia",
                                                            "text": "\r\n"
                                                        }
                                                    ]
                                                },
                                                {
                                                    "kind": "SimplePropertyAssignment",
                                                    "fullStart": 785,
                                                    "fullEnd": 811,
                                                    "start": 797,
                                                    "end": 811,
                                                    "fullWidth": 26,
                                                    "width": 14,
                                                    "isIncrementallyUnusable": true,
                                                    "propertyName": {
                                                        "kind": "IdentifierName",
                                                        "fullStart": 785,
                                                        "fullEnd": 800,
                                                        "start": 797,
                                                        "end": 800,
                                                        "fullWidth": 15,
                                                        "width": 3,
                                                        "text": "set",
                                                        "value": "set",
                                                        "valueText": "set",
                                                        "hasLeadingTrivia": true,
                                                        "leadingTrivia": [
                                                            {
                                                                "kind": "WhitespaceTrivia",
                                                                "text": "            "
                                                            }
                                                        ]
                                                    },
                                                    "colonToken": {
                                                        "kind": "ColonToken",
                                                        "fullStart": 800,
                                                        "fullEnd": 802,
                                                        "start": 800,
                                                        "end": 801,
                                                        "fullWidth": 2,
                                                        "width": 1,
                                                        "text": ":",
                                                        "value": ":",
                                                        "valueText": ":",
                                                        "hasTrailingTrivia": true,
                                                        "trailingTrivia": [
                                                            {
                                                                "kind": "WhitespaceTrivia",
                                                                "text": " "
                                                            }
                                                        ]
                                                    },
                                                    "expression": {
                                                        "kind": "IdentifierName",
                                                        "fullStart": 802,
                                                        "fullEnd": 811,
                                                        "start": 802,
                                                        "end": 811,
                                                        "fullWidth": 9,
                                                        "width": 9,
                                                        "text": "undefined",
                                                        "value": "undefined",
                                                        "valueText": "undefined"
                                                    }
                                                },
                                                {
                                                    "kind": "CommaToken",
                                                    "fullStart": 811,
                                                    "fullEnd": 814,
                                                    "start": 811,
                                                    "end": 812,
                                                    "fullWidth": 3,
                                                    "width": 1,
                                                    "text": ",",
                                                    "value": ",",
                                                    "valueText": ",",
                                                    "hasTrailingTrivia": true,
                                                    "hasTrailingNewLine": true,
                                                    "trailingTrivia": [
                                                        {
                                                            "kind": "NewLineTrivia",
                                                            "text": "\r\n"
                                                        }
                                                    ]
                                                },
                                                {
                                                    "kind": "SimplePropertyAssignment",
                                                    "fullStart": 814,
                                                    "fullEnd": 842,
                                                    "start": 826,
                                                    "end": 842,
                                                    "fullWidth": 28,
                                                    "width": 16,
                                                    "propertyName": {
                                                        "kind": "IdentifierName",
                                                        "fullStart": 814,
                                                        "fullEnd": 836,
                                                        "start": 826,
                                                        "end": 836,
                                                        "fullWidth": 22,
                                                        "width": 10,
                                                        "text": "enumerable",
                                                        "value": "enumerable",
                                                        "valueText": "enumerable",
                                                        "hasLeadingTrivia": true,
                                                        "leadingTrivia": [
                                                            {
                                                                "kind": "WhitespaceTrivia",
                                                                "text": "            "
                                                            }
                                                        ]
                                                    },
                                                    "colonToken": {
                                                        "kind": "ColonToken",
                                                        "fullStart": 836,
                                                        "fullEnd": 838,
                                                        "start": 836,
                                                        "end": 837,
                                                        "fullWidth": 2,
                                                        "width": 1,
                                                        "text": ":",
                                                        "value": ":",
                                                        "valueText": ":",
                                                        "hasTrailingTrivia": true,
                                                        "trailingTrivia": [
                                                            {
                                                                "kind": "WhitespaceTrivia",
                                                                "text": " "
                                                            }
                                                        ]
                                                    },
                                                    "expression": {
                                                        "kind": "TrueKeyword",
                                                        "fullStart": 838,
                                                        "fullEnd": 842,
                                                        "start": 838,
                                                        "end": 842,
                                                        "fullWidth": 4,
                                                        "width": 4,
                                                        "text": "true",
                                                        "value": true,
                                                        "valueText": "true"
                                                    }
                                                },
                                                {
                                                    "kind": "CommaToken",
                                                    "fullStart": 842,
                                                    "fullEnd": 845,
                                                    "start": 842,
                                                    "end": 843,
                                                    "fullWidth": 3,
                                                    "width": 1,
                                                    "text": ",",
                                                    "value": ",",
                                                    "valueText": ",",
                                                    "hasTrailingTrivia": true,
                                                    "hasTrailingNewLine": true,
                                                    "trailingTrivia": [
                                                        {
                                                            "kind": "NewLineTrivia",
                                                            "text": "\r\n"
                                                        }
                                                    ]
                                                },
                                                {
                                                    "kind": "SimplePropertyAssignment",
                                                    "fullStart": 845,
                                                    "fullEnd": 877,
                                                    "start": 857,
                                                    "end": 875,
                                                    "fullWidth": 32,
                                                    "width": 18,
                                                    "propertyName": {
                                                        "kind": "IdentifierName",
                                                        "fullStart": 845,
                                                        "fullEnd": 869,
                                                        "start": 857,
                                                        "end": 869,
                                                        "fullWidth": 24,
                                                        "width": 12,
                                                        "text": "configurable",
                                                        "value": "configurable",
                                                        "valueText": "configurable",
                                                        "hasLeadingTrivia": true,
                                                        "leadingTrivia": [
                                                            {
                                                                "kind": "WhitespaceTrivia",
                                                                "text": "            "
                                                            }
                                                        ]
                                                    },
                                                    "colonToken": {
                                                        "kind": "ColonToken",
                                                        "fullStart": 869,
                                                        "fullEnd": 871,
                                                        "start": 869,
                                                        "end": 870,
                                                        "fullWidth": 2,
                                                        "width": 1,
                                                        "text": ":",
                                                        "value": ":",
                                                        "valueText": ":",
                                                        "hasTrailingTrivia": true,
                                                        "trailingTrivia": [
                                                            {
                                                                "kind": "WhitespaceTrivia",
                                                                "text": " "
                                                            }
                                                        ]
                                                    },
                                                    "expression": {
                                                        "kind": "TrueKeyword",
                                                        "fullStart": 871,
                                                        "fullEnd": 877,
                                                        "start": 871,
                                                        "end": 875,
                                                        "fullWidth": 6,
                                                        "width": 4,
                                                        "text": "true",
                                                        "value": true,
                                                        "valueText": "true",
                                                        "hasTrailingTrivia": true,
                                                        "hasTrailingNewLine": true,
                                                        "trailingTrivia": [
                                                            {
                                                                "kind": "NewLineTrivia",
                                                                "text": "\r\n"
                                                            }
                                                        ]
                                                    }
                                                }
                                            ],
                                            "closeBraceToken": {
                                                "kind": "CloseBraceToken",
                                                "fullStart": 877,
                                                "fullEnd": 886,
                                                "start": 885,
                                                "end": 886,
                                                "fullWidth": 9,
                                                "width": 1,
                                                "text": "}",
                                                "value": "}",
                                                "valueText": "}",
                                                "hasLeadingTrivia": true,
                                                "leadingTrivia": [
                                                    {
                                                        "kind": "WhitespaceTrivia",
                                                        "text": "        "
                                                    }
                                                ]
                                            }
                                        }
                                    ],
                                    "closeParenToken": {
                                        "kind": "CloseParenToken",
                                        "fullStart": 886,
                                        "fullEnd": 887,
                                        "start": 886,
                                        "end": 887,
                                        "fullWidth": 1,
                                        "width": 1,
                                        "text": ")",
                                        "value": ")",
                                        "valueText": ")"
                                    }
                                }
                            },
                            "semicolonToken": {
                                "kind": "SemicolonToken",
                                "fullStart": 887,
                                "fullEnd": 890,
                                "start": 887,
                                "end": 888,
                                "fullWidth": 3,
                                "width": 1,
                                "text": ";",
                                "value": ";",
                                "valueText": ";",
                                "hasTrailingTrivia": true,
                                "hasTrailingNewLine": true,
                                "trailingTrivia": [
                                    {
                                        "kind": "NewLineTrivia",
                                        "text": "\r\n"
                                    }
                                ]
                            }
                        },
                        {
                            "kind": "VariableStatement",
                            "fullStart": 890,
                            "fullEnd": 957,
                            "start": 898,
                            "end": 955,
                            "fullWidth": 67,
                            "width": 57,
                            "modifiers": [],
                            "variableDeclaration": {
                                "kind": "VariableDeclaration",
                                "fullStart": 890,
                                "fullEnd": 954,
                                "start": 898,
                                "end": 954,
                                "fullWidth": 64,
                                "width": 56,
                                "varKeyword": {
                                    "kind": "VarKeyword",
                                    "fullStart": 890,
                                    "fullEnd": 902,
                                    "start": 898,
                                    "end": 901,
                                    "fullWidth": 12,
                                    "width": 3,
                                    "text": "var",
                                    "value": "var",
                                    "valueText": "var",
                                    "hasLeadingTrivia": true,
                                    "hasTrailingTrivia": true,
                                    "leadingTrivia": [
                                        {
                                            "kind": "WhitespaceTrivia",
                                            "text": "        "
                                        }
                                    ],
                                    "trailingTrivia": [
                                        {
                                            "kind": "WhitespaceTrivia",
                                            "text": " "
                                        }
                                    ]
                                },
                                "variableDeclarators": [
                                    {
                                        "kind": "VariableDeclarator",
                                        "fullStart": 902,
                                        "fullEnd": 954,
                                        "start": 902,
                                        "end": 954,
                                        "fullWidth": 52,
<<<<<<< HEAD
                                        "width": 52,
                                        "identifier": {
=======
                                        "propertyName": {
>>>>>>> 85e84683
                                            "kind": "IdentifierName",
                                            "fullStart": 902,
                                            "fullEnd": 908,
                                            "start": 902,
                                            "end": 907,
                                            "fullWidth": 6,
                                            "width": 5,
                                            "text": "desc1",
                                            "value": "desc1",
                                            "valueText": "desc1",
                                            "hasTrailingTrivia": true,
                                            "trailingTrivia": [
                                                {
                                                    "kind": "WhitespaceTrivia",
                                                    "text": " "
                                                }
                                            ]
                                        },
                                        "equalsValueClause": {
                                            "kind": "EqualsValueClause",
                                            "fullStart": 908,
                                            "fullEnd": 954,
                                            "start": 908,
                                            "end": 954,
                                            "fullWidth": 46,
                                            "width": 46,
                                            "equalsToken": {
                                                "kind": "EqualsToken",
                                                "fullStart": 908,
                                                "fullEnd": 910,
                                                "start": 908,
                                                "end": 909,
                                                "fullWidth": 2,
                                                "width": 1,
                                                "text": "=",
                                                "value": "=",
                                                "valueText": "=",
                                                "hasTrailingTrivia": true,
                                                "trailingTrivia": [
                                                    {
                                                        "kind": "WhitespaceTrivia",
                                                        "text": " "
                                                    }
                                                ]
                                            },
                                            "value": {
                                                "kind": "InvocationExpression",
                                                "fullStart": 910,
                                                "fullEnd": 954,
                                                "start": 910,
                                                "end": 954,
                                                "fullWidth": 44,
                                                "width": 44,
                                                "expression": {
                                                    "kind": "MemberAccessExpression",
                                                    "fullStart": 910,
                                                    "fullEnd": 941,
                                                    "start": 910,
                                                    "end": 941,
                                                    "fullWidth": 31,
                                                    "width": 31,
                                                    "expression": {
                                                        "kind": "IdentifierName",
                                                        "fullStart": 910,
                                                        "fullEnd": 916,
                                                        "start": 910,
                                                        "end": 916,
                                                        "fullWidth": 6,
                                                        "width": 6,
                                                        "text": "Object",
                                                        "value": "Object",
                                                        "valueText": "Object"
                                                    },
                                                    "dotToken": {
                                                        "kind": "DotToken",
                                                        "fullStart": 916,
                                                        "fullEnd": 917,
                                                        "start": 916,
                                                        "end": 917,
                                                        "fullWidth": 1,
                                                        "width": 1,
                                                        "text": ".",
                                                        "value": ".",
                                                        "valueText": "."
                                                    },
                                                    "name": {
                                                        "kind": "IdentifierName",
                                                        "fullStart": 917,
                                                        "fullEnd": 941,
                                                        "start": 917,
                                                        "end": 941,
                                                        "fullWidth": 24,
                                                        "width": 24,
                                                        "text": "getOwnPropertyDescriptor",
                                                        "value": "getOwnPropertyDescriptor",
                                                        "valueText": "getOwnPropertyDescriptor"
                                                    }
                                                },
                                                "argumentList": {
                                                    "kind": "ArgumentList",
                                                    "fullStart": 941,
                                                    "fullEnd": 954,
                                                    "start": 941,
                                                    "end": 954,
                                                    "fullWidth": 13,
                                                    "width": 13,
                                                    "openParenToken": {
                                                        "kind": "OpenParenToken",
                                                        "fullStart": 941,
                                                        "fullEnd": 942,
                                                        "start": 941,
                                                        "end": 942,
                                                        "fullWidth": 1,
                                                        "width": 1,
                                                        "text": "(",
                                                        "value": "(",
                                                        "valueText": "("
                                                    },
                                                    "arguments": [
                                                        {
                                                            "kind": "IdentifierName",
                                                            "fullStart": 942,
                                                            "fullEnd": 945,
                                                            "start": 942,
                                                            "end": 945,
                                                            "fullWidth": 3,
                                                            "width": 3,
                                                            "text": "obj",
                                                            "value": "obj",
                                                            "valueText": "obj"
                                                        },
                                                        {
                                                            "kind": "CommaToken",
                                                            "fullStart": 945,
                                                            "fullEnd": 947,
                                                            "start": 945,
                                                            "end": 946,
                                                            "fullWidth": 2,
                                                            "width": 1,
                                                            "text": ",",
                                                            "value": ",",
                                                            "valueText": ",",
                                                            "hasTrailingTrivia": true,
                                                            "trailingTrivia": [
                                                                {
                                                                    "kind": "WhitespaceTrivia",
                                                                    "text": " "
                                                                }
                                                            ]
                                                        },
                                                        {
                                                            "kind": "StringLiteral",
                                                            "fullStart": 947,
                                                            "fullEnd": 953,
                                                            "start": 947,
                                                            "end": 953,
                                                            "fullWidth": 6,
                                                            "width": 6,
                                                            "text": "\"prop\"",
                                                            "value": "prop",
                                                            "valueText": "prop"
                                                        }
                                                    ],
                                                    "closeParenToken": {
                                                        "kind": "CloseParenToken",
                                                        "fullStart": 953,
                                                        "fullEnd": 954,
                                                        "start": 953,
                                                        "end": 954,
                                                        "fullWidth": 1,
                                                        "width": 1,
                                                        "text": ")",
                                                        "value": ")",
                                                        "valueText": ")"
                                                    }
                                                }
                                            }
                                        }
                                    }
                                ]
                            },
                            "semicolonToken": {
                                "kind": "SemicolonToken",
                                "fullStart": 954,
                                "fullEnd": 957,
                                "start": 954,
                                "end": 955,
                                "fullWidth": 3,
                                "width": 1,
                                "text": ";",
                                "value": ";",
                                "valueText": ";",
                                "hasTrailingTrivia": true,
                                "hasTrailingNewLine": true,
                                "trailingTrivia": [
                                    {
                                        "kind": "NewLineTrivia",
                                        "text": "\r\n"
                                    }
                                ]
                            }
                        },
                        {
                            "kind": "ExpressionStatement",
                            "fullStart": 957,
                            "fullEnd": 1051,
                            "start": 967,
                            "end": 1049,
                            "fullWidth": 94,
                            "width": 82,
                            "expression": {
                                "kind": "InvocationExpression",
                                "fullStart": 957,
                                "fullEnd": 1048,
                                "start": 967,
                                "end": 1048,
                                "fullWidth": 91,
                                "width": 81,
                                "expression": {
                                    "kind": "MemberAccessExpression",
                                    "fullStart": 957,
                                    "fullEnd": 988,
                                    "start": 967,
                                    "end": 988,
                                    "fullWidth": 31,
                                    "width": 21,
                                    "expression": {
                                        "kind": "IdentifierName",
                                        "fullStart": 957,
                                        "fullEnd": 973,
                                        "start": 967,
                                        "end": 973,
                                        "fullWidth": 16,
                                        "width": 6,
                                        "text": "Object",
                                        "value": "Object",
                                        "valueText": "Object",
                                        "hasLeadingTrivia": true,
                                        "hasLeadingNewLine": true,
                                        "leadingTrivia": [
                                            {
                                                "kind": "NewLineTrivia",
                                                "text": "\r\n"
                                            },
                                            {
                                                "kind": "WhitespaceTrivia",
                                                "text": "        "
                                            }
                                        ]
                                    },
                                    "dotToken": {
                                        "kind": "DotToken",
                                        "fullStart": 973,
                                        "fullEnd": 974,
                                        "start": 973,
                                        "end": 974,
                                        "fullWidth": 1,
                                        "width": 1,
                                        "text": ".",
                                        "value": ".",
                                        "valueText": "."
                                    },
                                    "name": {
                                        "kind": "IdentifierName",
                                        "fullStart": 974,
                                        "fullEnd": 988,
                                        "start": 974,
                                        "end": 988,
                                        "fullWidth": 14,
                                        "width": 14,
                                        "text": "defineProperty",
                                        "value": "defineProperty",
                                        "valueText": "defineProperty"
                                    }
                                },
                                "argumentList": {
                                    "kind": "ArgumentList",
                                    "fullStart": 988,
                                    "fullEnd": 1048,
                                    "start": 988,
                                    "end": 1048,
                                    "fullWidth": 60,
                                    "width": 60,
                                    "openParenToken": {
                                        "kind": "OpenParenToken",
                                        "fullStart": 988,
                                        "fullEnd": 989,
                                        "start": 988,
                                        "end": 989,
                                        "fullWidth": 1,
                                        "width": 1,
                                        "text": "(",
                                        "value": "(",
                                        "valueText": "("
                                    },
                                    "arguments": [
                                        {
                                            "kind": "IdentifierName",
                                            "fullStart": 989,
                                            "fullEnd": 992,
                                            "start": 989,
                                            "end": 992,
                                            "fullWidth": 3,
                                            "width": 3,
                                            "text": "obj",
                                            "value": "obj",
                                            "valueText": "obj"
                                        },
                                        {
                                            "kind": "CommaToken",
                                            "fullStart": 992,
                                            "fullEnd": 994,
                                            "start": 992,
                                            "end": 993,
                                            "fullWidth": 2,
                                            "width": 1,
                                            "text": ",",
                                            "value": ",",
                                            "valueText": ",",
                                            "hasTrailingTrivia": true,
                                            "trailingTrivia": [
                                                {
                                                    "kind": "WhitespaceTrivia",
                                                    "text": " "
                                                }
                                            ]
                                        },
                                        {
                                            "kind": "StringLiteral",
                                            "fullStart": 994,
                                            "fullEnd": 1000,
                                            "start": 994,
                                            "end": 1000,
                                            "fullWidth": 6,
                                            "width": 6,
                                            "text": "\"prop\"",
                                            "value": "prop",
                                            "valueText": "prop"
                                        },
                                        {
                                            "kind": "CommaToken",
                                            "fullStart": 1000,
                                            "fullEnd": 1002,
                                            "start": 1000,
                                            "end": 1001,
                                            "fullWidth": 2,
                                            "width": 1,
                                            "text": ",",
                                            "value": ",",
                                            "valueText": ",",
                                            "hasTrailingTrivia": true,
                                            "trailingTrivia": [
                                                {
                                                    "kind": "WhitespaceTrivia",
                                                    "text": " "
                                                }
                                            ]
                                        },
                                        {
                                            "kind": "ObjectLiteralExpression",
                                            "fullStart": 1002,
                                            "fullEnd": 1047,
                                            "start": 1002,
                                            "end": 1047,
                                            "fullWidth": 45,
                                            "width": 45,
                                            "openBraceToken": {
                                                "kind": "OpenBraceToken",
                                                "fullStart": 1002,
                                                "fullEnd": 1005,
                                                "start": 1002,
                                                "end": 1003,
                                                "fullWidth": 3,
                                                "width": 1,
                                                "text": "{",
                                                "value": "{",
                                                "valueText": "{",
                                                "hasTrailingTrivia": true,
                                                "hasTrailingNewLine": true,
                                                "trailingTrivia": [
                                                    {
                                                        "kind": "NewLineTrivia",
                                                        "text": "\r\n"
                                                    }
                                                ]
                                            },
                                            "propertyAssignments": [
                                                {
                                                    "kind": "SimplePropertyAssignment",
                                                    "fullStart": 1005,
                                                    "fullEnd": 1038,
                                                    "start": 1017,
                                                    "end": 1036,
                                                    "fullWidth": 33,
                                                    "width": 19,
                                                    "propertyName": {
                                                        "kind": "IdentifierName",
                                                        "fullStart": 1005,
                                                        "fullEnd": 1029,
                                                        "start": 1017,
                                                        "end": 1029,
                                                        "fullWidth": 24,
                                                        "width": 12,
                                                        "text": "configurable",
                                                        "value": "configurable",
                                                        "valueText": "configurable",
                                                        "hasLeadingTrivia": true,
                                                        "leadingTrivia": [
                                                            {
                                                                "kind": "WhitespaceTrivia",
                                                                "text": "            "
                                                            }
                                                        ]
                                                    },
                                                    "colonToken": {
                                                        "kind": "ColonToken",
                                                        "fullStart": 1029,
                                                        "fullEnd": 1031,
                                                        "start": 1029,
                                                        "end": 1030,
                                                        "fullWidth": 2,
                                                        "width": 1,
                                                        "text": ":",
                                                        "value": ":",
                                                        "valueText": ":",
                                                        "hasTrailingTrivia": true,
                                                        "trailingTrivia": [
                                                            {
                                                                "kind": "WhitespaceTrivia",
                                                                "text": " "
                                                            }
                                                        ]
                                                    },
                                                    "expression": {
                                                        "kind": "FalseKeyword",
                                                        "fullStart": 1031,
                                                        "fullEnd": 1038,
                                                        "start": 1031,
                                                        "end": 1036,
                                                        "fullWidth": 7,
                                                        "width": 5,
                                                        "text": "false",
                                                        "value": false,
                                                        "valueText": "false",
                                                        "hasTrailingTrivia": true,
                                                        "hasTrailingNewLine": true,
                                                        "trailingTrivia": [
                                                            {
                                                                "kind": "NewLineTrivia",
                                                                "text": "\r\n"
                                                            }
                                                        ]
                                                    }
                                                }
                                            ],
                                            "closeBraceToken": {
                                                "kind": "CloseBraceToken",
                                                "fullStart": 1038,
                                                "fullEnd": 1047,
                                                "start": 1046,
                                                "end": 1047,
                                                "fullWidth": 9,
                                                "width": 1,
                                                "text": "}",
                                                "value": "}",
                                                "valueText": "}",
                                                "hasLeadingTrivia": true,
                                                "leadingTrivia": [
                                                    {
                                                        "kind": "WhitespaceTrivia",
                                                        "text": "        "
                                                    }
                                                ]
                                            }
                                        }
                                    ],
                                    "closeParenToken": {
                                        "kind": "CloseParenToken",
                                        "fullStart": 1047,
                                        "fullEnd": 1048,
                                        "start": 1047,
                                        "end": 1048,
                                        "fullWidth": 1,
                                        "width": 1,
                                        "text": ")",
                                        "value": ")",
                                        "valueText": ")"
                                    }
                                }
                            },
                            "semicolonToken": {
                                "kind": "SemicolonToken",
                                "fullStart": 1048,
                                "fullEnd": 1051,
                                "start": 1048,
                                "end": 1049,
                                "fullWidth": 3,
                                "width": 1,
                                "text": ";",
                                "value": ";",
                                "valueText": ";",
                                "hasTrailingTrivia": true,
                                "hasTrailingNewLine": true,
                                "trailingTrivia": [
                                    {
                                        "kind": "NewLineTrivia",
                                        "text": "\r\n"
                                    }
                                ]
                            }
                        },
                        {
                            "kind": "VariableStatement",
                            "fullStart": 1051,
                            "fullEnd": 1118,
                            "start": 1059,
                            "end": 1116,
                            "fullWidth": 67,
                            "width": 57,
                            "modifiers": [],
                            "variableDeclaration": {
                                "kind": "VariableDeclaration",
                                "fullStart": 1051,
                                "fullEnd": 1115,
                                "start": 1059,
                                "end": 1115,
                                "fullWidth": 64,
                                "width": 56,
                                "varKeyword": {
                                    "kind": "VarKeyword",
                                    "fullStart": 1051,
                                    "fullEnd": 1063,
                                    "start": 1059,
                                    "end": 1062,
                                    "fullWidth": 12,
                                    "width": 3,
                                    "text": "var",
                                    "value": "var",
                                    "valueText": "var",
                                    "hasLeadingTrivia": true,
                                    "hasTrailingTrivia": true,
                                    "leadingTrivia": [
                                        {
                                            "kind": "WhitespaceTrivia",
                                            "text": "        "
                                        }
                                    ],
                                    "trailingTrivia": [
                                        {
                                            "kind": "WhitespaceTrivia",
                                            "text": " "
                                        }
                                    ]
                                },
                                "variableDeclarators": [
                                    {
                                        "kind": "VariableDeclarator",
                                        "fullStart": 1063,
                                        "fullEnd": 1115,
                                        "start": 1063,
                                        "end": 1115,
                                        "fullWidth": 52,
<<<<<<< HEAD
                                        "width": 52,
                                        "identifier": {
=======
                                        "propertyName": {
>>>>>>> 85e84683
                                            "kind": "IdentifierName",
                                            "fullStart": 1063,
                                            "fullEnd": 1069,
                                            "start": 1063,
                                            "end": 1068,
                                            "fullWidth": 6,
                                            "width": 5,
                                            "text": "desc2",
                                            "value": "desc2",
                                            "valueText": "desc2",
                                            "hasTrailingTrivia": true,
                                            "trailingTrivia": [
                                                {
                                                    "kind": "WhitespaceTrivia",
                                                    "text": " "
                                                }
                                            ]
                                        },
                                        "equalsValueClause": {
                                            "kind": "EqualsValueClause",
                                            "fullStart": 1069,
                                            "fullEnd": 1115,
                                            "start": 1069,
                                            "end": 1115,
                                            "fullWidth": 46,
                                            "width": 46,
                                            "equalsToken": {
                                                "kind": "EqualsToken",
                                                "fullStart": 1069,
                                                "fullEnd": 1071,
                                                "start": 1069,
                                                "end": 1070,
                                                "fullWidth": 2,
                                                "width": 1,
                                                "text": "=",
                                                "value": "=",
                                                "valueText": "=",
                                                "hasTrailingTrivia": true,
                                                "trailingTrivia": [
                                                    {
                                                        "kind": "WhitespaceTrivia",
                                                        "text": " "
                                                    }
                                                ]
                                            },
                                            "value": {
                                                "kind": "InvocationExpression",
                                                "fullStart": 1071,
                                                "fullEnd": 1115,
                                                "start": 1071,
                                                "end": 1115,
                                                "fullWidth": 44,
                                                "width": 44,
                                                "expression": {
                                                    "kind": "MemberAccessExpression",
                                                    "fullStart": 1071,
                                                    "fullEnd": 1102,
                                                    "start": 1071,
                                                    "end": 1102,
                                                    "fullWidth": 31,
                                                    "width": 31,
                                                    "expression": {
                                                        "kind": "IdentifierName",
                                                        "fullStart": 1071,
                                                        "fullEnd": 1077,
                                                        "start": 1071,
                                                        "end": 1077,
                                                        "fullWidth": 6,
                                                        "width": 6,
                                                        "text": "Object",
                                                        "value": "Object",
                                                        "valueText": "Object"
                                                    },
                                                    "dotToken": {
                                                        "kind": "DotToken",
                                                        "fullStart": 1077,
                                                        "fullEnd": 1078,
                                                        "start": 1077,
                                                        "end": 1078,
                                                        "fullWidth": 1,
                                                        "width": 1,
                                                        "text": ".",
                                                        "value": ".",
                                                        "valueText": "."
                                                    },
                                                    "name": {
                                                        "kind": "IdentifierName",
                                                        "fullStart": 1078,
                                                        "fullEnd": 1102,
                                                        "start": 1078,
                                                        "end": 1102,
                                                        "fullWidth": 24,
                                                        "width": 24,
                                                        "text": "getOwnPropertyDescriptor",
                                                        "value": "getOwnPropertyDescriptor",
                                                        "valueText": "getOwnPropertyDescriptor"
                                                    }
                                                },
                                                "argumentList": {
                                                    "kind": "ArgumentList",
                                                    "fullStart": 1102,
                                                    "fullEnd": 1115,
                                                    "start": 1102,
                                                    "end": 1115,
                                                    "fullWidth": 13,
                                                    "width": 13,
                                                    "openParenToken": {
                                                        "kind": "OpenParenToken",
                                                        "fullStart": 1102,
                                                        "fullEnd": 1103,
                                                        "start": 1102,
                                                        "end": 1103,
                                                        "fullWidth": 1,
                                                        "width": 1,
                                                        "text": "(",
                                                        "value": "(",
                                                        "valueText": "("
                                                    },
                                                    "arguments": [
                                                        {
                                                            "kind": "IdentifierName",
                                                            "fullStart": 1103,
                                                            "fullEnd": 1106,
                                                            "start": 1103,
                                                            "end": 1106,
                                                            "fullWidth": 3,
                                                            "width": 3,
                                                            "text": "obj",
                                                            "value": "obj",
                                                            "valueText": "obj"
                                                        },
                                                        {
                                                            "kind": "CommaToken",
                                                            "fullStart": 1106,
                                                            "fullEnd": 1108,
                                                            "start": 1106,
                                                            "end": 1107,
                                                            "fullWidth": 2,
                                                            "width": 1,
                                                            "text": ",",
                                                            "value": ",",
                                                            "valueText": ",",
                                                            "hasTrailingTrivia": true,
                                                            "trailingTrivia": [
                                                                {
                                                                    "kind": "WhitespaceTrivia",
                                                                    "text": " "
                                                                }
                                                            ]
                                                        },
                                                        {
                                                            "kind": "StringLiteral",
                                                            "fullStart": 1108,
                                                            "fullEnd": 1114,
                                                            "start": 1108,
                                                            "end": 1114,
                                                            "fullWidth": 6,
                                                            "width": 6,
                                                            "text": "\"prop\"",
                                                            "value": "prop",
                                                            "valueText": "prop"
                                                        }
                                                    ],
                                                    "closeParenToken": {
                                                        "kind": "CloseParenToken",
                                                        "fullStart": 1114,
                                                        "fullEnd": 1115,
                                                        "start": 1114,
                                                        "end": 1115,
                                                        "fullWidth": 1,
                                                        "width": 1,
                                                        "text": ")",
                                                        "value": ")",
                                                        "valueText": ")"
                                                    }
                                                }
                                            }
                                        }
                                    }
                                ]
                            },
                            "semicolonToken": {
                                "kind": "SemicolonToken",
                                "fullStart": 1115,
                                "fullEnd": 1118,
                                "start": 1115,
                                "end": 1116,
                                "fullWidth": 3,
                                "width": 1,
                                "text": ";",
                                "value": ";",
                                "valueText": ";",
                                "hasTrailingTrivia": true,
                                "hasTrailingNewLine": true,
                                "trailingTrivia": [
                                    {
                                        "kind": "NewLineTrivia",
                                        "text": "\r\n"
                                    }
                                ]
                            }
                        },
                        {
                            "kind": "ExpressionStatement",
                            "fullStart": 1118,
                            "fullEnd": 1144,
                            "start": 1126,
                            "end": 1142,
                            "fullWidth": 26,
                            "width": 16,
                            "expression": {
                                "kind": "DeleteExpression",
                                "fullStart": 1118,
                                "fullEnd": 1141,
                                "start": 1126,
                                "end": 1141,
                                "fullWidth": 23,
                                "width": 15,
                                "deleteKeyword": {
                                    "kind": "DeleteKeyword",
                                    "fullStart": 1118,
                                    "fullEnd": 1133,
                                    "start": 1126,
                                    "end": 1132,
                                    "fullWidth": 15,
                                    "width": 6,
                                    "text": "delete",
                                    "value": "delete",
                                    "valueText": "delete",
                                    "hasLeadingTrivia": true,
                                    "hasTrailingTrivia": true,
                                    "leadingTrivia": [
                                        {
                                            "kind": "WhitespaceTrivia",
                                            "text": "        "
                                        }
                                    ],
                                    "trailingTrivia": [
                                        {
                                            "kind": "WhitespaceTrivia",
                                            "text": " "
                                        }
                                    ]
                                },
                                "expression": {
                                    "kind": "MemberAccessExpression",
                                    "fullStart": 1133,
                                    "fullEnd": 1141,
                                    "start": 1133,
                                    "end": 1141,
                                    "fullWidth": 8,
                                    "width": 8,
                                    "expression": {
                                        "kind": "IdentifierName",
                                        "fullStart": 1133,
                                        "fullEnd": 1136,
                                        "start": 1133,
                                        "end": 1136,
                                        "fullWidth": 3,
                                        "width": 3,
                                        "text": "obj",
                                        "value": "obj",
                                        "valueText": "obj"
                                    },
                                    "dotToken": {
                                        "kind": "DotToken",
                                        "fullStart": 1136,
                                        "fullEnd": 1137,
                                        "start": 1136,
                                        "end": 1137,
                                        "fullWidth": 1,
                                        "width": 1,
                                        "text": ".",
                                        "value": ".",
                                        "valueText": "."
                                    },
                                    "name": {
                                        "kind": "IdentifierName",
                                        "fullStart": 1137,
                                        "fullEnd": 1141,
                                        "start": 1137,
                                        "end": 1141,
                                        "fullWidth": 4,
                                        "width": 4,
                                        "text": "prop",
                                        "value": "prop",
                                        "valueText": "prop"
                                    }
                                }
                            },
                            "semicolonToken": {
                                "kind": "SemicolonToken",
                                "fullStart": 1141,
                                "fullEnd": 1144,
                                "start": 1141,
                                "end": 1142,
                                "fullWidth": 3,
                                "width": 1,
                                "text": ";",
                                "value": ";",
                                "valueText": ";",
                                "hasTrailingTrivia": true,
                                "hasTrailingNewLine": true,
                                "trailingTrivia": [
                                    {
                                        "kind": "NewLineTrivia",
                                        "text": "\r\n"
                                    }
                                ]
                            }
                        },
                        {
                            "kind": "ReturnStatement",
                            "fullStart": 1144,
                            "fullEnd": 1253,
                            "start": 1154,
                            "end": 1251,
                            "fullWidth": 109,
                            "width": 97,
                            "returnKeyword": {
                                "kind": "ReturnKeyword",
                                "fullStart": 1144,
                                "fullEnd": 1161,
                                "start": 1154,
                                "end": 1160,
                                "fullWidth": 17,
                                "width": 6,
                                "text": "return",
                                "value": "return",
                                "valueText": "return",
                                "hasLeadingTrivia": true,
                                "hasLeadingNewLine": true,
                                "hasTrailingTrivia": true,
                                "leadingTrivia": [
                                    {
                                        "kind": "NewLineTrivia",
                                        "text": "\r\n"
                                    },
                                    {
                                        "kind": "WhitespaceTrivia",
                                        "text": "        "
                                    }
                                ],
                                "trailingTrivia": [
                                    {
                                        "kind": "WhitespaceTrivia",
                                        "text": " "
                                    }
                                ]
                            },
                            "expression": {
                                "kind": "LogicalAndExpression",
                                "fullStart": 1161,
                                "fullEnd": 1250,
                                "start": 1161,
                                "end": 1250,
                                "fullWidth": 89,
                                "width": 89,
                                "left": {
                                    "kind": "LogicalAndExpression",
                                    "fullStart": 1161,
                                    "fullEnd": 1221,
                                    "start": 1161,
                                    "end": 1220,
                                    "fullWidth": 60,
                                    "width": 59,
                                    "left": {
                                        "kind": "EqualsExpression",
                                        "fullStart": 1161,
                                        "fullEnd": 1189,
                                        "start": 1161,
                                        "end": 1188,
                                        "fullWidth": 28,
                                        "width": 27,
                                        "left": {
                                            "kind": "MemberAccessExpression",
                                            "fullStart": 1161,
                                            "fullEnd": 1180,
                                            "start": 1161,
                                            "end": 1179,
                                            "fullWidth": 19,
                                            "width": 18,
                                            "expression": {
                                                "kind": "IdentifierName",
                                                "fullStart": 1161,
                                                "fullEnd": 1166,
                                                "start": 1161,
                                                "end": 1166,
                                                "fullWidth": 5,
                                                "width": 5,
                                                "text": "desc1",
                                                "value": "desc1",
                                                "valueText": "desc1"
                                            },
                                            "dotToken": {
                                                "kind": "DotToken",
                                                "fullStart": 1166,
                                                "fullEnd": 1167,
                                                "start": 1166,
                                                "end": 1167,
                                                "fullWidth": 1,
                                                "width": 1,
                                                "text": ".",
                                                "value": ".",
                                                "valueText": "."
                                            },
                                            "name": {
                                                "kind": "IdentifierName",
                                                "fullStart": 1167,
                                                "fullEnd": 1180,
                                                "start": 1167,
                                                "end": 1179,
                                                "fullWidth": 13,
                                                "width": 12,
                                                "text": "configurable",
                                                "value": "configurable",
                                                "valueText": "configurable",
                                                "hasTrailingTrivia": true,
                                                "trailingTrivia": [
                                                    {
                                                        "kind": "WhitespaceTrivia",
                                                        "text": " "
                                                    }
                                                ]
                                            }
                                        },
                                        "operatorToken": {
                                            "kind": "EqualsEqualsEqualsToken",
                                            "fullStart": 1180,
                                            "fullEnd": 1184,
                                            "start": 1180,
                                            "end": 1183,
                                            "fullWidth": 4,
                                            "width": 3,
                                            "text": "===",
                                            "value": "===",
                                            "valueText": "===",
                                            "hasTrailingTrivia": true,
                                            "trailingTrivia": [
                                                {
                                                    "kind": "WhitespaceTrivia",
                                                    "text": " "
                                                }
                                            ]
                                        },
                                        "right": {
                                            "kind": "TrueKeyword",
                                            "fullStart": 1184,
                                            "fullEnd": 1189,
                                            "start": 1184,
                                            "end": 1188,
                                            "fullWidth": 5,
                                            "width": 4,
                                            "text": "true",
                                            "value": true,
                                            "valueText": "true",
                                            "hasTrailingTrivia": true,
                                            "trailingTrivia": [
                                                {
                                                    "kind": "WhitespaceTrivia",
                                                    "text": " "
                                                }
                                            ]
                                        }
                                    },
                                    "operatorToken": {
                                        "kind": "AmpersandAmpersandToken",
                                        "fullStart": 1189,
                                        "fullEnd": 1192,
                                        "start": 1189,
                                        "end": 1191,
                                        "fullWidth": 3,
                                        "width": 2,
                                        "text": "&&",
                                        "value": "&&",
                                        "valueText": "&&",
                                        "hasTrailingTrivia": true,
                                        "trailingTrivia": [
                                            {
                                                "kind": "WhitespaceTrivia",
                                                "text": " "
                                            }
                                        ]
                                    },
                                    "right": {
                                        "kind": "EqualsExpression",
                                        "fullStart": 1192,
                                        "fullEnd": 1221,
                                        "start": 1192,
                                        "end": 1220,
                                        "fullWidth": 29,
                                        "width": 28,
                                        "left": {
                                            "kind": "MemberAccessExpression",
                                            "fullStart": 1192,
                                            "fullEnd": 1211,
                                            "start": 1192,
                                            "end": 1210,
                                            "fullWidth": 19,
                                            "width": 18,
                                            "expression": {
                                                "kind": "IdentifierName",
                                                "fullStart": 1192,
                                                "fullEnd": 1197,
                                                "start": 1192,
                                                "end": 1197,
                                                "fullWidth": 5,
                                                "width": 5,
                                                "text": "desc2",
                                                "value": "desc2",
                                                "valueText": "desc2"
                                            },
                                            "dotToken": {
                                                "kind": "DotToken",
                                                "fullStart": 1197,
                                                "fullEnd": 1198,
                                                "start": 1197,
                                                "end": 1198,
                                                "fullWidth": 1,
                                                "width": 1,
                                                "text": ".",
                                                "value": ".",
                                                "valueText": "."
                                            },
                                            "name": {
                                                "kind": "IdentifierName",
                                                "fullStart": 1198,
                                                "fullEnd": 1211,
                                                "start": 1198,
                                                "end": 1210,
                                                "fullWidth": 13,
                                                "width": 12,
                                                "text": "configurable",
                                                "value": "configurable",
                                                "valueText": "configurable",
                                                "hasTrailingTrivia": true,
                                                "trailingTrivia": [
                                                    {
                                                        "kind": "WhitespaceTrivia",
                                                        "text": " "
                                                    }
                                                ]
                                            }
                                        },
                                        "operatorToken": {
                                            "kind": "EqualsEqualsEqualsToken",
                                            "fullStart": 1211,
                                            "fullEnd": 1215,
                                            "start": 1211,
                                            "end": 1214,
                                            "fullWidth": 4,
                                            "width": 3,
                                            "text": "===",
                                            "value": "===",
                                            "valueText": "===",
                                            "hasTrailingTrivia": true,
                                            "trailingTrivia": [
                                                {
                                                    "kind": "WhitespaceTrivia",
                                                    "text": " "
                                                }
                                            ]
                                        },
                                        "right": {
                                            "kind": "FalseKeyword",
                                            "fullStart": 1215,
                                            "fullEnd": 1221,
                                            "start": 1215,
                                            "end": 1220,
                                            "fullWidth": 6,
                                            "width": 5,
                                            "text": "false",
                                            "value": false,
                                            "valueText": "false",
                                            "hasTrailingTrivia": true,
                                            "trailingTrivia": [
                                                {
                                                    "kind": "WhitespaceTrivia",
                                                    "text": " "
                                                }
                                            ]
                                        }
                                    }
                                },
                                "operatorToken": {
                                    "kind": "AmpersandAmpersandToken",
                                    "fullStart": 1221,
                                    "fullEnd": 1224,
                                    "start": 1221,
                                    "end": 1223,
                                    "fullWidth": 3,
                                    "width": 2,
                                    "text": "&&",
                                    "value": "&&",
                                    "valueText": "&&",
                                    "hasTrailingTrivia": true,
                                    "trailingTrivia": [
                                        {
                                            "kind": "WhitespaceTrivia",
                                            "text": " "
                                        }
                                    ]
                                },
                                "right": {
                                    "kind": "InvocationExpression",
                                    "fullStart": 1224,
                                    "fullEnd": 1250,
                                    "start": 1224,
                                    "end": 1250,
                                    "fullWidth": 26,
                                    "width": 26,
                                    "expression": {
                                        "kind": "MemberAccessExpression",
                                        "fullStart": 1224,
                                        "fullEnd": 1242,
                                        "start": 1224,
                                        "end": 1242,
                                        "fullWidth": 18,
                                        "width": 18,
                                        "expression": {
                                            "kind": "IdentifierName",
                                            "fullStart": 1224,
                                            "fullEnd": 1227,
                                            "start": 1224,
                                            "end": 1227,
                                            "fullWidth": 3,
                                            "width": 3,
                                            "text": "obj",
                                            "value": "obj",
                                            "valueText": "obj"
                                        },
                                        "dotToken": {
                                            "kind": "DotToken",
                                            "fullStart": 1227,
                                            "fullEnd": 1228,
                                            "start": 1227,
                                            "end": 1228,
                                            "fullWidth": 1,
                                            "width": 1,
                                            "text": ".",
                                            "value": ".",
                                            "valueText": "."
                                        },
                                        "name": {
                                            "kind": "IdentifierName",
                                            "fullStart": 1228,
                                            "fullEnd": 1242,
                                            "start": 1228,
                                            "end": 1242,
                                            "fullWidth": 14,
                                            "width": 14,
                                            "text": "hasOwnProperty",
                                            "value": "hasOwnProperty",
                                            "valueText": "hasOwnProperty"
                                        }
                                    },
                                    "argumentList": {
                                        "kind": "ArgumentList",
                                        "fullStart": 1242,
                                        "fullEnd": 1250,
                                        "start": 1242,
                                        "end": 1250,
                                        "fullWidth": 8,
                                        "width": 8,
                                        "openParenToken": {
                                            "kind": "OpenParenToken",
                                            "fullStart": 1242,
                                            "fullEnd": 1243,
                                            "start": 1242,
                                            "end": 1243,
                                            "fullWidth": 1,
                                            "width": 1,
                                            "text": "(",
                                            "value": "(",
                                            "valueText": "("
                                        },
                                        "arguments": [
                                            {
                                                "kind": "StringLiteral",
                                                "fullStart": 1243,
                                                "fullEnd": 1249,
                                                "start": 1243,
                                                "end": 1249,
                                                "fullWidth": 6,
                                                "width": 6,
                                                "text": "\"prop\"",
                                                "value": "prop",
                                                "valueText": "prop"
                                            }
                                        ],
                                        "closeParenToken": {
                                            "kind": "CloseParenToken",
                                            "fullStart": 1249,
                                            "fullEnd": 1250,
                                            "start": 1249,
                                            "end": 1250,
                                            "fullWidth": 1,
                                            "width": 1,
                                            "text": ")",
                                            "value": ")",
                                            "valueText": ")"
                                        }
                                    }
                                }
                            },
                            "semicolonToken": {
                                "kind": "SemicolonToken",
                                "fullStart": 1250,
                                "fullEnd": 1253,
                                "start": 1250,
                                "end": 1251,
                                "fullWidth": 3,
                                "width": 1,
                                "text": ";",
                                "value": ";",
                                "valueText": ";",
                                "hasTrailingTrivia": true,
                                "hasTrailingNewLine": true,
                                "trailingTrivia": [
                                    {
                                        "kind": "NewLineTrivia",
                                        "text": "\r\n"
                                    }
                                ]
                            }
                        }
                    ],
                    "closeBraceToken": {
                        "kind": "CloseBraceToken",
                        "fullStart": 1253,
                        "fullEnd": 1260,
                        "start": 1257,
                        "end": 1258,
                        "fullWidth": 7,
                        "width": 1,
                        "text": "}",
                        "value": "}",
                        "valueText": "}",
                        "hasLeadingTrivia": true,
                        "hasTrailingTrivia": true,
                        "hasTrailingNewLine": true,
                        "leadingTrivia": [
                            {
                                "kind": "WhitespaceTrivia",
                                "text": "    "
                            }
                        ],
                        "trailingTrivia": [
                            {
                                "kind": "NewLineTrivia",
                                "text": "\r\n"
                            }
                        ]
                    }
                }
            },
            {
                "kind": "ExpressionStatement",
                "fullStart": 1260,
                "fullEnd": 1284,
                "start": 1260,
                "end": 1282,
                "fullWidth": 24,
                "width": 22,
                "expression": {
                    "kind": "InvocationExpression",
                    "fullStart": 1260,
                    "fullEnd": 1281,
                    "start": 1260,
                    "end": 1281,
                    "fullWidth": 21,
                    "width": 21,
                    "expression": {
                        "kind": "IdentifierName",
                        "fullStart": 1260,
                        "fullEnd": 1271,
                        "start": 1260,
                        "end": 1271,
                        "fullWidth": 11,
                        "width": 11,
                        "text": "runTestCase",
                        "value": "runTestCase",
                        "valueText": "runTestCase"
                    },
                    "argumentList": {
                        "kind": "ArgumentList",
                        "fullStart": 1271,
                        "fullEnd": 1281,
                        "start": 1271,
                        "end": 1281,
                        "fullWidth": 10,
                        "width": 10,
                        "openParenToken": {
                            "kind": "OpenParenToken",
                            "fullStart": 1271,
                            "fullEnd": 1272,
                            "start": 1271,
                            "end": 1272,
                            "fullWidth": 1,
                            "width": 1,
                            "text": "(",
                            "value": "(",
                            "valueText": "("
                        },
                        "arguments": [
                            {
                                "kind": "IdentifierName",
                                "fullStart": 1272,
                                "fullEnd": 1280,
                                "start": 1272,
                                "end": 1280,
                                "fullWidth": 8,
                                "width": 8,
                                "text": "testcase",
                                "value": "testcase",
                                "valueText": "testcase"
                            }
                        ],
                        "closeParenToken": {
                            "kind": "CloseParenToken",
                            "fullStart": 1280,
                            "fullEnd": 1281,
                            "start": 1280,
                            "end": 1281,
                            "fullWidth": 1,
                            "width": 1,
                            "text": ")",
                            "value": ")",
                            "valueText": ")"
                        }
                    }
                },
                "semicolonToken": {
                    "kind": "SemicolonToken",
                    "fullStart": 1281,
                    "fullEnd": 1284,
                    "start": 1281,
                    "end": 1282,
                    "fullWidth": 3,
                    "width": 1,
                    "text": ";",
                    "value": ";",
                    "valueText": ";",
                    "hasTrailingTrivia": true,
                    "hasTrailingNewLine": true,
                    "trailingTrivia": [
                        {
                            "kind": "NewLineTrivia",
                            "text": "\r\n"
                        }
                    ]
                }
            }
        ],
        "endOfFileToken": {
            "kind": "EndOfFileToken",
            "fullStart": 1284,
            "fullEnd": 1284,
            "start": 1284,
            "end": 1284,
            "fullWidth": 0,
            "width": 0,
            "text": ""
        }
    },
    "lineMap": {
        "lineStarts": [
            0,
            67,
            152,
            232,
            308,
            380,
            385,
            439,
            653,
            658,
            660,
            662,
            685,
            708,
            710,
            756,
            785,
            814,
            845,
            877,
            890,
            957,
            959,
            1005,
            1038,
            1051,
            1118,
            1144,
            1146,
            1253,
            1260,
            1284
        ],
        "length": 1284
    }
}<|MERGE_RESOLUTION|>--- conflicted
+++ resolved
@@ -247,12 +247,8 @@
                                         "start": 697,
                                         "end": 705,
                                         "fullWidth": 8,
-<<<<<<< HEAD
                                         "width": 8,
-                                        "identifier": {
-=======
                                         "propertyName": {
->>>>>>> 85e84683
                                             "kind": "IdentifierName",
                                             "fullStart": 697,
                                             "fullEnd": 701,
@@ -960,12 +956,8 @@
                                         "start": 902,
                                         "end": 954,
                                         "fullWidth": 52,
-<<<<<<< HEAD
                                         "width": 52,
-                                        "identifier": {
-=======
                                         "propertyName": {
->>>>>>> 85e84683
                                             "kind": "IdentifierName",
                                             "fullStart": 902,
                                             "fullEnd": 908,
@@ -1528,12 +1520,8 @@
                                         "start": 1063,
                                         "end": 1115,
                                         "fullWidth": 52,
-<<<<<<< HEAD
                                         "width": 52,
-                                        "identifier": {
-=======
                                         "propertyName": {
->>>>>>> 85e84683
                                             "kind": "IdentifierName",
                                             "fullStart": 1063,
                                             "fullEnd": 1069,
