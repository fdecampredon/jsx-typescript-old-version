--- conflicted
+++ resolved
@@ -845,12 +845,8 @@
                                                     "start": 852,
                                                     "end": 863,
                                                     "fullWidth": 11,
-<<<<<<< HEAD
                                                     "width": 11,
-                                                    "identifier": {
-=======
                                                     "propertyName": {
->>>>>>> 85e84683
                                                         "kind": "IdentifierName",
                                                         "fullStart": 852,
                                                         "fullEnd": 859,
