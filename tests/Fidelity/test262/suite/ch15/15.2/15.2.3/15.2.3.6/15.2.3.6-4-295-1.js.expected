{
    "isDeclaration": false,
    "languageVersion": "EcmaScript5",
    "parseOptions": {
        "allowAutomaticSemicolonInsertion": true
    },
    "sourceUnit": {
        "kind": "SourceUnit",
        "fullStart": 0,
        "fullEnd": 1523,
        "start": 814,
        "end": 1523,
        "fullWidth": 1523,
        "width": 709,
        "isIncrementallyUnusable": true,
        "moduleElements": [
            {
                "kind": "FunctionDeclaration",
                "fullStart": 0,
                "fullEnd": 1499,
                "start": 814,
                "end": 1497,
                "fullWidth": 1499,
                "width": 683,
                "modifiers": [],
                "functionKeyword": {
                    "kind": "FunctionKeyword",
                    "fullStart": 0,
                    "fullEnd": 823,
                    "start": 814,
                    "end": 822,
                    "fullWidth": 823,
                    "width": 8,
                    "text": "function",
                    "value": "function",
                    "valueText": "function",
                    "hasLeadingTrivia": true,
                    "hasLeadingComment": true,
                    "hasLeadingNewLine": true,
                    "hasTrailingTrivia": true,
                    "leadingTrivia": [
                        {
                            "kind": "SingleLineCommentTrivia",
                            "text": "/// Copyright (c) 2012 Ecma International.  All rights reserved. "
                        },
                        {
                            "kind": "NewLineTrivia",
                            "text": "\r\n"
                        },
                        {
                            "kind": "SingleLineCommentTrivia",
                            "text": "/// Ecma International makes this code available under the terms and conditions set"
                        },
                        {
                            "kind": "NewLineTrivia",
                            "text": "\r\n"
                        },
                        {
                            "kind": "SingleLineCommentTrivia",
                            "text": "/// forth on http://hg.ecmascript.org/tests/test262/raw-file/tip/LICENSE (the "
                        },
                        {
                            "kind": "NewLineTrivia",
                            "text": "\r\n"
                        },
                        {
                            "kind": "SingleLineCommentTrivia",
                            "text": "/// \"Use Terms\").   Any redistribution of this code must retain the above "
                        },
                        {
                            "kind": "NewLineTrivia",
                            "text": "\r\n"
                        },
                        {
                            "kind": "SingleLineCommentTrivia",
                            "text": "/// copyright and this notice and otherwise comply with the Use Terms."
                        },
                        {
                            "kind": "NewLineTrivia",
                            "text": "\r\n"
                        },
                        {
                            "kind": "MultiLineCommentTrivia",
                            "text": "/**\r\n * @path ch15/15.2/15.2.3/15.2.3.6/15.2.3.6-4-295-1.js\r\n * @description Object.defineProperty - 'O' is an Arguments object of a function that has formal parameters, 'name' is own data property of 'O' which is also defined in [[ParameterMap]] of 'O', test TypeError is thrown when updating the [[Enumerable]] attribute value of 'name' which is defined as non-configurable (10.6 [[DefineOwnProperty]] step 4 and step 5b)\r\n */"
                        },
                        {
                            "kind": "NewLineTrivia",
                            "text": "\r\n"
                        },
                        {
                            "kind": "NewLineTrivia",
                            "text": "\r\n"
                        },
                        {
                            "kind": "NewLineTrivia",
                            "text": "\r\n"
                        }
                    ],
                    "trailingTrivia": [
                        {
                            "kind": "WhitespaceTrivia",
                            "text": " "
                        }
                    ]
                },
                "identifier": {
                    "kind": "IdentifierName",
                    "fullStart": 823,
                    "fullEnd": 831,
                    "start": 823,
                    "end": 831,
                    "fullWidth": 8,
                    "width": 8,
                    "text": "testcase",
                    "value": "testcase",
                    "valueText": "testcase"
                },
                "callSignature": {
                    "kind": "CallSignature",
                    "fullStart": 831,
                    "fullEnd": 834,
                    "start": 831,
                    "end": 833,
                    "fullWidth": 3,
                    "width": 2,
                    "parameterList": {
                        "kind": "ParameterList",
                        "fullStart": 831,
                        "fullEnd": 834,
                        "start": 831,
                        "end": 833,
                        "fullWidth": 3,
                        "width": 2,
                        "openParenToken": {
                            "kind": "OpenParenToken",
                            "fullStart": 831,
                            "fullEnd": 832,
                            "start": 831,
                            "end": 832,
                            "fullWidth": 1,
                            "width": 1,
                            "text": "(",
                            "value": "(",
                            "valueText": "("
                        },
                        "parameters": [],
                        "closeParenToken": {
                            "kind": "CloseParenToken",
                            "fullStart": 832,
                            "fullEnd": 834,
                            "start": 832,
                            "end": 833,
                            "fullWidth": 2,
                            "width": 1,
                            "text": ")",
                            "value": ")",
                            "valueText": ")",
                            "hasTrailingTrivia": true,
                            "trailingTrivia": [
                                {
                                    "kind": "WhitespaceTrivia",
                                    "text": " "
                                }
                            ]
                        }
                    }
                },
                "block": {
                    "kind": "Block",
                    "fullStart": 834,
                    "fullEnd": 1499,
                    "start": 834,
                    "end": 1497,
                    "fullWidth": 665,
                    "width": 663,
                    "openBraceToken": {
                        "kind": "OpenBraceToken",
                        "fullStart": 834,
                        "fullEnd": 837,
                        "start": 834,
                        "end": 835,
                        "fullWidth": 3,
                        "width": 1,
                        "text": "{",
                        "value": "{",
                        "valueText": "{",
                        "hasTrailingTrivia": true,
                        "hasTrailingNewLine": true,
                        "trailingTrivia": [
                            {
                                "kind": "NewLineTrivia",
                                "text": "\r\n"
                            }
                        ]
                    },
                    "statements": [
                        {
                            "kind": "ReturnStatement",
                            "fullStart": 837,
                            "fullEnd": 1492,
                            "start": 845,
                            "end": 1490,
                            "fullWidth": 655,
                            "width": 645,
                            "returnKeyword": {
                                "kind": "ReturnKeyword",
                                "fullStart": 837,
                                "fullEnd": 852,
                                "start": 845,
                                "end": 851,
                                "fullWidth": 15,
                                "width": 6,
                                "text": "return",
                                "value": "return",
                                "valueText": "return",
                                "hasLeadingTrivia": true,
                                "hasTrailingTrivia": true,
                                "leadingTrivia": [
                                    {
                                        "kind": "WhitespaceTrivia",
                                        "text": "        "
                                    }
                                ],
                                "trailingTrivia": [
                                    {
                                        "kind": "WhitespaceTrivia",
                                        "text": " "
                                    }
                                ]
                            },
                            "expression": {
                                "kind": "ParenthesizedExpression",
                                "fullStart": 852,
                                "fullEnd": 1489,
                                "start": 852,
                                "end": 1489,
                                "fullWidth": 637,
                                "width": 637,
                                "openParenToken": {
                                    "kind": "OpenParenToken",
                                    "fullStart": 852,
                                    "fullEnd": 853,
                                    "start": 852,
                                    "end": 853,
                                    "fullWidth": 1,
                                    "width": 1,
                                    "text": "(",
                                    "value": "(",
                                    "valueText": "("
                                },
                                "expression": {
                                    "kind": "InvocationExpression",
                                    "fullStart": 853,
                                    "fullEnd": 1488,
                                    "start": 853,
                                    "end": 1488,
                                    "fullWidth": 635,
                                    "width": 635,
                                    "expression": {
                                        "kind": "FunctionExpression",
                                        "fullStart": 853,
                                        "fullEnd": 1479,
                                        "start": 853,
                                        "end": 1479,
                                        "fullWidth": 626,
                                        "width": 626,
                                        "functionKeyword": {
                                            "kind": "FunctionKeyword",
                                            "fullStart": 853,
                                            "fullEnd": 862,
                                            "start": 853,
                                            "end": 861,
                                            "fullWidth": 9,
                                            "width": 8,
                                            "text": "function",
                                            "value": "function",
                                            "valueText": "function",
                                            "hasTrailingTrivia": true,
                                            "trailingTrivia": [
                                                {
                                                    "kind": "WhitespaceTrivia",
                                                    "text": " "
                                                }
                                            ]
                                        },
                                        "callSignature": {
                                            "kind": "CallSignature",
                                            "fullStart": 862,
                                            "fullEnd": 872,
                                            "start": 862,
                                            "end": 871,
                                            "fullWidth": 10,
                                            "width": 9,
                                            "parameterList": {
                                                "kind": "ParameterList",
                                                "fullStart": 862,
                                                "fullEnd": 872,
                                                "start": 862,
                                                "end": 871,
                                                "fullWidth": 10,
                                                "width": 9,
                                                "openParenToken": {
                                                    "kind": "OpenParenToken",
                                                    "fullStart": 862,
                                                    "fullEnd": 863,
                                                    "start": 862,
                                                    "end": 863,
                                                    "fullWidth": 1,
                                                    "width": 1,
                                                    "text": "(",
                                                    "value": "(",
                                                    "valueText": "("
                                                },
                                                "parameters": [
                                                    {
                                                        "kind": "Parameter",
                                                        "fullStart": 863,
                                                        "fullEnd": 864,
                                                        "start": 863,
                                                        "end": 864,
                                                        "fullWidth": 1,
<<<<<<< HEAD
                                                        "width": 1,
=======
                                                        "modifiers": [],
>>>>>>> e3c38734
                                                        "identifier": {
                                                            "kind": "IdentifierName",
                                                            "fullStart": 863,
                                                            "fullEnd": 864,
                                                            "start": 863,
                                                            "end": 864,
                                                            "fullWidth": 1,
                                                            "width": 1,
                                                            "text": "a",
                                                            "value": "a",
                                                            "valueText": "a"
                                                        }
                                                    },
                                                    {
                                                        "kind": "CommaToken",
                                                        "fullStart": 864,
                                                        "fullEnd": 866,
                                                        "start": 864,
                                                        "end": 865,
                                                        "fullWidth": 2,
                                                        "width": 1,
                                                        "text": ",",
                                                        "value": ",",
                                                        "valueText": ",",
                                                        "hasTrailingTrivia": true,
                                                        "trailingTrivia": [
                                                            {
                                                                "kind": "WhitespaceTrivia",
                                                                "text": " "
                                                            }
                                                        ]
                                                    },
                                                    {
                                                        "kind": "Parameter",
                                                        "fullStart": 866,
                                                        "fullEnd": 867,
                                                        "start": 866,
                                                        "end": 867,
                                                        "fullWidth": 1,
<<<<<<< HEAD
                                                        "width": 1,
=======
                                                        "modifiers": [],
>>>>>>> e3c38734
                                                        "identifier": {
                                                            "kind": "IdentifierName",
                                                            "fullStart": 866,
                                                            "fullEnd": 867,
                                                            "start": 866,
                                                            "end": 867,
                                                            "fullWidth": 1,
                                                            "width": 1,
                                                            "text": "b",
                                                            "value": "b",
                                                            "valueText": "b"
                                                        }
                                                    },
                                                    {
                                                        "kind": "CommaToken",
                                                        "fullStart": 867,
                                                        "fullEnd": 869,
                                                        "start": 867,
                                                        "end": 868,
                                                        "fullWidth": 2,
                                                        "width": 1,
                                                        "text": ",",
                                                        "value": ",",
                                                        "valueText": ",",
                                                        "hasTrailingTrivia": true,
                                                        "trailingTrivia": [
                                                            {
                                                                "kind": "WhitespaceTrivia",
                                                                "text": " "
                                                            }
                                                        ]
                                                    },
                                                    {
                                                        "kind": "Parameter",
                                                        "fullStart": 869,
                                                        "fullEnd": 870,
                                                        "start": 869,
                                                        "end": 870,
                                                        "fullWidth": 1,
<<<<<<< HEAD
                                                        "width": 1,
=======
                                                        "modifiers": [],
>>>>>>> e3c38734
                                                        "identifier": {
                                                            "kind": "IdentifierName",
                                                            "fullStart": 869,
                                                            "fullEnd": 870,
                                                            "start": 869,
                                                            "end": 870,
                                                            "fullWidth": 1,
                                                            "width": 1,
                                                            "text": "c",
                                                            "value": "c",
                                                            "valueText": "c"
                                                        }
                                                    }
                                                ],
                                                "closeParenToken": {
                                                    "kind": "CloseParenToken",
                                                    "fullStart": 870,
                                                    "fullEnd": 872,
                                                    "start": 870,
                                                    "end": 871,
                                                    "fullWidth": 2,
                                                    "width": 1,
                                                    "text": ")",
                                                    "value": ")",
                                                    "valueText": ")",
                                                    "hasTrailingTrivia": true,
                                                    "trailingTrivia": [
                                                        {
                                                            "kind": "WhitespaceTrivia",
                                                            "text": " "
                                                        }
                                                    ]
                                                }
                                            }
                                        },
                                        "block": {
                                            "kind": "Block",
                                            "fullStart": 872,
                                            "fullEnd": 1479,
                                            "start": 872,
                                            "end": 1479,
                                            "fullWidth": 607,
                                            "width": 607,
                                            "openBraceToken": {
                                                "kind": "OpenBraceToken",
                                                "fullStart": 872,
                                                "fullEnd": 875,
                                                "start": 872,
                                                "end": 873,
                                                "fullWidth": 3,
                                                "width": 1,
                                                "text": "{",
                                                "value": "{",
                                                "valueText": "{",
                                                "hasTrailingTrivia": true,
                                                "hasTrailingNewLine": true,
                                                "trailingTrivia": [
                                                    {
                                                        "kind": "NewLineTrivia",
                                                        "text": "\r\n"
                                                    }
                                                ]
                                            },
                                            "statements": [
                                                {
                                                    "kind": "ExpressionStatement",
                                                    "fullStart": 875,
                                                    "fullEnd": 1079,
                                                    "start": 887,
                                                    "end": 1077,
                                                    "fullWidth": 204,
                                                    "width": 190,
                                                    "expression": {
                                                        "kind": "InvocationExpression",
                                                        "fullStart": 875,
                                                        "fullEnd": 1076,
                                                        "start": 887,
                                                        "end": 1076,
                                                        "fullWidth": 201,
                                                        "width": 189,
                                                        "expression": {
                                                            "kind": "MemberAccessExpression",
                                                            "fullStart": 875,
                                                            "fullEnd": 908,
                                                            "start": 887,
                                                            "end": 908,
                                                            "fullWidth": 33,
                                                            "width": 21,
                                                            "expression": {
                                                                "kind": "IdentifierName",
                                                                "fullStart": 875,
                                                                "fullEnd": 893,
                                                                "start": 887,
                                                                "end": 893,
                                                                "fullWidth": 18,
                                                                "width": 6,
                                                                "text": "Object",
                                                                "value": "Object",
                                                                "valueText": "Object",
                                                                "hasLeadingTrivia": true,
                                                                "leadingTrivia": [
                                                                    {
                                                                        "kind": "WhitespaceTrivia",
                                                                        "text": "            "
                                                                    }
                                                                ]
                                                            },
                                                            "dotToken": {
                                                                "kind": "DotToken",
                                                                "fullStart": 893,
                                                                "fullEnd": 894,
                                                                "start": 893,
                                                                "end": 894,
                                                                "fullWidth": 1,
                                                                "width": 1,
                                                                "text": ".",
                                                                "value": ".",
                                                                "valueText": "."
                                                            },
                                                            "name": {
                                                                "kind": "IdentifierName",
                                                                "fullStart": 894,
                                                                "fullEnd": 908,
                                                                "start": 894,
                                                                "end": 908,
                                                                "fullWidth": 14,
                                                                "width": 14,
                                                                "text": "defineProperty",
                                                                "value": "defineProperty",
                                                                "valueText": "defineProperty"
                                                            }
                                                        },
                                                        "argumentList": {
                                                            "kind": "ArgumentList",
                                                            "fullStart": 908,
                                                            "fullEnd": 1076,
                                                            "start": 908,
                                                            "end": 1076,
                                                            "fullWidth": 168,
                                                            "width": 168,
                                                            "openParenToken": {
                                                                "kind": "OpenParenToken",
                                                                "fullStart": 908,
                                                                "fullEnd": 909,
                                                                "start": 908,
                                                                "end": 909,
                                                                "fullWidth": 1,
                                                                "width": 1,
                                                                "text": "(",
                                                                "value": "(",
                                                                "valueText": "("
                                                            },
                                                            "arguments": [
                                                                {
                                                                    "kind": "IdentifierName",
                                                                    "fullStart": 909,
                                                                    "fullEnd": 918,
                                                                    "start": 909,
                                                                    "end": 918,
                                                                    "fullWidth": 9,
                                                                    "width": 9,
                                                                    "text": "arguments",
                                                                    "value": "arguments",
                                                                    "valueText": "arguments"
                                                                },
                                                                {
                                                                    "kind": "CommaToken",
                                                                    "fullStart": 918,
                                                                    "fullEnd": 920,
                                                                    "start": 918,
                                                                    "end": 919,
                                                                    "fullWidth": 2,
                                                                    "width": 1,
                                                                    "text": ",",
                                                                    "value": ",",
                                                                    "valueText": ",",
                                                                    "hasTrailingTrivia": true,
                                                                    "trailingTrivia": [
                                                                        {
                                                                            "kind": "WhitespaceTrivia",
                                                                            "text": " "
                                                                        }
                                                                    ]
                                                                },
                                                                {
                                                                    "kind": "StringLiteral",
                                                                    "fullStart": 920,
                                                                    "fullEnd": 923,
                                                                    "start": 920,
                                                                    "end": 923,
                                                                    "fullWidth": 3,
                                                                    "width": 3,
                                                                    "text": "\"0\"",
                                                                    "value": "0",
                                                                    "valueText": "0"
                                                                },
                                                                {
                                                                    "kind": "CommaToken",
                                                                    "fullStart": 923,
                                                                    "fullEnd": 925,
                                                                    "start": 923,
                                                                    "end": 924,
                                                                    "fullWidth": 2,
                                                                    "width": 1,
                                                                    "text": ",",
                                                                    "value": ",",
                                                                    "valueText": ",",
                                                                    "hasTrailingTrivia": true,
                                                                    "trailingTrivia": [
                                                                        {
                                                                            "kind": "WhitespaceTrivia",
                                                                            "text": " "
                                                                        }
                                                                    ]
                                                                },
                                                                {
                                                                    "kind": "ObjectLiteralExpression",
                                                                    "fullStart": 925,
                                                                    "fullEnd": 1075,
                                                                    "start": 925,
                                                                    "end": 1075,
                                                                    "fullWidth": 150,
                                                                    "width": 150,
                                                                    "openBraceToken": {
                                                                        "kind": "OpenBraceToken",
                                                                        "fullStart": 925,
                                                                        "fullEnd": 928,
                                                                        "start": 925,
                                                                        "end": 926,
                                                                        "fullWidth": 3,
                                                                        "width": 1,
                                                                        "text": "{",
                                                                        "value": "{",
                                                                        "valueText": "{",
                                                                        "hasTrailingTrivia": true,
                                                                        "hasTrailingNewLine": true,
                                                                        "trailingTrivia": [
                                                                            {
                                                                                "kind": "NewLineTrivia",
                                                                                "text": "\r\n"
                                                                            }
                                                                        ]
                                                                    },
                                                                    "propertyAssignments": [
                                                                        {
                                                                            "kind": "SimplePropertyAssignment",
                                                                            "fullStart": 928,
                                                                            "fullEnd": 953,
                                                                            "start": 944,
                                                                            "end": 953,
                                                                            "fullWidth": 25,
                                                                            "width": 9,
                                                                            "propertyName": {
                                                                                "kind": "IdentifierName",
                                                                                "fullStart": 928,
                                                                                "fullEnd": 949,
                                                                                "start": 944,
                                                                                "end": 949,
                                                                                "fullWidth": 21,
                                                                                "width": 5,
                                                                                "text": "value",
                                                                                "value": "value",
                                                                                "valueText": "value",
                                                                                "hasLeadingTrivia": true,
                                                                                "leadingTrivia": [
                                                                                    {
                                                                                        "kind": "WhitespaceTrivia",
                                                                                        "text": "                "
                                                                                    }
                                                                                ]
                                                                            },
                                                                            "colonToken": {
                                                                                "kind": "ColonToken",
                                                                                "fullStart": 949,
                                                                                "fullEnd": 951,
                                                                                "start": 949,
                                                                                "end": 950,
                                                                                "fullWidth": 2,
                                                                                "width": 1,
                                                                                "text": ":",
                                                                                "value": ":",
                                                                                "valueText": ":",
                                                                                "hasTrailingTrivia": true,
                                                                                "trailingTrivia": [
                                                                                    {
                                                                                        "kind": "WhitespaceTrivia",
                                                                                        "text": " "
                                                                                    }
                                                                                ]
                                                                            },
                                                                            "expression": {
                                                                                "kind": "NumericLiteral",
                                                                                "fullStart": 951,
                                                                                "fullEnd": 953,
                                                                                "start": 951,
                                                                                "end": 953,
                                                                                "fullWidth": 2,
                                                                                "width": 2,
                                                                                "text": "10",
                                                                                "value": 10,
                                                                                "valueText": "10"
                                                                            }
                                                                        },
                                                                        {
                                                                            "kind": "CommaToken",
                                                                            "fullStart": 953,
                                                                            "fullEnd": 956,
                                                                            "start": 953,
                                                                            "end": 954,
                                                                            "fullWidth": 3,
                                                                            "width": 1,
                                                                            "text": ",",
                                                                            "value": ",",
                                                                            "valueText": ",",
                                                                            "hasTrailingTrivia": true,
                                                                            "hasTrailingNewLine": true,
                                                                            "trailingTrivia": [
                                                                                {
                                                                                    "kind": "NewLineTrivia",
                                                                                    "text": "\r\n"
                                                                                }
                                                                            ]
                                                                        },
                                                                        {
                                                                            "kind": "SimplePropertyAssignment",
                                                                            "fullStart": 956,
                                                                            "fullEnd": 987,
                                                                            "start": 972,
                                                                            "end": 987,
                                                                            "fullWidth": 31,
                                                                            "width": 15,
                                                                            "propertyName": {
                                                                                "kind": "IdentifierName",
                                                                                "fullStart": 956,
                                                                                "fullEnd": 980,
                                                                                "start": 972,
                                                                                "end": 980,
                                                                                "fullWidth": 24,
                                                                                "width": 8,
                                                                                "text": "writable",
                                                                                "value": "writable",
                                                                                "valueText": "writable",
                                                                                "hasLeadingTrivia": true,
                                                                                "leadingTrivia": [
                                                                                    {
                                                                                        "kind": "WhitespaceTrivia",
                                                                                        "text": "                "
                                                                                    }
                                                                                ]
                                                                            },
                                                                            "colonToken": {
                                                                                "kind": "ColonToken",
                                                                                "fullStart": 980,
                                                                                "fullEnd": 982,
                                                                                "start": 980,
                                                                                "end": 981,
                                                                                "fullWidth": 2,
                                                                                "width": 1,
                                                                                "text": ":",
                                                                                "value": ":",
                                                                                "valueText": ":",
                                                                                "hasTrailingTrivia": true,
                                                                                "trailingTrivia": [
                                                                                    {
                                                                                        "kind": "WhitespaceTrivia",
                                                                                        "text": " "
                                                                                    }
                                                                                ]
                                                                            },
                                                                            "expression": {
                                                                                "kind": "FalseKeyword",
                                                                                "fullStart": 982,
                                                                                "fullEnd": 987,
                                                                                "start": 982,
                                                                                "end": 987,
                                                                                "fullWidth": 5,
                                                                                "width": 5,
                                                                                "text": "false",
                                                                                "value": false,
                                                                                "valueText": "false"
                                                                            }
                                                                        },
                                                                        {
                                                                            "kind": "CommaToken",
                                                                            "fullStart": 987,
                                                                            "fullEnd": 990,
                                                                            "start": 987,
                                                                            "end": 988,
                                                                            "fullWidth": 3,
                                                                            "width": 1,
                                                                            "text": ",",
                                                                            "value": ",",
                                                                            "valueText": ",",
                                                                            "hasTrailingTrivia": true,
                                                                            "hasTrailingNewLine": true,
                                                                            "trailingTrivia": [
                                                                                {
                                                                                    "kind": "NewLineTrivia",
                                                                                    "text": "\r\n"
                                                                                }
                                                                            ]
                                                                        },
                                                                        {
                                                                            "kind": "SimplePropertyAssignment",
                                                                            "fullStart": 990,
                                                                            "fullEnd": 1022,
                                                                            "start": 1006,
                                                                            "end": 1022,
                                                                            "fullWidth": 32,
                                                                            "width": 16,
                                                                            "propertyName": {
                                                                                "kind": "IdentifierName",
                                                                                "fullStart": 990,
                                                                                "fullEnd": 1016,
                                                                                "start": 1006,
                                                                                "end": 1016,
                                                                                "fullWidth": 26,
                                                                                "width": 10,
                                                                                "text": "enumerable",
                                                                                "value": "enumerable",
                                                                                "valueText": "enumerable",
                                                                                "hasLeadingTrivia": true,
                                                                                "leadingTrivia": [
                                                                                    {
                                                                                        "kind": "WhitespaceTrivia",
                                                                                        "text": "                "
                                                                                    }
                                                                                ]
                                                                            },
                                                                            "colonToken": {
                                                                                "kind": "ColonToken",
                                                                                "fullStart": 1016,
                                                                                "fullEnd": 1018,
                                                                                "start": 1016,
                                                                                "end": 1017,
                                                                                "fullWidth": 2,
                                                                                "width": 1,
                                                                                "text": ":",
                                                                                "value": ":",
                                                                                "valueText": ":",
                                                                                "hasTrailingTrivia": true,
                                                                                "trailingTrivia": [
                                                                                    {
                                                                                        "kind": "WhitespaceTrivia",
                                                                                        "text": " "
                                                                                    }
                                                                                ]
                                                                            },
                                                                            "expression": {
                                                                                "kind": "TrueKeyword",
                                                                                "fullStart": 1018,
                                                                                "fullEnd": 1022,
                                                                                "start": 1018,
                                                                                "end": 1022,
                                                                                "fullWidth": 4,
                                                                                "width": 4,
                                                                                "text": "true",
                                                                                "value": true,
                                                                                "valueText": "true"
                                                                            }
                                                                        },
                                                                        {
                                                                            "kind": "CommaToken",
                                                                            "fullStart": 1022,
                                                                            "fullEnd": 1025,
                                                                            "start": 1022,
                                                                            "end": 1023,
                                                                            "fullWidth": 3,
                                                                            "width": 1,
                                                                            "text": ",",
                                                                            "value": ",",
                                                                            "valueText": ",",
                                                                            "hasTrailingTrivia": true,
                                                                            "hasTrailingNewLine": true,
                                                                            "trailingTrivia": [
                                                                                {
                                                                                    "kind": "NewLineTrivia",
                                                                                    "text": "\r\n"
                                                                                }
                                                                            ]
                                                                        },
                                                                        {
                                                                            "kind": "SimplePropertyAssignment",
                                                                            "fullStart": 1025,
                                                                            "fullEnd": 1062,
                                                                            "start": 1041,
                                                                            "end": 1060,
                                                                            "fullWidth": 37,
                                                                            "width": 19,
                                                                            "propertyName": {
                                                                                "kind": "IdentifierName",
                                                                                "fullStart": 1025,
                                                                                "fullEnd": 1053,
                                                                                "start": 1041,
                                                                                "end": 1053,
                                                                                "fullWidth": 28,
                                                                                "width": 12,
                                                                                "text": "configurable",
                                                                                "value": "configurable",
                                                                                "valueText": "configurable",
                                                                                "hasLeadingTrivia": true,
                                                                                "leadingTrivia": [
                                                                                    {
                                                                                        "kind": "WhitespaceTrivia",
                                                                                        "text": "                "
                                                                                    }
                                                                                ]
                                                                            },
                                                                            "colonToken": {
                                                                                "kind": "ColonToken",
                                                                                "fullStart": 1053,
                                                                                "fullEnd": 1055,
                                                                                "start": 1053,
                                                                                "end": 1054,
                                                                                "fullWidth": 2,
                                                                                "width": 1,
                                                                                "text": ":",
                                                                                "value": ":",
                                                                                "valueText": ":",
                                                                                "hasTrailingTrivia": true,
                                                                                "trailingTrivia": [
                                                                                    {
                                                                                        "kind": "WhitespaceTrivia",
                                                                                        "text": " "
                                                                                    }
                                                                                ]
                                                                            },
                                                                            "expression": {
                                                                                "kind": "FalseKeyword",
                                                                                "fullStart": 1055,
                                                                                "fullEnd": 1062,
                                                                                "start": 1055,
                                                                                "end": 1060,
                                                                                "fullWidth": 7,
                                                                                "width": 5,
                                                                                "text": "false",
                                                                                "value": false,
                                                                                "valueText": "false",
                                                                                "hasTrailingTrivia": true,
                                                                                "hasTrailingNewLine": true,
                                                                                "trailingTrivia": [
                                                                                    {
                                                                                        "kind": "NewLineTrivia",
                                                                                        "text": "\r\n"
                                                                                    }
                                                                                ]
                                                                            }
                                                                        }
                                                                    ],
                                                                    "closeBraceToken": {
                                                                        "kind": "CloseBraceToken",
                                                                        "fullStart": 1062,
                                                                        "fullEnd": 1075,
                                                                        "start": 1074,
                                                                        "end": 1075,
                                                                        "fullWidth": 13,
                                                                        "width": 1,
                                                                        "text": "}",
                                                                        "value": "}",
                                                                        "valueText": "}",
                                                                        "hasLeadingTrivia": true,
                                                                        "leadingTrivia": [
                                                                            {
                                                                                "kind": "WhitespaceTrivia",
                                                                                "text": "            "
                                                                            }
                                                                        ]
                                                                    }
                                                                }
                                                            ],
                                                            "closeParenToken": {
                                                                "kind": "CloseParenToken",
                                                                "fullStart": 1075,
                                                                "fullEnd": 1076,
                                                                "start": 1075,
                                                                "end": 1076,
                                                                "fullWidth": 1,
                                                                "width": 1,
                                                                "text": ")",
                                                                "value": ")",
                                                                "valueText": ")"
                                                            }
                                                        }
                                                    },
                                                    "semicolonToken": {
                                                        "kind": "SemicolonToken",
                                                        "fullStart": 1076,
                                                        "fullEnd": 1079,
                                                        "start": 1076,
                                                        "end": 1077,
                                                        "fullWidth": 3,
                                                        "width": 1,
                                                        "text": ";",
                                                        "value": ";",
                                                        "valueText": ";",
                                                        "hasTrailingTrivia": true,
                                                        "hasTrailingNewLine": true,
                                                        "trailingTrivia": [
                                                            {
                                                                "kind": "NewLineTrivia",
                                                                "text": "\r\n"
                                                            }
                                                        ]
                                                    }
                                                },
                                                {
                                                    "kind": "TryStatement",
                                                    "fullStart": 1079,
                                                    "fullEnd": 1443,
                                                    "start": 1091,
                                                    "end": 1441,
                                                    "fullWidth": 364,
                                                    "width": 350,
                                                    "tryKeyword": {
                                                        "kind": "TryKeyword",
                                                        "fullStart": 1079,
                                                        "fullEnd": 1095,
                                                        "start": 1091,
                                                        "end": 1094,
                                                        "fullWidth": 16,
                                                        "width": 3,
                                                        "text": "try",
                                                        "value": "try",
                                                        "valueText": "try",
                                                        "hasLeadingTrivia": true,
                                                        "hasTrailingTrivia": true,
                                                        "leadingTrivia": [
                                                            {
                                                                "kind": "WhitespaceTrivia",
                                                                "text": "            "
                                                            }
                                                        ],
                                                        "trailingTrivia": [
                                                            {
                                                                "kind": "WhitespaceTrivia",
                                                                "text": " "
                                                            }
                                                        ]
                                                    },
                                                    "block": {
                                                        "kind": "Block",
                                                        "fullStart": 1095,
                                                        "fullEnd": 1229,
                                                        "start": 1095,
                                                        "end": 1228,
                                                        "fullWidth": 134,
                                                        "width": 133,
                                                        "openBraceToken": {
                                                            "kind": "OpenBraceToken",
                                                            "fullStart": 1095,
                                                            "fullEnd": 1098,
                                                            "start": 1095,
                                                            "end": 1096,
                                                            "fullWidth": 3,
                                                            "width": 1,
                                                            "text": "{",
                                                            "value": "{",
                                                            "valueText": "{",
                                                            "hasTrailingTrivia": true,
                                                            "hasTrailingNewLine": true,
                                                            "trailingTrivia": [
                                                                {
                                                                    "kind": "NewLineTrivia",
                                                                    "text": "\r\n"
                                                                }
                                                            ]
                                                        },
                                                        "statements": [
                                                            {
                                                                "kind": "ExpressionStatement",
                                                                "fullStart": 1098,
                                                                "fullEnd": 1215,
                                                                "start": 1114,
                                                                "end": 1213,
                                                                "fullWidth": 117,
                                                                "width": 99,
                                                                "expression": {
                                                                    "kind": "InvocationExpression",
                                                                    "fullStart": 1098,
                                                                    "fullEnd": 1212,
                                                                    "start": 1114,
                                                                    "end": 1212,
                                                                    "fullWidth": 114,
                                                                    "width": 98,
                                                                    "expression": {
                                                                        "kind": "MemberAccessExpression",
                                                                        "fullStart": 1098,
                                                                        "fullEnd": 1135,
                                                                        "start": 1114,
                                                                        "end": 1135,
                                                                        "fullWidth": 37,
                                                                        "width": 21,
                                                                        "expression": {
                                                                            "kind": "IdentifierName",
                                                                            "fullStart": 1098,
                                                                            "fullEnd": 1120,
                                                                            "start": 1114,
                                                                            "end": 1120,
                                                                            "fullWidth": 22,
                                                                            "width": 6,
                                                                            "text": "Object",
                                                                            "value": "Object",
                                                                            "valueText": "Object",
                                                                            "hasLeadingTrivia": true,
                                                                            "leadingTrivia": [
                                                                                {
                                                                                    "kind": "WhitespaceTrivia",
                                                                                    "text": "                "
                                                                                }
                                                                            ]
                                                                        },
                                                                        "dotToken": {
                                                                            "kind": "DotToken",
                                                                            "fullStart": 1120,
                                                                            "fullEnd": 1121,
                                                                            "start": 1120,
                                                                            "end": 1121,
                                                                            "fullWidth": 1,
                                                                            "width": 1,
                                                                            "text": ".",
                                                                            "value": ".",
                                                                            "valueText": "."
                                                                        },
                                                                        "name": {
                                                                            "kind": "IdentifierName",
                                                                            "fullStart": 1121,
                                                                            "fullEnd": 1135,
                                                                            "start": 1121,
                                                                            "end": 1135,
                                                                            "fullWidth": 14,
                                                                            "width": 14,
                                                                            "text": "defineProperty",
                                                                            "value": "defineProperty",
                                                                            "valueText": "defineProperty"
                                                                        }
                                                                    },
                                                                    "argumentList": {
                                                                        "kind": "ArgumentList",
                                                                        "fullStart": 1135,
                                                                        "fullEnd": 1212,
                                                                        "start": 1135,
                                                                        "end": 1212,
                                                                        "fullWidth": 77,
                                                                        "width": 77,
                                                                        "openParenToken": {
                                                                            "kind": "OpenParenToken",
                                                                            "fullStart": 1135,
                                                                            "fullEnd": 1136,
                                                                            "start": 1135,
                                                                            "end": 1136,
                                                                            "fullWidth": 1,
                                                                            "width": 1,
                                                                            "text": "(",
                                                                            "value": "(",
                                                                            "valueText": "("
                                                                        },
                                                                        "arguments": [
                                                                            {
                                                                                "kind": "IdentifierName",
                                                                                "fullStart": 1136,
                                                                                "fullEnd": 1145,
                                                                                "start": 1136,
                                                                                "end": 1145,
                                                                                "fullWidth": 9,
                                                                                "width": 9,
                                                                                "text": "arguments",
                                                                                "value": "arguments",
                                                                                "valueText": "arguments"
                                                                            },
                                                                            {
                                                                                "kind": "CommaToken",
                                                                                "fullStart": 1145,
                                                                                "fullEnd": 1147,
                                                                                "start": 1145,
                                                                                "end": 1146,
                                                                                "fullWidth": 2,
                                                                                "width": 1,
                                                                                "text": ",",
                                                                                "value": ",",
                                                                                "valueText": ",",
                                                                                "hasTrailingTrivia": true,
                                                                                "trailingTrivia": [
                                                                                    {
                                                                                        "kind": "WhitespaceTrivia",
                                                                                        "text": " "
                                                                                    }
                                                                                ]
                                                                            },
                                                                            {
                                                                                "kind": "StringLiteral",
                                                                                "fullStart": 1147,
                                                                                "fullEnd": 1150,
                                                                                "start": 1147,
                                                                                "end": 1150,
                                                                                "fullWidth": 3,
                                                                                "width": 3,
                                                                                "text": "\"0\"",
                                                                                "value": "0",
                                                                                "valueText": "0"
                                                                            },
                                                                            {
                                                                                "kind": "CommaToken",
                                                                                "fullStart": 1150,
                                                                                "fullEnd": 1152,
                                                                                "start": 1150,
                                                                                "end": 1151,
                                                                                "fullWidth": 2,
                                                                                "width": 1,
                                                                                "text": ",",
                                                                                "value": ",",
                                                                                "valueText": ",",
                                                                                "hasTrailingTrivia": true,
                                                                                "trailingTrivia": [
                                                                                    {
                                                                                        "kind": "WhitespaceTrivia",
                                                                                        "text": " "
                                                                                    }
                                                                                ]
                                                                            },
                                                                            {
                                                                                "kind": "ObjectLiteralExpression",
                                                                                "fullStart": 1152,
                                                                                "fullEnd": 1211,
                                                                                "start": 1152,
                                                                                "end": 1211,
                                                                                "fullWidth": 59,
                                                                                "width": 59,
                                                                                "openBraceToken": {
                                                                                    "kind": "OpenBraceToken",
                                                                                    "fullStart": 1152,
                                                                                    "fullEnd": 1155,
                                                                                    "start": 1152,
                                                                                    "end": 1153,
                                                                                    "fullWidth": 3,
                                                                                    "width": 1,
                                                                                    "text": "{",
                                                                                    "value": "{",
                                                                                    "valueText": "{",
                                                                                    "hasTrailingTrivia": true,
                                                                                    "hasTrailingNewLine": true,
                                                                                    "trailingTrivia": [
                                                                                        {
                                                                                            "kind": "NewLineTrivia",
                                                                                            "text": "\r\n"
                                                                                        }
                                                                                    ]
                                                                                },
                                                                                "propertyAssignments": [
                                                                                    {
                                                                                        "kind": "SimplePropertyAssignment",
                                                                                        "fullStart": 1155,
                                                                                        "fullEnd": 1194,
                                                                                        "start": 1175,
                                                                                        "end": 1192,
                                                                                        "fullWidth": 39,
                                                                                        "width": 17,
                                                                                        "propertyName": {
                                                                                            "kind": "IdentifierName",
                                                                                            "fullStart": 1155,
                                                                                            "fullEnd": 1185,
                                                                                            "start": 1175,
                                                                                            "end": 1185,
                                                                                            "fullWidth": 30,
                                                                                            "width": 10,
                                                                                            "text": "enumerable",
                                                                                            "value": "enumerable",
                                                                                            "valueText": "enumerable",
                                                                                            "hasLeadingTrivia": true,
                                                                                            "leadingTrivia": [
                                                                                                {
                                                                                                    "kind": "WhitespaceTrivia",
                                                                                                    "text": "                    "
                                                                                                }
                                                                                            ]
                                                                                        },
                                                                                        "colonToken": {
                                                                                            "kind": "ColonToken",
                                                                                            "fullStart": 1185,
                                                                                            "fullEnd": 1187,
                                                                                            "start": 1185,
                                                                                            "end": 1186,
                                                                                            "fullWidth": 2,
                                                                                            "width": 1,
                                                                                            "text": ":",
                                                                                            "value": ":",
                                                                                            "valueText": ":",
                                                                                            "hasTrailingTrivia": true,
                                                                                            "trailingTrivia": [
                                                                                                {
                                                                                                    "kind": "WhitespaceTrivia",
                                                                                                    "text": " "
                                                                                                }
                                                                                            ]
                                                                                        },
                                                                                        "expression": {
                                                                                            "kind": "FalseKeyword",
                                                                                            "fullStart": 1187,
                                                                                            "fullEnd": 1194,
                                                                                            "start": 1187,
                                                                                            "end": 1192,
                                                                                            "fullWidth": 7,
                                                                                            "width": 5,
                                                                                            "text": "false",
                                                                                            "value": false,
                                                                                            "valueText": "false",
                                                                                            "hasTrailingTrivia": true,
                                                                                            "hasTrailingNewLine": true,
                                                                                            "trailingTrivia": [
                                                                                                {
                                                                                                    "kind": "NewLineTrivia",
                                                                                                    "text": "\r\n"
                                                                                                }
                                                                                            ]
                                                                                        }
                                                                                    }
                                                                                ],
                                                                                "closeBraceToken": {
                                                                                    "kind": "CloseBraceToken",
                                                                                    "fullStart": 1194,
                                                                                    "fullEnd": 1211,
                                                                                    "start": 1210,
                                                                                    "end": 1211,
                                                                                    "fullWidth": 17,
                                                                                    "width": 1,
                                                                                    "text": "}",
                                                                                    "value": "}",
                                                                                    "valueText": "}",
                                                                                    "hasLeadingTrivia": true,
                                                                                    "leadingTrivia": [
                                                                                        {
                                                                                            "kind": "WhitespaceTrivia",
                                                                                            "text": "                "
                                                                                        }
                                                                                    ]
                                                                                }
                                                                            }
                                                                        ],
                                                                        "closeParenToken": {
                                                                            "kind": "CloseParenToken",
                                                                            "fullStart": 1211,
                                                                            "fullEnd": 1212,
                                                                            "start": 1211,
                                                                            "end": 1212,
                                                                            "fullWidth": 1,
                                                                            "width": 1,
                                                                            "text": ")",
                                                                            "value": ")",
                                                                            "valueText": ")"
                                                                        }
                                                                    }
                                                                },
                                                                "semicolonToken": {
                                                                    "kind": "SemicolonToken",
                                                                    "fullStart": 1212,
                                                                    "fullEnd": 1215,
                                                                    "start": 1212,
                                                                    "end": 1213,
                                                                    "fullWidth": 3,
                                                                    "width": 1,
                                                                    "text": ";",
                                                                    "value": ";",
                                                                    "valueText": ";",
                                                                    "hasTrailingTrivia": true,
                                                                    "hasTrailingNewLine": true,
                                                                    "trailingTrivia": [
                                                                        {
                                                                            "kind": "NewLineTrivia",
                                                                            "text": "\r\n"
                                                                        }
                                                                    ]
                                                                }
                                                            }
                                                        ],
                                                        "closeBraceToken": {
                                                            "kind": "CloseBraceToken",
                                                            "fullStart": 1215,
                                                            "fullEnd": 1229,
                                                            "start": 1227,
                                                            "end": 1228,
                                                            "fullWidth": 14,
                                                            "width": 1,
                                                            "text": "}",
                                                            "value": "}",
                                                            "valueText": "}",
                                                            "hasLeadingTrivia": true,
                                                            "hasTrailingTrivia": true,
                                                            "leadingTrivia": [
                                                                {
                                                                    "kind": "WhitespaceTrivia",
                                                                    "text": "            "
                                                                }
                                                            ],
                                                            "trailingTrivia": [
                                                                {
                                                                    "kind": "WhitespaceTrivia",
                                                                    "text": " "
                                                                }
                                                            ]
                                                        }
                                                    },
                                                    "catchClause": {
                                                        "kind": "CatchClause",
                                                        "fullStart": 1229,
                                                        "fullEnd": 1443,
                                                        "start": 1229,
                                                        "end": 1441,
                                                        "fullWidth": 214,
                                                        "width": 212,
                                                        "catchKeyword": {
                                                            "kind": "CatchKeyword",
                                                            "fullStart": 1229,
                                                            "fullEnd": 1235,
                                                            "start": 1229,
                                                            "end": 1234,
                                                            "fullWidth": 6,
                                                            "width": 5,
                                                            "text": "catch",
                                                            "value": "catch",
                                                            "valueText": "catch",
                                                            "hasTrailingTrivia": true,
                                                            "trailingTrivia": [
                                                                {
                                                                    "kind": "WhitespaceTrivia",
                                                                    "text": " "
                                                                }
                                                            ]
                                                        },
                                                        "openParenToken": {
                                                            "kind": "OpenParenToken",
                                                            "fullStart": 1235,
                                                            "fullEnd": 1236,
                                                            "start": 1235,
                                                            "end": 1236,
                                                            "fullWidth": 1,
                                                            "width": 1,
                                                            "text": "(",
                                                            "value": "(",
                                                            "valueText": "("
                                                        },
                                                        "identifier": {
                                                            "kind": "IdentifierName",
                                                            "fullStart": 1236,
                                                            "fullEnd": 1237,
                                                            "start": 1236,
                                                            "end": 1237,
                                                            "fullWidth": 1,
                                                            "width": 1,
                                                            "text": "e",
                                                            "value": "e",
                                                            "valueText": "e"
                                                        },
                                                        "closeParenToken": {
                                                            "kind": "CloseParenToken",
                                                            "fullStart": 1237,
                                                            "fullEnd": 1239,
                                                            "start": 1237,
                                                            "end": 1238,
                                                            "fullWidth": 2,
                                                            "width": 1,
                                                            "text": ")",
                                                            "value": ")",
                                                            "valueText": ")",
                                                            "hasTrailingTrivia": true,
                                                            "trailingTrivia": [
                                                                {
                                                                    "kind": "WhitespaceTrivia",
                                                                    "text": " "
                                                                }
                                                            ]
                                                        },
                                                        "block": {
                                                            "kind": "Block",
                                                            "fullStart": 1239,
                                                            "fullEnd": 1443,
                                                            "start": 1239,
                                                            "end": 1441,
                                                            "fullWidth": 204,
                                                            "width": 202,
                                                            "openBraceToken": {
                                                                "kind": "OpenBraceToken",
                                                                "fullStart": 1239,
                                                                "fullEnd": 1242,
                                                                "start": 1239,
                                                                "end": 1240,
                                                                "fullWidth": 3,
                                                                "width": 1,
                                                                "text": "{",
                                                                "value": "{",
                                                                "valueText": "{",
                                                                "hasTrailingTrivia": true,
                                                                "hasTrailingNewLine": true,
                                                                "trailingTrivia": [
                                                                    {
                                                                        "kind": "NewLineTrivia",
                                                                        "text": "\r\n"
                                                                    }
                                                                ]
                                                            },
                                                            "statements": [
                                                                {
                                                                    "kind": "VariableStatement",
                                                                    "fullStart": 1242,
                                                                    "fullEnd": 1288,
                                                                    "start": 1258,
                                                                    "end": 1286,
                                                                    "fullWidth": 46,
                                                                    "width": 28,
                                                                    "modifiers": [],
                                                                    "variableDeclaration": {
                                                                        "kind": "VariableDeclaration",
                                                                        "fullStart": 1242,
                                                                        "fullEnd": 1285,
                                                                        "start": 1258,
                                                                        "end": 1285,
                                                                        "fullWidth": 43,
                                                                        "width": 27,
                                                                        "varKeyword": {
                                                                            "kind": "VarKeyword",
                                                                            "fullStart": 1242,
                                                                            "fullEnd": 1262,
                                                                            "start": 1258,
                                                                            "end": 1261,
                                                                            "fullWidth": 20,
                                                                            "width": 3,
                                                                            "text": "var",
                                                                            "value": "var",
                                                                            "valueText": "var",
                                                                            "hasLeadingTrivia": true,
                                                                            "hasTrailingTrivia": true,
                                                                            "leadingTrivia": [
                                                                                {
                                                                                    "kind": "WhitespaceTrivia",
                                                                                    "text": "                "
                                                                                }
                                                                            ],
                                                                            "trailingTrivia": [
                                                                                {
                                                                                    "kind": "WhitespaceTrivia",
                                                                                    "text": " "
                                                                                }
                                                                            ]
                                                                        },
                                                                        "variableDeclarators": [
                                                                            {
                                                                                "kind": "VariableDeclarator",
                                                                                "fullStart": 1262,
                                                                                "fullEnd": 1285,
                                                                                "start": 1262,
                                                                                "end": 1285,
                                                                                "fullWidth": 23,
                                                                                "width": 23,
                                                                                "identifier": {
                                                                                    "kind": "IdentifierName",
                                                                                    "fullStart": 1262,
                                                                                    "fullEnd": 1275,
                                                                                    "start": 1262,
                                                                                    "end": 1274,
                                                                                    "fullWidth": 13,
                                                                                    "width": 12,
                                                                                    "text": "verifyFormal",
                                                                                    "value": "verifyFormal",
                                                                                    "valueText": "verifyFormal",
                                                                                    "hasTrailingTrivia": true,
                                                                                    "trailingTrivia": [
                                                                                        {
                                                                                            "kind": "WhitespaceTrivia",
                                                                                            "text": " "
                                                                                        }
                                                                                    ]
                                                                                },
                                                                                "equalsValueClause": {
                                                                                    "kind": "EqualsValueClause",
                                                                                    "fullStart": 1275,
                                                                                    "fullEnd": 1285,
                                                                                    "start": 1275,
                                                                                    "end": 1285,
                                                                                    "fullWidth": 10,
                                                                                    "width": 10,
                                                                                    "equalsToken": {
                                                                                        "kind": "EqualsToken",
                                                                                        "fullStart": 1275,
                                                                                        "fullEnd": 1277,
                                                                                        "start": 1275,
                                                                                        "end": 1276,
                                                                                        "fullWidth": 2,
                                                                                        "width": 1,
                                                                                        "text": "=",
                                                                                        "value": "=",
                                                                                        "valueText": "=",
                                                                                        "hasTrailingTrivia": true,
                                                                                        "trailingTrivia": [
                                                                                            {
                                                                                                "kind": "WhitespaceTrivia",
                                                                                                "text": " "
                                                                                            }
                                                                                        ]
                                                                                    },
                                                                                    "value": {
                                                                                        "kind": "EqualsExpression",
                                                                                        "fullStart": 1277,
                                                                                        "fullEnd": 1285,
                                                                                        "start": 1277,
                                                                                        "end": 1285,
                                                                                        "fullWidth": 8,
                                                                                        "width": 8,
                                                                                        "left": {
                                                                                            "kind": "IdentifierName",
                                                                                            "fullStart": 1277,
                                                                                            "fullEnd": 1279,
                                                                                            "start": 1277,
                                                                                            "end": 1278,
                                                                                            "fullWidth": 2,
                                                                                            "width": 1,
                                                                                            "text": "a",
                                                                                            "value": "a",
                                                                                            "valueText": "a",
                                                                                            "hasTrailingTrivia": true,
                                                                                            "trailingTrivia": [
                                                                                                {
                                                                                                    "kind": "WhitespaceTrivia",
                                                                                                    "text": " "
                                                                                                }
                                                                                            ]
                                                                                        },
                                                                                        "operatorToken": {
                                                                                            "kind": "EqualsEqualsEqualsToken",
                                                                                            "fullStart": 1279,
                                                                                            "fullEnd": 1283,
                                                                                            "start": 1279,
                                                                                            "end": 1282,
                                                                                            "fullWidth": 4,
                                                                                            "width": 3,
                                                                                            "text": "===",
                                                                                            "value": "===",
                                                                                            "valueText": "===",
                                                                                            "hasTrailingTrivia": true,
                                                                                            "trailingTrivia": [
                                                                                                {
                                                                                                    "kind": "WhitespaceTrivia",
                                                                                                    "text": " "
                                                                                                }
                                                                                            ]
                                                                                        },
                                                                                        "right": {
                                                                                            "kind": "NumericLiteral",
                                                                                            "fullStart": 1283,
                                                                                            "fullEnd": 1285,
                                                                                            "start": 1283,
                                                                                            "end": 1285,
                                                                                            "fullWidth": 2,
                                                                                            "width": 2,
                                                                                            "text": "10",
                                                                                            "value": 10,
                                                                                            "valueText": "10"
                                                                                        }
                                                                                    }
                                                                                }
                                                                            }
                                                                        ]
                                                                    },
                                                                    "semicolonToken": {
                                                                        "kind": "SemicolonToken",
                                                                        "fullStart": 1285,
                                                                        "fullEnd": 1288,
                                                                        "start": 1285,
                                                                        "end": 1286,
                                                                        "fullWidth": 3,
                                                                        "width": 1,
                                                                        "text": ";",
                                                                        "value": ";",
                                                                        "valueText": ";",
                                                                        "hasTrailingTrivia": true,
                                                                        "hasTrailingNewLine": true,
                                                                        "trailingTrivia": [
                                                                            {
                                                                                "kind": "NewLineTrivia",
                                                                                "text": "\r\n"
                                                                            }
                                                                        ]
                                                                    }
                                                                },
                                                                {
                                                                    "kind": "ReturnStatement",
                                                                    "fullStart": 1288,
                                                                    "fullEnd": 1428,
                                                                    "start": 1304,
                                                                    "end": 1426,
                                                                    "fullWidth": 140,
                                                                    "width": 122,
                                                                    "returnKeyword": {
                                                                        "kind": "ReturnKeyword",
                                                                        "fullStart": 1288,
                                                                        "fullEnd": 1311,
                                                                        "start": 1304,
                                                                        "end": 1310,
                                                                        "fullWidth": 23,
                                                                        "width": 6,
                                                                        "text": "return",
                                                                        "value": "return",
                                                                        "valueText": "return",
                                                                        "hasLeadingTrivia": true,
                                                                        "hasTrailingTrivia": true,
                                                                        "leadingTrivia": [
                                                                            {
                                                                                "kind": "WhitespaceTrivia",
                                                                                "text": "                "
                                                                            }
                                                                        ],
                                                                        "trailingTrivia": [
                                                                            {
                                                                                "kind": "WhitespaceTrivia",
                                                                                "text": " "
                                                                            }
                                                                        ]
                                                                    },
                                                                    "expression": {
                                                                        "kind": "LogicalAndExpression",
                                                                        "fullStart": 1311,
                                                                        "fullEnd": 1425,
                                                                        "start": 1311,
                                                                        "end": 1425,
                                                                        "fullWidth": 114,
                                                                        "width": 114,
                                                                        "left": {
                                                                            "kind": "LogicalAndExpression",
                                                                            "fullStart": 1311,
                                                                            "fullEnd": 1410,
                                                                            "start": 1311,
                                                                            "end": 1409,
                                                                            "fullWidth": 99,
                                                                            "width": 98,
                                                                            "left": {
                                                                                "kind": "InstanceOfExpression",
                                                                                "fullStart": 1311,
                                                                                "fullEnd": 1334,
                                                                                "start": 1311,
                                                                                "end": 1333,
                                                                                "fullWidth": 23,
                                                                                "width": 22,
                                                                                "left": {
                                                                                    "kind": "IdentifierName",
                                                                                    "fullStart": 1311,
                                                                                    "fullEnd": 1313,
                                                                                    "start": 1311,
                                                                                    "end": 1312,
                                                                                    "fullWidth": 2,
                                                                                    "width": 1,
                                                                                    "text": "e",
                                                                                    "value": "e",
                                                                                    "valueText": "e",
                                                                                    "hasTrailingTrivia": true,
                                                                                    "trailingTrivia": [
                                                                                        {
                                                                                            "kind": "WhitespaceTrivia",
                                                                                            "text": " "
                                                                                        }
                                                                                    ]
                                                                                },
                                                                                "operatorToken": {
                                                                                    "kind": "InstanceOfKeyword",
                                                                                    "fullStart": 1313,
                                                                                    "fullEnd": 1324,
                                                                                    "start": 1313,
                                                                                    "end": 1323,
                                                                                    "fullWidth": 11,
                                                                                    "width": 10,
                                                                                    "text": "instanceof",
                                                                                    "value": "instanceof",
                                                                                    "valueText": "instanceof",
                                                                                    "hasTrailingTrivia": true,
                                                                                    "trailingTrivia": [
                                                                                        {
                                                                                            "kind": "WhitespaceTrivia",
                                                                                            "text": " "
                                                                                        }
                                                                                    ]
                                                                                },
                                                                                "right": {
                                                                                    "kind": "IdentifierName",
                                                                                    "fullStart": 1324,
                                                                                    "fullEnd": 1334,
                                                                                    "start": 1324,
                                                                                    "end": 1333,
                                                                                    "fullWidth": 10,
                                                                                    "width": 9,
                                                                                    "text": "TypeError",
                                                                                    "value": "TypeError",
                                                                                    "valueText": "TypeError",
                                                                                    "hasTrailingTrivia": true,
                                                                                    "trailingTrivia": [
                                                                                        {
                                                                                            "kind": "WhitespaceTrivia",
                                                                                            "text": " "
                                                                                        }
                                                                                    ]
                                                                                }
                                                                            },
                                                                            "operatorToken": {
                                                                                "kind": "AmpersandAmpersandToken",
                                                                                "fullStart": 1334,
                                                                                "fullEnd": 1337,
                                                                                "start": 1334,
                                                                                "end": 1336,
                                                                                "fullWidth": 3,
                                                                                "width": 2,
                                                                                "text": "&&",
                                                                                "value": "&&",
                                                                                "valueText": "&&",
                                                                                "hasTrailingTrivia": true,
                                                                                "trailingTrivia": [
                                                                                    {
                                                                                        "kind": "WhitespaceTrivia",
                                                                                        "text": " "
                                                                                    }
                                                                                ]
                                                                            },
                                                                            "right": {
                                                                                "kind": "InvocationExpression",
                                                                                "fullStart": 1337,
                                                                                "fullEnd": 1410,
                                                                                "start": 1337,
                                                                                "end": 1409,
                                                                                "fullWidth": 73,
                                                                                "width": 72,
                                                                                "expression": {
                                                                                    "kind": "IdentifierName",
                                                                                    "fullStart": 1337,
                                                                                    "fullEnd": 1369,
                                                                                    "start": 1337,
                                                                                    "end": 1369,
                                                                                    "fullWidth": 32,
                                                                                    "width": 32,
                                                                                    "text": "dataPropertyAttributesAreCorrect",
                                                                                    "value": "dataPropertyAttributesAreCorrect",
                                                                                    "valueText": "dataPropertyAttributesAreCorrect"
                                                                                },
                                                                                "argumentList": {
                                                                                    "kind": "ArgumentList",
                                                                                    "fullStart": 1369,
                                                                                    "fullEnd": 1410,
                                                                                    "start": 1369,
                                                                                    "end": 1409,
                                                                                    "fullWidth": 41,
                                                                                    "width": 40,
                                                                                    "openParenToken": {
                                                                                        "kind": "OpenParenToken",
                                                                                        "fullStart": 1369,
                                                                                        "fullEnd": 1370,
                                                                                        "start": 1369,
                                                                                        "end": 1370,
                                                                                        "fullWidth": 1,
                                                                                        "width": 1,
                                                                                        "text": "(",
                                                                                        "value": "(",
                                                                                        "valueText": "("
                                                                                    },
                                                                                    "arguments": [
                                                                                        {
                                                                                            "kind": "IdentifierName",
                                                                                            "fullStart": 1370,
                                                                                            "fullEnd": 1379,
                                                                                            "start": 1370,
                                                                                            "end": 1379,
                                                                                            "fullWidth": 9,
                                                                                            "width": 9,
                                                                                            "text": "arguments",
                                                                                            "value": "arguments",
                                                                                            "valueText": "arguments"
                                                                                        },
                                                                                        {
                                                                                            "kind": "CommaToken",
                                                                                            "fullStart": 1379,
                                                                                            "fullEnd": 1381,
                                                                                            "start": 1379,
                                                                                            "end": 1380,
                                                                                            "fullWidth": 2,
                                                                                            "width": 1,
                                                                                            "text": ",",
                                                                                            "value": ",",
                                                                                            "valueText": ",",
                                                                                            "hasTrailingTrivia": true,
                                                                                            "trailingTrivia": [
                                                                                                {
                                                                                                    "kind": "WhitespaceTrivia",
                                                                                                    "text": " "
                                                                                                }
                                                                                            ]
                                                                                        },
                                                                                        {
                                                                                            "kind": "StringLiteral",
                                                                                            "fullStart": 1381,
                                                                                            "fullEnd": 1384,
                                                                                            "start": 1381,
                                                                                            "end": 1384,
                                                                                            "fullWidth": 3,
                                                                                            "width": 3,
                                                                                            "text": "\"0\"",
                                                                                            "value": "0",
                                                                                            "valueText": "0"
                                                                                        },
                                                                                        {
                                                                                            "kind": "CommaToken",
                                                                                            "fullStart": 1384,
                                                                                            "fullEnd": 1386,
                                                                                            "start": 1384,
                                                                                            "end": 1385,
                                                                                            "fullWidth": 2,
                                                                                            "width": 1,
                                                                                            "text": ",",
                                                                                            "value": ",",
                                                                                            "valueText": ",",
                                                                                            "hasTrailingTrivia": true,
                                                                                            "trailingTrivia": [
                                                                                                {
                                                                                                    "kind": "WhitespaceTrivia",
                                                                                                    "text": " "
                                                                                                }
                                                                                            ]
                                                                                        },
                                                                                        {
                                                                                            "kind": "NumericLiteral",
                                                                                            "fullStart": 1386,
                                                                                            "fullEnd": 1388,
                                                                                            "start": 1386,
                                                                                            "end": 1388,
                                                                                            "fullWidth": 2,
                                                                                            "width": 2,
                                                                                            "text": "10",
                                                                                            "value": 10,
                                                                                            "valueText": "10"
                                                                                        },
                                                                                        {
                                                                                            "kind": "CommaToken",
                                                                                            "fullStart": 1388,
                                                                                            "fullEnd": 1390,
                                                                                            "start": 1388,
                                                                                            "end": 1389,
                                                                                            "fullWidth": 2,
                                                                                            "width": 1,
                                                                                            "text": ",",
                                                                                            "value": ",",
                                                                                            "valueText": ",",
                                                                                            "hasTrailingTrivia": true,
                                                                                            "trailingTrivia": [
                                                                                                {
                                                                                                    "kind": "WhitespaceTrivia",
                                                                                                    "text": " "
                                                                                                }
                                                                                            ]
                                                                                        },
                                                                                        {
                                                                                            "kind": "FalseKeyword",
                                                                                            "fullStart": 1390,
                                                                                            "fullEnd": 1395,
                                                                                            "start": 1390,
                                                                                            "end": 1395,
                                                                                            "fullWidth": 5,
                                                                                            "width": 5,
                                                                                            "text": "false",
                                                                                            "value": false,
                                                                                            "valueText": "false"
                                                                                        },
                                                                                        {
                                                                                            "kind": "CommaToken",
                                                                                            "fullStart": 1395,
                                                                                            "fullEnd": 1397,
                                                                                            "start": 1395,
                                                                                            "end": 1396,
                                                                                            "fullWidth": 2,
                                                                                            "width": 1,
                                                                                            "text": ",",
                                                                                            "value": ",",
                                                                                            "valueText": ",",
                                                                                            "hasTrailingTrivia": true,
                                                                                            "trailingTrivia": [
                                                                                                {
                                                                                                    "kind": "WhitespaceTrivia",
                                                                                                    "text": " "
                                                                                                }
                                                                                            ]
                                                                                        },
                                                                                        {
                                                                                            "kind": "TrueKeyword",
                                                                                            "fullStart": 1397,
                                                                                            "fullEnd": 1401,
                                                                                            "start": 1397,
                                                                                            "end": 1401,
                                                                                            "fullWidth": 4,
                                                                                            "width": 4,
                                                                                            "text": "true",
                                                                                            "value": true,
                                                                                            "valueText": "true"
                                                                                        },
                                                                                        {
                                                                                            "kind": "CommaToken",
                                                                                            "fullStart": 1401,
                                                                                            "fullEnd": 1403,
                                                                                            "start": 1401,
                                                                                            "end": 1402,
                                                                                            "fullWidth": 2,
                                                                                            "width": 1,
                                                                                            "text": ",",
                                                                                            "value": ",",
                                                                                            "valueText": ",",
                                                                                            "hasTrailingTrivia": true,
                                                                                            "trailingTrivia": [
                                                                                                {
                                                                                                    "kind": "WhitespaceTrivia",
                                                                                                    "text": " "
                                                                                                }
                                                                                            ]
                                                                                        },
                                                                                        {
                                                                                            "kind": "FalseKeyword",
                                                                                            "fullStart": 1403,
                                                                                            "fullEnd": 1408,
                                                                                            "start": 1403,
                                                                                            "end": 1408,
                                                                                            "fullWidth": 5,
                                                                                            "width": 5,
                                                                                            "text": "false",
                                                                                            "value": false,
                                                                                            "valueText": "false"
                                                                                        }
                                                                                    ],
                                                                                    "closeParenToken": {
                                                                                        "kind": "CloseParenToken",
                                                                                        "fullStart": 1408,
                                                                                        "fullEnd": 1410,
                                                                                        "start": 1408,
                                                                                        "end": 1409,
                                                                                        "fullWidth": 2,
                                                                                        "width": 1,
                                                                                        "text": ")",
                                                                                        "value": ")",
                                                                                        "valueText": ")",
                                                                                        "hasTrailingTrivia": true,
                                                                                        "trailingTrivia": [
                                                                                            {
                                                                                                "kind": "WhitespaceTrivia",
                                                                                                "text": " "
                                                                                            }
                                                                                        ]
                                                                                    }
                                                                                }
                                                                            }
                                                                        },
                                                                        "operatorToken": {
                                                                            "kind": "AmpersandAmpersandToken",
                                                                            "fullStart": 1410,
                                                                            "fullEnd": 1413,
                                                                            "start": 1410,
                                                                            "end": 1412,
                                                                            "fullWidth": 3,
                                                                            "width": 2,
                                                                            "text": "&&",
                                                                            "value": "&&",
                                                                            "valueText": "&&",
                                                                            "hasTrailingTrivia": true,
                                                                            "trailingTrivia": [
                                                                                {
                                                                                    "kind": "WhitespaceTrivia",
                                                                                    "text": " "
                                                                                }
                                                                            ]
                                                                        },
                                                                        "right": {
                                                                            "kind": "IdentifierName",
                                                                            "fullStart": 1413,
                                                                            "fullEnd": 1425,
                                                                            "start": 1413,
                                                                            "end": 1425,
                                                                            "fullWidth": 12,
                                                                            "width": 12,
                                                                            "text": "verifyFormal",
                                                                            "value": "verifyFormal",
                                                                            "valueText": "verifyFormal"
                                                                        }
                                                                    },
                                                                    "semicolonToken": {
                                                                        "kind": "SemicolonToken",
                                                                        "fullStart": 1425,
                                                                        "fullEnd": 1428,
                                                                        "start": 1425,
                                                                        "end": 1426,
                                                                        "fullWidth": 3,
                                                                        "width": 1,
                                                                        "text": ";",
                                                                        "value": ";",
                                                                        "valueText": ";",
                                                                        "hasTrailingTrivia": true,
                                                                        "hasTrailingNewLine": true,
                                                                        "trailingTrivia": [
                                                                            {
                                                                                "kind": "NewLineTrivia",
                                                                                "text": "\r\n"
                                                                            }
                                                                        ]
                                                                    }
                                                                }
                                                            ],
                                                            "closeBraceToken": {
                                                                "kind": "CloseBraceToken",
                                                                "fullStart": 1428,
                                                                "fullEnd": 1443,
                                                                "start": 1440,
                                                                "end": 1441,
                                                                "fullWidth": 15,
                                                                "width": 1,
                                                                "text": "}",
                                                                "value": "}",
                                                                "valueText": "}",
                                                                "hasLeadingTrivia": true,
                                                                "hasTrailingTrivia": true,
                                                                "hasTrailingNewLine": true,
                                                                "leadingTrivia": [
                                                                    {
                                                                        "kind": "WhitespaceTrivia",
                                                                        "text": "            "
                                                                    }
                                                                ],
                                                                "trailingTrivia": [
                                                                    {
                                                                        "kind": "NewLineTrivia",
                                                                        "text": "\r\n"
                                                                    }
                                                                ]
                                                            }
                                                        }
                                                    }
                                                },
                                                {
                                                    "kind": "ReturnStatement",
                                                    "fullStart": 1443,
                                                    "fullEnd": 1470,
                                                    "start": 1455,
                                                    "end": 1468,
                                                    "fullWidth": 27,
                                                    "width": 13,
                                                    "returnKeyword": {
                                                        "kind": "ReturnKeyword",
                                                        "fullStart": 1443,
                                                        "fullEnd": 1462,
                                                        "start": 1455,
                                                        "end": 1461,
                                                        "fullWidth": 19,
                                                        "width": 6,
                                                        "text": "return",
                                                        "value": "return",
                                                        "valueText": "return",
                                                        "hasLeadingTrivia": true,
                                                        "hasTrailingTrivia": true,
                                                        "leadingTrivia": [
                                                            {
                                                                "kind": "WhitespaceTrivia",
                                                                "text": "            "
                                                            }
                                                        ],
                                                        "trailingTrivia": [
                                                            {
                                                                "kind": "WhitespaceTrivia",
                                                                "text": " "
                                                            }
                                                        ]
                                                    },
                                                    "expression": {
                                                        "kind": "FalseKeyword",
                                                        "fullStart": 1462,
                                                        "fullEnd": 1467,
                                                        "start": 1462,
                                                        "end": 1467,
                                                        "fullWidth": 5,
                                                        "width": 5,
                                                        "text": "false",
                                                        "value": false,
                                                        "valueText": "false"
                                                    },
                                                    "semicolonToken": {
                                                        "kind": "SemicolonToken",
                                                        "fullStart": 1467,
                                                        "fullEnd": 1470,
                                                        "start": 1467,
                                                        "end": 1468,
                                                        "fullWidth": 3,
                                                        "width": 1,
                                                        "text": ";",
                                                        "value": ";",
                                                        "valueText": ";",
                                                        "hasTrailingTrivia": true,
                                                        "hasTrailingNewLine": true,
                                                        "trailingTrivia": [
                                                            {
                                                                "kind": "NewLineTrivia",
                                                                "text": "\r\n"
                                                            }
                                                        ]
                                                    }
                                                }
                                            ],
                                            "closeBraceToken": {
                                                "kind": "CloseBraceToken",
                                                "fullStart": 1470,
                                                "fullEnd": 1479,
                                                "start": 1478,
                                                "end": 1479,
                                                "fullWidth": 9,
                                                "width": 1,
                                                "text": "}",
                                                "value": "}",
                                                "valueText": "}",
                                                "hasLeadingTrivia": true,
                                                "leadingTrivia": [
                                                    {
                                                        "kind": "WhitespaceTrivia",
                                                        "text": "        "
                                                    }
                                                ]
                                            }
                                        }
                                    },
                                    "argumentList": {
                                        "kind": "ArgumentList",
                                        "fullStart": 1479,
                                        "fullEnd": 1488,
                                        "start": 1479,
                                        "end": 1488,
                                        "fullWidth": 9,
                                        "width": 9,
                                        "openParenToken": {
                                            "kind": "OpenParenToken",
                                            "fullStart": 1479,
                                            "fullEnd": 1480,
                                            "start": 1479,
                                            "end": 1480,
                                            "fullWidth": 1,
                                            "width": 1,
                                            "text": "(",
                                            "value": "(",
                                            "valueText": "("
                                        },
                                        "arguments": [
                                            {
                                                "kind": "NumericLiteral",
                                                "fullStart": 1480,
                                                "fullEnd": 1481,
                                                "start": 1480,
                                                "end": 1481,
                                                "fullWidth": 1,
                                                "width": 1,
                                                "text": "0",
                                                "value": 0,
                                                "valueText": "0"
                                            },
                                            {
                                                "kind": "CommaToken",
                                                "fullStart": 1481,
                                                "fullEnd": 1483,
                                                "start": 1481,
                                                "end": 1482,
                                                "fullWidth": 2,
                                                "width": 1,
                                                "text": ",",
                                                "value": ",",
                                                "valueText": ",",
                                                "hasTrailingTrivia": true,
                                                "trailingTrivia": [
                                                    {
                                                        "kind": "WhitespaceTrivia",
                                                        "text": " "
                                                    }
                                                ]
                                            },
                                            {
                                                "kind": "NumericLiteral",
                                                "fullStart": 1483,
                                                "fullEnd": 1484,
                                                "start": 1483,
                                                "end": 1484,
                                                "fullWidth": 1,
                                                "width": 1,
                                                "text": "1",
                                                "value": 1,
                                                "valueText": "1"
                                            },
                                            {
                                                "kind": "CommaToken",
                                                "fullStart": 1484,
                                                "fullEnd": 1486,
                                                "start": 1484,
                                                "end": 1485,
                                                "fullWidth": 2,
                                                "width": 1,
                                                "text": ",",
                                                "value": ",",
                                                "valueText": ",",
                                                "hasTrailingTrivia": true,
                                                "trailingTrivia": [
                                                    {
                                                        "kind": "WhitespaceTrivia",
                                                        "text": " "
                                                    }
                                                ]
                                            },
                                            {
                                                "kind": "NumericLiteral",
                                                "fullStart": 1486,
                                                "fullEnd": 1487,
                                                "start": 1486,
                                                "end": 1487,
                                                "fullWidth": 1,
                                                "width": 1,
                                                "text": "2",
                                                "value": 2,
                                                "valueText": "2"
                                            }
                                        ],
                                        "closeParenToken": {
                                            "kind": "CloseParenToken",
                                            "fullStart": 1487,
                                            "fullEnd": 1488,
                                            "start": 1487,
                                            "end": 1488,
                                            "fullWidth": 1,
                                            "width": 1,
                                            "text": ")",
                                            "value": ")",
                                            "valueText": ")"
                                        }
                                    }
                                },
                                "closeParenToken": {
                                    "kind": "CloseParenToken",
                                    "fullStart": 1488,
                                    "fullEnd": 1489,
                                    "start": 1488,
                                    "end": 1489,
                                    "fullWidth": 1,
                                    "width": 1,
                                    "text": ")",
                                    "value": ")",
                                    "valueText": ")"
                                }
                            },
                            "semicolonToken": {
                                "kind": "SemicolonToken",
                                "fullStart": 1489,
                                "fullEnd": 1492,
                                "start": 1489,
                                "end": 1490,
                                "fullWidth": 3,
                                "width": 1,
                                "text": ";",
                                "value": ";",
                                "valueText": ";",
                                "hasTrailingTrivia": true,
                                "hasTrailingNewLine": true,
                                "trailingTrivia": [
                                    {
                                        "kind": "NewLineTrivia",
                                        "text": "\r\n"
                                    }
                                ]
                            }
                        }
                    ],
                    "closeBraceToken": {
                        "kind": "CloseBraceToken",
                        "fullStart": 1492,
                        "fullEnd": 1499,
                        "start": 1496,
                        "end": 1497,
                        "fullWidth": 7,
                        "width": 1,
                        "text": "}",
                        "value": "}",
                        "valueText": "}",
                        "hasLeadingTrivia": true,
                        "hasTrailingTrivia": true,
                        "hasTrailingNewLine": true,
                        "leadingTrivia": [
                            {
                                "kind": "WhitespaceTrivia",
                                "text": "    "
                            }
                        ],
                        "trailingTrivia": [
                            {
                                "kind": "NewLineTrivia",
                                "text": "\r\n"
                            }
                        ]
                    }
                }
            },
            {
                "kind": "ExpressionStatement",
                "fullStart": 1499,
                "fullEnd": 1523,
                "start": 1499,
                "end": 1521,
                "fullWidth": 24,
                "width": 22,
                "expression": {
                    "kind": "InvocationExpression",
                    "fullStart": 1499,
                    "fullEnd": 1520,
                    "start": 1499,
                    "end": 1520,
                    "fullWidth": 21,
                    "width": 21,
                    "expression": {
                        "kind": "IdentifierName",
                        "fullStart": 1499,
                        "fullEnd": 1510,
                        "start": 1499,
                        "end": 1510,
                        "fullWidth": 11,
                        "width": 11,
                        "text": "runTestCase",
                        "value": "runTestCase",
                        "valueText": "runTestCase"
                    },
                    "argumentList": {
                        "kind": "ArgumentList",
                        "fullStart": 1510,
                        "fullEnd": 1520,
                        "start": 1510,
                        "end": 1520,
                        "fullWidth": 10,
                        "width": 10,
                        "openParenToken": {
                            "kind": "OpenParenToken",
                            "fullStart": 1510,
                            "fullEnd": 1511,
                            "start": 1510,
                            "end": 1511,
                            "fullWidth": 1,
                            "width": 1,
                            "text": "(",
                            "value": "(",
                            "valueText": "("
                        },
                        "arguments": [
                            {
                                "kind": "IdentifierName",
                                "fullStart": 1511,
                                "fullEnd": 1519,
                                "start": 1511,
                                "end": 1519,
                                "fullWidth": 8,
                                "width": 8,
                                "text": "testcase",
                                "value": "testcase",
                                "valueText": "testcase"
                            }
                        ],
                        "closeParenToken": {
                            "kind": "CloseParenToken",
                            "fullStart": 1519,
                            "fullEnd": 1520,
                            "start": 1519,
                            "end": 1520,
                            "fullWidth": 1,
                            "width": 1,
                            "text": ")",
                            "value": ")",
                            "valueText": ")"
                        }
                    }
                },
                "semicolonToken": {
                    "kind": "SemicolonToken",
                    "fullStart": 1520,
                    "fullEnd": 1523,
                    "start": 1520,
                    "end": 1521,
                    "fullWidth": 3,
                    "width": 1,
                    "text": ";",
                    "value": ";",
                    "valueText": ";",
                    "hasTrailingTrivia": true,
                    "hasTrailingNewLine": true,
                    "trailingTrivia": [
                        {
                            "kind": "NewLineTrivia",
                            "text": "\r\n"
                        }
                    ]
                }
            }
        ],
        "endOfFileToken": {
            "kind": "EndOfFileToken",
            "fullStart": 1523,
            "fullEnd": 1523,
            "start": 1523,
            "end": 1523,
            "fullWidth": 0,
            "width": 0,
            "text": ""
        }
    },
    "lineMap": {
        "lineStarts": [
            0,
            67,
            152,
            232,
            308,
            380,
            385,
            441,
            805,
            810,
            812,
            814,
            837,
            875,
            928,
            956,
            990,
            1025,
            1062,
            1079,
            1098,
            1155,
            1194,
            1215,
            1242,
            1288,
            1428,
            1443,
            1470,
            1492,
            1499,
            1523
        ],
        "length": 1523
    }
}<|MERGE_RESOLUTION|>--- conflicted
+++ resolved
@@ -319,11 +319,8 @@
                                                         "start": 863,
                                                         "end": 864,
                                                         "fullWidth": 1,
-<<<<<<< HEAD
                                                         "width": 1,
-=======
                                                         "modifiers": [],
->>>>>>> e3c38734
                                                         "identifier": {
                                                             "kind": "IdentifierName",
                                                             "fullStart": 863,
@@ -363,11 +360,8 @@
                                                         "start": 866,
                                                         "end": 867,
                                                         "fullWidth": 1,
-<<<<<<< HEAD
                                                         "width": 1,
-=======
                                                         "modifiers": [],
->>>>>>> e3c38734
                                                         "identifier": {
                                                             "kind": "IdentifierName",
                                                             "fullStart": 866,
@@ -407,11 +401,8 @@
                                                         "start": 869,
                                                         "end": 870,
                                                         "fullWidth": 1,
-<<<<<<< HEAD
                                                         "width": 1,
-=======
                                                         "modifiers": [],
->>>>>>> e3c38734
                                                         "identifier": {
                                                             "kind": "IdentifierName",
                                                             "fullStart": 869,
