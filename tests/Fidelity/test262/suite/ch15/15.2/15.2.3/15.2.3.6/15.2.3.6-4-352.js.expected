{
    "isDeclaration": false,
    "languageVersion": "EcmaScript5",
    "parseOptions": {
        "allowAutomaticSemicolonInsertion": true
    },
    "sourceUnit": {
        "kind": "SourceUnit",
        "fullStart": 0,
        "fullEnd": 1433,
        "start": 635,
        "end": 1433,
        "fullWidth": 1433,
        "width": 798,
        "isIncrementallyUnusable": true,
        "moduleElements": [
            {
                "kind": "FunctionDeclaration",
                "fullStart": 0,
                "fullEnd": 1409,
                "start": 635,
                "end": 1407,
                "fullWidth": 1409,
                "width": 772,
                "modifiers": [],
                "functionKeyword": {
                    "kind": "FunctionKeyword",
                    "fullStart": 0,
                    "fullEnd": 644,
                    "start": 635,
                    "end": 643,
                    "fullWidth": 644,
                    "width": 8,
                    "text": "function",
                    "value": "function",
                    "valueText": "function",
                    "hasLeadingTrivia": true,
                    "hasLeadingComment": true,
                    "hasLeadingNewLine": true,
                    "hasTrailingTrivia": true,
                    "leadingTrivia": [
                        {
                            "kind": "SingleLineCommentTrivia",
                            "text": "/// Copyright (c) 2012 Ecma International.  All rights reserved. "
                        },
                        {
                            "kind": "NewLineTrivia",
                            "text": "\r\n"
                        },
                        {
                            "kind": "SingleLineCommentTrivia",
                            "text": "/// Ecma International makes this code available under the terms and conditions set"
                        },
                        {
                            "kind": "NewLineTrivia",
                            "text": "\r\n"
                        },
                        {
                            "kind": "SingleLineCommentTrivia",
                            "text": "/// forth on http://hg.ecmascript.org/tests/test262/raw-file/tip/LICENSE (the "
                        },
                        {
                            "kind": "NewLineTrivia",
                            "text": "\r\n"
                        },
                        {
                            "kind": "SingleLineCommentTrivia",
                            "text": "/// \"Use Terms\").   Any redistribution of this code must retain the above "
                        },
                        {
                            "kind": "NewLineTrivia",
                            "text": "\r\n"
                        },
                        {
                            "kind": "SingleLineCommentTrivia",
                            "text": "/// copyright and this notice and otherwise comply with the Use Terms."
                        },
                        {
                            "kind": "NewLineTrivia",
                            "text": "\r\n"
                        },
                        {
                            "kind": "MultiLineCommentTrivia",
                            "text": "/**\r\n * @path ch15/15.2/15.2.3/15.2.3.6/15.2.3.6-4-352.js\r\n * @description ES5 Attributes - fail to update [[Configurable]] attribute of data property ([[Writable]] is true, [[Enumerable]] is false, [[Configurable]] is false) to different value\r\n */"
                        },
                        {
                            "kind": "NewLineTrivia",
                            "text": "\r\n"
                        },
                        {
                            "kind": "NewLineTrivia",
                            "text": "\r\n"
                        },
                        {
                            "kind": "NewLineTrivia",
                            "text": "\r\n"
                        }
                    ],
                    "trailingTrivia": [
                        {
                            "kind": "WhitespaceTrivia",
                            "text": " "
                        }
                    ]
                },
                "identifier": {
                    "kind": "IdentifierName",
                    "fullStart": 644,
                    "fullEnd": 652,
                    "start": 644,
                    "end": 652,
                    "fullWidth": 8,
                    "width": 8,
                    "text": "testcase",
                    "value": "testcase",
                    "valueText": "testcase"
                },
                "callSignature": {
                    "kind": "CallSignature",
                    "fullStart": 652,
                    "fullEnd": 655,
                    "start": 652,
                    "end": 654,
                    "fullWidth": 3,
                    "width": 2,
                    "parameterList": {
                        "kind": "ParameterList",
                        "fullStart": 652,
                        "fullEnd": 655,
                        "start": 652,
                        "end": 654,
                        "fullWidth": 3,
                        "width": 2,
                        "openParenToken": {
                            "kind": "OpenParenToken",
                            "fullStart": 652,
                            "fullEnd": 653,
                            "start": 652,
                            "end": 653,
                            "fullWidth": 1,
                            "width": 1,
                            "text": "(",
                            "value": "(",
                            "valueText": "("
                        },
                        "parameters": [],
                        "closeParenToken": {
                            "kind": "CloseParenToken",
                            "fullStart": 653,
                            "fullEnd": 655,
                            "start": 653,
                            "end": 654,
                            "fullWidth": 2,
                            "width": 1,
                            "text": ")",
                            "value": ")",
                            "valueText": ")",
                            "hasTrailingTrivia": true,
                            "trailingTrivia": [
                                {
                                    "kind": "WhitespaceTrivia",
                                    "text": " "
                                }
                            ]
                        }
                    }
                },
                "block": {
                    "kind": "Block",
                    "fullStart": 655,
                    "fullEnd": 1409,
                    "start": 655,
                    "end": 1407,
                    "fullWidth": 754,
                    "width": 752,
                    "openBraceToken": {
                        "kind": "OpenBraceToken",
                        "fullStart": 655,
                        "fullEnd": 658,
                        "start": 655,
                        "end": 656,
                        "fullWidth": 3,
                        "width": 1,
                        "text": "{",
                        "value": "{",
                        "valueText": "{",
                        "hasTrailingTrivia": true,
                        "hasTrailingNewLine": true,
                        "trailingTrivia": [
                            {
                                "kind": "NewLineTrivia",
                                "text": "\r\n"
                            }
                        ]
                    },
                    "statements": [
                        {
                            "kind": "VariableStatement",
                            "fullStart": 658,
                            "fullEnd": 681,
                            "start": 666,
                            "end": 679,
                            "fullWidth": 23,
                            "width": 13,
                            "modifiers": [],
                            "variableDeclaration": {
                                "kind": "VariableDeclaration",
                                "fullStart": 658,
                                "fullEnd": 678,
                                "start": 666,
                                "end": 678,
                                "fullWidth": 20,
                                "width": 12,
                                "varKeyword": {
                                    "kind": "VarKeyword",
                                    "fullStart": 658,
                                    "fullEnd": 670,
                                    "start": 666,
                                    "end": 669,
                                    "fullWidth": 12,
                                    "width": 3,
                                    "text": "var",
                                    "value": "var",
                                    "valueText": "var",
                                    "hasLeadingTrivia": true,
                                    "hasTrailingTrivia": true,
                                    "leadingTrivia": [
                                        {
                                            "kind": "WhitespaceTrivia",
                                            "text": "        "
                                        }
                                    ],
                                    "trailingTrivia": [
                                        {
                                            "kind": "WhitespaceTrivia",
                                            "text": " "
                                        }
                                    ]
                                },
                                "variableDeclarators": [
                                    {
                                        "kind": "VariableDeclarator",
                                        "fullStart": 670,
                                        "fullEnd": 678,
                                        "start": 670,
                                        "end": 678,
                                        "fullWidth": 8,
<<<<<<< HEAD
                                        "width": 8,
                                        "identifier": {
=======
                                        "propertyName": {
>>>>>>> 85e84683
                                            "kind": "IdentifierName",
                                            "fullStart": 670,
                                            "fullEnd": 674,
                                            "start": 670,
                                            "end": 673,
                                            "fullWidth": 4,
                                            "width": 3,
                                            "text": "obj",
                                            "value": "obj",
                                            "valueText": "obj",
                                            "hasTrailingTrivia": true,
                                            "trailingTrivia": [
                                                {
                                                    "kind": "WhitespaceTrivia",
                                                    "text": " "
                                                }
                                            ]
                                        },
                                        "equalsValueClause": {
                                            "kind": "EqualsValueClause",
                                            "fullStart": 674,
                                            "fullEnd": 678,
                                            "start": 674,
                                            "end": 678,
                                            "fullWidth": 4,
                                            "width": 4,
                                            "equalsToken": {
                                                "kind": "EqualsToken",
                                                "fullStart": 674,
                                                "fullEnd": 676,
                                                "start": 674,
                                                "end": 675,
                                                "fullWidth": 2,
                                                "width": 1,
                                                "text": "=",
                                                "value": "=",
                                                "valueText": "=",
                                                "hasTrailingTrivia": true,
                                                "trailingTrivia": [
                                                    {
                                                        "kind": "WhitespaceTrivia",
                                                        "text": " "
                                                    }
                                                ]
                                            },
                                            "value": {
                                                "kind": "ObjectLiteralExpression",
                                                "fullStart": 676,
                                                "fullEnd": 678,
                                                "start": 676,
                                                "end": 678,
                                                "fullWidth": 2,
                                                "width": 2,
                                                "openBraceToken": {
                                                    "kind": "OpenBraceToken",
                                                    "fullStart": 676,
                                                    "fullEnd": 677,
                                                    "start": 676,
                                                    "end": 677,
                                                    "fullWidth": 1,
                                                    "width": 1,
                                                    "text": "{",
                                                    "value": "{",
                                                    "valueText": "{"
                                                },
                                                "propertyAssignments": [],
                                                "closeBraceToken": {
                                                    "kind": "CloseBraceToken",
                                                    "fullStart": 677,
                                                    "fullEnd": 678,
                                                    "start": 677,
                                                    "end": 678,
                                                    "fullWidth": 1,
                                                    "width": 1,
                                                    "text": "}",
                                                    "value": "}",
                                                    "valueText": "}"
                                                }
                                            }
                                        }
                                    }
                                ]
                            },
                            "semicolonToken": {
                                "kind": "SemicolonToken",
                                "fullStart": 678,
                                "fullEnd": 681,
                                "start": 678,
                                "end": 679,
                                "fullWidth": 3,
                                "width": 1,
                                "text": ";",
                                "value": ";",
                                "valueText": ";",
                                "hasTrailingTrivia": true,
                                "hasTrailingNewLine": true,
                                "trailingTrivia": [
                                    {
                                        "kind": "NewLineTrivia",
                                        "text": "\r\n"
                                    }
                                ]
                            }
                        },
                        {
                            "kind": "ExpressionStatement",
                            "fullStart": 681,
                            "fullEnd": 862,
                            "start": 691,
                            "end": 860,
                            "fullWidth": 181,
                            "width": 169,
                            "expression": {
                                "kind": "InvocationExpression",
                                "fullStart": 681,
                                "fullEnd": 859,
                                "start": 691,
                                "end": 859,
                                "fullWidth": 178,
                                "width": 168,
                                "expression": {
                                    "kind": "MemberAccessExpression",
                                    "fullStart": 681,
                                    "fullEnd": 712,
                                    "start": 691,
                                    "end": 712,
                                    "fullWidth": 31,
                                    "width": 21,
                                    "expression": {
                                        "kind": "IdentifierName",
                                        "fullStart": 681,
                                        "fullEnd": 697,
                                        "start": 691,
                                        "end": 697,
                                        "fullWidth": 16,
                                        "width": 6,
                                        "text": "Object",
                                        "value": "Object",
                                        "valueText": "Object",
                                        "hasLeadingTrivia": true,
                                        "hasLeadingNewLine": true,
                                        "leadingTrivia": [
                                            {
                                                "kind": "NewLineTrivia",
                                                "text": "\r\n"
                                            },
                                            {
                                                "kind": "WhitespaceTrivia",
                                                "text": "        "
                                            }
                                        ]
                                    },
                                    "dotToken": {
                                        "kind": "DotToken",
                                        "fullStart": 697,
                                        "fullEnd": 698,
                                        "start": 697,
                                        "end": 698,
                                        "fullWidth": 1,
                                        "width": 1,
                                        "text": ".",
                                        "value": ".",
                                        "valueText": "."
                                    },
                                    "name": {
                                        "kind": "IdentifierName",
                                        "fullStart": 698,
                                        "fullEnd": 712,
                                        "start": 698,
                                        "end": 712,
                                        "fullWidth": 14,
                                        "width": 14,
                                        "text": "defineProperty",
                                        "value": "defineProperty",
                                        "valueText": "defineProperty"
                                    }
                                },
                                "argumentList": {
                                    "kind": "ArgumentList",
                                    "fullStart": 712,
                                    "fullEnd": 859,
                                    "start": 712,
                                    "end": 859,
                                    "fullWidth": 147,
                                    "width": 147,
                                    "openParenToken": {
                                        "kind": "OpenParenToken",
                                        "fullStart": 712,
                                        "fullEnd": 713,
                                        "start": 712,
                                        "end": 713,
                                        "fullWidth": 1,
                                        "width": 1,
                                        "text": "(",
                                        "value": "(",
                                        "valueText": "("
                                    },
                                    "arguments": [
                                        {
                                            "kind": "IdentifierName",
                                            "fullStart": 713,
                                            "fullEnd": 716,
                                            "start": 713,
                                            "end": 716,
                                            "fullWidth": 3,
                                            "width": 3,
                                            "text": "obj",
                                            "value": "obj",
                                            "valueText": "obj"
                                        },
                                        {
                                            "kind": "CommaToken",
                                            "fullStart": 716,
                                            "fullEnd": 718,
                                            "start": 716,
                                            "end": 717,
                                            "fullWidth": 2,
                                            "width": 1,
                                            "text": ",",
                                            "value": ",",
                                            "valueText": ",",
                                            "hasTrailingTrivia": true,
                                            "trailingTrivia": [
                                                {
                                                    "kind": "WhitespaceTrivia",
                                                    "text": " "
                                                }
                                            ]
                                        },
                                        {
                                            "kind": "StringLiteral",
                                            "fullStart": 718,
                                            "fullEnd": 724,
                                            "start": 718,
                                            "end": 724,
                                            "fullWidth": 6,
                                            "width": 6,
                                            "text": "\"prop\"",
                                            "value": "prop",
                                            "valueText": "prop"
                                        },
                                        {
                                            "kind": "CommaToken",
                                            "fullStart": 724,
                                            "fullEnd": 726,
                                            "start": 724,
                                            "end": 725,
                                            "fullWidth": 2,
                                            "width": 1,
                                            "text": ",",
                                            "value": ",",
                                            "valueText": ",",
                                            "hasTrailingTrivia": true,
                                            "trailingTrivia": [
                                                {
                                                    "kind": "WhitespaceTrivia",
                                                    "text": " "
                                                }
                                            ]
                                        },
                                        {
                                            "kind": "ObjectLiteralExpression",
                                            "fullStart": 726,
                                            "fullEnd": 858,
                                            "start": 726,
                                            "end": 858,
                                            "fullWidth": 132,
                                            "width": 132,
                                            "openBraceToken": {
                                                "kind": "OpenBraceToken",
                                                "fullStart": 726,
                                                "fullEnd": 729,
                                                "start": 726,
                                                "end": 727,
                                                "fullWidth": 3,
                                                "width": 1,
                                                "text": "{",
                                                "value": "{",
                                                "valueText": "{",
                                                "hasTrailingTrivia": true,
                                                "hasTrailingNewLine": true,
                                                "trailingTrivia": [
                                                    {
                                                        "kind": "NewLineTrivia",
                                                        "text": "\r\n"
                                                    }
                                                ]
                                            },
                                            "propertyAssignments": [
                                                {
                                                    "kind": "SimplePropertyAssignment",
                                                    "fullStart": 729,
                                                    "fullEnd": 752,
                                                    "start": 741,
                                                    "end": 752,
                                                    "fullWidth": 23,
                                                    "width": 11,
                                                    "propertyName": {
                                                        "kind": "IdentifierName",
                                                        "fullStart": 729,
                                                        "fullEnd": 746,
                                                        "start": 741,
                                                        "end": 746,
                                                        "fullWidth": 17,
                                                        "width": 5,
                                                        "text": "value",
                                                        "value": "value",
                                                        "valueText": "value",
                                                        "hasLeadingTrivia": true,
                                                        "leadingTrivia": [
                                                            {
                                                                "kind": "WhitespaceTrivia",
                                                                "text": "            "
                                                            }
                                                        ]
                                                    },
                                                    "colonToken": {
                                                        "kind": "ColonToken",
                                                        "fullStart": 746,
                                                        "fullEnd": 748,
                                                        "start": 746,
                                                        "end": 747,
                                                        "fullWidth": 2,
                                                        "width": 1,
                                                        "text": ":",
                                                        "value": ":",
                                                        "valueText": ":",
                                                        "hasTrailingTrivia": true,
                                                        "trailingTrivia": [
                                                            {
                                                                "kind": "WhitespaceTrivia",
                                                                "text": " "
                                                            }
                                                        ]
                                                    },
                                                    "expression": {
                                                        "kind": "NumericLiteral",
                                                        "fullStart": 748,
                                                        "fullEnd": 752,
                                                        "start": 748,
                                                        "end": 752,
                                                        "fullWidth": 4,
                                                        "width": 4,
                                                        "text": "2010",
                                                        "value": 2010,
                                                        "valueText": "2010"
                                                    }
                                                },
                                                {
                                                    "kind": "CommaToken",
                                                    "fullStart": 752,
                                                    "fullEnd": 755,
                                                    "start": 752,
                                                    "end": 753,
                                                    "fullWidth": 3,
                                                    "width": 1,
                                                    "text": ",",
                                                    "value": ",",
                                                    "valueText": ",",
                                                    "hasTrailingTrivia": true,
                                                    "hasTrailingNewLine": true,
                                                    "trailingTrivia": [
                                                        {
                                                            "kind": "NewLineTrivia",
                                                            "text": "\r\n"
                                                        }
                                                    ]
                                                },
                                                {
                                                    "kind": "SimplePropertyAssignment",
                                                    "fullStart": 755,
                                                    "fullEnd": 781,
                                                    "start": 767,
                                                    "end": 781,
                                                    "fullWidth": 26,
                                                    "width": 14,
                                                    "propertyName": {
                                                        "kind": "IdentifierName",
                                                        "fullStart": 755,
                                                        "fullEnd": 775,
                                                        "start": 767,
                                                        "end": 775,
                                                        "fullWidth": 20,
                                                        "width": 8,
                                                        "text": "writable",
                                                        "value": "writable",
                                                        "valueText": "writable",
                                                        "hasLeadingTrivia": true,
                                                        "leadingTrivia": [
                                                            {
                                                                "kind": "WhitespaceTrivia",
                                                                "text": "            "
                                                            }
                                                        ]
                                                    },
                                                    "colonToken": {
                                                        "kind": "ColonToken",
                                                        "fullStart": 775,
                                                        "fullEnd": 777,
                                                        "start": 775,
                                                        "end": 776,
                                                        "fullWidth": 2,
                                                        "width": 1,
                                                        "text": ":",
                                                        "value": ":",
                                                        "valueText": ":",
                                                        "hasTrailingTrivia": true,
                                                        "trailingTrivia": [
                                                            {
                                                                "kind": "WhitespaceTrivia",
                                                                "text": " "
                                                            }
                                                        ]
                                                    },
                                                    "expression": {
                                                        "kind": "TrueKeyword",
                                                        "fullStart": 777,
                                                        "fullEnd": 781,
                                                        "start": 777,
                                                        "end": 781,
                                                        "fullWidth": 4,
                                                        "width": 4,
                                                        "text": "true",
                                                        "value": true,
                                                        "valueText": "true"
                                                    }
                                                },
                                                {
                                                    "kind": "CommaToken",
                                                    "fullStart": 781,
                                                    "fullEnd": 784,
                                                    "start": 781,
                                                    "end": 782,
                                                    "fullWidth": 3,
                                                    "width": 1,
                                                    "text": ",",
                                                    "value": ",",
                                                    "valueText": ",",
                                                    "hasTrailingTrivia": true,
                                                    "hasTrailingNewLine": true,
                                                    "trailingTrivia": [
                                                        {
                                                            "kind": "NewLineTrivia",
                                                            "text": "\r\n"
                                                        }
                                                    ]
                                                },
                                                {
                                                    "kind": "SimplePropertyAssignment",
                                                    "fullStart": 784,
                                                    "fullEnd": 813,
                                                    "start": 796,
                                                    "end": 813,
                                                    "fullWidth": 29,
                                                    "width": 17,
                                                    "propertyName": {
                                                        "kind": "IdentifierName",
                                                        "fullStart": 784,
                                                        "fullEnd": 806,
                                                        "start": 796,
                                                        "end": 806,
                                                        "fullWidth": 22,
                                                        "width": 10,
                                                        "text": "enumerable",
                                                        "value": "enumerable",
                                                        "valueText": "enumerable",
                                                        "hasLeadingTrivia": true,
                                                        "leadingTrivia": [
                                                            {
                                                                "kind": "WhitespaceTrivia",
                                                                "text": "            "
                                                            }
                                                        ]
                                                    },
                                                    "colonToken": {
                                                        "kind": "ColonToken",
                                                        "fullStart": 806,
                                                        "fullEnd": 808,
                                                        "start": 806,
                                                        "end": 807,
                                                        "fullWidth": 2,
                                                        "width": 1,
                                                        "text": ":",
                                                        "value": ":",
                                                        "valueText": ":",
                                                        "hasTrailingTrivia": true,
                                                        "trailingTrivia": [
                                                            {
                                                                "kind": "WhitespaceTrivia",
                                                                "text": " "
                                                            }
                                                        ]
                                                    },
                                                    "expression": {
                                                        "kind": "FalseKeyword",
                                                        "fullStart": 808,
                                                        "fullEnd": 813,
                                                        "start": 808,
                                                        "end": 813,
                                                        "fullWidth": 5,
                                                        "width": 5,
                                                        "text": "false",
                                                        "value": false,
                                                        "valueText": "false"
                                                    }
                                                },
                                                {
                                                    "kind": "CommaToken",
                                                    "fullStart": 813,
                                                    "fullEnd": 816,
                                                    "start": 813,
                                                    "end": 814,
                                                    "fullWidth": 3,
                                                    "width": 1,
                                                    "text": ",",
                                                    "value": ",",
                                                    "valueText": ",",
                                                    "hasTrailingTrivia": true,
                                                    "hasTrailingNewLine": true,
                                                    "trailingTrivia": [
                                                        {
                                                            "kind": "NewLineTrivia",
                                                            "text": "\r\n"
                                                        }
                                                    ]
                                                },
                                                {
                                                    "kind": "SimplePropertyAssignment",
                                                    "fullStart": 816,
                                                    "fullEnd": 849,
                                                    "start": 828,
                                                    "end": 847,
                                                    "fullWidth": 33,
                                                    "width": 19,
                                                    "propertyName": {
                                                        "kind": "IdentifierName",
                                                        "fullStart": 816,
                                                        "fullEnd": 840,
                                                        "start": 828,
                                                        "end": 840,
                                                        "fullWidth": 24,
                                                        "width": 12,
                                                        "text": "configurable",
                                                        "value": "configurable",
                                                        "valueText": "configurable",
                                                        "hasLeadingTrivia": true,
                                                        "leadingTrivia": [
                                                            {
                                                                "kind": "WhitespaceTrivia",
                                                                "text": "            "
                                                            }
                                                        ]
                                                    },
                                                    "colonToken": {
                                                        "kind": "ColonToken",
                                                        "fullStart": 840,
                                                        "fullEnd": 842,
                                                        "start": 840,
                                                        "end": 841,
                                                        "fullWidth": 2,
                                                        "width": 1,
                                                        "text": ":",
                                                        "value": ":",
                                                        "valueText": ":",
                                                        "hasTrailingTrivia": true,
                                                        "trailingTrivia": [
                                                            {
                                                                "kind": "WhitespaceTrivia",
                                                                "text": " "
                                                            }
                                                        ]
                                                    },
                                                    "expression": {
                                                        "kind": "FalseKeyword",
                                                        "fullStart": 842,
                                                        "fullEnd": 849,
                                                        "start": 842,
                                                        "end": 847,
                                                        "fullWidth": 7,
                                                        "width": 5,
                                                        "text": "false",
                                                        "value": false,
                                                        "valueText": "false",
                                                        "hasTrailingTrivia": true,
                                                        "hasTrailingNewLine": true,
                                                        "trailingTrivia": [
                                                            {
                                                                "kind": "NewLineTrivia",
                                                                "text": "\r\n"
                                                            }
                                                        ]
                                                    }
                                                }
                                            ],
                                            "closeBraceToken": {
                                                "kind": "CloseBraceToken",
                                                "fullStart": 849,
                                                "fullEnd": 858,
                                                "start": 857,
                                                "end": 858,
                                                "fullWidth": 9,
                                                "width": 1,
                                                "text": "}",
                                                "value": "}",
                                                "valueText": "}",
                                                "hasLeadingTrivia": true,
                                                "leadingTrivia": [
                                                    {
                                                        "kind": "WhitespaceTrivia",
                                                        "text": "        "
                                                    }
                                                ]
                                            }
                                        }
                                    ],
                                    "closeParenToken": {
                                        "kind": "CloseParenToken",
                                        "fullStart": 858,
                                        "fullEnd": 859,
                                        "start": 858,
                                        "end": 859,
                                        "fullWidth": 1,
                                        "width": 1,
                                        "text": ")",
                                        "value": ")",
                                        "valueText": ")"
                                    }
                                }
                            },
                            "semicolonToken": {
                                "kind": "SemicolonToken",
                                "fullStart": 859,
                                "fullEnd": 862,
                                "start": 859,
                                "end": 860,
                                "fullWidth": 3,
                                "width": 1,
                                "text": ";",
                                "value": ";",
                                "valueText": ";",
                                "hasTrailingTrivia": true,
                                "hasTrailingNewLine": true,
                                "trailingTrivia": [
                                    {
                                        "kind": "NewLineTrivia",
                                        "text": "\r\n"
                                    }
                                ]
                            }
                        },
                        {
                            "kind": "VariableStatement",
                            "fullStart": 862,
                            "fullEnd": 929,
                            "start": 872,
                            "end": 927,
                            "fullWidth": 67,
                            "width": 55,
                            "modifiers": [],
                            "variableDeclaration": {
                                "kind": "VariableDeclaration",
                                "fullStart": 862,
                                "fullEnd": 926,
                                "start": 872,
                                "end": 926,
                                "fullWidth": 64,
                                "width": 54,
                                "varKeyword": {
                                    "kind": "VarKeyword",
                                    "fullStart": 862,
                                    "fullEnd": 876,
                                    "start": 872,
                                    "end": 875,
                                    "fullWidth": 14,
                                    "width": 3,
                                    "text": "var",
                                    "value": "var",
                                    "valueText": "var",
                                    "hasLeadingTrivia": true,
                                    "hasLeadingNewLine": true,
                                    "hasTrailingTrivia": true,
                                    "leadingTrivia": [
                                        {
                                            "kind": "NewLineTrivia",
                                            "text": "\r\n"
                                        },
                                        {
                                            "kind": "WhitespaceTrivia",
                                            "text": "        "
                                        }
                                    ],
                                    "trailingTrivia": [
                                        {
                                            "kind": "WhitespaceTrivia",
                                            "text": " "
                                        }
                                    ]
                                },
                                "variableDeclarators": [
                                    {
                                        "kind": "VariableDeclarator",
                                        "fullStart": 876,
                                        "fullEnd": 926,
                                        "start": 876,
                                        "end": 926,
                                        "fullWidth": 50,
<<<<<<< HEAD
                                        "width": 50,
                                        "identifier": {
=======
                                        "propertyName": {
>>>>>>> 85e84683
                                            "kind": "IdentifierName",
                                            "fullStart": 876,
                                            "fullEnd": 898,
                                            "start": 876,
                                            "end": 897,
                                            "fullWidth": 22,
                                            "width": 21,
                                            "text": "propertyDefineCorrect",
                                            "value": "propertyDefineCorrect",
                                            "valueText": "propertyDefineCorrect",
                                            "hasTrailingTrivia": true,
                                            "trailingTrivia": [
                                                {
                                                    "kind": "WhitespaceTrivia",
                                                    "text": " "
                                                }
                                            ]
                                        },
                                        "equalsValueClause": {
                                            "kind": "EqualsValueClause",
                                            "fullStart": 898,
                                            "fullEnd": 926,
                                            "start": 898,
                                            "end": 926,
                                            "fullWidth": 28,
                                            "width": 28,
                                            "equalsToken": {
                                                "kind": "EqualsToken",
                                                "fullStart": 898,
                                                "fullEnd": 900,
                                                "start": 898,
                                                "end": 899,
                                                "fullWidth": 2,
                                                "width": 1,
                                                "text": "=",
                                                "value": "=",
                                                "valueText": "=",
                                                "hasTrailingTrivia": true,
                                                "trailingTrivia": [
                                                    {
                                                        "kind": "WhitespaceTrivia",
                                                        "text": " "
                                                    }
                                                ]
                                            },
                                            "value": {
                                                "kind": "InvocationExpression",
                                                "fullStart": 900,
                                                "fullEnd": 926,
                                                "start": 900,
                                                "end": 926,
                                                "fullWidth": 26,
                                                "width": 26,
                                                "expression": {
                                                    "kind": "MemberAccessExpression",
                                                    "fullStart": 900,
                                                    "fullEnd": 918,
                                                    "start": 900,
                                                    "end": 918,
                                                    "fullWidth": 18,
                                                    "width": 18,
                                                    "expression": {
                                                        "kind": "IdentifierName",
                                                        "fullStart": 900,
                                                        "fullEnd": 903,
                                                        "start": 900,
                                                        "end": 903,
                                                        "fullWidth": 3,
                                                        "width": 3,
                                                        "text": "obj",
                                                        "value": "obj",
                                                        "valueText": "obj"
                                                    },
                                                    "dotToken": {
                                                        "kind": "DotToken",
                                                        "fullStart": 903,
                                                        "fullEnd": 904,
                                                        "start": 903,
                                                        "end": 904,
                                                        "fullWidth": 1,
                                                        "width": 1,
                                                        "text": ".",
                                                        "value": ".",
                                                        "valueText": "."
                                                    },
                                                    "name": {
                                                        "kind": "IdentifierName",
                                                        "fullStart": 904,
                                                        "fullEnd": 918,
                                                        "start": 904,
                                                        "end": 918,
                                                        "fullWidth": 14,
                                                        "width": 14,
                                                        "text": "hasOwnProperty",
                                                        "value": "hasOwnProperty",
                                                        "valueText": "hasOwnProperty"
                                                    }
                                                },
                                                "argumentList": {
                                                    "kind": "ArgumentList",
                                                    "fullStart": 918,
                                                    "fullEnd": 926,
                                                    "start": 918,
                                                    "end": 926,
                                                    "fullWidth": 8,
                                                    "width": 8,
                                                    "openParenToken": {
                                                        "kind": "OpenParenToken",
                                                        "fullStart": 918,
                                                        "fullEnd": 919,
                                                        "start": 918,
                                                        "end": 919,
                                                        "fullWidth": 1,
                                                        "width": 1,
                                                        "text": "(",
                                                        "value": "(",
                                                        "valueText": "("
                                                    },
                                                    "arguments": [
                                                        {
                                                            "kind": "StringLiteral",
                                                            "fullStart": 919,
                                                            "fullEnd": 925,
                                                            "start": 919,
                                                            "end": 925,
                                                            "fullWidth": 6,
                                                            "width": 6,
                                                            "text": "\"prop\"",
                                                            "value": "prop",
                                                            "valueText": "prop"
                                                        }
                                                    ],
                                                    "closeParenToken": {
                                                        "kind": "CloseParenToken",
                                                        "fullStart": 925,
                                                        "fullEnd": 926,
                                                        "start": 925,
                                                        "end": 926,
                                                        "fullWidth": 1,
                                                        "width": 1,
                                                        "text": ")",
                                                        "value": ")",
                                                        "valueText": ")"
                                                    }
                                                }
                                            }
                                        }
                                    }
                                ]
                            },
                            "semicolonToken": {
                                "kind": "SemicolonToken",
                                "fullStart": 926,
                                "fullEnd": 929,
                                "start": 926,
                                "end": 927,
                                "fullWidth": 3,
                                "width": 1,
                                "text": ";",
                                "value": ";",
                                "valueText": ";",
                                "hasTrailingTrivia": true,
                                "hasTrailingNewLine": true,
                                "trailingTrivia": [
                                    {
                                        "kind": "NewLineTrivia",
                                        "text": "\r\n"
                                    }
                                ]
                            }
                        },
                        {
                            "kind": "VariableStatement",
                            "fullStart": 929,
                            "fullEnd": 996,
                            "start": 937,
                            "end": 994,
                            "fullWidth": 67,
                            "width": 57,
                            "modifiers": [],
                            "variableDeclaration": {
                                "kind": "VariableDeclaration",
                                "fullStart": 929,
                                "fullEnd": 993,
                                "start": 937,
                                "end": 993,
                                "fullWidth": 64,
                                "width": 56,
                                "varKeyword": {
                                    "kind": "VarKeyword",
                                    "fullStart": 929,
                                    "fullEnd": 941,
                                    "start": 937,
                                    "end": 940,
                                    "fullWidth": 12,
                                    "width": 3,
                                    "text": "var",
                                    "value": "var",
                                    "valueText": "var",
                                    "hasLeadingTrivia": true,
                                    "hasTrailingTrivia": true,
                                    "leadingTrivia": [
                                        {
                                            "kind": "WhitespaceTrivia",
                                            "text": "        "
                                        }
                                    ],
                                    "trailingTrivia": [
                                        {
                                            "kind": "WhitespaceTrivia",
                                            "text": " "
                                        }
                                    ]
                                },
                                "variableDeclarators": [
                                    {
                                        "kind": "VariableDeclarator",
                                        "fullStart": 941,
                                        "fullEnd": 993,
                                        "start": 941,
                                        "end": 993,
                                        "fullWidth": 52,
<<<<<<< HEAD
                                        "width": 52,
                                        "identifier": {
=======
                                        "propertyName": {
>>>>>>> 85e84683
                                            "kind": "IdentifierName",
                                            "fullStart": 941,
                                            "fullEnd": 947,
                                            "start": 941,
                                            "end": 946,
                                            "fullWidth": 6,
                                            "width": 5,
                                            "text": "desc1",
                                            "value": "desc1",
                                            "valueText": "desc1",
                                            "hasTrailingTrivia": true,
                                            "trailingTrivia": [
                                                {
                                                    "kind": "WhitespaceTrivia",
                                                    "text": " "
                                                }
                                            ]
                                        },
                                        "equalsValueClause": {
                                            "kind": "EqualsValueClause",
                                            "fullStart": 947,
                                            "fullEnd": 993,
                                            "start": 947,
                                            "end": 993,
                                            "fullWidth": 46,
                                            "width": 46,
                                            "equalsToken": {
                                                "kind": "EqualsToken",
                                                "fullStart": 947,
                                                "fullEnd": 949,
                                                "start": 947,
                                                "end": 948,
                                                "fullWidth": 2,
                                                "width": 1,
                                                "text": "=",
                                                "value": "=",
                                                "valueText": "=",
                                                "hasTrailingTrivia": true,
                                                "trailingTrivia": [
                                                    {
                                                        "kind": "WhitespaceTrivia",
                                                        "text": " "
                                                    }
                                                ]
                                            },
                                            "value": {
                                                "kind": "InvocationExpression",
                                                "fullStart": 949,
                                                "fullEnd": 993,
                                                "start": 949,
                                                "end": 993,
                                                "fullWidth": 44,
                                                "width": 44,
                                                "expression": {
                                                    "kind": "MemberAccessExpression",
                                                    "fullStart": 949,
                                                    "fullEnd": 980,
                                                    "start": 949,
                                                    "end": 980,
                                                    "fullWidth": 31,
                                                    "width": 31,
                                                    "expression": {
                                                        "kind": "IdentifierName",
                                                        "fullStart": 949,
                                                        "fullEnd": 955,
                                                        "start": 949,
                                                        "end": 955,
                                                        "fullWidth": 6,
                                                        "width": 6,
                                                        "text": "Object",
                                                        "value": "Object",
                                                        "valueText": "Object"
                                                    },
                                                    "dotToken": {
                                                        "kind": "DotToken",
                                                        "fullStart": 955,
                                                        "fullEnd": 956,
                                                        "start": 955,
                                                        "end": 956,
                                                        "fullWidth": 1,
                                                        "width": 1,
                                                        "text": ".",
                                                        "value": ".",
                                                        "valueText": "."
                                                    },
                                                    "name": {
                                                        "kind": "IdentifierName",
                                                        "fullStart": 956,
                                                        "fullEnd": 980,
                                                        "start": 956,
                                                        "end": 980,
                                                        "fullWidth": 24,
                                                        "width": 24,
                                                        "text": "getOwnPropertyDescriptor",
                                                        "value": "getOwnPropertyDescriptor",
                                                        "valueText": "getOwnPropertyDescriptor"
                                                    }
                                                },
                                                "argumentList": {
                                                    "kind": "ArgumentList",
                                                    "fullStart": 980,
                                                    "fullEnd": 993,
                                                    "start": 980,
                                                    "end": 993,
                                                    "fullWidth": 13,
                                                    "width": 13,
                                                    "openParenToken": {
                                                        "kind": "OpenParenToken",
                                                        "fullStart": 980,
                                                        "fullEnd": 981,
                                                        "start": 980,
                                                        "end": 981,
                                                        "fullWidth": 1,
                                                        "width": 1,
                                                        "text": "(",
                                                        "value": "(",
                                                        "valueText": "("
                                                    },
                                                    "arguments": [
                                                        {
                                                            "kind": "IdentifierName",
                                                            "fullStart": 981,
                                                            "fullEnd": 984,
                                                            "start": 981,
                                                            "end": 984,
                                                            "fullWidth": 3,
                                                            "width": 3,
                                                            "text": "obj",
                                                            "value": "obj",
                                                            "valueText": "obj"
                                                        },
                                                        {
                                                            "kind": "CommaToken",
                                                            "fullStart": 984,
                                                            "fullEnd": 986,
                                                            "start": 984,
                                                            "end": 985,
                                                            "fullWidth": 2,
                                                            "width": 1,
                                                            "text": ",",
                                                            "value": ",",
                                                            "valueText": ",",
                                                            "hasTrailingTrivia": true,
                                                            "trailingTrivia": [
                                                                {
                                                                    "kind": "WhitespaceTrivia",
                                                                    "text": " "
                                                                }
                                                            ]
                                                        },
                                                        {
                                                            "kind": "StringLiteral",
                                                            "fullStart": 986,
                                                            "fullEnd": 992,
                                                            "start": 986,
                                                            "end": 992,
                                                            "fullWidth": 6,
                                                            "width": 6,
                                                            "text": "\"prop\"",
                                                            "value": "prop",
                                                            "valueText": "prop"
                                                        }
                                                    ],
                                                    "closeParenToken": {
                                                        "kind": "CloseParenToken",
                                                        "fullStart": 992,
                                                        "fullEnd": 993,
                                                        "start": 992,
                                                        "end": 993,
                                                        "fullWidth": 1,
                                                        "width": 1,
                                                        "text": ")",
                                                        "value": ")",
                                                        "valueText": ")"
                                                    }
                                                }
                                            }
                                        }
                                    }
                                ]
                            },
                            "semicolonToken": {
                                "kind": "SemicolonToken",
                                "fullStart": 993,
                                "fullEnd": 996,
                                "start": 993,
                                "end": 994,
                                "fullWidth": 3,
                                "width": 1,
                                "text": ";",
                                "value": ";",
                                "valueText": ";",
                                "hasTrailingTrivia": true,
                                "hasTrailingNewLine": true,
                                "trailingTrivia": [
                                    {
                                        "kind": "NewLineTrivia",
                                        "text": "\r\n"
                                    }
                                ]
                            }
                        },
                        {
                            "kind": "TryStatement",
                            "fullStart": 996,
                            "fullEnd": 1402,
                            "start": 1006,
                            "end": 1400,
                            "fullWidth": 406,
                            "width": 394,
                            "tryKeyword": {
                                "kind": "TryKeyword",
                                "fullStart": 996,
                                "fullEnd": 1010,
                                "start": 1006,
                                "end": 1009,
                                "fullWidth": 14,
                                "width": 3,
                                "text": "try",
                                "value": "try",
                                "valueText": "try",
                                "hasLeadingTrivia": true,
                                "hasLeadingNewLine": true,
                                "hasTrailingTrivia": true,
                                "leadingTrivia": [
                                    {
                                        "kind": "NewLineTrivia",
                                        "text": "\r\n"
                                    },
                                    {
                                        "kind": "WhitespaceTrivia",
                                        "text": "        "
                                    }
                                ],
                                "trailingTrivia": [
                                    {
                                        "kind": "WhitespaceTrivia",
                                        "text": " "
                                    }
                                ]
                            },
                            "block": {
                                "kind": "Block",
                                "fullStart": 1010,
                                "fullEnd": 1153,
                                "start": 1010,
                                "end": 1152,
                                "fullWidth": 143,
                                "width": 142,
                                "openBraceToken": {
                                    "kind": "OpenBraceToken",
                                    "fullStart": 1010,
                                    "fullEnd": 1013,
                                    "start": 1010,
                                    "end": 1011,
                                    "fullWidth": 3,
                                    "width": 1,
                                    "text": "{",
                                    "value": "{",
                                    "valueText": "{",
                                    "hasTrailingTrivia": true,
                                    "hasTrailingNewLine": true,
                                    "trailingTrivia": [
                                        {
                                            "kind": "NewLineTrivia",
                                            "text": "\r\n"
                                        }
                                    ]
                                },
                                "statements": [
                                    {
                                        "kind": "ExpressionStatement",
                                        "fullStart": 1013,
                                        "fullEnd": 1116,
                                        "start": 1025,
                                        "end": 1114,
                                        "fullWidth": 103,
                                        "width": 89,
                                        "expression": {
                                            "kind": "InvocationExpression",
                                            "fullStart": 1013,
                                            "fullEnd": 1113,
                                            "start": 1025,
                                            "end": 1113,
                                            "fullWidth": 100,
                                            "width": 88,
                                            "expression": {
                                                "kind": "MemberAccessExpression",
                                                "fullStart": 1013,
                                                "fullEnd": 1046,
                                                "start": 1025,
                                                "end": 1046,
                                                "fullWidth": 33,
                                                "width": 21,
                                                "expression": {
                                                    "kind": "IdentifierName",
                                                    "fullStart": 1013,
                                                    "fullEnd": 1031,
                                                    "start": 1025,
                                                    "end": 1031,
                                                    "fullWidth": 18,
                                                    "width": 6,
                                                    "text": "Object",
                                                    "value": "Object",
                                                    "valueText": "Object",
                                                    "hasLeadingTrivia": true,
                                                    "leadingTrivia": [
                                                        {
                                                            "kind": "WhitespaceTrivia",
                                                            "text": "            "
                                                        }
                                                    ]
                                                },
                                                "dotToken": {
                                                    "kind": "DotToken",
                                                    "fullStart": 1031,
                                                    "fullEnd": 1032,
                                                    "start": 1031,
                                                    "end": 1032,
                                                    "fullWidth": 1,
                                                    "width": 1,
                                                    "text": ".",
                                                    "value": ".",
                                                    "valueText": "."
                                                },
                                                "name": {
                                                    "kind": "IdentifierName",
                                                    "fullStart": 1032,
                                                    "fullEnd": 1046,
                                                    "start": 1032,
                                                    "end": 1046,
                                                    "fullWidth": 14,
                                                    "width": 14,
                                                    "text": "defineProperty",
                                                    "value": "defineProperty",
                                                    "valueText": "defineProperty"
                                                }
                                            },
                                            "argumentList": {
                                                "kind": "ArgumentList",
                                                "fullStart": 1046,
                                                "fullEnd": 1113,
                                                "start": 1046,
                                                "end": 1113,
                                                "fullWidth": 67,
                                                "width": 67,
                                                "openParenToken": {
                                                    "kind": "OpenParenToken",
                                                    "fullStart": 1046,
                                                    "fullEnd": 1047,
                                                    "start": 1046,
                                                    "end": 1047,
                                                    "fullWidth": 1,
                                                    "width": 1,
                                                    "text": "(",
                                                    "value": "(",
                                                    "valueText": "("
                                                },
                                                "arguments": [
                                                    {
                                                        "kind": "IdentifierName",
                                                        "fullStart": 1047,
                                                        "fullEnd": 1050,
                                                        "start": 1047,
                                                        "end": 1050,
                                                        "fullWidth": 3,
                                                        "width": 3,
                                                        "text": "obj",
                                                        "value": "obj",
                                                        "valueText": "obj"
                                                    },
                                                    {
                                                        "kind": "CommaToken",
                                                        "fullStart": 1050,
                                                        "fullEnd": 1052,
                                                        "start": 1050,
                                                        "end": 1051,
                                                        "fullWidth": 2,
                                                        "width": 1,
                                                        "text": ",",
                                                        "value": ",",
                                                        "valueText": ",",
                                                        "hasTrailingTrivia": true,
                                                        "trailingTrivia": [
                                                            {
                                                                "kind": "WhitespaceTrivia",
                                                                "text": " "
                                                            }
                                                        ]
                                                    },
                                                    {
                                                        "kind": "StringLiteral",
                                                        "fullStart": 1052,
                                                        "fullEnd": 1058,
                                                        "start": 1052,
                                                        "end": 1058,
                                                        "fullWidth": 6,
                                                        "width": 6,
                                                        "text": "\"prop\"",
                                                        "value": "prop",
                                                        "valueText": "prop"
                                                    },
                                                    {
                                                        "kind": "CommaToken",
                                                        "fullStart": 1058,
                                                        "fullEnd": 1060,
                                                        "start": 1058,
                                                        "end": 1059,
                                                        "fullWidth": 2,
                                                        "width": 1,
                                                        "text": ",",
                                                        "value": ",",
                                                        "valueText": ",",
                                                        "hasTrailingTrivia": true,
                                                        "trailingTrivia": [
                                                            {
                                                                "kind": "WhitespaceTrivia",
                                                                "text": " "
                                                            }
                                                        ]
                                                    },
                                                    {
                                                        "kind": "ObjectLiteralExpression",
                                                        "fullStart": 1060,
                                                        "fullEnd": 1112,
                                                        "start": 1060,
                                                        "end": 1112,
                                                        "fullWidth": 52,
                                                        "width": 52,
                                                        "openBraceToken": {
                                                            "kind": "OpenBraceToken",
                                                            "fullStart": 1060,
                                                            "fullEnd": 1063,
                                                            "start": 1060,
                                                            "end": 1061,
                                                            "fullWidth": 3,
                                                            "width": 1,
                                                            "text": "{",
                                                            "value": "{",
                                                            "valueText": "{",
                                                            "hasTrailingTrivia": true,
                                                            "hasTrailingNewLine": true,
                                                            "trailingTrivia": [
                                                                {
                                                                    "kind": "NewLineTrivia",
                                                                    "text": "\r\n"
                                                                }
                                                            ]
                                                        },
                                                        "propertyAssignments": [
                                                            {
                                                                "kind": "SimplePropertyAssignment",
                                                                "fullStart": 1063,
                                                                "fullEnd": 1099,
                                                                "start": 1079,
                                                                "end": 1097,
                                                                "fullWidth": 36,
                                                                "width": 18,
                                                                "propertyName": {
                                                                    "kind": "IdentifierName",
                                                                    "fullStart": 1063,
                                                                    "fullEnd": 1091,
                                                                    "start": 1079,
                                                                    "end": 1091,
                                                                    "fullWidth": 28,
                                                                    "width": 12,
                                                                    "text": "configurable",
                                                                    "value": "configurable",
                                                                    "valueText": "configurable",
                                                                    "hasLeadingTrivia": true,
                                                                    "leadingTrivia": [
                                                                        {
                                                                            "kind": "WhitespaceTrivia",
                                                                            "text": "                "
                                                                        }
                                                                    ]
                                                                },
                                                                "colonToken": {
                                                                    "kind": "ColonToken",
                                                                    "fullStart": 1091,
                                                                    "fullEnd": 1093,
                                                                    "start": 1091,
                                                                    "end": 1092,
                                                                    "fullWidth": 2,
                                                                    "width": 1,
                                                                    "text": ":",
                                                                    "value": ":",
                                                                    "valueText": ":",
                                                                    "hasTrailingTrivia": true,
                                                                    "trailingTrivia": [
                                                                        {
                                                                            "kind": "WhitespaceTrivia",
                                                                            "text": " "
                                                                        }
                                                                    ]
                                                                },
                                                                "expression": {
                                                                    "kind": "TrueKeyword",
                                                                    "fullStart": 1093,
                                                                    "fullEnd": 1099,
                                                                    "start": 1093,
                                                                    "end": 1097,
                                                                    "fullWidth": 6,
                                                                    "width": 4,
                                                                    "text": "true",
                                                                    "value": true,
                                                                    "valueText": "true",
                                                                    "hasTrailingTrivia": true,
                                                                    "hasTrailingNewLine": true,
                                                                    "trailingTrivia": [
                                                                        {
                                                                            "kind": "NewLineTrivia",
                                                                            "text": "\r\n"
                                                                        }
                                                                    ]
                                                                }
                                                            }
                                                        ],
                                                        "closeBraceToken": {
                                                            "kind": "CloseBraceToken",
                                                            "fullStart": 1099,
                                                            "fullEnd": 1112,
                                                            "start": 1111,
                                                            "end": 1112,
                                                            "fullWidth": 13,
                                                            "width": 1,
                                                            "text": "}",
                                                            "value": "}",
                                                            "valueText": "}",
                                                            "hasLeadingTrivia": true,
                                                            "leadingTrivia": [
                                                                {
                                                                    "kind": "WhitespaceTrivia",
                                                                    "text": "            "
                                                                }
                                                            ]
                                                        }
                                                    }
                                                ],
                                                "closeParenToken": {
                                                    "kind": "CloseParenToken",
                                                    "fullStart": 1112,
                                                    "fullEnd": 1113,
                                                    "start": 1112,
                                                    "end": 1113,
                                                    "fullWidth": 1,
                                                    "width": 1,
                                                    "text": ")",
                                                    "value": ")",
                                                    "valueText": ")"
                                                }
                                            }
                                        },
                                        "semicolonToken": {
                                            "kind": "SemicolonToken",
                                            "fullStart": 1113,
                                            "fullEnd": 1116,
                                            "start": 1113,
                                            "end": 1114,
                                            "fullWidth": 3,
                                            "width": 1,
                                            "text": ";",
                                            "value": ";",
                                            "valueText": ";",
                                            "hasTrailingTrivia": true,
                                            "hasTrailingNewLine": true,
                                            "trailingTrivia": [
                                                {
                                                    "kind": "NewLineTrivia",
                                                    "text": "\r\n"
                                                }
                                            ]
                                        }
                                    },
                                    {
                                        "kind": "ReturnStatement",
                                        "fullStart": 1116,
                                        "fullEnd": 1143,
                                        "start": 1128,
                                        "end": 1141,
                                        "fullWidth": 27,
                                        "width": 13,
                                        "returnKeyword": {
                                            "kind": "ReturnKeyword",
                                            "fullStart": 1116,
                                            "fullEnd": 1135,
                                            "start": 1128,
                                            "end": 1134,
                                            "fullWidth": 19,
                                            "width": 6,
                                            "text": "return",
                                            "value": "return",
                                            "valueText": "return",
                                            "hasLeadingTrivia": true,
                                            "hasTrailingTrivia": true,
                                            "leadingTrivia": [
                                                {
                                                    "kind": "WhitespaceTrivia",
                                                    "text": "            "
                                                }
                                            ],
                                            "trailingTrivia": [
                                                {
                                                    "kind": "WhitespaceTrivia",
                                                    "text": " "
                                                }
                                            ]
                                        },
                                        "expression": {
                                            "kind": "FalseKeyword",
                                            "fullStart": 1135,
                                            "fullEnd": 1140,
                                            "start": 1135,
                                            "end": 1140,
                                            "fullWidth": 5,
                                            "width": 5,
                                            "text": "false",
                                            "value": false,
                                            "valueText": "false"
                                        },
                                        "semicolonToken": {
                                            "kind": "SemicolonToken",
                                            "fullStart": 1140,
                                            "fullEnd": 1143,
                                            "start": 1140,
                                            "end": 1141,
                                            "fullWidth": 3,
                                            "width": 1,
                                            "text": ";",
                                            "value": ";",
                                            "valueText": ";",
                                            "hasTrailingTrivia": true,
                                            "hasTrailingNewLine": true,
                                            "trailingTrivia": [
                                                {
                                                    "kind": "NewLineTrivia",
                                                    "text": "\r\n"
                                                }
                                            ]
                                        }
                                    }
                                ],
                                "closeBraceToken": {
                                    "kind": "CloseBraceToken",
                                    "fullStart": 1143,
                                    "fullEnd": 1153,
                                    "start": 1151,
                                    "end": 1152,
                                    "fullWidth": 10,
                                    "width": 1,
                                    "text": "}",
                                    "value": "}",
                                    "valueText": "}",
                                    "hasLeadingTrivia": true,
                                    "hasTrailingTrivia": true,
                                    "leadingTrivia": [
                                        {
                                            "kind": "WhitespaceTrivia",
                                            "text": "        "
                                        }
                                    ],
                                    "trailingTrivia": [
                                        {
                                            "kind": "WhitespaceTrivia",
                                            "text": " "
                                        }
                                    ]
                                }
                            },
                            "catchClause": {
                                "kind": "CatchClause",
                                "fullStart": 1153,
                                "fullEnd": 1402,
                                "start": 1153,
                                "end": 1400,
                                "fullWidth": 249,
                                "width": 247,
                                "catchKeyword": {
                                    "kind": "CatchKeyword",
                                    "fullStart": 1153,
                                    "fullEnd": 1159,
                                    "start": 1153,
                                    "end": 1158,
                                    "fullWidth": 6,
                                    "width": 5,
                                    "text": "catch",
                                    "value": "catch",
                                    "valueText": "catch",
                                    "hasTrailingTrivia": true,
                                    "trailingTrivia": [
                                        {
                                            "kind": "WhitespaceTrivia",
                                            "text": " "
                                        }
                                    ]
                                },
                                "openParenToken": {
                                    "kind": "OpenParenToken",
                                    "fullStart": 1159,
                                    "fullEnd": 1160,
                                    "start": 1159,
                                    "end": 1160,
                                    "fullWidth": 1,
                                    "width": 1,
                                    "text": "(",
                                    "value": "(",
                                    "valueText": "("
                                },
                                "identifier": {
                                    "kind": "IdentifierName",
                                    "fullStart": 1160,
                                    "fullEnd": 1161,
                                    "start": 1160,
                                    "end": 1161,
                                    "fullWidth": 1,
                                    "width": 1,
                                    "text": "e",
                                    "value": "e",
                                    "valueText": "e"
                                },
                                "closeParenToken": {
                                    "kind": "CloseParenToken",
                                    "fullStart": 1161,
                                    "fullEnd": 1163,
                                    "start": 1161,
                                    "end": 1162,
                                    "fullWidth": 2,
                                    "width": 1,
                                    "text": ")",
                                    "value": ")",
                                    "valueText": ")",
                                    "hasTrailingTrivia": true,
                                    "trailingTrivia": [
                                        {
                                            "kind": "WhitespaceTrivia",
                                            "text": " "
                                        }
                                    ]
                                },
                                "block": {
                                    "kind": "Block",
                                    "fullStart": 1163,
                                    "fullEnd": 1402,
                                    "start": 1163,
                                    "end": 1400,
                                    "fullWidth": 239,
                                    "width": 237,
                                    "openBraceToken": {
                                        "kind": "OpenBraceToken",
                                        "fullStart": 1163,
                                        "fullEnd": 1166,
                                        "start": 1163,
                                        "end": 1164,
                                        "fullWidth": 3,
                                        "width": 1,
                                        "text": "{",
                                        "value": "{",
                                        "valueText": "{",
                                        "hasTrailingTrivia": true,
                                        "hasTrailingNewLine": true,
                                        "trailingTrivia": [
                                            {
                                                "kind": "NewLineTrivia",
                                                "text": "\r\n"
                                            }
                                        ]
                                    },
                                    "statements": [
                                        {
                                            "kind": "VariableStatement",
                                            "fullStart": 1166,
                                            "fullEnd": 1237,
                                            "start": 1178,
                                            "end": 1235,
                                            "fullWidth": 71,
                                            "width": 57,
                                            "modifiers": [],
                                            "variableDeclaration": {
                                                "kind": "VariableDeclaration",
                                                "fullStart": 1166,
                                                "fullEnd": 1234,
                                                "start": 1178,
                                                "end": 1234,
                                                "fullWidth": 68,
                                                "width": 56,
                                                "varKeyword": {
                                                    "kind": "VarKeyword",
                                                    "fullStart": 1166,
                                                    "fullEnd": 1182,
                                                    "start": 1178,
                                                    "end": 1181,
                                                    "fullWidth": 16,
                                                    "width": 3,
                                                    "text": "var",
                                                    "value": "var",
                                                    "valueText": "var",
                                                    "hasLeadingTrivia": true,
                                                    "hasTrailingTrivia": true,
                                                    "leadingTrivia": [
                                                        {
                                                            "kind": "WhitespaceTrivia",
                                                            "text": "            "
                                                        }
                                                    ],
                                                    "trailingTrivia": [
                                                        {
                                                            "kind": "WhitespaceTrivia",
                                                            "text": " "
                                                        }
                                                    ]
                                                },
                                                "variableDeclarators": [
                                                    {
                                                        "kind": "VariableDeclarator",
                                                        "fullStart": 1182,
                                                        "fullEnd": 1234,
                                                        "start": 1182,
                                                        "end": 1234,
                                                        "fullWidth": 52,
<<<<<<< HEAD
                                                        "width": 52,
                                                        "identifier": {
=======
                                                        "propertyName": {
>>>>>>> 85e84683
                                                            "kind": "IdentifierName",
                                                            "fullStart": 1182,
                                                            "fullEnd": 1188,
                                                            "start": 1182,
                                                            "end": 1187,
                                                            "fullWidth": 6,
                                                            "width": 5,
                                                            "text": "desc2",
                                                            "value": "desc2",
                                                            "valueText": "desc2",
                                                            "hasTrailingTrivia": true,
                                                            "trailingTrivia": [
                                                                {
                                                                    "kind": "WhitespaceTrivia",
                                                                    "text": " "
                                                                }
                                                            ]
                                                        },
                                                        "equalsValueClause": {
                                                            "kind": "EqualsValueClause",
                                                            "fullStart": 1188,
                                                            "fullEnd": 1234,
                                                            "start": 1188,
                                                            "end": 1234,
                                                            "fullWidth": 46,
                                                            "width": 46,
                                                            "equalsToken": {
                                                                "kind": "EqualsToken",
                                                                "fullStart": 1188,
                                                                "fullEnd": 1190,
                                                                "start": 1188,
                                                                "end": 1189,
                                                                "fullWidth": 2,
                                                                "width": 1,
                                                                "text": "=",
                                                                "value": "=",
                                                                "valueText": "=",
                                                                "hasTrailingTrivia": true,
                                                                "trailingTrivia": [
                                                                    {
                                                                        "kind": "WhitespaceTrivia",
                                                                        "text": " "
                                                                    }
                                                                ]
                                                            },
                                                            "value": {
                                                                "kind": "InvocationExpression",
                                                                "fullStart": 1190,
                                                                "fullEnd": 1234,
                                                                "start": 1190,
                                                                "end": 1234,
                                                                "fullWidth": 44,
                                                                "width": 44,
                                                                "expression": {
                                                                    "kind": "MemberAccessExpression",
                                                                    "fullStart": 1190,
                                                                    "fullEnd": 1221,
                                                                    "start": 1190,
                                                                    "end": 1221,
                                                                    "fullWidth": 31,
                                                                    "width": 31,
                                                                    "expression": {
                                                                        "kind": "IdentifierName",
                                                                        "fullStart": 1190,
                                                                        "fullEnd": 1196,
                                                                        "start": 1190,
                                                                        "end": 1196,
                                                                        "fullWidth": 6,
                                                                        "width": 6,
                                                                        "text": "Object",
                                                                        "value": "Object",
                                                                        "valueText": "Object"
                                                                    },
                                                                    "dotToken": {
                                                                        "kind": "DotToken",
                                                                        "fullStart": 1196,
                                                                        "fullEnd": 1197,
                                                                        "start": 1196,
                                                                        "end": 1197,
                                                                        "fullWidth": 1,
                                                                        "width": 1,
                                                                        "text": ".",
                                                                        "value": ".",
                                                                        "valueText": "."
                                                                    },
                                                                    "name": {
                                                                        "kind": "IdentifierName",
                                                                        "fullStart": 1197,
                                                                        "fullEnd": 1221,
                                                                        "start": 1197,
                                                                        "end": 1221,
                                                                        "fullWidth": 24,
                                                                        "width": 24,
                                                                        "text": "getOwnPropertyDescriptor",
                                                                        "value": "getOwnPropertyDescriptor",
                                                                        "valueText": "getOwnPropertyDescriptor"
                                                                    }
                                                                },
                                                                "argumentList": {
                                                                    "kind": "ArgumentList",
                                                                    "fullStart": 1221,
                                                                    "fullEnd": 1234,
                                                                    "start": 1221,
                                                                    "end": 1234,
                                                                    "fullWidth": 13,
                                                                    "width": 13,
                                                                    "openParenToken": {
                                                                        "kind": "OpenParenToken",
                                                                        "fullStart": 1221,
                                                                        "fullEnd": 1222,
                                                                        "start": 1221,
                                                                        "end": 1222,
                                                                        "fullWidth": 1,
                                                                        "width": 1,
                                                                        "text": "(",
                                                                        "value": "(",
                                                                        "valueText": "("
                                                                    },
                                                                    "arguments": [
                                                                        {
                                                                            "kind": "IdentifierName",
                                                                            "fullStart": 1222,
                                                                            "fullEnd": 1225,
                                                                            "start": 1222,
                                                                            "end": 1225,
                                                                            "fullWidth": 3,
                                                                            "width": 3,
                                                                            "text": "obj",
                                                                            "value": "obj",
                                                                            "valueText": "obj"
                                                                        },
                                                                        {
                                                                            "kind": "CommaToken",
                                                                            "fullStart": 1225,
                                                                            "fullEnd": 1227,
                                                                            "start": 1225,
                                                                            "end": 1226,
                                                                            "fullWidth": 2,
                                                                            "width": 1,
                                                                            "text": ",",
                                                                            "value": ",",
                                                                            "valueText": ",",
                                                                            "hasTrailingTrivia": true,
                                                                            "trailingTrivia": [
                                                                                {
                                                                                    "kind": "WhitespaceTrivia",
                                                                                    "text": " "
                                                                                }
                                                                            ]
                                                                        },
                                                                        {
                                                                            "kind": "StringLiteral",
                                                                            "fullStart": 1227,
                                                                            "fullEnd": 1233,
                                                                            "start": 1227,
                                                                            "end": 1233,
                                                                            "fullWidth": 6,
                                                                            "width": 6,
                                                                            "text": "\"prop\"",
                                                                            "value": "prop",
                                                                            "valueText": "prop"
                                                                        }
                                                                    ],
                                                                    "closeParenToken": {
                                                                        "kind": "CloseParenToken",
                                                                        "fullStart": 1233,
                                                                        "fullEnd": 1234,
                                                                        "start": 1233,
                                                                        "end": 1234,
                                                                        "fullWidth": 1,
                                                                        "width": 1,
                                                                        "text": ")",
                                                                        "value": ")",
                                                                        "valueText": ")"
                                                                    }
                                                                }
                                                            }
                                                        }
                                                    }
                                                ]
                                            },
                                            "semicolonToken": {
                                                "kind": "SemicolonToken",
                                                "fullStart": 1234,
                                                "fullEnd": 1237,
                                                "start": 1234,
                                                "end": 1235,
                                                "fullWidth": 3,
                                                "width": 1,
                                                "text": ";",
                                                "value": ";",
                                                "valueText": ";",
                                                "hasTrailingTrivia": true,
                                                "hasTrailingNewLine": true,
                                                "trailingTrivia": [
                                                    {
                                                        "kind": "NewLineTrivia",
                                                        "text": "\r\n"
                                                    }
                                                ]
                                            }
                                        },
                                        {
                                            "kind": "ReturnStatement",
                                            "fullStart": 1237,
                                            "fullEnd": 1391,
                                            "start": 1249,
                                            "end": 1389,
                                            "fullWidth": 154,
                                            "width": 140,
                                            "returnKeyword": {
                                                "kind": "ReturnKeyword",
                                                "fullStart": 1237,
                                                "fullEnd": 1256,
                                                "start": 1249,
                                                "end": 1255,
                                                "fullWidth": 19,
                                                "width": 6,
                                                "text": "return",
                                                "value": "return",
                                                "valueText": "return",
                                                "hasLeadingTrivia": true,
                                                "hasTrailingTrivia": true,
                                                "leadingTrivia": [
                                                    {
                                                        "kind": "WhitespaceTrivia",
                                                        "text": "            "
                                                    }
                                                ],
                                                "trailingTrivia": [
                                                    {
                                                        "kind": "WhitespaceTrivia",
                                                        "text": " "
                                                    }
                                                ]
                                            },
                                            "expression": {
                                                "kind": "LogicalAndExpression",
                                                "fullStart": 1256,
                                                "fullEnd": 1388,
                                                "start": 1256,
                                                "end": 1388,
                                                "fullWidth": 132,
                                                "width": 132,
                                                "left": {
                                                    "kind": "LogicalAndExpression",
                                                    "fullStart": 1256,
                                                    "fullEnd": 1363,
                                                    "start": 1256,
                                                    "end": 1362,
                                                    "fullWidth": 107,
                                                    "width": 106,
                                                    "left": {
                                                        "kind": "LogicalAndExpression",
                                                        "fullStart": 1256,
                                                        "fullEnd": 1331,
                                                        "start": 1256,
                                                        "end": 1330,
                                                        "fullWidth": 75,
                                                        "width": 74,
                                                        "left": {
                                                            "kind": "LogicalAndExpression",
                                                            "fullStart": 1256,
                                                            "fullEnd": 1310,
                                                            "start": 1256,
                                                            "end": 1309,
                                                            "fullWidth": 54,
                                                            "width": 53,
                                                            "left": {
                                                                "kind": "IdentifierName",
                                                                "fullStart": 1256,
                                                                "fullEnd": 1278,
                                                                "start": 1256,
                                                                "end": 1277,
                                                                "fullWidth": 22,
                                                                "width": 21,
                                                                "text": "propertyDefineCorrect",
                                                                "value": "propertyDefineCorrect",
                                                                "valueText": "propertyDefineCorrect",
                                                                "hasTrailingTrivia": true,
                                                                "trailingTrivia": [
                                                                    {
                                                                        "kind": "WhitespaceTrivia",
                                                                        "text": " "
                                                                    }
                                                                ]
                                                            },
                                                            "operatorToken": {
                                                                "kind": "AmpersandAmpersandToken",
                                                                "fullStart": 1278,
                                                                "fullEnd": 1281,
                                                                "start": 1278,
                                                                "end": 1280,
                                                                "fullWidth": 3,
                                                                "width": 2,
                                                                "text": "&&",
                                                                "value": "&&",
                                                                "valueText": "&&",
                                                                "hasTrailingTrivia": true,
                                                                "trailingTrivia": [
                                                                    {
                                                                        "kind": "WhitespaceTrivia",
                                                                        "text": " "
                                                                    }
                                                                ]
                                                            },
                                                            "right": {
                                                                "kind": "EqualsExpression",
                                                                "fullStart": 1281,
                                                                "fullEnd": 1310,
                                                                "start": 1281,
                                                                "end": 1309,
                                                                "fullWidth": 29,
                                                                "width": 28,
                                                                "left": {
                                                                    "kind": "MemberAccessExpression",
                                                                    "fullStart": 1281,
                                                                    "fullEnd": 1300,
                                                                    "start": 1281,
                                                                    "end": 1299,
                                                                    "fullWidth": 19,
                                                                    "width": 18,
                                                                    "expression": {
                                                                        "kind": "IdentifierName",
                                                                        "fullStart": 1281,
                                                                        "fullEnd": 1286,
                                                                        "start": 1281,
                                                                        "end": 1286,
                                                                        "fullWidth": 5,
                                                                        "width": 5,
                                                                        "text": "desc1",
                                                                        "value": "desc1",
                                                                        "valueText": "desc1"
                                                                    },
                                                                    "dotToken": {
                                                                        "kind": "DotToken",
                                                                        "fullStart": 1286,
                                                                        "fullEnd": 1287,
                                                                        "start": 1286,
                                                                        "end": 1287,
                                                                        "fullWidth": 1,
                                                                        "width": 1,
                                                                        "text": ".",
                                                                        "value": ".",
                                                                        "valueText": "."
                                                                    },
                                                                    "name": {
                                                                        "kind": "IdentifierName",
                                                                        "fullStart": 1287,
                                                                        "fullEnd": 1300,
                                                                        "start": 1287,
                                                                        "end": 1299,
                                                                        "fullWidth": 13,
                                                                        "width": 12,
                                                                        "text": "configurable",
                                                                        "value": "configurable",
                                                                        "valueText": "configurable",
                                                                        "hasTrailingTrivia": true,
                                                                        "trailingTrivia": [
                                                                            {
                                                                                "kind": "WhitespaceTrivia",
                                                                                "text": " "
                                                                            }
                                                                        ]
                                                                    }
                                                                },
                                                                "operatorToken": {
                                                                    "kind": "EqualsEqualsEqualsToken",
                                                                    "fullStart": 1300,
                                                                    "fullEnd": 1304,
                                                                    "start": 1300,
                                                                    "end": 1303,
                                                                    "fullWidth": 4,
                                                                    "width": 3,
                                                                    "text": "===",
                                                                    "value": "===",
                                                                    "valueText": "===",
                                                                    "hasTrailingTrivia": true,
                                                                    "trailingTrivia": [
                                                                        {
                                                                            "kind": "WhitespaceTrivia",
                                                                            "text": " "
                                                                        }
                                                                    ]
                                                                },
                                                                "right": {
                                                                    "kind": "FalseKeyword",
                                                                    "fullStart": 1304,
                                                                    "fullEnd": 1310,
                                                                    "start": 1304,
                                                                    "end": 1309,
                                                                    "fullWidth": 6,
                                                                    "width": 5,
                                                                    "text": "false",
                                                                    "value": false,
                                                                    "valueText": "false",
                                                                    "hasTrailingTrivia": true,
                                                                    "trailingTrivia": [
                                                                        {
                                                                            "kind": "WhitespaceTrivia",
                                                                            "text": " "
                                                                        }
                                                                    ]
                                                                }
                                                            }
                                                        },
                                                        "operatorToken": {
                                                            "kind": "AmpersandAmpersandToken",
                                                            "fullStart": 1310,
                                                            "fullEnd": 1313,
                                                            "start": 1310,
                                                            "end": 1312,
                                                            "fullWidth": 3,
                                                            "width": 2,
                                                            "text": "&&",
                                                            "value": "&&",
                                                            "valueText": "&&",
                                                            "hasTrailingTrivia": true,
                                                            "trailingTrivia": [
                                                                {
                                                                    "kind": "WhitespaceTrivia",
                                                                    "text": " "
                                                                }
                                                            ]
                                                        },
                                                        "right": {
                                                            "kind": "EqualsExpression",
                                                            "fullStart": 1313,
                                                            "fullEnd": 1331,
                                                            "start": 1313,
                                                            "end": 1330,
                                                            "fullWidth": 18,
                                                            "width": 17,
                                                            "left": {
                                                                "kind": "MemberAccessExpression",
                                                                "fullStart": 1313,
                                                                "fullEnd": 1322,
                                                                "start": 1313,
                                                                "end": 1321,
                                                                "fullWidth": 9,
                                                                "width": 8,
                                                                "expression": {
                                                                    "kind": "IdentifierName",
                                                                    "fullStart": 1313,
                                                                    "fullEnd": 1316,
                                                                    "start": 1313,
                                                                    "end": 1316,
                                                                    "fullWidth": 3,
                                                                    "width": 3,
                                                                    "text": "obj",
                                                                    "value": "obj",
                                                                    "valueText": "obj"
                                                                },
                                                                "dotToken": {
                                                                    "kind": "DotToken",
                                                                    "fullStart": 1316,
                                                                    "fullEnd": 1317,
                                                                    "start": 1316,
                                                                    "end": 1317,
                                                                    "fullWidth": 1,
                                                                    "width": 1,
                                                                    "text": ".",
                                                                    "value": ".",
                                                                    "valueText": "."
                                                                },
                                                                "name": {
                                                                    "kind": "IdentifierName",
                                                                    "fullStart": 1317,
                                                                    "fullEnd": 1322,
                                                                    "start": 1317,
                                                                    "end": 1321,
                                                                    "fullWidth": 5,
                                                                    "width": 4,
                                                                    "text": "prop",
                                                                    "value": "prop",
                                                                    "valueText": "prop",
                                                                    "hasTrailingTrivia": true,
                                                                    "trailingTrivia": [
                                                                        {
                                                                            "kind": "WhitespaceTrivia",
                                                                            "text": " "
                                                                        }
                                                                    ]
                                                                }
                                                            },
                                                            "operatorToken": {
                                                                "kind": "EqualsEqualsEqualsToken",
                                                                "fullStart": 1322,
                                                                "fullEnd": 1326,
                                                                "start": 1322,
                                                                "end": 1325,
                                                                "fullWidth": 4,
                                                                "width": 3,
                                                                "text": "===",
                                                                "value": "===",
                                                                "valueText": "===",
                                                                "hasTrailingTrivia": true,
                                                                "trailingTrivia": [
                                                                    {
                                                                        "kind": "WhitespaceTrivia",
                                                                        "text": " "
                                                                    }
                                                                ]
                                                            },
                                                            "right": {
                                                                "kind": "NumericLiteral",
                                                                "fullStart": 1326,
                                                                "fullEnd": 1331,
                                                                "start": 1326,
                                                                "end": 1330,
                                                                "fullWidth": 5,
                                                                "width": 4,
                                                                "text": "2010",
                                                                "value": 2010,
                                                                "valueText": "2010",
                                                                "hasTrailingTrivia": true,
                                                                "trailingTrivia": [
                                                                    {
                                                                        "kind": "WhitespaceTrivia",
                                                                        "text": " "
                                                                    }
                                                                ]
                                                            }
                                                        }
                                                    },
                                                    "operatorToken": {
                                                        "kind": "AmpersandAmpersandToken",
                                                        "fullStart": 1331,
                                                        "fullEnd": 1334,
                                                        "start": 1331,
                                                        "end": 1333,
                                                        "fullWidth": 3,
                                                        "width": 2,
                                                        "text": "&&",
                                                        "value": "&&",
                                                        "valueText": "&&",
                                                        "hasTrailingTrivia": true,
                                                        "trailingTrivia": [
                                                            {
                                                                "kind": "WhitespaceTrivia",
                                                                "text": " "
                                                            }
                                                        ]
                                                    },
                                                    "right": {
                                                        "kind": "EqualsExpression",
                                                        "fullStart": 1334,
                                                        "fullEnd": 1363,
                                                        "start": 1334,
                                                        "end": 1362,
                                                        "fullWidth": 29,
                                                        "width": 28,
                                                        "left": {
                                                            "kind": "MemberAccessExpression",
                                                            "fullStart": 1334,
                                                            "fullEnd": 1353,
                                                            "start": 1334,
                                                            "end": 1352,
                                                            "fullWidth": 19,
                                                            "width": 18,
                                                            "expression": {
                                                                "kind": "IdentifierName",
                                                                "fullStart": 1334,
                                                                "fullEnd": 1339,
                                                                "start": 1334,
                                                                "end": 1339,
                                                                "fullWidth": 5,
                                                                "width": 5,
                                                                "text": "desc2",
                                                                "value": "desc2",
                                                                "valueText": "desc2"
                                                            },
                                                            "dotToken": {
                                                                "kind": "DotToken",
                                                                "fullStart": 1339,
                                                                "fullEnd": 1340,
                                                                "start": 1339,
                                                                "end": 1340,
                                                                "fullWidth": 1,
                                                                "width": 1,
                                                                "text": ".",
                                                                "value": ".",
                                                                "valueText": "."
                                                            },
                                                            "name": {
                                                                "kind": "IdentifierName",
                                                                "fullStart": 1340,
                                                                "fullEnd": 1353,
                                                                "start": 1340,
                                                                "end": 1352,
                                                                "fullWidth": 13,
                                                                "width": 12,
                                                                "text": "configurable",
                                                                "value": "configurable",
                                                                "valueText": "configurable",
                                                                "hasTrailingTrivia": true,
                                                                "trailingTrivia": [
                                                                    {
                                                                        "kind": "WhitespaceTrivia",
                                                                        "text": " "
                                                                    }
                                                                ]
                                                            }
                                                        },
                                                        "operatorToken": {
                                                            "kind": "EqualsEqualsEqualsToken",
                                                            "fullStart": 1353,
                                                            "fullEnd": 1357,
                                                            "start": 1353,
                                                            "end": 1356,
                                                            "fullWidth": 4,
                                                            "width": 3,
                                                            "text": "===",
                                                            "value": "===",
                                                            "valueText": "===",
                                                            "hasTrailingTrivia": true,
                                                            "trailingTrivia": [
                                                                {
                                                                    "kind": "WhitespaceTrivia",
                                                                    "text": " "
                                                                }
                                                            ]
                                                        },
                                                        "right": {
                                                            "kind": "FalseKeyword",
                                                            "fullStart": 1357,
                                                            "fullEnd": 1363,
                                                            "start": 1357,
                                                            "end": 1362,
                                                            "fullWidth": 6,
                                                            "width": 5,
                                                            "text": "false",
                                                            "value": false,
                                                            "valueText": "false",
                                                            "hasTrailingTrivia": true,
                                                            "trailingTrivia": [
                                                                {
                                                                    "kind": "WhitespaceTrivia",
                                                                    "text": " "
                                                                }
                                                            ]
                                                        }
                                                    }
                                                },
                                                "operatorToken": {
                                                    "kind": "AmpersandAmpersandToken",
                                                    "fullStart": 1363,
                                                    "fullEnd": 1366,
                                                    "start": 1363,
                                                    "end": 1365,
                                                    "fullWidth": 3,
                                                    "width": 2,
                                                    "text": "&&",
                                                    "value": "&&",
                                                    "valueText": "&&",
                                                    "hasTrailingTrivia": true,
                                                    "trailingTrivia": [
                                                        {
                                                            "kind": "WhitespaceTrivia",
                                                            "text": " "
                                                        }
                                                    ]
                                                },
                                                "right": {
                                                    "kind": "InstanceOfExpression",
                                                    "fullStart": 1366,
                                                    "fullEnd": 1388,
                                                    "start": 1366,
                                                    "end": 1388,
                                                    "fullWidth": 22,
                                                    "width": 22,
                                                    "left": {
                                                        "kind": "IdentifierName",
                                                        "fullStart": 1366,
                                                        "fullEnd": 1368,
                                                        "start": 1366,
                                                        "end": 1367,
                                                        "fullWidth": 2,
                                                        "width": 1,
                                                        "text": "e",
                                                        "value": "e",
                                                        "valueText": "e",
                                                        "hasTrailingTrivia": true,
                                                        "trailingTrivia": [
                                                            {
                                                                "kind": "WhitespaceTrivia",
                                                                "text": " "
                                                            }
                                                        ]
                                                    },
                                                    "operatorToken": {
                                                        "kind": "InstanceOfKeyword",
                                                        "fullStart": 1368,
                                                        "fullEnd": 1379,
                                                        "start": 1368,
                                                        "end": 1378,
                                                        "fullWidth": 11,
                                                        "width": 10,
                                                        "text": "instanceof",
                                                        "value": "instanceof",
                                                        "valueText": "instanceof",
                                                        "hasTrailingTrivia": true,
                                                        "trailingTrivia": [
                                                            {
                                                                "kind": "WhitespaceTrivia",
                                                                "text": " "
                                                            }
                                                        ]
                                                    },
                                                    "right": {
                                                        "kind": "IdentifierName",
                                                        "fullStart": 1379,
                                                        "fullEnd": 1388,
                                                        "start": 1379,
                                                        "end": 1388,
                                                        "fullWidth": 9,
                                                        "width": 9,
                                                        "text": "TypeError",
                                                        "value": "TypeError",
                                                        "valueText": "TypeError"
                                                    }
                                                }
                                            },
                                            "semicolonToken": {
                                                "kind": "SemicolonToken",
                                                "fullStart": 1388,
                                                "fullEnd": 1391,
                                                "start": 1388,
                                                "end": 1389,
                                                "fullWidth": 3,
                                                "width": 1,
                                                "text": ";",
                                                "value": ";",
                                                "valueText": ";",
                                                "hasTrailingTrivia": true,
                                                "hasTrailingNewLine": true,
                                                "trailingTrivia": [
                                                    {
                                                        "kind": "NewLineTrivia",
                                                        "text": "\r\n"
                                                    }
                                                ]
                                            }
                                        }
                                    ],
                                    "closeBraceToken": {
                                        "kind": "CloseBraceToken",
                                        "fullStart": 1391,
                                        "fullEnd": 1402,
                                        "start": 1399,
                                        "end": 1400,
                                        "fullWidth": 11,
                                        "width": 1,
                                        "text": "}",
                                        "value": "}",
                                        "valueText": "}",
                                        "hasLeadingTrivia": true,
                                        "hasTrailingTrivia": true,
                                        "hasTrailingNewLine": true,
                                        "leadingTrivia": [
                                            {
                                                "kind": "WhitespaceTrivia",
                                                "text": "        "
                                            }
                                        ],
                                        "trailingTrivia": [
                                            {
                                                "kind": "NewLineTrivia",
                                                "text": "\r\n"
                                            }
                                        ]
                                    }
                                }
                            }
                        }
                    ],
                    "closeBraceToken": {
                        "kind": "CloseBraceToken",
                        "fullStart": 1402,
                        "fullEnd": 1409,
                        "start": 1406,
                        "end": 1407,
                        "fullWidth": 7,
                        "width": 1,
                        "text": "}",
                        "value": "}",
                        "valueText": "}",
                        "hasLeadingTrivia": true,
                        "hasTrailingTrivia": true,
                        "hasTrailingNewLine": true,
                        "leadingTrivia": [
                            {
                                "kind": "WhitespaceTrivia",
                                "text": "    "
                            }
                        ],
                        "trailingTrivia": [
                            {
                                "kind": "NewLineTrivia",
                                "text": "\r\n"
                            }
                        ]
                    }
                }
            },
            {
                "kind": "ExpressionStatement",
                "fullStart": 1409,
                "fullEnd": 1433,
                "start": 1409,
                "end": 1431,
                "fullWidth": 24,
                "width": 22,
                "expression": {
                    "kind": "InvocationExpression",
                    "fullStart": 1409,
                    "fullEnd": 1430,
                    "start": 1409,
                    "end": 1430,
                    "fullWidth": 21,
                    "width": 21,
                    "expression": {
                        "kind": "IdentifierName",
                        "fullStart": 1409,
                        "fullEnd": 1420,
                        "start": 1409,
                        "end": 1420,
                        "fullWidth": 11,
                        "width": 11,
                        "text": "runTestCase",
                        "value": "runTestCase",
                        "valueText": "runTestCase"
                    },
                    "argumentList": {
                        "kind": "ArgumentList",
                        "fullStart": 1420,
                        "fullEnd": 1430,
                        "start": 1420,
                        "end": 1430,
                        "fullWidth": 10,
                        "width": 10,
                        "openParenToken": {
                            "kind": "OpenParenToken",
                            "fullStart": 1420,
                            "fullEnd": 1421,
                            "start": 1420,
                            "end": 1421,
                            "fullWidth": 1,
                            "width": 1,
                            "text": "(",
                            "value": "(",
                            "valueText": "("
                        },
                        "arguments": [
                            {
                                "kind": "IdentifierName",
                                "fullStart": 1421,
                                "fullEnd": 1429,
                                "start": 1421,
                                "end": 1429,
                                "fullWidth": 8,
                                "width": 8,
                                "text": "testcase",
                                "value": "testcase",
                                "valueText": "testcase"
                            }
                        ],
                        "closeParenToken": {
                            "kind": "CloseParenToken",
                            "fullStart": 1429,
                            "fullEnd": 1430,
                            "start": 1429,
                            "end": 1430,
                            "fullWidth": 1,
                            "width": 1,
                            "text": ")",
                            "value": ")",
                            "valueText": ")"
                        }
                    }
                },
                "semicolonToken": {
                    "kind": "SemicolonToken",
                    "fullStart": 1430,
                    "fullEnd": 1433,
                    "start": 1430,
                    "end": 1431,
                    "fullWidth": 3,
                    "width": 1,
                    "text": ";",
                    "value": ";",
                    "valueText": ";",
                    "hasTrailingTrivia": true,
                    "hasTrailingNewLine": true,
                    "trailingTrivia": [
                        {
                            "kind": "NewLineTrivia",
                            "text": "\r\n"
                        }
                    ]
                }
            }
        ],
        "endOfFileToken": {
            "kind": "EndOfFileToken",
            "fullStart": 1433,
            "fullEnd": 1433,
            "start": 1433,
            "end": 1433,
            "fullWidth": 0,
            "width": 0,
            "text": ""
        }
    },
    "lineMap": {
        "lineStarts": [
            0,
            67,
            152,
            232,
            308,
            380,
            385,
            439,
            626,
            631,
            633,
            635,
            658,
            681,
            683,
            729,
            755,
            784,
            816,
            849,
            862,
            864,
            929,
            996,
            998,
            1013,
            1063,
            1099,
            1116,
            1143,
            1166,
            1237,
            1391,
            1402,
            1409,
            1433
        ],
        "length": 1433
    }
}<|MERGE_RESOLUTION|>--- conflicted
+++ resolved
@@ -245,12 +245,8 @@
                                         "start": 670,
                                         "end": 678,
                                         "fullWidth": 8,
-<<<<<<< HEAD
                                         "width": 8,
-                                        "identifier": {
-=======
                                         "propertyName": {
->>>>>>> 85e84683
                                             "kind": "IdentifierName",
                                             "fullStart": 670,
                                             "fullEnd": 674,
@@ -957,12 +953,8 @@
                                         "start": 876,
                                         "end": 926,
                                         "fullWidth": 50,
-<<<<<<< HEAD
                                         "width": 50,
-                                        "identifier": {
-=======
                                         "propertyName": {
->>>>>>> 85e84683
                                             "kind": "IdentifierName",
                                             "fullStart": 876,
                                             "fullEnd": 898,
@@ -1185,12 +1177,8 @@
                                         "start": 941,
                                         "end": 993,
                                         "fullWidth": 52,
-<<<<<<< HEAD
                                         "width": 52,
-                                        "identifier": {
-=======
                                         "propertyName": {
->>>>>>> 85e84683
                                             "kind": "IdentifierName",
                                             "fullStart": 941,
                                             "fullEnd": 947,
@@ -2010,12 +1998,8 @@
                                                         "start": 1182,
                                                         "end": 1234,
                                                         "fullWidth": 52,
-<<<<<<< HEAD
                                                         "width": 52,
-                                                        "identifier": {
-=======
                                                         "propertyName": {
->>>>>>> 85e84683
                                                             "kind": "IdentifierName",
                                                             "fullStart": 1182,
                                                             "fullEnd": 1188,
