{
    "isDeclaration": false,
    "languageVersion": "EcmaScript5",
    "parseOptions": {
        "allowAutomaticSemicolonInsertion": true
    },
    "sourceUnit": {
        "kind": "SourceUnit",
        "fullStart": 0,
        "fullEnd": 1046,
        "start": 618,
        "end": 1046,
        "fullWidth": 1046,
        "width": 428,
        "isIncrementallyUnusable": true,
        "moduleElements": [
            {
                "kind": "FunctionDeclaration",
                "fullStart": 0,
                "fullEnd": 1022,
                "start": 618,
                "end": 1020,
                "fullWidth": 1022,
                "width": 402,
                "modifiers": [],
                "functionKeyword": {
                    "kind": "FunctionKeyword",
                    "fullStart": 0,
                    "fullEnd": 627,
                    "start": 618,
                    "end": 626,
                    "fullWidth": 627,
                    "width": 8,
                    "text": "function",
                    "value": "function",
                    "valueText": "function",
                    "hasLeadingTrivia": true,
                    "hasLeadingComment": true,
                    "hasLeadingNewLine": true,
                    "hasTrailingTrivia": true,
                    "leadingTrivia": [
                        {
                            "kind": "SingleLineCommentTrivia",
                            "text": "/// Copyright (c) 2012 Ecma International.  All rights reserved. "
                        },
                        {
                            "kind": "NewLineTrivia",
                            "text": "\r\n"
                        },
                        {
                            "kind": "SingleLineCommentTrivia",
                            "text": "/// Ecma International makes this code available under the terms and conditions set"
                        },
                        {
                            "kind": "NewLineTrivia",
                            "text": "\r\n"
                        },
                        {
                            "kind": "SingleLineCommentTrivia",
                            "text": "/// forth on http://hg.ecmascript.org/tests/test262/raw-file/tip/LICENSE (the "
                        },
                        {
                            "kind": "NewLineTrivia",
                            "text": "\r\n"
                        },
                        {
                            "kind": "SingleLineCommentTrivia",
                            "text": "/// \"Use Terms\").   Any redistribution of this code must retain the above "
                        },
                        {
                            "kind": "NewLineTrivia",
                            "text": "\r\n"
                        },
                        {
                            "kind": "SingleLineCommentTrivia",
                            "text": "/// copyright and this notice and otherwise comply with the Use Terms."
                        },
                        {
                            "kind": "NewLineTrivia",
                            "text": "\r\n"
                        },
                        {
                            "kind": "MultiLineCommentTrivia",
                            "text": "/**\r\n * @path ch15/15.2/15.2.3/15.2.3.6/15.2.3.6-3-43.js\r\n * @description Object.defineProperty - 'Attributes' is an Arguments object which implements its own [[Get]] method to access the 'enumerable' property (8.10.5 step 3.a)\r\n */"
                        },
                        {
                            "kind": "NewLineTrivia",
                            "text": "\r\n"
                        },
                        {
                            "kind": "NewLineTrivia",
                            "text": "\r\n"
                        },
                        {
                            "kind": "NewLineTrivia",
                            "text": "\r\n"
                        }
                    ],
                    "trailingTrivia": [
                        {
                            "kind": "WhitespaceTrivia",
                            "text": " "
                        }
                    ]
                },
                "identifier": {
                    "kind": "IdentifierName",
                    "fullStart": 627,
                    "fullEnd": 635,
                    "start": 627,
                    "end": 635,
                    "fullWidth": 8,
                    "width": 8,
                    "text": "testcase",
                    "value": "testcase",
                    "valueText": "testcase"
                },
                "callSignature": {
                    "kind": "CallSignature",
                    "fullStart": 635,
                    "fullEnd": 638,
                    "start": 635,
                    "end": 637,
                    "fullWidth": 3,
                    "width": 2,
                    "parameterList": {
                        "kind": "ParameterList",
                        "fullStart": 635,
                        "fullEnd": 638,
                        "start": 635,
                        "end": 637,
                        "fullWidth": 3,
                        "width": 2,
                        "openParenToken": {
                            "kind": "OpenParenToken",
                            "fullStart": 635,
                            "fullEnd": 636,
                            "start": 635,
                            "end": 636,
                            "fullWidth": 1,
                            "width": 1,
                            "text": "(",
                            "value": "(",
                            "valueText": "("
                        },
                        "parameters": [],
                        "closeParenToken": {
                            "kind": "CloseParenToken",
                            "fullStart": 636,
                            "fullEnd": 638,
                            "start": 636,
                            "end": 637,
                            "fullWidth": 2,
                            "width": 1,
                            "text": ")",
                            "value": ")",
                            "valueText": ")",
                            "hasTrailingTrivia": true,
                            "trailingTrivia": [
                                {
                                    "kind": "WhitespaceTrivia",
                                    "text": " "
                                }
                            ]
                        }
                    }
                },
                "block": {
                    "kind": "Block",
                    "fullStart": 638,
                    "fullEnd": 1022,
                    "start": 638,
                    "end": 1020,
                    "fullWidth": 384,
                    "width": 382,
                    "openBraceToken": {
                        "kind": "OpenBraceToken",
                        "fullStart": 638,
                        "fullEnd": 641,
                        "start": 638,
                        "end": 639,
                        "fullWidth": 3,
                        "width": 1,
                        "text": "{",
                        "value": "{",
                        "valueText": "{",
                        "hasTrailingTrivia": true,
                        "hasTrailingNewLine": true,
                        "trailingTrivia": [
                            {
                                "kind": "NewLineTrivia",
                                "text": "\r\n"
                            }
                        ]
                    },
                    "statements": [
                        {
                            "kind": "VariableStatement",
                            "fullStart": 641,
                            "fullEnd": 664,
                            "start": 649,
                            "end": 662,
                            "fullWidth": 23,
                            "width": 13,
                            "modifiers": [],
                            "variableDeclaration": {
                                "kind": "VariableDeclaration",
                                "fullStart": 641,
                                "fullEnd": 661,
                                "start": 649,
                                "end": 661,
                                "fullWidth": 20,
                                "width": 12,
                                "varKeyword": {
                                    "kind": "VarKeyword",
                                    "fullStart": 641,
                                    "fullEnd": 653,
                                    "start": 649,
                                    "end": 652,
                                    "fullWidth": 12,
                                    "width": 3,
                                    "text": "var",
                                    "value": "var",
                                    "valueText": "var",
                                    "hasLeadingTrivia": true,
                                    "hasTrailingTrivia": true,
                                    "leadingTrivia": [
                                        {
                                            "kind": "WhitespaceTrivia",
                                            "text": "        "
                                        }
                                    ],
                                    "trailingTrivia": [
                                        {
                                            "kind": "WhitespaceTrivia",
                                            "text": " "
                                        }
                                    ]
                                },
                                "variableDeclarators": [
                                    {
                                        "kind": "VariableDeclarator",
                                        "fullStart": 653,
                                        "fullEnd": 661,
                                        "start": 653,
                                        "end": 661,
                                        "fullWidth": 8,
<<<<<<< HEAD
                                        "width": 8,
                                        "identifier": {
=======
                                        "propertyName": {
>>>>>>> 85e84683
                                            "kind": "IdentifierName",
                                            "fullStart": 653,
                                            "fullEnd": 657,
                                            "start": 653,
                                            "end": 656,
                                            "fullWidth": 4,
                                            "width": 3,
                                            "text": "obj",
                                            "value": "obj",
                                            "valueText": "obj",
                                            "hasTrailingTrivia": true,
                                            "trailingTrivia": [
                                                {
                                                    "kind": "WhitespaceTrivia",
                                                    "text": " "
                                                }
                                            ]
                                        },
                                        "equalsValueClause": {
                                            "kind": "EqualsValueClause",
                                            "fullStart": 657,
                                            "fullEnd": 661,
                                            "start": 657,
                                            "end": 661,
                                            "fullWidth": 4,
                                            "width": 4,
                                            "equalsToken": {
                                                "kind": "EqualsToken",
                                                "fullStart": 657,
                                                "fullEnd": 659,
                                                "start": 657,
                                                "end": 658,
                                                "fullWidth": 2,
                                                "width": 1,
                                                "text": "=",
                                                "value": "=",
                                                "valueText": "=",
                                                "hasTrailingTrivia": true,
                                                "trailingTrivia": [
                                                    {
                                                        "kind": "WhitespaceTrivia",
                                                        "text": " "
                                                    }
                                                ]
                                            },
                                            "value": {
                                                "kind": "ObjectLiteralExpression",
                                                "fullStart": 659,
                                                "fullEnd": 661,
                                                "start": 659,
                                                "end": 661,
                                                "fullWidth": 2,
                                                "width": 2,
                                                "openBraceToken": {
                                                    "kind": "OpenBraceToken",
                                                    "fullStart": 659,
                                                    "fullEnd": 660,
                                                    "start": 659,
                                                    "end": 660,
                                                    "fullWidth": 1,
                                                    "width": 1,
                                                    "text": "{",
                                                    "value": "{",
                                                    "valueText": "{"
                                                },
                                                "propertyAssignments": [],
                                                "closeBraceToken": {
                                                    "kind": "CloseBraceToken",
                                                    "fullStart": 660,
                                                    "fullEnd": 661,
                                                    "start": 660,
                                                    "end": 661,
                                                    "fullWidth": 1,
                                                    "width": 1,
                                                    "text": "}",
                                                    "value": "}",
                                                    "valueText": "}"
                                                }
                                            }
                                        }
                                    }
                                ]
                            },
                            "semicolonToken": {
                                "kind": "SemicolonToken",
                                "fullStart": 661,
                                "fullEnd": 664,
                                "start": 661,
                                "end": 662,
                                "fullWidth": 3,
                                "width": 1,
                                "text": ";",
                                "value": ";",
                                "valueText": ";",
                                "hasTrailingTrivia": true,
                                "hasTrailingNewLine": true,
                                "trailingTrivia": [
                                    {
                                        "kind": "NewLineTrivia",
                                        "text": "\r\n"
                                    }
                                ]
                            }
                        },
                        {
                            "kind": "VariableStatement",
                            "fullStart": 664,
                            "fullEnd": 695,
                            "start": 672,
                            "end": 693,
                            "fullWidth": 31,
                            "width": 21,
                            "modifiers": [],
                            "variableDeclaration": {
                                "kind": "VariableDeclaration",
                                "fullStart": 664,
                                "fullEnd": 692,
                                "start": 672,
                                "end": 692,
                                "fullWidth": 28,
                                "width": 20,
                                "varKeyword": {
                                    "kind": "VarKeyword",
                                    "fullStart": 664,
                                    "fullEnd": 676,
                                    "start": 672,
                                    "end": 675,
                                    "fullWidth": 12,
                                    "width": 3,
                                    "text": "var",
                                    "value": "var",
                                    "valueText": "var",
                                    "hasLeadingTrivia": true,
                                    "hasTrailingTrivia": true,
                                    "leadingTrivia": [
                                        {
                                            "kind": "WhitespaceTrivia",
                                            "text": "        "
                                        }
                                    ],
                                    "trailingTrivia": [
                                        {
                                            "kind": "WhitespaceTrivia",
                                            "text": " "
                                        }
                                    ]
                                },
                                "variableDeclarators": [
                                    {
                                        "kind": "VariableDeclarator",
                                        "fullStart": 676,
                                        "fullEnd": 692,
                                        "start": 676,
                                        "end": 692,
                                        "fullWidth": 16,
<<<<<<< HEAD
                                        "width": 16,
                                        "identifier": {
=======
                                        "propertyName": {
>>>>>>> 85e84683
                                            "kind": "IdentifierName",
                                            "fullStart": 676,
                                            "fullEnd": 685,
                                            "start": 676,
                                            "end": 684,
                                            "fullWidth": 9,
                                            "width": 8,
                                            "text": "accessed",
                                            "value": "accessed",
                                            "valueText": "accessed",
                                            "hasTrailingTrivia": true,
                                            "trailingTrivia": [
                                                {
                                                    "kind": "WhitespaceTrivia",
                                                    "text": " "
                                                }
                                            ]
                                        },
                                        "equalsValueClause": {
                                            "kind": "EqualsValueClause",
                                            "fullStart": 685,
                                            "fullEnd": 692,
                                            "start": 685,
                                            "end": 692,
                                            "fullWidth": 7,
                                            "width": 7,
                                            "equalsToken": {
                                                "kind": "EqualsToken",
                                                "fullStart": 685,
                                                "fullEnd": 687,
                                                "start": 685,
                                                "end": 686,
                                                "fullWidth": 2,
                                                "width": 1,
                                                "text": "=",
                                                "value": "=",
                                                "valueText": "=",
                                                "hasTrailingTrivia": true,
                                                "trailingTrivia": [
                                                    {
                                                        "kind": "WhitespaceTrivia",
                                                        "text": " "
                                                    }
                                                ]
                                            },
                                            "value": {
                                                "kind": "FalseKeyword",
                                                "fullStart": 687,
                                                "fullEnd": 692,
                                                "start": 687,
                                                "end": 692,
                                                "fullWidth": 5,
                                                "width": 5,
                                                "text": "false",
                                                "value": false,
                                                "valueText": "false"
                                            }
                                        }
                                    }
                                ]
                            },
                            "semicolonToken": {
                                "kind": "SemicolonToken",
                                "fullStart": 692,
                                "fullEnd": 695,
                                "start": 692,
                                "end": 693,
                                "fullWidth": 3,
                                "width": 1,
                                "text": ";",
                                "value": ";",
                                "valueText": ";",
                                "hasTrailingTrivia": true,
                                "hasTrailingNewLine": true,
                                "trailingTrivia": [
                                    {
                                        "kind": "NewLineTrivia",
                                        "text": "\r\n"
                                    }
                                ]
                            }
                        },
                        {
                            "kind": "VariableStatement",
                            "fullStart": 695,
                            "fullEnd": 758,
                            "start": 705,
                            "end": 756,
                            "fullWidth": 63,
                            "width": 51,
                            "modifiers": [],
                            "variableDeclaration": {
                                "kind": "VariableDeclaration",
                                "fullStart": 695,
                                "fullEnd": 755,
                                "start": 705,
                                "end": 755,
                                "fullWidth": 60,
                                "width": 50,
                                "varKeyword": {
                                    "kind": "VarKeyword",
                                    "fullStart": 695,
                                    "fullEnd": 709,
                                    "start": 705,
                                    "end": 708,
                                    "fullWidth": 14,
                                    "width": 3,
                                    "text": "var",
                                    "value": "var",
                                    "valueText": "var",
                                    "hasLeadingTrivia": true,
                                    "hasLeadingNewLine": true,
                                    "hasTrailingTrivia": true,
                                    "leadingTrivia": [
                                        {
                                            "kind": "NewLineTrivia",
                                            "text": "\r\n"
                                        },
                                        {
                                            "kind": "WhitespaceTrivia",
                                            "text": "        "
                                        }
                                    ],
                                    "trailingTrivia": [
                                        {
                                            "kind": "WhitespaceTrivia",
                                            "text": " "
                                        }
                                    ]
                                },
                                "variableDeclarators": [
                                    {
                                        "kind": "VariableDeclarator",
                                        "fullStart": 709,
                                        "fullEnd": 755,
                                        "start": 709,
                                        "end": 755,
                                        "fullWidth": 46,
<<<<<<< HEAD
                                        "width": 46,
                                        "identifier": {
=======
                                        "propertyName": {
>>>>>>> 85e84683
                                            "kind": "IdentifierName",
                                            "fullStart": 709,
                                            "fullEnd": 716,
                                            "start": 709,
                                            "end": 715,
                                            "fullWidth": 7,
                                            "width": 6,
                                            "text": "argObj",
                                            "value": "argObj",
                                            "valueText": "argObj",
                                            "hasTrailingTrivia": true,
                                            "trailingTrivia": [
                                                {
                                                    "kind": "WhitespaceTrivia",
                                                    "text": " "
                                                }
                                            ]
                                        },
                                        "equalsValueClause": {
                                            "kind": "EqualsValueClause",
                                            "fullStart": 716,
                                            "fullEnd": 755,
                                            "start": 716,
                                            "end": 755,
                                            "fullWidth": 39,
                                            "width": 39,
                                            "equalsToken": {
                                                "kind": "EqualsToken",
                                                "fullStart": 716,
                                                "fullEnd": 718,
                                                "start": 716,
                                                "end": 717,
                                                "fullWidth": 2,
                                                "width": 1,
                                                "text": "=",
                                                "value": "=",
                                                "valueText": "=",
                                                "hasTrailingTrivia": true,
                                                "trailingTrivia": [
                                                    {
                                                        "kind": "WhitespaceTrivia",
                                                        "text": " "
                                                    }
                                                ]
                                            },
                                            "value": {
                                                "kind": "InvocationExpression",
                                                "fullStart": 718,
                                                "fullEnd": 755,
                                                "start": 718,
                                                "end": 755,
                                                "fullWidth": 37,
                                                "width": 37,
                                                "expression": {
                                                    "kind": "ParenthesizedExpression",
                                                    "fullStart": 718,
                                                    "fullEnd": 753,
                                                    "start": 718,
                                                    "end": 753,
                                                    "fullWidth": 35,
                                                    "width": 35,
                                                    "openParenToken": {
                                                        "kind": "OpenParenToken",
                                                        "fullStart": 718,
                                                        "fullEnd": 719,
                                                        "start": 718,
                                                        "end": 719,
                                                        "fullWidth": 1,
                                                        "width": 1,
                                                        "text": "(",
                                                        "value": "(",
                                                        "valueText": "("
                                                    },
                                                    "expression": {
                                                        "kind": "FunctionExpression",
                                                        "fullStart": 719,
                                                        "fullEnd": 752,
                                                        "start": 719,
                                                        "end": 752,
                                                        "fullWidth": 33,
                                                        "width": 33,
                                                        "functionKeyword": {
                                                            "kind": "FunctionKeyword",
                                                            "fullStart": 719,
                                                            "fullEnd": 728,
                                                            "start": 719,
                                                            "end": 727,
                                                            "fullWidth": 9,
                                                            "width": 8,
                                                            "text": "function",
                                                            "value": "function",
                                                            "valueText": "function",
                                                            "hasTrailingTrivia": true,
                                                            "trailingTrivia": [
                                                                {
                                                                    "kind": "WhitespaceTrivia",
                                                                    "text": " "
                                                                }
                                                            ]
                                                        },
                                                        "callSignature": {
                                                            "kind": "CallSignature",
                                                            "fullStart": 728,
                                                            "fullEnd": 731,
                                                            "start": 728,
                                                            "end": 730,
                                                            "fullWidth": 3,
                                                            "width": 2,
                                                            "parameterList": {
                                                                "kind": "ParameterList",
                                                                "fullStart": 728,
                                                                "fullEnd": 731,
                                                                "start": 728,
                                                                "end": 730,
                                                                "fullWidth": 3,
                                                                "width": 2,
                                                                "openParenToken": {
                                                                    "kind": "OpenParenToken",
                                                                    "fullStart": 728,
                                                                    "fullEnd": 729,
                                                                    "start": 728,
                                                                    "end": 729,
                                                                    "fullWidth": 1,
                                                                    "width": 1,
                                                                    "text": "(",
                                                                    "value": "(",
                                                                    "valueText": "("
                                                                },
                                                                "parameters": [],
                                                                "closeParenToken": {
                                                                    "kind": "CloseParenToken",
                                                                    "fullStart": 729,
                                                                    "fullEnd": 731,
                                                                    "start": 729,
                                                                    "end": 730,
                                                                    "fullWidth": 2,
                                                                    "width": 1,
                                                                    "text": ")",
                                                                    "value": ")",
                                                                    "valueText": ")",
                                                                    "hasTrailingTrivia": true,
                                                                    "trailingTrivia": [
                                                                        {
                                                                            "kind": "WhitespaceTrivia",
                                                                            "text": " "
                                                                        }
                                                                    ]
                                                                }
                                                            }
                                                        },
                                                        "block": {
                                                            "kind": "Block",
                                                            "fullStart": 731,
                                                            "fullEnd": 752,
                                                            "start": 731,
                                                            "end": 752,
                                                            "fullWidth": 21,
                                                            "width": 21,
                                                            "openBraceToken": {
                                                                "kind": "OpenBraceToken",
                                                                "fullStart": 731,
                                                                "fullEnd": 733,
                                                                "start": 731,
                                                                "end": 732,
                                                                "fullWidth": 2,
                                                                "width": 1,
                                                                "text": "{",
                                                                "value": "{",
                                                                "valueText": "{",
                                                                "hasTrailingTrivia": true,
                                                                "trailingTrivia": [
                                                                    {
                                                                        "kind": "WhitespaceTrivia",
                                                                        "text": " "
                                                                    }
                                                                ]
                                                            },
                                                            "statements": [
                                                                {
                                                                    "kind": "ReturnStatement",
                                                                    "fullStart": 733,
                                                                    "fullEnd": 751,
                                                                    "start": 733,
                                                                    "end": 750,
                                                                    "fullWidth": 18,
                                                                    "width": 17,
                                                                    "returnKeyword": {
                                                                        "kind": "ReturnKeyword",
                                                                        "fullStart": 733,
                                                                        "fullEnd": 740,
                                                                        "start": 733,
                                                                        "end": 739,
                                                                        "fullWidth": 7,
                                                                        "width": 6,
                                                                        "text": "return",
                                                                        "value": "return",
                                                                        "valueText": "return",
                                                                        "hasTrailingTrivia": true,
                                                                        "trailingTrivia": [
                                                                            {
                                                                                "kind": "WhitespaceTrivia",
                                                                                "text": " "
                                                                            }
                                                                        ]
                                                                    },
                                                                    "expression": {
                                                                        "kind": "IdentifierName",
                                                                        "fullStart": 740,
                                                                        "fullEnd": 749,
                                                                        "start": 740,
                                                                        "end": 749,
                                                                        "fullWidth": 9,
                                                                        "width": 9,
                                                                        "text": "arguments",
                                                                        "value": "arguments",
                                                                        "valueText": "arguments"
                                                                    },
                                                                    "semicolonToken": {
                                                                        "kind": "SemicolonToken",
                                                                        "fullStart": 749,
                                                                        "fullEnd": 751,
                                                                        "start": 749,
                                                                        "end": 750,
                                                                        "fullWidth": 2,
                                                                        "width": 1,
                                                                        "text": ";",
                                                                        "value": ";",
                                                                        "valueText": ";",
                                                                        "hasTrailingTrivia": true,
                                                                        "trailingTrivia": [
                                                                            {
                                                                                "kind": "WhitespaceTrivia",
                                                                                "text": " "
                                                                            }
                                                                        ]
                                                                    }
                                                                }
                                                            ],
                                                            "closeBraceToken": {
                                                                "kind": "CloseBraceToken",
                                                                "fullStart": 751,
                                                                "fullEnd": 752,
                                                                "start": 751,
                                                                "end": 752,
                                                                "fullWidth": 1,
                                                                "width": 1,
                                                                "text": "}",
                                                                "value": "}",
                                                                "valueText": "}"
                                                            }
                                                        }
                                                    },
                                                    "closeParenToken": {
                                                        "kind": "CloseParenToken",
                                                        "fullStart": 752,
                                                        "fullEnd": 753,
                                                        "start": 752,
                                                        "end": 753,
                                                        "fullWidth": 1,
                                                        "width": 1,
                                                        "text": ")",
                                                        "value": ")",
                                                        "valueText": ")"
                                                    }
                                                },
                                                "argumentList": {
                                                    "kind": "ArgumentList",
                                                    "fullStart": 753,
                                                    "fullEnd": 755,
                                                    "start": 753,
                                                    "end": 755,
                                                    "fullWidth": 2,
                                                    "width": 2,
                                                    "openParenToken": {
                                                        "kind": "OpenParenToken",
                                                        "fullStart": 753,
                                                        "fullEnd": 754,
                                                        "start": 753,
                                                        "end": 754,
                                                        "fullWidth": 1,
                                                        "width": 1,
                                                        "text": "(",
                                                        "value": "(",
                                                        "valueText": "("
                                                    },
                                                    "arguments": [],
                                                    "closeParenToken": {
                                                        "kind": "CloseParenToken",
                                                        "fullStart": 754,
                                                        "fullEnd": 755,
                                                        "start": 754,
                                                        "end": 755,
                                                        "fullWidth": 1,
                                                        "width": 1,
                                                        "text": ")",
                                                        "value": ")",
                                                        "valueText": ")"
                                                    }
                                                }
                                            }
                                        }
                                    }
                                ]
                            },
                            "semicolonToken": {
                                "kind": "SemicolonToken",
                                "fullStart": 755,
                                "fullEnd": 758,
                                "start": 755,
                                "end": 756,
                                "fullWidth": 3,
                                "width": 1,
                                "text": ";",
                                "value": ";",
                                "valueText": ";",
                                "hasTrailingTrivia": true,
                                "hasTrailingNewLine": true,
                                "trailingTrivia": [
                                    {
                                        "kind": "NewLineTrivia",
                                        "text": "\r\n"
                                    }
                                ]
                            }
                        },
                        {
                            "kind": "ExpressionStatement",
                            "fullStart": 758,
                            "fullEnd": 793,
                            "start": 766,
                            "end": 791,
                            "fullWidth": 35,
                            "width": 25,
                            "expression": {
                                "kind": "AssignmentExpression",
                                "fullStart": 758,
                                "fullEnd": 790,
                                "start": 766,
                                "end": 790,
                                "fullWidth": 32,
                                "width": 24,
                                "left": {
                                    "kind": "MemberAccessExpression",
                                    "fullStart": 758,
                                    "fullEnd": 784,
                                    "start": 766,
                                    "end": 783,
                                    "fullWidth": 26,
                                    "width": 17,
                                    "expression": {
                                        "kind": "IdentifierName",
                                        "fullStart": 758,
                                        "fullEnd": 772,
                                        "start": 766,
                                        "end": 772,
                                        "fullWidth": 14,
                                        "width": 6,
                                        "text": "argObj",
                                        "value": "argObj",
                                        "valueText": "argObj",
                                        "hasLeadingTrivia": true,
                                        "leadingTrivia": [
                                            {
                                                "kind": "WhitespaceTrivia",
                                                "text": "        "
                                            }
                                        ]
                                    },
                                    "dotToken": {
                                        "kind": "DotToken",
                                        "fullStart": 772,
                                        "fullEnd": 773,
                                        "start": 772,
                                        "end": 773,
                                        "fullWidth": 1,
                                        "width": 1,
                                        "text": ".",
                                        "value": ".",
                                        "valueText": "."
                                    },
                                    "name": {
                                        "kind": "IdentifierName",
                                        "fullStart": 773,
                                        "fullEnd": 784,
                                        "start": 773,
                                        "end": 783,
                                        "fullWidth": 11,
                                        "width": 10,
                                        "text": "enumerable",
                                        "value": "enumerable",
                                        "valueText": "enumerable",
                                        "hasTrailingTrivia": true,
                                        "trailingTrivia": [
                                            {
                                                "kind": "WhitespaceTrivia",
                                                "text": " "
                                            }
                                        ]
                                    }
                                },
                                "operatorToken": {
                                    "kind": "EqualsToken",
                                    "fullStart": 784,
                                    "fullEnd": 786,
                                    "start": 784,
                                    "end": 785,
                                    "fullWidth": 2,
                                    "width": 1,
                                    "text": "=",
                                    "value": "=",
                                    "valueText": "=",
                                    "hasTrailingTrivia": true,
                                    "trailingTrivia": [
                                        {
                                            "kind": "WhitespaceTrivia",
                                            "text": " "
                                        }
                                    ]
                                },
                                "right": {
                                    "kind": "TrueKeyword",
                                    "fullStart": 786,
                                    "fullEnd": 790,
                                    "start": 786,
                                    "end": 790,
                                    "fullWidth": 4,
                                    "width": 4,
                                    "text": "true",
                                    "value": true,
                                    "valueText": "true"
                                }
                            },
                            "semicolonToken": {
                                "kind": "SemicolonToken",
                                "fullStart": 790,
                                "fullEnd": 793,
                                "start": 790,
                                "end": 791,
                                "fullWidth": 3,
                                "width": 1,
                                "text": ";",
                                "value": ";",
                                "valueText": ";",
                                "hasTrailingTrivia": true,
                                "hasTrailingNewLine": true,
                                "trailingTrivia": [
                                    {
                                        "kind": "NewLineTrivia",
                                        "text": "\r\n"
                                    }
                                ]
                            }
                        },
                        {
                            "kind": "ExpressionStatement",
                            "fullStart": 793,
                            "fullEnd": 852,
                            "start": 803,
                            "end": 850,
                            "fullWidth": 59,
                            "width": 47,
                            "expression": {
                                "kind": "InvocationExpression",
                                "fullStart": 793,
                                "fullEnd": 849,
                                "start": 803,
                                "end": 849,
                                "fullWidth": 56,
                                "width": 46,
                                "expression": {
                                    "kind": "MemberAccessExpression",
                                    "fullStart": 793,
                                    "fullEnd": 824,
                                    "start": 803,
                                    "end": 824,
                                    "fullWidth": 31,
                                    "width": 21,
                                    "expression": {
                                        "kind": "IdentifierName",
                                        "fullStart": 793,
                                        "fullEnd": 809,
                                        "start": 803,
                                        "end": 809,
                                        "fullWidth": 16,
                                        "width": 6,
                                        "text": "Object",
                                        "value": "Object",
                                        "valueText": "Object",
                                        "hasLeadingTrivia": true,
                                        "hasLeadingNewLine": true,
                                        "leadingTrivia": [
                                            {
                                                "kind": "NewLineTrivia",
                                                "text": "\r\n"
                                            },
                                            {
                                                "kind": "WhitespaceTrivia",
                                                "text": "        "
                                            }
                                        ]
                                    },
                                    "dotToken": {
                                        "kind": "DotToken",
                                        "fullStart": 809,
                                        "fullEnd": 810,
                                        "start": 809,
                                        "end": 810,
                                        "fullWidth": 1,
                                        "width": 1,
                                        "text": ".",
                                        "value": ".",
                                        "valueText": "."
                                    },
                                    "name": {
                                        "kind": "IdentifierName",
                                        "fullStart": 810,
                                        "fullEnd": 824,
                                        "start": 810,
                                        "end": 824,
                                        "fullWidth": 14,
                                        "width": 14,
                                        "text": "defineProperty",
                                        "value": "defineProperty",
                                        "valueText": "defineProperty"
                                    }
                                },
                                "argumentList": {
                                    "kind": "ArgumentList",
                                    "fullStart": 824,
                                    "fullEnd": 849,
                                    "start": 824,
                                    "end": 849,
                                    "fullWidth": 25,
                                    "width": 25,
                                    "openParenToken": {
                                        "kind": "OpenParenToken",
                                        "fullStart": 824,
                                        "fullEnd": 825,
                                        "start": 824,
                                        "end": 825,
                                        "fullWidth": 1,
                                        "width": 1,
                                        "text": "(",
                                        "value": "(",
                                        "valueText": "("
                                    },
                                    "arguments": [
                                        {
                                            "kind": "IdentifierName",
                                            "fullStart": 825,
                                            "fullEnd": 828,
                                            "start": 825,
                                            "end": 828,
                                            "fullWidth": 3,
                                            "width": 3,
                                            "text": "obj",
                                            "value": "obj",
                                            "valueText": "obj"
                                        },
                                        {
                                            "kind": "CommaToken",
                                            "fullStart": 828,
                                            "fullEnd": 830,
                                            "start": 828,
                                            "end": 829,
                                            "fullWidth": 2,
                                            "width": 1,
                                            "text": ",",
                                            "value": ",",
                                            "valueText": ",",
                                            "hasTrailingTrivia": true,
                                            "trailingTrivia": [
                                                {
                                                    "kind": "WhitespaceTrivia",
                                                    "text": " "
                                                }
                                            ]
                                        },
                                        {
                                            "kind": "StringLiteral",
                                            "fullStart": 830,
                                            "fullEnd": 840,
                                            "start": 830,
                                            "end": 840,
                                            "fullWidth": 10,
                                            "width": 10,
                                            "text": "\"property\"",
                                            "value": "property",
                                            "valueText": "property"
                                        },
                                        {
                                            "kind": "CommaToken",
                                            "fullStart": 840,
                                            "fullEnd": 842,
                                            "start": 840,
                                            "end": 841,
                                            "fullWidth": 2,
                                            "width": 1,
                                            "text": ",",
                                            "value": ",",
                                            "valueText": ",",
                                            "hasTrailingTrivia": true,
                                            "trailingTrivia": [
                                                {
                                                    "kind": "WhitespaceTrivia",
                                                    "text": " "
                                                }
                                            ]
                                        },
                                        {
                                            "kind": "IdentifierName",
                                            "fullStart": 842,
                                            "fullEnd": 848,
                                            "start": 842,
                                            "end": 848,
                                            "fullWidth": 6,
                                            "width": 6,
                                            "text": "argObj",
                                            "value": "argObj",
                                            "valueText": "argObj"
                                        }
                                    ],
                                    "closeParenToken": {
                                        "kind": "CloseParenToken",
                                        "fullStart": 848,
                                        "fullEnd": 849,
                                        "start": 848,
                                        "end": 849,
                                        "fullWidth": 1,
                                        "width": 1,
                                        "text": ")",
                                        "value": ")",
                                        "valueText": ")"
                                    }
                                }
                            },
                            "semicolonToken": {
                                "kind": "SemicolonToken",
                                "fullStart": 849,
                                "fullEnd": 852,
                                "start": 849,
                                "end": 850,
                                "fullWidth": 3,
                                "width": 1,
                                "text": ";",
                                "value": ";",
                                "valueText": ";",
                                "hasTrailingTrivia": true,
                                "hasTrailingNewLine": true,
                                "trailingTrivia": [
                                    {
                                        "kind": "NewLineTrivia",
                                        "text": "\r\n"
                                    }
                                ]
                            }
                        },
                        {
                            "kind": "ForInStatement",
                            "fullStart": 852,
                            "fullEnd": 987,
                            "start": 862,
                            "end": 985,
                            "fullWidth": 135,
                            "width": 123,
                            "forKeyword": {
                                "kind": "ForKeyword",
                                "fullStart": 852,
                                "fullEnd": 866,
                                "start": 862,
                                "end": 865,
                                "fullWidth": 14,
                                "width": 3,
                                "text": "for",
                                "value": "for",
                                "valueText": "for",
                                "hasLeadingTrivia": true,
                                "hasLeadingNewLine": true,
                                "hasTrailingTrivia": true,
                                "leadingTrivia": [
                                    {
                                        "kind": "NewLineTrivia",
                                        "text": "\r\n"
                                    },
                                    {
                                        "kind": "WhitespaceTrivia",
                                        "text": "        "
                                    }
                                ],
                                "trailingTrivia": [
                                    {
                                        "kind": "WhitespaceTrivia",
                                        "text": " "
                                    }
                                ]
                            },
                            "openParenToken": {
                                "kind": "OpenParenToken",
                                "fullStart": 866,
                                "fullEnd": 867,
                                "start": 866,
                                "end": 867,
                                "fullWidth": 1,
                                "width": 1,
                                "text": "(",
                                "value": "(",
                                "valueText": "("
                            },
                            "variableDeclaration": {
                                "kind": "VariableDeclaration",
                                "fullStart": 867,
                                "fullEnd": 876,
                                "start": 867,
                                "end": 875,
                                "fullWidth": 9,
                                "width": 8,
                                "varKeyword": {
                                    "kind": "VarKeyword",
                                    "fullStart": 867,
                                    "fullEnd": 871,
                                    "start": 867,
                                    "end": 870,
                                    "fullWidth": 4,
                                    "width": 3,
                                    "text": "var",
                                    "value": "var",
                                    "valueText": "var",
                                    "hasTrailingTrivia": true,
                                    "trailingTrivia": [
                                        {
                                            "kind": "WhitespaceTrivia",
                                            "text": " "
                                        }
                                    ]
                                },
                                "variableDeclarators": [
                                    {
                                        "kind": "VariableDeclarator",
                                        "fullStart": 871,
                                        "fullEnd": 876,
                                        "start": 871,
                                        "end": 875,
                                        "fullWidth": 5,
<<<<<<< HEAD
                                        "width": 4,
                                        "identifier": {
=======
                                        "propertyName": {
>>>>>>> 85e84683
                                            "kind": "IdentifierName",
                                            "fullStart": 871,
                                            "fullEnd": 876,
                                            "start": 871,
                                            "end": 875,
                                            "fullWidth": 5,
                                            "width": 4,
                                            "text": "prop",
                                            "value": "prop",
                                            "valueText": "prop",
                                            "hasTrailingTrivia": true,
                                            "trailingTrivia": [
                                                {
                                                    "kind": "WhitespaceTrivia",
                                                    "text": " "
                                                }
                                            ]
                                        }
                                    }
                                ]
                            },
                            "inKeyword": {
                                "kind": "InKeyword",
                                "fullStart": 876,
                                "fullEnd": 879,
                                "start": 876,
                                "end": 878,
                                "fullWidth": 3,
                                "width": 2,
                                "text": "in",
                                "value": "in",
                                "valueText": "in",
                                "hasTrailingTrivia": true,
                                "trailingTrivia": [
                                    {
                                        "kind": "WhitespaceTrivia",
                                        "text": " "
                                    }
                                ]
                            },
                            "expression": {
                                "kind": "IdentifierName",
                                "fullStart": 879,
                                "fullEnd": 882,
                                "start": 879,
                                "end": 882,
                                "fullWidth": 3,
                                "width": 3,
                                "text": "obj",
                                "value": "obj",
                                "valueText": "obj"
                            },
                            "closeParenToken": {
                                "kind": "CloseParenToken",
                                "fullStart": 882,
                                "fullEnd": 884,
                                "start": 882,
                                "end": 883,
                                "fullWidth": 2,
                                "width": 1,
                                "text": ")",
                                "value": ")",
                                "valueText": ")",
                                "hasTrailingTrivia": true,
                                "trailingTrivia": [
                                    {
                                        "kind": "WhitespaceTrivia",
                                        "text": " "
                                    }
                                ]
                            },
                            "statement": {
                                "kind": "Block",
                                "fullStart": 884,
                                "fullEnd": 987,
                                "start": 884,
                                "end": 985,
                                "fullWidth": 103,
                                "width": 101,
                                "openBraceToken": {
                                    "kind": "OpenBraceToken",
                                    "fullStart": 884,
                                    "fullEnd": 887,
                                    "start": 884,
                                    "end": 885,
                                    "fullWidth": 3,
                                    "width": 1,
                                    "text": "{",
                                    "value": "{",
                                    "valueText": "{",
                                    "hasTrailingTrivia": true,
                                    "hasTrailingNewLine": true,
                                    "trailingTrivia": [
                                        {
                                            "kind": "NewLineTrivia",
                                            "text": "\r\n"
                                        }
                                    ]
                                },
                                "statements": [
                                    {
                                        "kind": "IfStatement",
                                        "fullStart": 887,
                                        "fullEnd": 976,
                                        "start": 899,
                                        "end": 974,
                                        "fullWidth": 89,
                                        "width": 75,
                                        "ifKeyword": {
                                            "kind": "IfKeyword",
                                            "fullStart": 887,
                                            "fullEnd": 902,
                                            "start": 899,
                                            "end": 901,
                                            "fullWidth": 15,
                                            "width": 2,
                                            "text": "if",
                                            "value": "if",
                                            "valueText": "if",
                                            "hasLeadingTrivia": true,
                                            "hasTrailingTrivia": true,
                                            "leadingTrivia": [
                                                {
                                                    "kind": "WhitespaceTrivia",
                                                    "text": "            "
                                                }
                                            ],
                                            "trailingTrivia": [
                                                {
                                                    "kind": "WhitespaceTrivia",
                                                    "text": " "
                                                }
                                            ]
                                        },
                                        "openParenToken": {
                                            "kind": "OpenParenToken",
                                            "fullStart": 902,
                                            "fullEnd": 903,
                                            "start": 902,
                                            "end": 903,
                                            "fullWidth": 1,
                                            "width": 1,
                                            "text": "(",
                                            "value": "(",
                                            "valueText": "("
                                        },
                                        "condition": {
                                            "kind": "EqualsExpression",
                                            "fullStart": 903,
                                            "fullEnd": 922,
                                            "start": 903,
                                            "end": 922,
                                            "fullWidth": 19,
                                            "width": 19,
                                            "left": {
                                                "kind": "IdentifierName",
                                                "fullStart": 903,
                                                "fullEnd": 908,
                                                "start": 903,
                                                "end": 907,
                                                "fullWidth": 5,
                                                "width": 4,
                                                "text": "prop",
                                                "value": "prop",
                                                "valueText": "prop",
                                                "hasTrailingTrivia": true,
                                                "trailingTrivia": [
                                                    {
                                                        "kind": "WhitespaceTrivia",
                                                        "text": " "
                                                    }
                                                ]
                                            },
                                            "operatorToken": {
                                                "kind": "EqualsEqualsEqualsToken",
                                                "fullStart": 908,
                                                "fullEnd": 912,
                                                "start": 908,
                                                "end": 911,
                                                "fullWidth": 4,
                                                "width": 3,
                                                "text": "===",
                                                "value": "===",
                                                "valueText": "===",
                                                "hasTrailingTrivia": true,
                                                "trailingTrivia": [
                                                    {
                                                        "kind": "WhitespaceTrivia",
                                                        "text": " "
                                                    }
                                                ]
                                            },
                                            "right": {
                                                "kind": "StringLiteral",
                                                "fullStart": 912,
                                                "fullEnd": 922,
                                                "start": 912,
                                                "end": 922,
                                                "fullWidth": 10,
                                                "width": 10,
                                                "text": "\"property\"",
                                                "value": "property",
                                                "valueText": "property"
                                            }
                                        },
                                        "closeParenToken": {
                                            "kind": "CloseParenToken",
                                            "fullStart": 922,
                                            "fullEnd": 924,
                                            "start": 922,
                                            "end": 923,
                                            "fullWidth": 2,
                                            "width": 1,
                                            "text": ")",
                                            "value": ")",
                                            "valueText": ")",
                                            "hasTrailingTrivia": true,
                                            "trailingTrivia": [
                                                {
                                                    "kind": "WhitespaceTrivia",
                                                    "text": " "
                                                }
                                            ]
                                        },
                                        "statement": {
                                            "kind": "Block",
                                            "fullStart": 924,
                                            "fullEnd": 976,
                                            "start": 924,
                                            "end": 974,
                                            "fullWidth": 52,
                                            "width": 50,
                                            "openBraceToken": {
                                                "kind": "OpenBraceToken",
                                                "fullStart": 924,
                                                "fullEnd": 927,
                                                "start": 924,
                                                "end": 925,
                                                "fullWidth": 3,
                                                "width": 1,
                                                "text": "{",
                                                "value": "{",
                                                "valueText": "{",
                                                "hasTrailingTrivia": true,
                                                "hasTrailingNewLine": true,
                                                "trailingTrivia": [
                                                    {
                                                        "kind": "NewLineTrivia",
                                                        "text": "\r\n"
                                                    }
                                                ]
                                            },
                                            "statements": [
                                                {
                                                    "kind": "ExpressionStatement",
                                                    "fullStart": 927,
                                                    "fullEnd": 961,
                                                    "start": 943,
                                                    "end": 959,
                                                    "fullWidth": 34,
                                                    "width": 16,
                                                    "expression": {
                                                        "kind": "AssignmentExpression",
                                                        "fullStart": 927,
                                                        "fullEnd": 958,
                                                        "start": 943,
                                                        "end": 958,
                                                        "fullWidth": 31,
                                                        "width": 15,
                                                        "left": {
                                                            "kind": "IdentifierName",
                                                            "fullStart": 927,
                                                            "fullEnd": 952,
                                                            "start": 943,
                                                            "end": 951,
                                                            "fullWidth": 25,
                                                            "width": 8,
                                                            "text": "accessed",
                                                            "value": "accessed",
                                                            "valueText": "accessed",
                                                            "hasLeadingTrivia": true,
                                                            "hasTrailingTrivia": true,
                                                            "leadingTrivia": [
                                                                {
                                                                    "kind": "WhitespaceTrivia",
                                                                    "text": "                "
                                                                }
                                                            ],
                                                            "trailingTrivia": [
                                                                {
                                                                    "kind": "WhitespaceTrivia",
                                                                    "text": " "
                                                                }
                                                            ]
                                                        },
                                                        "operatorToken": {
                                                            "kind": "EqualsToken",
                                                            "fullStart": 952,
                                                            "fullEnd": 954,
                                                            "start": 952,
                                                            "end": 953,
                                                            "fullWidth": 2,
                                                            "width": 1,
                                                            "text": "=",
                                                            "value": "=",
                                                            "valueText": "=",
                                                            "hasTrailingTrivia": true,
                                                            "trailingTrivia": [
                                                                {
                                                                    "kind": "WhitespaceTrivia",
                                                                    "text": " "
                                                                }
                                                            ]
                                                        },
                                                        "right": {
                                                            "kind": "TrueKeyword",
                                                            "fullStart": 954,
                                                            "fullEnd": 958,
                                                            "start": 954,
                                                            "end": 958,
                                                            "fullWidth": 4,
                                                            "width": 4,
                                                            "text": "true",
                                                            "value": true,
                                                            "valueText": "true"
                                                        }
                                                    },
                                                    "semicolonToken": {
                                                        "kind": "SemicolonToken",
                                                        "fullStart": 958,
                                                        "fullEnd": 961,
                                                        "start": 958,
                                                        "end": 959,
                                                        "fullWidth": 3,
                                                        "width": 1,
                                                        "text": ";",
                                                        "value": ";",
                                                        "valueText": ";",
                                                        "hasTrailingTrivia": true,
                                                        "hasTrailingNewLine": true,
                                                        "trailingTrivia": [
                                                            {
                                                                "kind": "NewLineTrivia",
                                                                "text": "\r\n"
                                                            }
                                                        ]
                                                    }
                                                }
                                            ],
                                            "closeBraceToken": {
                                                "kind": "CloseBraceToken",
                                                "fullStart": 961,
                                                "fullEnd": 976,
                                                "start": 973,
                                                "end": 974,
                                                "fullWidth": 15,
                                                "width": 1,
                                                "text": "}",
                                                "value": "}",
                                                "valueText": "}",
                                                "hasLeadingTrivia": true,
                                                "hasTrailingTrivia": true,
                                                "hasTrailingNewLine": true,
                                                "leadingTrivia": [
                                                    {
                                                        "kind": "WhitespaceTrivia",
                                                        "text": "            "
                                                    }
                                                ],
                                                "trailingTrivia": [
                                                    {
                                                        "kind": "NewLineTrivia",
                                                        "text": "\r\n"
                                                    }
                                                ]
                                            }
                                        }
                                    }
                                ],
                                "closeBraceToken": {
                                    "kind": "CloseBraceToken",
                                    "fullStart": 976,
                                    "fullEnd": 987,
                                    "start": 984,
                                    "end": 985,
                                    "fullWidth": 11,
                                    "width": 1,
                                    "text": "}",
                                    "value": "}",
                                    "valueText": "}",
                                    "hasLeadingTrivia": true,
                                    "hasTrailingTrivia": true,
                                    "hasTrailingNewLine": true,
                                    "leadingTrivia": [
                                        {
                                            "kind": "WhitespaceTrivia",
                                            "text": "        "
                                        }
                                    ],
                                    "trailingTrivia": [
                                        {
                                            "kind": "NewLineTrivia",
                                            "text": "\r\n"
                                        }
                                    ]
                                }
                            }
                        },
                        {
                            "kind": "ReturnStatement",
                            "fullStart": 987,
                            "fullEnd": 1015,
                            "start": 997,
                            "end": 1013,
                            "fullWidth": 28,
                            "width": 16,
                            "returnKeyword": {
                                "kind": "ReturnKeyword",
                                "fullStart": 987,
                                "fullEnd": 1004,
                                "start": 997,
                                "end": 1003,
                                "fullWidth": 17,
                                "width": 6,
                                "text": "return",
                                "value": "return",
                                "valueText": "return",
                                "hasLeadingTrivia": true,
                                "hasLeadingNewLine": true,
                                "hasTrailingTrivia": true,
                                "leadingTrivia": [
                                    {
                                        "kind": "NewLineTrivia",
                                        "text": "\r\n"
                                    },
                                    {
                                        "kind": "WhitespaceTrivia",
                                        "text": "        "
                                    }
                                ],
                                "trailingTrivia": [
                                    {
                                        "kind": "WhitespaceTrivia",
                                        "text": " "
                                    }
                                ]
                            },
                            "expression": {
                                "kind": "IdentifierName",
                                "fullStart": 1004,
                                "fullEnd": 1012,
                                "start": 1004,
                                "end": 1012,
                                "fullWidth": 8,
                                "width": 8,
                                "text": "accessed",
                                "value": "accessed",
                                "valueText": "accessed"
                            },
                            "semicolonToken": {
                                "kind": "SemicolonToken",
                                "fullStart": 1012,
                                "fullEnd": 1015,
                                "start": 1012,
                                "end": 1013,
                                "fullWidth": 3,
                                "width": 1,
                                "text": ";",
                                "value": ";",
                                "valueText": ";",
                                "hasTrailingTrivia": true,
                                "hasTrailingNewLine": true,
                                "trailingTrivia": [
                                    {
                                        "kind": "NewLineTrivia",
                                        "text": "\r\n"
                                    }
                                ]
                            }
                        }
                    ],
                    "closeBraceToken": {
                        "kind": "CloseBraceToken",
                        "fullStart": 1015,
                        "fullEnd": 1022,
                        "start": 1019,
                        "end": 1020,
                        "fullWidth": 7,
                        "width": 1,
                        "text": "}",
                        "value": "}",
                        "valueText": "}",
                        "hasLeadingTrivia": true,
                        "hasTrailingTrivia": true,
                        "hasTrailingNewLine": true,
                        "leadingTrivia": [
                            {
                                "kind": "WhitespaceTrivia",
                                "text": "    "
                            }
                        ],
                        "trailingTrivia": [
                            {
                                "kind": "NewLineTrivia",
                                "text": "\r\n"
                            }
                        ]
                    }
                }
            },
            {
                "kind": "ExpressionStatement",
                "fullStart": 1022,
                "fullEnd": 1046,
                "start": 1022,
                "end": 1044,
                "fullWidth": 24,
                "width": 22,
                "expression": {
                    "kind": "InvocationExpression",
                    "fullStart": 1022,
                    "fullEnd": 1043,
                    "start": 1022,
                    "end": 1043,
                    "fullWidth": 21,
                    "width": 21,
                    "expression": {
                        "kind": "IdentifierName",
                        "fullStart": 1022,
                        "fullEnd": 1033,
                        "start": 1022,
                        "end": 1033,
                        "fullWidth": 11,
                        "width": 11,
                        "text": "runTestCase",
                        "value": "runTestCase",
                        "valueText": "runTestCase"
                    },
                    "argumentList": {
                        "kind": "ArgumentList",
                        "fullStart": 1033,
                        "fullEnd": 1043,
                        "start": 1033,
                        "end": 1043,
                        "fullWidth": 10,
                        "width": 10,
                        "openParenToken": {
                            "kind": "OpenParenToken",
                            "fullStart": 1033,
                            "fullEnd": 1034,
                            "start": 1033,
                            "end": 1034,
                            "fullWidth": 1,
                            "width": 1,
                            "text": "(",
                            "value": "(",
                            "valueText": "("
                        },
                        "arguments": [
                            {
                                "kind": "IdentifierName",
                                "fullStart": 1034,
                                "fullEnd": 1042,
                                "start": 1034,
                                "end": 1042,
                                "fullWidth": 8,
                                "width": 8,
                                "text": "testcase",
                                "value": "testcase",
                                "valueText": "testcase"
                            }
                        ],
                        "closeParenToken": {
                            "kind": "CloseParenToken",
                            "fullStart": 1042,
                            "fullEnd": 1043,
                            "start": 1042,
                            "end": 1043,
                            "fullWidth": 1,
                            "width": 1,
                            "text": ")",
                            "value": ")",
                            "valueText": ")"
                        }
                    }
                },
                "semicolonToken": {
                    "kind": "SemicolonToken",
                    "fullStart": 1043,
                    "fullEnd": 1046,
                    "start": 1043,
                    "end": 1044,
                    "fullWidth": 3,
                    "width": 1,
                    "text": ";",
                    "value": ";",
                    "valueText": ";",
                    "hasTrailingTrivia": true,
                    "hasTrailingNewLine": true,
                    "trailingTrivia": [
                        {
                            "kind": "NewLineTrivia",
                            "text": "\r\n"
                        }
                    ]
                }
            }
        ],
        "endOfFileToken": {
            "kind": "EndOfFileToken",
            "fullStart": 1046,
            "fullEnd": 1046,
            "start": 1046,
            "end": 1046,
            "fullWidth": 0,
            "width": 0,
            "text": ""
        }
    },
    "lineMap": {
        "lineStarts": [
            0,
            67,
            152,
            232,
            308,
            380,
            385,
            438,
            609,
            614,
            616,
            618,
            641,
            664,
            695,
            697,
            758,
            793,
            795,
            852,
            854,
            887,
            927,
            961,
            976,
            987,
            989,
            1015,
            1022,
            1046
        ],
        "length": 1046
    }
}<|MERGE_RESOLUTION|>--- conflicted
+++ resolved
@@ -245,12 +245,8 @@
                                         "start": 653,
                                         "end": 661,
                                         "fullWidth": 8,
-<<<<<<< HEAD
                                         "width": 8,
-                                        "identifier": {
-=======
                                         "propertyName": {
->>>>>>> 85e84683
                                             "kind": "IdentifierName",
                                             "fullStart": 653,
                                             "fullEnd": 657,
@@ -406,12 +402,8 @@
                                         "start": 676,
                                         "end": 692,
                                         "fullWidth": 16,
-<<<<<<< HEAD
                                         "width": 16,
-                                        "identifier": {
-=======
                                         "propertyName": {
->>>>>>> 85e84683
                                             "kind": "IdentifierName",
                                             "fullStart": 676,
                                             "fullEnd": 685,
@@ -550,12 +542,8 @@
                                         "start": 709,
                                         "end": 755,
                                         "fullWidth": 46,
-<<<<<<< HEAD
                                         "width": 46,
-                                        "identifier": {
-=======
                                         "propertyName": {
->>>>>>> 85e84683
                                             "kind": "IdentifierName",
                                             "fullStart": 709,
                                             "fullEnd": 716,
@@ -1299,12 +1287,8 @@
                                         "start": 871,
                                         "end": 875,
                                         "fullWidth": 5,
-<<<<<<< HEAD
                                         "width": 4,
-                                        "identifier": {
-=======
                                         "propertyName": {
->>>>>>> 85e84683
                                             "kind": "IdentifierName",
                                             "fullStart": 871,
                                             "fullEnd": 876,
