--- conflicted
+++ resolved
@@ -678,12 +678,8 @@
                             "start": 763,
                             "end": 774,
                             "fullWidth": 11,
-<<<<<<< HEAD
                             "width": 11,
-                            "identifier": {
-=======
                             "propertyName": {
->>>>>>> 85e84683
                                 "kind": "IdentifierName",
                                 "fullStart": 763,
                                 "fullEnd": 768,
