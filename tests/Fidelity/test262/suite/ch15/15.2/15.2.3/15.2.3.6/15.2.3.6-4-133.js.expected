--- conflicted
+++ resolved
@@ -250,12 +250,8 @@
                                         "start": 693,
                                         "end": 704,
                                         "fullWidth": 11,
-<<<<<<< HEAD
                                         "width": 11,
-                                        "identifier": {
-=======
                                         "propertyName": {
->>>>>>> 85e84683
                                             "kind": "IdentifierName",
                                             "fullStart": 693,
                                             "fullEnd": 700,
