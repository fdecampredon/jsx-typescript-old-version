{
    "isDeclaration": false,
    "languageVersion": "EcmaScript5",
    "parseOptions": {
        "allowAutomaticSemicolonInsertion": true
    },
    "sourceUnit": {
        "kind": "SourceUnit",
        "fullStart": 0,
        "fullEnd": 1224,
        "start": 618,
        "end": 1224,
        "fullWidth": 1224,
        "width": 606,
        "isIncrementallyUnusable": true,
        "moduleElements": [
            {
                "kind": "FunctionDeclaration",
                "fullStart": 0,
                "fullEnd": 1200,
                "start": 618,
                "end": 1198,
                "fullWidth": 1200,
                "width": 580,
                "isIncrementallyUnusable": true,
                "modifiers": [],
                "functionKeyword": {
                    "kind": "FunctionKeyword",
                    "fullStart": 0,
                    "fullEnd": 627,
                    "start": 618,
                    "end": 626,
                    "fullWidth": 627,
                    "width": 8,
                    "text": "function",
                    "value": "function",
                    "valueText": "function",
                    "hasLeadingTrivia": true,
                    "hasLeadingComment": true,
                    "hasLeadingNewLine": true,
                    "hasTrailingTrivia": true,
                    "leadingTrivia": [
                        {
                            "kind": "SingleLineCommentTrivia",
                            "text": "/// Copyright (c) 2012 Ecma International.  All rights reserved. "
                        },
                        {
                            "kind": "NewLineTrivia",
                            "text": "\r\n"
                        },
                        {
                            "kind": "SingleLineCommentTrivia",
                            "text": "/// Ecma International makes this code available under the terms and conditions set"
                        },
                        {
                            "kind": "NewLineTrivia",
                            "text": "\r\n"
                        },
                        {
                            "kind": "SingleLineCommentTrivia",
                            "text": "/// forth on http://hg.ecmascript.org/tests/test262/raw-file/tip/LICENSE (the "
                        },
                        {
                            "kind": "NewLineTrivia",
                            "text": "\r\n"
                        },
                        {
                            "kind": "SingleLineCommentTrivia",
                            "text": "/// \"Use Terms\").   Any redistribution of this code must retain the above "
                        },
                        {
                            "kind": "NewLineTrivia",
                            "text": "\r\n"
                        },
                        {
                            "kind": "SingleLineCommentTrivia",
                            "text": "/// copyright and this notice and otherwise comply with the Use Terms."
                        },
                        {
                            "kind": "NewLineTrivia",
                            "text": "\r\n"
                        },
                        {
                            "kind": "MultiLineCommentTrivia",
                            "text": "/**\r\n * @path ch15/15.2/15.2.3/15.2.3.6/15.2.3.6-4-531-6.js\r\n * @description ES5 Attributes - Updating an indexed accessor property 'P' without [[Set]] using simple assignment is failed, 'A' is an Array object (8.12.5 step 5.b)\r\n */"
                        },
                        {
                            "kind": "NewLineTrivia",
                            "text": "\r\n"
                        },
                        {
                            "kind": "NewLineTrivia",
                            "text": "\r\n"
                        },
                        {
                            "kind": "NewLineTrivia",
                            "text": "\r\n"
                        }
                    ],
                    "trailingTrivia": [
                        {
                            "kind": "WhitespaceTrivia",
                            "text": " "
                        }
                    ]
                },
                "identifier": {
                    "kind": "IdentifierName",
                    "fullStart": 627,
                    "fullEnd": 635,
                    "start": 627,
                    "end": 635,
                    "fullWidth": 8,
                    "width": 8,
                    "text": "testcase",
                    "value": "testcase",
                    "valueText": "testcase"
                },
                "callSignature": {
                    "kind": "CallSignature",
                    "fullStart": 635,
                    "fullEnd": 638,
                    "start": 635,
                    "end": 637,
                    "fullWidth": 3,
                    "width": 2,
                    "parameterList": {
                        "kind": "ParameterList",
                        "fullStart": 635,
                        "fullEnd": 638,
                        "start": 635,
                        "end": 637,
                        "fullWidth": 3,
                        "width": 2,
                        "openParenToken": {
                            "kind": "OpenParenToken",
                            "fullStart": 635,
                            "fullEnd": 636,
                            "start": 635,
                            "end": 636,
                            "fullWidth": 1,
                            "width": 1,
                            "text": "(",
                            "value": "(",
                            "valueText": "("
                        },
                        "parameters": [],
                        "closeParenToken": {
                            "kind": "CloseParenToken",
                            "fullStart": 636,
                            "fullEnd": 638,
                            "start": 636,
                            "end": 637,
                            "fullWidth": 2,
                            "width": 1,
                            "text": ")",
                            "value": ")",
                            "valueText": ")",
                            "hasTrailingTrivia": true,
                            "trailingTrivia": [
                                {
                                    "kind": "WhitespaceTrivia",
                                    "text": " "
                                }
                            ]
                        }
                    }
                },
                "block": {
                    "kind": "Block",
                    "fullStart": 638,
                    "fullEnd": 1200,
                    "start": 638,
                    "end": 1198,
                    "fullWidth": 562,
                    "width": 560,
                    "isIncrementallyUnusable": true,
                    "openBraceToken": {
                        "kind": "OpenBraceToken",
                        "fullStart": 638,
                        "fullEnd": 641,
                        "start": 638,
                        "end": 639,
                        "fullWidth": 3,
                        "width": 1,
                        "text": "{",
                        "value": "{",
                        "valueText": "{",
                        "hasTrailingTrivia": true,
                        "hasTrailingNewLine": true,
                        "trailingTrivia": [
                            {
                                "kind": "NewLineTrivia",
                                "text": "\r\n"
                            }
                        ]
                    },
                    "statements": [
                        {
                            "kind": "VariableStatement",
                            "fullStart": 641,
                            "fullEnd": 664,
                            "start": 649,
                            "end": 662,
                            "fullWidth": 23,
                            "width": 13,
                            "modifiers": [],
                            "variableDeclaration": {
                                "kind": "VariableDeclaration",
                                "fullStart": 641,
                                "fullEnd": 661,
                                "start": 649,
                                "end": 661,
                                "fullWidth": 20,
                                "width": 12,
                                "varKeyword": {
                                    "kind": "VarKeyword",
                                    "fullStart": 641,
                                    "fullEnd": 653,
                                    "start": 649,
                                    "end": 652,
                                    "fullWidth": 12,
                                    "width": 3,
                                    "text": "var",
                                    "value": "var",
                                    "valueText": "var",
                                    "hasLeadingTrivia": true,
                                    "hasTrailingTrivia": true,
                                    "leadingTrivia": [
                                        {
                                            "kind": "WhitespaceTrivia",
                                            "text": "        "
                                        }
                                    ],
                                    "trailingTrivia": [
                                        {
                                            "kind": "WhitespaceTrivia",
                                            "text": " "
                                        }
                                    ]
                                },
                                "variableDeclarators": [
                                    {
                                        "kind": "VariableDeclarator",
                                        "fullStart": 653,
                                        "fullEnd": 661,
                                        "start": 653,
                                        "end": 661,
                                        "fullWidth": 8,
<<<<<<< HEAD
                                        "width": 8,
                                        "identifier": {
=======
                                        "propertyName": {
>>>>>>> 85e84683
                                            "kind": "IdentifierName",
                                            "fullStart": 653,
                                            "fullEnd": 657,
                                            "start": 653,
                                            "end": 656,
                                            "fullWidth": 4,
                                            "width": 3,
                                            "text": "obj",
                                            "value": "obj",
                                            "valueText": "obj",
                                            "hasTrailingTrivia": true,
                                            "trailingTrivia": [
                                                {
                                                    "kind": "WhitespaceTrivia",
                                                    "text": " "
                                                }
                                            ]
                                        },
                                        "equalsValueClause": {
                                            "kind": "EqualsValueClause",
                                            "fullStart": 657,
                                            "fullEnd": 661,
                                            "start": 657,
                                            "end": 661,
                                            "fullWidth": 4,
                                            "width": 4,
                                            "equalsToken": {
                                                "kind": "EqualsToken",
                                                "fullStart": 657,
                                                "fullEnd": 659,
                                                "start": 657,
                                                "end": 658,
                                                "fullWidth": 2,
                                                "width": 1,
                                                "text": "=",
                                                "value": "=",
                                                "valueText": "=",
                                                "hasTrailingTrivia": true,
                                                "trailingTrivia": [
                                                    {
                                                        "kind": "WhitespaceTrivia",
                                                        "text": " "
                                                    }
                                                ]
                                            },
                                            "value": {
                                                "kind": "ArrayLiteralExpression",
                                                "fullStart": 659,
                                                "fullEnd": 661,
                                                "start": 659,
                                                "end": 661,
                                                "fullWidth": 2,
                                                "width": 2,
                                                "openBracketToken": {
                                                    "kind": "OpenBracketToken",
                                                    "fullStart": 659,
                                                    "fullEnd": 660,
                                                    "start": 659,
                                                    "end": 660,
                                                    "fullWidth": 1,
                                                    "width": 1,
                                                    "text": "[",
                                                    "value": "[",
                                                    "valueText": "["
                                                },
                                                "expressions": [],
                                                "closeBracketToken": {
                                                    "kind": "CloseBracketToken",
                                                    "fullStart": 660,
                                                    "fullEnd": 661,
                                                    "start": 660,
                                                    "end": 661,
                                                    "fullWidth": 1,
                                                    "width": 1,
                                                    "text": "]",
                                                    "value": "]",
                                                    "valueText": "]"
                                                }
                                            }
                                        }
                                    }
                                ]
                            },
                            "semicolonToken": {
                                "kind": "SemicolonToken",
                                "fullStart": 661,
                                "fullEnd": 664,
                                "start": 661,
                                "end": 662,
                                "fullWidth": 3,
                                "width": 1,
                                "text": ";",
                                "value": ";",
                                "valueText": ";",
                                "hasTrailingTrivia": true,
                                "hasTrailingNewLine": true,
                                "trailingTrivia": [
                                    {
                                        "kind": "NewLineTrivia",
                                        "text": "\r\n"
                                    }
                                ]
                            }
                        },
                        {
                            "kind": "VariableStatement",
                            "fullStart": 664,
                            "fullEnd": 703,
                            "start": 674,
                            "end": 701,
                            "fullWidth": 39,
                            "width": 27,
                            "modifiers": [],
                            "variableDeclaration": {
                                "kind": "VariableDeclaration",
                                "fullStart": 664,
                                "fullEnd": 700,
                                "start": 674,
                                "end": 700,
                                "fullWidth": 36,
                                "width": 26,
                                "varKeyword": {
                                    "kind": "VarKeyword",
                                    "fullStart": 664,
                                    "fullEnd": 678,
                                    "start": 674,
                                    "end": 677,
                                    "fullWidth": 14,
                                    "width": 3,
                                    "text": "var",
                                    "value": "var",
                                    "valueText": "var",
                                    "hasLeadingTrivia": true,
                                    "hasLeadingNewLine": true,
                                    "hasTrailingTrivia": true,
                                    "leadingTrivia": [
                                        {
                                            "kind": "NewLineTrivia",
                                            "text": "\r\n"
                                        },
                                        {
                                            "kind": "WhitespaceTrivia",
                                            "text": "        "
                                        }
                                    ],
                                    "trailingTrivia": [
                                        {
                                            "kind": "WhitespaceTrivia",
                                            "text": " "
                                        }
                                    ]
                                },
                                "variableDeclarators": [
                                    {
                                        "kind": "VariableDeclarator",
                                        "fullStart": 678,
                                        "fullEnd": 700,
                                        "start": 678,
                                        "end": 700,
                                        "fullWidth": 22,
<<<<<<< HEAD
                                        "width": 22,
                                        "identifier": {
=======
                                        "propertyName": {
>>>>>>> 85e84683
                                            "kind": "IdentifierName",
                                            "fullStart": 678,
                                            "fullEnd": 692,
                                            "start": 678,
                                            "end": 691,
                                            "fullWidth": 14,
                                            "width": 13,
                                            "text": "verifySetFunc",
                                            "value": "verifySetFunc",
                                            "valueText": "verifySetFunc",
                                            "hasTrailingTrivia": true,
                                            "trailingTrivia": [
                                                {
                                                    "kind": "WhitespaceTrivia",
                                                    "text": " "
                                                }
                                            ]
                                        },
                                        "equalsValueClause": {
                                            "kind": "EqualsValueClause",
                                            "fullStart": 692,
                                            "fullEnd": 700,
                                            "start": 692,
                                            "end": 700,
                                            "fullWidth": 8,
                                            "width": 8,
                                            "equalsToken": {
                                                "kind": "EqualsToken",
                                                "fullStart": 692,
                                                "fullEnd": 694,
                                                "start": 692,
                                                "end": 693,
                                                "fullWidth": 2,
                                                "width": 1,
                                                "text": "=",
                                                "value": "=",
                                                "valueText": "=",
                                                "hasTrailingTrivia": true,
                                                "trailingTrivia": [
                                                    {
                                                        "kind": "WhitespaceTrivia",
                                                        "text": " "
                                                    }
                                                ]
                                            },
                                            "value": {
                                                "kind": "StringLiteral",
                                                "fullStart": 694,
                                                "fullEnd": 700,
                                                "start": 694,
                                                "end": 700,
                                                "fullWidth": 6,
                                                "width": 6,
                                                "text": "\"data\"",
                                                "value": "data",
                                                "valueText": "data"
                                            }
                                        }
                                    }
                                ]
                            },
                            "semicolonToken": {
                                "kind": "SemicolonToken",
                                "fullStart": 700,
                                "fullEnd": 703,
                                "start": 700,
                                "end": 701,
                                "fullWidth": 3,
                                "width": 1,
                                "text": ";",
                                "value": ";",
                                "valueText": ";",
                                "hasTrailingTrivia": true,
                                "hasTrailingNewLine": true,
                                "trailingTrivia": [
                                    {
                                        "kind": "NewLineTrivia",
                                        "text": "\r\n"
                                    }
                                ]
                            }
                        },
                        {
                            "kind": "VariableStatement",
                            "fullStart": 703,
                            "fullEnd": 787,
                            "start": 711,
                            "end": 785,
                            "fullWidth": 84,
                            "width": 74,
                            "modifiers": [],
                            "variableDeclaration": {
                                "kind": "VariableDeclaration",
                                "fullStart": 703,
                                "fullEnd": 784,
                                "start": 711,
                                "end": 784,
                                "fullWidth": 81,
                                "width": 73,
                                "varKeyword": {
                                    "kind": "VarKeyword",
                                    "fullStart": 703,
                                    "fullEnd": 715,
                                    "start": 711,
                                    "end": 714,
                                    "fullWidth": 12,
                                    "width": 3,
                                    "text": "var",
                                    "value": "var",
                                    "valueText": "var",
                                    "hasLeadingTrivia": true,
                                    "hasTrailingTrivia": true,
                                    "leadingTrivia": [
                                        {
                                            "kind": "WhitespaceTrivia",
                                            "text": "        "
                                        }
                                    ],
                                    "trailingTrivia": [
                                        {
                                            "kind": "WhitespaceTrivia",
                                            "text": " "
                                        }
                                    ]
                                },
                                "variableDeclarators": [
                                    {
                                        "kind": "VariableDeclarator",
                                        "fullStart": 715,
                                        "fullEnd": 784,
                                        "start": 715,
                                        "end": 784,
                                        "fullWidth": 69,
<<<<<<< HEAD
                                        "width": 69,
                                        "identifier": {
=======
                                        "propertyName": {
>>>>>>> 85e84683
                                            "kind": "IdentifierName",
                                            "fullStart": 715,
                                            "fullEnd": 723,
                                            "start": 715,
                                            "end": 722,
                                            "fullWidth": 8,
                                            "width": 7,
                                            "text": "getFunc",
                                            "value": "getFunc",
                                            "valueText": "getFunc",
                                            "hasTrailingTrivia": true,
                                            "trailingTrivia": [
                                                {
                                                    "kind": "WhitespaceTrivia",
                                                    "text": " "
                                                }
                                            ]
                                        },
                                        "equalsValueClause": {
                                            "kind": "EqualsValueClause",
                                            "fullStart": 723,
                                            "fullEnd": 784,
                                            "start": 723,
                                            "end": 784,
                                            "fullWidth": 61,
                                            "width": 61,
                                            "equalsToken": {
                                                "kind": "EqualsToken",
                                                "fullStart": 723,
                                                "fullEnd": 725,
                                                "start": 723,
                                                "end": 724,
                                                "fullWidth": 2,
                                                "width": 1,
                                                "text": "=",
                                                "value": "=",
                                                "valueText": "=",
                                                "hasTrailingTrivia": true,
                                                "trailingTrivia": [
                                                    {
                                                        "kind": "WhitespaceTrivia",
                                                        "text": " "
                                                    }
                                                ]
                                            },
                                            "value": {
                                                "kind": "FunctionExpression",
                                                "fullStart": 725,
                                                "fullEnd": 784,
                                                "start": 725,
                                                "end": 784,
                                                "fullWidth": 59,
                                                "width": 59,
                                                "functionKeyword": {
                                                    "kind": "FunctionKeyword",
                                                    "fullStart": 725,
                                                    "fullEnd": 734,
                                                    "start": 725,
                                                    "end": 733,
                                                    "fullWidth": 9,
                                                    "width": 8,
                                                    "text": "function",
                                                    "value": "function",
                                                    "valueText": "function",
                                                    "hasTrailingTrivia": true,
                                                    "trailingTrivia": [
                                                        {
                                                            "kind": "WhitespaceTrivia",
                                                            "text": " "
                                                        }
                                                    ]
                                                },
                                                "callSignature": {
                                                    "kind": "CallSignature",
                                                    "fullStart": 734,
                                                    "fullEnd": 737,
                                                    "start": 734,
                                                    "end": 736,
                                                    "fullWidth": 3,
                                                    "width": 2,
                                                    "parameterList": {
                                                        "kind": "ParameterList",
                                                        "fullStart": 734,
                                                        "fullEnd": 737,
                                                        "start": 734,
                                                        "end": 736,
                                                        "fullWidth": 3,
                                                        "width": 2,
                                                        "openParenToken": {
                                                            "kind": "OpenParenToken",
                                                            "fullStart": 734,
                                                            "fullEnd": 735,
                                                            "start": 734,
                                                            "end": 735,
                                                            "fullWidth": 1,
                                                            "width": 1,
                                                            "text": "(",
                                                            "value": "(",
                                                            "valueText": "("
                                                        },
                                                        "parameters": [],
                                                        "closeParenToken": {
                                                            "kind": "CloseParenToken",
                                                            "fullStart": 735,
                                                            "fullEnd": 737,
                                                            "start": 735,
                                                            "end": 736,
                                                            "fullWidth": 2,
                                                            "width": 1,
                                                            "text": ")",
                                                            "value": ")",
                                                            "valueText": ")",
                                                            "hasTrailingTrivia": true,
                                                            "trailingTrivia": [
                                                                {
                                                                    "kind": "WhitespaceTrivia",
                                                                    "text": " "
                                                                }
                                                            ]
                                                        }
                                                    }
                                                },
                                                "block": {
                                                    "kind": "Block",
                                                    "fullStart": 737,
                                                    "fullEnd": 784,
                                                    "start": 737,
                                                    "end": 784,
                                                    "fullWidth": 47,
                                                    "width": 47,
                                                    "openBraceToken": {
                                                        "kind": "OpenBraceToken",
                                                        "fullStart": 737,
                                                        "fullEnd": 740,
                                                        "start": 737,
                                                        "end": 738,
                                                        "fullWidth": 3,
                                                        "width": 1,
                                                        "text": "{",
                                                        "value": "{",
                                                        "valueText": "{",
                                                        "hasTrailingTrivia": true,
                                                        "hasTrailingNewLine": true,
                                                        "trailingTrivia": [
                                                            {
                                                                "kind": "NewLineTrivia",
                                                                "text": "\r\n"
                                                            }
                                                        ]
                                                    },
                                                    "statements": [
                                                        {
                                                            "kind": "ReturnStatement",
                                                            "fullStart": 740,
                                                            "fullEnd": 775,
                                                            "start": 752,
                                                            "end": 773,
                                                            "fullWidth": 35,
                                                            "width": 21,
                                                            "returnKeyword": {
                                                                "kind": "ReturnKeyword",
                                                                "fullStart": 740,
                                                                "fullEnd": 759,
                                                                "start": 752,
                                                                "end": 758,
                                                                "fullWidth": 19,
                                                                "width": 6,
                                                                "text": "return",
                                                                "value": "return",
                                                                "valueText": "return",
                                                                "hasLeadingTrivia": true,
                                                                "hasTrailingTrivia": true,
                                                                "leadingTrivia": [
                                                                    {
                                                                        "kind": "WhitespaceTrivia",
                                                                        "text": "            "
                                                                    }
                                                                ],
                                                                "trailingTrivia": [
                                                                    {
                                                                        "kind": "WhitespaceTrivia",
                                                                        "text": " "
                                                                    }
                                                                ]
                                                            },
                                                            "expression": {
                                                                "kind": "IdentifierName",
                                                                "fullStart": 759,
                                                                "fullEnd": 772,
                                                                "start": 759,
                                                                "end": 772,
                                                                "fullWidth": 13,
                                                                "width": 13,
                                                                "text": "verifySetFunc",
                                                                "value": "verifySetFunc",
                                                                "valueText": "verifySetFunc"
                                                            },
                                                            "semicolonToken": {
                                                                "kind": "SemicolonToken",
                                                                "fullStart": 772,
                                                                "fullEnd": 775,
                                                                "start": 772,
                                                                "end": 773,
                                                                "fullWidth": 3,
                                                                "width": 1,
                                                                "text": ";",
                                                                "value": ";",
                                                                "valueText": ";",
                                                                "hasTrailingTrivia": true,
                                                                "hasTrailingNewLine": true,
                                                                "trailingTrivia": [
                                                                    {
                                                                        "kind": "NewLineTrivia",
                                                                        "text": "\r\n"
                                                                    }
                                                                ]
                                                            }
                                                        }
                                                    ],
                                                    "closeBraceToken": {
                                                        "kind": "CloseBraceToken",
                                                        "fullStart": 775,
                                                        "fullEnd": 784,
                                                        "start": 783,
                                                        "end": 784,
                                                        "fullWidth": 9,
                                                        "width": 1,
                                                        "text": "}",
                                                        "value": "}",
                                                        "valueText": "}",
                                                        "hasLeadingTrivia": true,
                                                        "leadingTrivia": [
                                                            {
                                                                "kind": "WhitespaceTrivia",
                                                                "text": "        "
                                                            }
                                                        ]
                                                    }
                                                }
                                            }
                                        }
                                    }
                                ]
                            },
                            "semicolonToken": {
                                "kind": "SemicolonToken",
                                "fullStart": 784,
                                "fullEnd": 787,
                                "start": 784,
                                "end": 785,
                                "fullWidth": 3,
                                "width": 1,
                                "text": ";",
                                "value": ";",
                                "valueText": ";",
                                "hasTrailingTrivia": true,
                                "hasTrailingNewLine": true,
                                "trailingTrivia": [
                                    {
                                        "kind": "NewLineTrivia",
                                        "text": "\r\n"
                                    }
                                ]
                            }
                        },
                        {
                            "kind": "ExpressionStatement",
                            "fullStart": 787,
                            "fullEnd": 935,
                            "start": 797,
                            "end": 933,
                            "fullWidth": 148,
                            "width": 136,
                            "isIncrementallyUnusable": true,
                            "expression": {
                                "kind": "InvocationExpression",
                                "fullStart": 787,
                                "fullEnd": 932,
                                "start": 797,
                                "end": 932,
                                "fullWidth": 145,
                                "width": 135,
                                "isIncrementallyUnusable": true,
                                "expression": {
                                    "kind": "MemberAccessExpression",
                                    "fullStart": 787,
                                    "fullEnd": 818,
                                    "start": 797,
                                    "end": 818,
                                    "fullWidth": 31,
                                    "width": 21,
                                    "expression": {
                                        "kind": "IdentifierName",
                                        "fullStart": 787,
                                        "fullEnd": 803,
                                        "start": 797,
                                        "end": 803,
                                        "fullWidth": 16,
                                        "width": 6,
                                        "text": "Object",
                                        "value": "Object",
                                        "valueText": "Object",
                                        "hasLeadingTrivia": true,
                                        "hasLeadingNewLine": true,
                                        "leadingTrivia": [
                                            {
                                                "kind": "NewLineTrivia",
                                                "text": "\r\n"
                                            },
                                            {
                                                "kind": "WhitespaceTrivia",
                                                "text": "        "
                                            }
                                        ]
                                    },
                                    "dotToken": {
                                        "kind": "DotToken",
                                        "fullStart": 803,
                                        "fullEnd": 804,
                                        "start": 803,
                                        "end": 804,
                                        "fullWidth": 1,
                                        "width": 1,
                                        "text": ".",
                                        "value": ".",
                                        "valueText": "."
                                    },
                                    "name": {
                                        "kind": "IdentifierName",
                                        "fullStart": 804,
                                        "fullEnd": 818,
                                        "start": 804,
                                        "end": 818,
                                        "fullWidth": 14,
                                        "width": 14,
                                        "text": "defineProperty",
                                        "value": "defineProperty",
                                        "valueText": "defineProperty"
                                    }
                                },
                                "argumentList": {
                                    "kind": "ArgumentList",
                                    "fullStart": 818,
                                    "fullEnd": 932,
                                    "start": 818,
                                    "end": 932,
                                    "fullWidth": 114,
                                    "width": 114,
                                    "isIncrementallyUnusable": true,
                                    "openParenToken": {
                                        "kind": "OpenParenToken",
                                        "fullStart": 818,
                                        "fullEnd": 819,
                                        "start": 818,
                                        "end": 819,
                                        "fullWidth": 1,
                                        "width": 1,
                                        "text": "(",
                                        "value": "(",
                                        "valueText": "("
                                    },
                                    "arguments": [
                                        {
                                            "kind": "IdentifierName",
                                            "fullStart": 819,
                                            "fullEnd": 822,
                                            "start": 819,
                                            "end": 822,
                                            "fullWidth": 3,
                                            "width": 3,
                                            "text": "obj",
                                            "value": "obj",
                                            "valueText": "obj"
                                        },
                                        {
                                            "kind": "CommaToken",
                                            "fullStart": 822,
                                            "fullEnd": 824,
                                            "start": 822,
                                            "end": 823,
                                            "fullWidth": 2,
                                            "width": 1,
                                            "text": ",",
                                            "value": ",",
                                            "valueText": ",",
                                            "hasTrailingTrivia": true,
                                            "trailingTrivia": [
                                                {
                                                    "kind": "WhitespaceTrivia",
                                                    "text": " "
                                                }
                                            ]
                                        },
                                        {
                                            "kind": "StringLiteral",
                                            "fullStart": 824,
                                            "fullEnd": 827,
                                            "start": 824,
                                            "end": 827,
                                            "fullWidth": 3,
                                            "width": 3,
                                            "text": "\"0\"",
                                            "value": "0",
                                            "valueText": "0"
                                        },
                                        {
                                            "kind": "CommaToken",
                                            "fullStart": 827,
                                            "fullEnd": 829,
                                            "start": 827,
                                            "end": 828,
                                            "fullWidth": 2,
                                            "width": 1,
                                            "text": ",",
                                            "value": ",",
                                            "valueText": ",",
                                            "hasTrailingTrivia": true,
                                            "trailingTrivia": [
                                                {
                                                    "kind": "WhitespaceTrivia",
                                                    "text": " "
                                                }
                                            ]
                                        },
                                        {
                                            "kind": "ObjectLiteralExpression",
                                            "fullStart": 829,
                                            "fullEnd": 931,
                                            "start": 829,
                                            "end": 931,
                                            "fullWidth": 102,
                                            "width": 102,
                                            "isIncrementallyUnusable": true,
                                            "openBraceToken": {
                                                "kind": "OpenBraceToken",
                                                "fullStart": 829,
                                                "fullEnd": 832,
                                                "start": 829,
                                                "end": 830,
                                                "fullWidth": 3,
                                                "width": 1,
                                                "text": "{",
                                                "value": "{",
                                                "valueText": "{",
                                                "hasTrailingTrivia": true,
                                                "hasTrailingNewLine": true,
                                                "trailingTrivia": [
                                                    {
                                                        "kind": "NewLineTrivia",
                                                        "text": "\r\n"
                                                    }
                                                ]
                                            },
                                            "propertyAssignments": [
                                                {
                                                    "kind": "SimplePropertyAssignment",
                                                    "fullStart": 832,
                                                    "fullEnd": 856,
                                                    "start": 844,
                                                    "end": 856,
                                                    "fullWidth": 24,
                                                    "width": 12,
                                                    "isIncrementallyUnusable": true,
                                                    "propertyName": {
                                                        "kind": "IdentifierName",
                                                        "fullStart": 832,
                                                        "fullEnd": 847,
                                                        "start": 844,
                                                        "end": 847,
                                                        "fullWidth": 15,
                                                        "width": 3,
                                                        "text": "get",
                                                        "value": "get",
                                                        "valueText": "get",
                                                        "hasLeadingTrivia": true,
                                                        "leadingTrivia": [
                                                            {
                                                                "kind": "WhitespaceTrivia",
                                                                "text": "            "
                                                            }
                                                        ]
                                                    },
                                                    "colonToken": {
                                                        "kind": "ColonToken",
                                                        "fullStart": 847,
                                                        "fullEnd": 849,
                                                        "start": 847,
                                                        "end": 848,
                                                        "fullWidth": 2,
                                                        "width": 1,
                                                        "text": ":",
                                                        "value": ":",
                                                        "valueText": ":",
                                                        "hasTrailingTrivia": true,
                                                        "trailingTrivia": [
                                                            {
                                                                "kind": "WhitespaceTrivia",
                                                                "text": " "
                                                            }
                                                        ]
                                                    },
                                                    "expression": {
                                                        "kind": "IdentifierName",
                                                        "fullStart": 849,
                                                        "fullEnd": 856,
                                                        "start": 849,
                                                        "end": 856,
                                                        "fullWidth": 7,
                                                        "width": 7,
                                                        "text": "getFunc",
                                                        "value": "getFunc",
                                                        "valueText": "getFunc"
                                                    }
                                                },
                                                {
                                                    "kind": "CommaToken",
                                                    "fullStart": 856,
                                                    "fullEnd": 859,
                                                    "start": 856,
                                                    "end": 857,
                                                    "fullWidth": 3,
                                                    "width": 1,
                                                    "text": ",",
                                                    "value": ",",
                                                    "valueText": ",",
                                                    "hasTrailingTrivia": true,
                                                    "hasTrailingNewLine": true,
                                                    "trailingTrivia": [
                                                        {
                                                            "kind": "NewLineTrivia",
                                                            "text": "\r\n"
                                                        }
                                                    ]
                                                },
                                                {
                                                    "kind": "SimplePropertyAssignment",
                                                    "fullStart": 859,
                                                    "fullEnd": 887,
                                                    "start": 871,
                                                    "end": 887,
                                                    "fullWidth": 28,
                                                    "width": 16,
                                                    "propertyName": {
                                                        "kind": "IdentifierName",
                                                        "fullStart": 859,
                                                        "fullEnd": 881,
                                                        "start": 871,
                                                        "end": 881,
                                                        "fullWidth": 22,
                                                        "width": 10,
                                                        "text": "enumerable",
                                                        "value": "enumerable",
                                                        "valueText": "enumerable",
                                                        "hasLeadingTrivia": true,
                                                        "leadingTrivia": [
                                                            {
                                                                "kind": "WhitespaceTrivia",
                                                                "text": "            "
                                                            }
                                                        ]
                                                    },
                                                    "colonToken": {
                                                        "kind": "ColonToken",
                                                        "fullStart": 881,
                                                        "fullEnd": 883,
                                                        "start": 881,
                                                        "end": 882,
                                                        "fullWidth": 2,
                                                        "width": 1,
                                                        "text": ":",
                                                        "value": ":",
                                                        "valueText": ":",
                                                        "hasTrailingTrivia": true,
                                                        "trailingTrivia": [
                                                            {
                                                                "kind": "WhitespaceTrivia",
                                                                "text": " "
                                                            }
                                                        ]
                                                    },
                                                    "expression": {
                                                        "kind": "TrueKeyword",
                                                        "fullStart": 883,
                                                        "fullEnd": 887,
                                                        "start": 883,
                                                        "end": 887,
                                                        "fullWidth": 4,
                                                        "width": 4,
                                                        "text": "true",
                                                        "value": true,
                                                        "valueText": "true"
                                                    }
                                                },
                                                {
                                                    "kind": "CommaToken",
                                                    "fullStart": 887,
                                                    "fullEnd": 890,
                                                    "start": 887,
                                                    "end": 888,
                                                    "fullWidth": 3,
                                                    "width": 1,
                                                    "text": ",",
                                                    "value": ",",
                                                    "valueText": ",",
                                                    "hasTrailingTrivia": true,
                                                    "hasTrailingNewLine": true,
                                                    "trailingTrivia": [
                                                        {
                                                            "kind": "NewLineTrivia",
                                                            "text": "\r\n"
                                                        }
                                                    ]
                                                },
                                                {
                                                    "kind": "SimplePropertyAssignment",
                                                    "fullStart": 890,
                                                    "fullEnd": 922,
                                                    "start": 902,
                                                    "end": 920,
                                                    "fullWidth": 32,
                                                    "width": 18,
                                                    "propertyName": {
                                                        "kind": "IdentifierName",
                                                        "fullStart": 890,
                                                        "fullEnd": 914,
                                                        "start": 902,
                                                        "end": 914,
                                                        "fullWidth": 24,
                                                        "width": 12,
                                                        "text": "configurable",
                                                        "value": "configurable",
                                                        "valueText": "configurable",
                                                        "hasLeadingTrivia": true,
                                                        "leadingTrivia": [
                                                            {
                                                                "kind": "WhitespaceTrivia",
                                                                "text": "            "
                                                            }
                                                        ]
                                                    },
                                                    "colonToken": {
                                                        "kind": "ColonToken",
                                                        "fullStart": 914,
                                                        "fullEnd": 916,
                                                        "start": 914,
                                                        "end": 915,
                                                        "fullWidth": 2,
                                                        "width": 1,
                                                        "text": ":",
                                                        "value": ":",
                                                        "valueText": ":",
                                                        "hasTrailingTrivia": true,
                                                        "trailingTrivia": [
                                                            {
                                                                "kind": "WhitespaceTrivia",
                                                                "text": " "
                                                            }
                                                        ]
                                                    },
                                                    "expression": {
                                                        "kind": "TrueKeyword",
                                                        "fullStart": 916,
                                                        "fullEnd": 922,
                                                        "start": 916,
                                                        "end": 920,
                                                        "fullWidth": 6,
                                                        "width": 4,
                                                        "text": "true",
                                                        "value": true,
                                                        "valueText": "true",
                                                        "hasTrailingTrivia": true,
                                                        "hasTrailingNewLine": true,
                                                        "trailingTrivia": [
                                                            {
                                                                "kind": "NewLineTrivia",
                                                                "text": "\r\n"
                                                            }
                                                        ]
                                                    }
                                                }
                                            ],
                                            "closeBraceToken": {
                                                "kind": "CloseBraceToken",
                                                "fullStart": 922,
                                                "fullEnd": 931,
                                                "start": 930,
                                                "end": 931,
                                                "fullWidth": 9,
                                                "width": 1,
                                                "text": "}",
                                                "value": "}",
                                                "valueText": "}",
                                                "hasLeadingTrivia": true,
                                                "leadingTrivia": [
                                                    {
                                                        "kind": "WhitespaceTrivia",
                                                        "text": "        "
                                                    }
                                                ]
                                            }
                                        }
                                    ],
                                    "closeParenToken": {
                                        "kind": "CloseParenToken",
                                        "fullStart": 931,
                                        "fullEnd": 932,
                                        "start": 931,
                                        "end": 932,
                                        "fullWidth": 1,
                                        "width": 1,
                                        "text": ")",
                                        "value": ")",
                                        "valueText": ")"
                                    }
                                }
                            },
                            "semicolonToken": {
                                "kind": "SemicolonToken",
                                "fullStart": 932,
                                "fullEnd": 935,
                                "start": 932,
                                "end": 933,
                                "fullWidth": 3,
                                "width": 1,
                                "text": ";",
                                "value": ";",
                                "valueText": ";",
                                "hasTrailingTrivia": true,
                                "hasTrailingNewLine": true,
                                "trailingTrivia": [
                                    {
                                        "kind": "NewLineTrivia",
                                        "text": "\r\n"
                                    }
                                ]
                            }
                        },
                        {
                            "kind": "ExpressionStatement",
                            "fullStart": 935,
                            "fullEnd": 971,
                            "start": 945,
                            "end": 969,
                            "fullWidth": 36,
                            "width": 24,
                            "expression": {
                                "kind": "AssignmentExpression",
                                "fullStart": 935,
                                "fullEnd": 968,
                                "start": 945,
                                "end": 968,
                                "fullWidth": 33,
                                "width": 23,
                                "left": {
                                    "kind": "ElementAccessExpression",
                                    "fullStart": 935,
                                    "fullEnd": 952,
                                    "start": 945,
                                    "end": 951,
                                    "fullWidth": 17,
                                    "width": 6,
                                    "expression": {
                                        "kind": "IdentifierName",
                                        "fullStart": 935,
                                        "fullEnd": 948,
                                        "start": 945,
                                        "end": 948,
                                        "fullWidth": 13,
                                        "width": 3,
                                        "text": "obj",
                                        "value": "obj",
                                        "valueText": "obj",
                                        "hasLeadingTrivia": true,
                                        "hasLeadingNewLine": true,
                                        "leadingTrivia": [
                                            {
                                                "kind": "NewLineTrivia",
                                                "text": "\r\n"
                                            },
                                            {
                                                "kind": "WhitespaceTrivia",
                                                "text": "        "
                                            }
                                        ]
                                    },
                                    "openBracketToken": {
                                        "kind": "OpenBracketToken",
                                        "fullStart": 948,
                                        "fullEnd": 949,
                                        "start": 948,
                                        "end": 949,
                                        "fullWidth": 1,
                                        "width": 1,
                                        "text": "[",
                                        "value": "[",
                                        "valueText": "["
                                    },
                                    "argumentExpression": {
                                        "kind": "NumericLiteral",
                                        "fullStart": 949,
                                        "fullEnd": 950,
                                        "start": 949,
                                        "end": 950,
                                        "fullWidth": 1,
                                        "width": 1,
                                        "text": "0",
                                        "value": 0,
                                        "valueText": "0"
                                    },
                                    "closeBracketToken": {
                                        "kind": "CloseBracketToken",
                                        "fullStart": 950,
                                        "fullEnd": 952,
                                        "start": 950,
                                        "end": 951,
                                        "fullWidth": 2,
                                        "width": 1,
                                        "text": "]",
                                        "value": "]",
                                        "valueText": "]",
                                        "hasTrailingTrivia": true,
                                        "trailingTrivia": [
                                            {
                                                "kind": "WhitespaceTrivia",
                                                "text": " "
                                            }
                                        ]
                                    }
                                },
                                "operatorToken": {
                                    "kind": "EqualsToken",
                                    "fullStart": 952,
                                    "fullEnd": 954,
                                    "start": 952,
                                    "end": 953,
                                    "fullWidth": 2,
                                    "width": 1,
                                    "text": "=",
                                    "value": "=",
                                    "valueText": "=",
                                    "hasTrailingTrivia": true,
                                    "trailingTrivia": [
                                        {
                                            "kind": "WhitespaceTrivia",
                                            "text": " "
                                        }
                                    ]
                                },
                                "right": {
                                    "kind": "StringLiteral",
                                    "fullStart": 954,
                                    "fullEnd": 968,
                                    "start": 954,
                                    "end": 968,
                                    "fullWidth": 14,
                                    "width": 14,
                                    "text": "\"overrideData\"",
                                    "value": "overrideData",
                                    "valueText": "overrideData"
                                }
                            },
                            "semicolonToken": {
                                "kind": "SemicolonToken",
                                "fullStart": 968,
                                "fullEnd": 971,
                                "start": 968,
                                "end": 969,
                                "fullWidth": 3,
                                "width": 1,
                                "text": ";",
                                "value": ";",
                                "valueText": ";",
                                "hasTrailingTrivia": true,
                                "hasTrailingNewLine": true,
                                "trailingTrivia": [
                                    {
                                        "kind": "NewLineTrivia",
                                        "text": "\r\n"
                                    }
                                ]
                            }
                        },
                        {
                            "kind": "VariableStatement",
                            "fullStart": 971,
                            "fullEnd": 1033,
                            "start": 979,
                            "end": 1031,
                            "fullWidth": 62,
                            "width": 52,
                            "modifiers": [],
                            "variableDeclaration": {
                                "kind": "VariableDeclaration",
                                "fullStart": 971,
                                "fullEnd": 1030,
                                "start": 979,
                                "end": 1030,
                                "fullWidth": 59,
                                "width": 51,
                                "varKeyword": {
                                    "kind": "VarKeyword",
                                    "fullStart": 971,
                                    "fullEnd": 983,
                                    "start": 979,
                                    "end": 982,
                                    "fullWidth": 12,
                                    "width": 3,
                                    "text": "var",
                                    "value": "var",
                                    "valueText": "var",
                                    "hasLeadingTrivia": true,
                                    "hasTrailingTrivia": true,
                                    "leadingTrivia": [
                                        {
                                            "kind": "WhitespaceTrivia",
                                            "text": "        "
                                        }
                                    ],
                                    "trailingTrivia": [
                                        {
                                            "kind": "WhitespaceTrivia",
                                            "text": " "
                                        }
                                    ]
                                },
                                "variableDeclarators": [
                                    {
                                        "kind": "VariableDeclarator",
                                        "fullStart": 983,
                                        "fullEnd": 1030,
                                        "start": 983,
                                        "end": 1030,
                                        "fullWidth": 47,
<<<<<<< HEAD
                                        "width": 47,
                                        "identifier": {
=======
                                        "propertyName": {
>>>>>>> 85e84683
                                            "kind": "IdentifierName",
                                            "fullStart": 983,
                                            "fullEnd": 1005,
                                            "start": 983,
                                            "end": 1004,
                                            "fullWidth": 22,
                                            "width": 21,
                                            "text": "propertyDefineCorrect",
                                            "value": "propertyDefineCorrect",
                                            "valueText": "propertyDefineCorrect",
                                            "hasTrailingTrivia": true,
                                            "trailingTrivia": [
                                                {
                                                    "kind": "WhitespaceTrivia",
                                                    "text": " "
                                                }
                                            ]
                                        },
                                        "equalsValueClause": {
                                            "kind": "EqualsValueClause",
                                            "fullStart": 1005,
                                            "fullEnd": 1030,
                                            "start": 1005,
                                            "end": 1030,
                                            "fullWidth": 25,
                                            "width": 25,
                                            "equalsToken": {
                                                "kind": "EqualsToken",
                                                "fullStart": 1005,
                                                "fullEnd": 1007,
                                                "start": 1005,
                                                "end": 1006,
                                                "fullWidth": 2,
                                                "width": 1,
                                                "text": "=",
                                                "value": "=",
                                                "valueText": "=",
                                                "hasTrailingTrivia": true,
                                                "trailingTrivia": [
                                                    {
                                                        "kind": "WhitespaceTrivia",
                                                        "text": " "
                                                    }
                                                ]
                                            },
                                            "value": {
                                                "kind": "InvocationExpression",
                                                "fullStart": 1007,
                                                "fullEnd": 1030,
                                                "start": 1007,
                                                "end": 1030,
                                                "fullWidth": 23,
                                                "width": 23,
                                                "expression": {
                                                    "kind": "MemberAccessExpression",
                                                    "fullStart": 1007,
                                                    "fullEnd": 1025,
                                                    "start": 1007,
                                                    "end": 1025,
                                                    "fullWidth": 18,
                                                    "width": 18,
                                                    "expression": {
                                                        "kind": "IdentifierName",
                                                        "fullStart": 1007,
                                                        "fullEnd": 1010,
                                                        "start": 1007,
                                                        "end": 1010,
                                                        "fullWidth": 3,
                                                        "width": 3,
                                                        "text": "obj",
                                                        "value": "obj",
                                                        "valueText": "obj"
                                                    },
                                                    "dotToken": {
                                                        "kind": "DotToken",
                                                        "fullStart": 1010,
                                                        "fullEnd": 1011,
                                                        "start": 1010,
                                                        "end": 1011,
                                                        "fullWidth": 1,
                                                        "width": 1,
                                                        "text": ".",
                                                        "value": ".",
                                                        "valueText": "."
                                                    },
                                                    "name": {
                                                        "kind": "IdentifierName",
                                                        "fullStart": 1011,
                                                        "fullEnd": 1025,
                                                        "start": 1011,
                                                        "end": 1025,
                                                        "fullWidth": 14,
                                                        "width": 14,
                                                        "text": "hasOwnProperty",
                                                        "value": "hasOwnProperty",
                                                        "valueText": "hasOwnProperty"
                                                    }
                                                },
                                                "argumentList": {
                                                    "kind": "ArgumentList",
                                                    "fullStart": 1025,
                                                    "fullEnd": 1030,
                                                    "start": 1025,
                                                    "end": 1030,
                                                    "fullWidth": 5,
                                                    "width": 5,
                                                    "openParenToken": {
                                                        "kind": "OpenParenToken",
                                                        "fullStart": 1025,
                                                        "fullEnd": 1026,
                                                        "start": 1025,
                                                        "end": 1026,
                                                        "fullWidth": 1,
                                                        "width": 1,
                                                        "text": "(",
                                                        "value": "(",
                                                        "valueText": "("
                                                    },
                                                    "arguments": [
                                                        {
                                                            "kind": "StringLiteral",
                                                            "fullStart": 1026,
                                                            "fullEnd": 1029,
                                                            "start": 1026,
                                                            "end": 1029,
                                                            "fullWidth": 3,
                                                            "width": 3,
                                                            "text": "\"0\"",
                                                            "value": "0",
                                                            "valueText": "0"
                                                        }
                                                    ],
                                                    "closeParenToken": {
                                                        "kind": "CloseParenToken",
                                                        "fullStart": 1029,
                                                        "fullEnd": 1030,
                                                        "start": 1029,
                                                        "end": 1030,
                                                        "fullWidth": 1,
                                                        "width": 1,
                                                        "text": ")",
                                                        "value": ")",
                                                        "valueText": ")"
                                                    }
                                                }
                                            }
                                        }
                                    }
                                ]
                            },
                            "semicolonToken": {
                                "kind": "SemicolonToken",
                                "fullStart": 1030,
                                "fullEnd": 1033,
                                "start": 1030,
                                "end": 1031,
                                "fullWidth": 3,
                                "width": 1,
                                "text": ";",
                                "value": ";",
                                "valueText": ";",
                                "hasTrailingTrivia": true,
                                "hasTrailingNewLine": true,
                                "trailingTrivia": [
                                    {
                                        "kind": "NewLineTrivia",
                                        "text": "\r\n"
                                    }
                                ]
                            }
                        },
                        {
                            "kind": "VariableStatement",
                            "fullStart": 1033,
                            "fullEnd": 1096,
                            "start": 1041,
                            "end": 1094,
                            "fullWidth": 63,
                            "width": 53,
                            "modifiers": [],
                            "variableDeclaration": {
                                "kind": "VariableDeclaration",
                                "fullStart": 1033,
                                "fullEnd": 1093,
                                "start": 1041,
                                "end": 1093,
                                "fullWidth": 60,
                                "width": 52,
                                "varKeyword": {
                                    "kind": "VarKeyword",
                                    "fullStart": 1033,
                                    "fullEnd": 1045,
                                    "start": 1041,
                                    "end": 1044,
                                    "fullWidth": 12,
                                    "width": 3,
                                    "text": "var",
                                    "value": "var",
                                    "valueText": "var",
                                    "hasLeadingTrivia": true,
                                    "hasTrailingTrivia": true,
                                    "leadingTrivia": [
                                        {
                                            "kind": "WhitespaceTrivia",
                                            "text": "        "
                                        }
                                    ],
                                    "trailingTrivia": [
                                        {
                                            "kind": "WhitespaceTrivia",
                                            "text": " "
                                        }
                                    ]
                                },
                                "variableDeclarators": [
                                    {
                                        "kind": "VariableDeclarator",
                                        "fullStart": 1045,
                                        "fullEnd": 1093,
                                        "start": 1045,
                                        "end": 1093,
                                        "fullWidth": 48,
<<<<<<< HEAD
                                        "width": 48,
                                        "identifier": {
=======
                                        "propertyName": {
>>>>>>> 85e84683
                                            "kind": "IdentifierName",
                                            "fullStart": 1045,
                                            "fullEnd": 1050,
                                            "start": 1045,
                                            "end": 1049,
                                            "fullWidth": 5,
                                            "width": 4,
                                            "text": "desc",
                                            "value": "desc",
                                            "valueText": "desc",
                                            "hasTrailingTrivia": true,
                                            "trailingTrivia": [
                                                {
                                                    "kind": "WhitespaceTrivia",
                                                    "text": " "
                                                }
                                            ]
                                        },
                                        "equalsValueClause": {
                                            "kind": "EqualsValueClause",
                                            "fullStart": 1050,
                                            "fullEnd": 1093,
                                            "start": 1050,
                                            "end": 1093,
                                            "fullWidth": 43,
                                            "width": 43,
                                            "equalsToken": {
                                                "kind": "EqualsToken",
                                                "fullStart": 1050,
                                                "fullEnd": 1052,
                                                "start": 1050,
                                                "end": 1051,
                                                "fullWidth": 2,
                                                "width": 1,
                                                "text": "=",
                                                "value": "=",
                                                "valueText": "=",
                                                "hasTrailingTrivia": true,
                                                "trailingTrivia": [
                                                    {
                                                        "kind": "WhitespaceTrivia",
                                                        "text": " "
                                                    }
                                                ]
                                            },
                                            "value": {
                                                "kind": "InvocationExpression",
                                                "fullStart": 1052,
                                                "fullEnd": 1093,
                                                "start": 1052,
                                                "end": 1093,
                                                "fullWidth": 41,
                                                "width": 41,
                                                "expression": {
                                                    "kind": "MemberAccessExpression",
                                                    "fullStart": 1052,
                                                    "fullEnd": 1083,
                                                    "start": 1052,
                                                    "end": 1083,
                                                    "fullWidth": 31,
                                                    "width": 31,
                                                    "expression": {
                                                        "kind": "IdentifierName",
                                                        "fullStart": 1052,
                                                        "fullEnd": 1058,
                                                        "start": 1052,
                                                        "end": 1058,
                                                        "fullWidth": 6,
                                                        "width": 6,
                                                        "text": "Object",
                                                        "value": "Object",
                                                        "valueText": "Object"
                                                    },
                                                    "dotToken": {
                                                        "kind": "DotToken",
                                                        "fullStart": 1058,
                                                        "fullEnd": 1059,
                                                        "start": 1058,
                                                        "end": 1059,
                                                        "fullWidth": 1,
                                                        "width": 1,
                                                        "text": ".",
                                                        "value": ".",
                                                        "valueText": "."
                                                    },
                                                    "name": {
                                                        "kind": "IdentifierName",
                                                        "fullStart": 1059,
                                                        "fullEnd": 1083,
                                                        "start": 1059,
                                                        "end": 1083,
                                                        "fullWidth": 24,
                                                        "width": 24,
                                                        "text": "getOwnPropertyDescriptor",
                                                        "value": "getOwnPropertyDescriptor",
                                                        "valueText": "getOwnPropertyDescriptor"
                                                    }
                                                },
                                                "argumentList": {
                                                    "kind": "ArgumentList",
                                                    "fullStart": 1083,
                                                    "fullEnd": 1093,
                                                    "start": 1083,
                                                    "end": 1093,
                                                    "fullWidth": 10,
                                                    "width": 10,
                                                    "openParenToken": {
                                                        "kind": "OpenParenToken",
                                                        "fullStart": 1083,
                                                        "fullEnd": 1084,
                                                        "start": 1083,
                                                        "end": 1084,
                                                        "fullWidth": 1,
                                                        "width": 1,
                                                        "text": "(",
                                                        "value": "(",
                                                        "valueText": "("
                                                    },
                                                    "arguments": [
                                                        {
                                                            "kind": "IdentifierName",
                                                            "fullStart": 1084,
                                                            "fullEnd": 1087,
                                                            "start": 1084,
                                                            "end": 1087,
                                                            "fullWidth": 3,
                                                            "width": 3,
                                                            "text": "obj",
                                                            "value": "obj",
                                                            "valueText": "obj"
                                                        },
                                                        {
                                                            "kind": "CommaToken",
                                                            "fullStart": 1087,
                                                            "fullEnd": 1089,
                                                            "start": 1087,
                                                            "end": 1088,
                                                            "fullWidth": 2,
                                                            "width": 1,
                                                            "text": ",",
                                                            "value": ",",
                                                            "valueText": ",",
                                                            "hasTrailingTrivia": true,
                                                            "trailingTrivia": [
                                                                {
                                                                    "kind": "WhitespaceTrivia",
                                                                    "text": " "
                                                                }
                                                            ]
                                                        },
                                                        {
                                                            "kind": "StringLiteral",
                                                            "fullStart": 1089,
                                                            "fullEnd": 1092,
                                                            "start": 1089,
                                                            "end": 1092,
                                                            "fullWidth": 3,
                                                            "width": 3,
                                                            "text": "\"0\"",
                                                            "value": "0",
                                                            "valueText": "0"
                                                        }
                                                    ],
                                                    "closeParenToken": {
                                                        "kind": "CloseParenToken",
                                                        "fullStart": 1092,
                                                        "fullEnd": 1093,
                                                        "start": 1092,
                                                        "end": 1093,
                                                        "fullWidth": 1,
                                                        "width": 1,
                                                        "text": ")",
                                                        "value": ")",
                                                        "valueText": ")"
                                                    }
                                                }
                                            }
                                        }
                                    }
                                ]
                            },
                            "semicolonToken": {
                                "kind": "SemicolonToken",
                                "fullStart": 1093,
                                "fullEnd": 1096,
                                "start": 1093,
                                "end": 1094,
                                "fullWidth": 3,
                                "width": 1,
                                "text": ";",
                                "value": ";",
                                "valueText": ";",
                                "hasTrailingTrivia": true,
                                "hasTrailingNewLine": true,
                                "trailingTrivia": [
                                    {
                                        "kind": "NewLineTrivia",
                                        "text": "\r\n"
                                    }
                                ]
                            }
                        },
                        {
                            "kind": "ReturnStatement",
                            "fullStart": 1096,
                            "fullEnd": 1193,
                            "start": 1106,
                            "end": 1191,
                            "fullWidth": 97,
                            "width": 85,
                            "isIncrementallyUnusable": true,
                            "returnKeyword": {
                                "kind": "ReturnKeyword",
                                "fullStart": 1096,
                                "fullEnd": 1113,
                                "start": 1106,
                                "end": 1112,
                                "fullWidth": 17,
                                "width": 6,
                                "text": "return",
                                "value": "return",
                                "valueText": "return",
                                "hasLeadingTrivia": true,
                                "hasLeadingNewLine": true,
                                "hasTrailingTrivia": true,
                                "leadingTrivia": [
                                    {
                                        "kind": "NewLineTrivia",
                                        "text": "\r\n"
                                    },
                                    {
                                        "kind": "WhitespaceTrivia",
                                        "text": "        "
                                    }
                                ],
                                "trailingTrivia": [
                                    {
                                        "kind": "WhitespaceTrivia",
                                        "text": " "
                                    }
                                ]
                            },
                            "expression": {
                                "kind": "LogicalAndExpression",
                                "fullStart": 1113,
                                "fullEnd": 1190,
                                "start": 1113,
                                "end": 1190,
                                "fullWidth": 77,
                                "width": 77,
                                "isIncrementallyUnusable": true,
                                "left": {
                                    "kind": "LogicalAndExpression",
                                    "fullStart": 1113,
                                    "fullEnd": 1170,
                                    "start": 1113,
                                    "end": 1169,
                                    "fullWidth": 57,
                                    "width": 56,
                                    "isIncrementallyUnusable": true,
                                    "left": {
                                        "kind": "IdentifierName",
                                        "fullStart": 1113,
                                        "fullEnd": 1135,
                                        "start": 1113,
                                        "end": 1134,
                                        "fullWidth": 22,
                                        "width": 21,
                                        "text": "propertyDefineCorrect",
                                        "value": "propertyDefineCorrect",
                                        "valueText": "propertyDefineCorrect",
                                        "hasTrailingTrivia": true,
                                        "trailingTrivia": [
                                            {
                                                "kind": "WhitespaceTrivia",
                                                "text": " "
                                            }
                                        ]
                                    },
                                    "operatorToken": {
                                        "kind": "AmpersandAmpersandToken",
                                        "fullStart": 1135,
                                        "fullEnd": 1138,
                                        "start": 1135,
                                        "end": 1137,
                                        "fullWidth": 3,
                                        "width": 2,
                                        "text": "&&",
                                        "value": "&&",
                                        "valueText": "&&",
                                        "hasTrailingTrivia": true,
                                        "trailingTrivia": [
                                            {
                                                "kind": "WhitespaceTrivia",
                                                "text": " "
                                            }
                                        ]
                                    },
                                    "right": {
                                        "kind": "EqualsExpression",
                                        "fullStart": 1138,
                                        "fullEnd": 1170,
                                        "start": 1138,
                                        "end": 1169,
                                        "fullWidth": 32,
                                        "width": 31,
                                        "isIncrementallyUnusable": true,
                                        "left": {
                                            "kind": "TypeOfExpression",
                                            "fullStart": 1138,
                                            "fullEnd": 1154,
                                            "start": 1138,
                                            "end": 1153,
                                            "fullWidth": 16,
                                            "width": 15,
                                            "isIncrementallyUnusable": true,
                                            "typeOfKeyword": {
                                                "kind": "TypeOfKeyword",
                                                "fullStart": 1138,
                                                "fullEnd": 1145,
                                                "start": 1138,
                                                "end": 1144,
                                                "fullWidth": 7,
                                                "width": 6,
                                                "text": "typeof",
                                                "value": "typeof",
                                                "valueText": "typeof",
                                                "hasTrailingTrivia": true,
                                                "trailingTrivia": [
                                                    {
                                                        "kind": "WhitespaceTrivia",
                                                        "text": " "
                                                    }
                                                ]
                                            },
                                            "expression": {
                                                "kind": "MemberAccessExpression",
                                                "fullStart": 1145,
                                                "fullEnd": 1154,
                                                "start": 1145,
                                                "end": 1153,
                                                "fullWidth": 9,
                                                "width": 8,
                                                "isIncrementallyUnusable": true,
                                                "expression": {
                                                    "kind": "IdentifierName",
                                                    "fullStart": 1145,
                                                    "fullEnd": 1149,
                                                    "start": 1145,
                                                    "end": 1149,
                                                    "fullWidth": 4,
                                                    "width": 4,
                                                    "text": "desc",
                                                    "value": "desc",
                                                    "valueText": "desc"
                                                },
                                                "dotToken": {
                                                    "kind": "DotToken",
                                                    "fullStart": 1149,
                                                    "fullEnd": 1150,
                                                    "start": 1149,
                                                    "end": 1150,
                                                    "fullWidth": 1,
                                                    "width": 1,
                                                    "text": ".",
                                                    "value": ".",
                                                    "valueText": "."
                                                },
                                                "name": {
                                                    "kind": "IdentifierName",
                                                    "fullStart": 1150,
                                                    "fullEnd": 1154,
                                                    "start": 1150,
                                                    "end": 1153,
                                                    "fullWidth": 4,
                                                    "width": 3,
                                                    "text": "set",
                                                    "value": "set",
                                                    "valueText": "set",
                                                    "hasTrailingTrivia": true,
                                                    "trailingTrivia": [
                                                        {
                                                            "kind": "WhitespaceTrivia",
                                                            "text": " "
                                                        }
                                                    ]
                                                }
                                            }
                                        },
                                        "operatorToken": {
                                            "kind": "EqualsEqualsEqualsToken",
                                            "fullStart": 1154,
                                            "fullEnd": 1158,
                                            "start": 1154,
                                            "end": 1157,
                                            "fullWidth": 4,
                                            "width": 3,
                                            "text": "===",
                                            "value": "===",
                                            "valueText": "===",
                                            "hasTrailingTrivia": true,
                                            "trailingTrivia": [
                                                {
                                                    "kind": "WhitespaceTrivia",
                                                    "text": " "
                                                }
                                            ]
                                        },
                                        "right": {
                                            "kind": "StringLiteral",
                                            "fullStart": 1158,
                                            "fullEnd": 1170,
                                            "start": 1158,
                                            "end": 1169,
                                            "fullWidth": 12,
                                            "width": 11,
                                            "text": "\"undefined\"",
                                            "value": "undefined",
                                            "valueText": "undefined",
                                            "hasTrailingTrivia": true,
                                            "trailingTrivia": [
                                                {
                                                    "kind": "WhitespaceTrivia",
                                                    "text": " "
                                                }
                                            ]
                                        }
                                    }
                                },
                                "operatorToken": {
                                    "kind": "AmpersandAmpersandToken",
                                    "fullStart": 1170,
                                    "fullEnd": 1173,
                                    "start": 1170,
                                    "end": 1172,
                                    "fullWidth": 3,
                                    "width": 2,
                                    "text": "&&",
                                    "value": "&&",
                                    "valueText": "&&",
                                    "hasTrailingTrivia": true,
                                    "trailingTrivia": [
                                        {
                                            "kind": "WhitespaceTrivia",
                                            "text": " "
                                        }
                                    ]
                                },
                                "right": {
                                    "kind": "EqualsExpression",
                                    "fullStart": 1173,
                                    "fullEnd": 1190,
                                    "start": 1173,
                                    "end": 1190,
                                    "fullWidth": 17,
                                    "width": 17,
                                    "left": {
                                        "kind": "ElementAccessExpression",
                                        "fullStart": 1173,
                                        "fullEnd": 1180,
                                        "start": 1173,
                                        "end": 1179,
                                        "fullWidth": 7,
                                        "width": 6,
                                        "expression": {
                                            "kind": "IdentifierName",
                                            "fullStart": 1173,
                                            "fullEnd": 1176,
                                            "start": 1173,
                                            "end": 1176,
                                            "fullWidth": 3,
                                            "width": 3,
                                            "text": "obj",
                                            "value": "obj",
                                            "valueText": "obj"
                                        },
                                        "openBracketToken": {
                                            "kind": "OpenBracketToken",
                                            "fullStart": 1176,
                                            "fullEnd": 1177,
                                            "start": 1176,
                                            "end": 1177,
                                            "fullWidth": 1,
                                            "width": 1,
                                            "text": "[",
                                            "value": "[",
                                            "valueText": "["
                                        },
                                        "argumentExpression": {
                                            "kind": "NumericLiteral",
                                            "fullStart": 1177,
                                            "fullEnd": 1178,
                                            "start": 1177,
                                            "end": 1178,
                                            "fullWidth": 1,
                                            "width": 1,
                                            "text": "0",
                                            "value": 0,
                                            "valueText": "0"
                                        },
                                        "closeBracketToken": {
                                            "kind": "CloseBracketToken",
                                            "fullStart": 1178,
                                            "fullEnd": 1180,
                                            "start": 1178,
                                            "end": 1179,
                                            "fullWidth": 2,
                                            "width": 1,
                                            "text": "]",
                                            "value": "]",
                                            "valueText": "]",
                                            "hasTrailingTrivia": true,
                                            "trailingTrivia": [
                                                {
                                                    "kind": "WhitespaceTrivia",
                                                    "text": " "
                                                }
                                            ]
                                        }
                                    },
                                    "operatorToken": {
                                        "kind": "EqualsEqualsEqualsToken",
                                        "fullStart": 1180,
                                        "fullEnd": 1184,
                                        "start": 1180,
                                        "end": 1183,
                                        "fullWidth": 4,
                                        "width": 3,
                                        "text": "===",
                                        "value": "===",
                                        "valueText": "===",
                                        "hasTrailingTrivia": true,
                                        "trailingTrivia": [
                                            {
                                                "kind": "WhitespaceTrivia",
                                                "text": " "
                                            }
                                        ]
                                    },
                                    "right": {
                                        "kind": "StringLiteral",
                                        "fullStart": 1184,
                                        "fullEnd": 1190,
                                        "start": 1184,
                                        "end": 1190,
                                        "fullWidth": 6,
                                        "width": 6,
                                        "text": "\"data\"",
                                        "value": "data",
                                        "valueText": "data"
                                    }
                                }
                            },
                            "semicolonToken": {
                                "kind": "SemicolonToken",
                                "fullStart": 1190,
                                "fullEnd": 1193,
                                "start": 1190,
                                "end": 1191,
                                "fullWidth": 3,
                                "width": 1,
                                "text": ";",
                                "value": ";",
                                "valueText": ";",
                                "hasTrailingTrivia": true,
                                "hasTrailingNewLine": true,
                                "trailingTrivia": [
                                    {
                                        "kind": "NewLineTrivia",
                                        "text": "\r\n"
                                    }
                                ]
                            }
                        }
                    ],
                    "closeBraceToken": {
                        "kind": "CloseBraceToken",
                        "fullStart": 1193,
                        "fullEnd": 1200,
                        "start": 1197,
                        "end": 1198,
                        "fullWidth": 7,
                        "width": 1,
                        "text": "}",
                        "value": "}",
                        "valueText": "}",
                        "hasLeadingTrivia": true,
                        "hasTrailingTrivia": true,
                        "hasTrailingNewLine": true,
                        "leadingTrivia": [
                            {
                                "kind": "WhitespaceTrivia",
                                "text": "    "
                            }
                        ],
                        "trailingTrivia": [
                            {
                                "kind": "NewLineTrivia",
                                "text": "\r\n"
                            }
                        ]
                    }
                }
            },
            {
                "kind": "ExpressionStatement",
                "fullStart": 1200,
                "fullEnd": 1224,
                "start": 1200,
                "end": 1222,
                "fullWidth": 24,
                "width": 22,
                "expression": {
                    "kind": "InvocationExpression",
                    "fullStart": 1200,
                    "fullEnd": 1221,
                    "start": 1200,
                    "end": 1221,
                    "fullWidth": 21,
                    "width": 21,
                    "expression": {
                        "kind": "IdentifierName",
                        "fullStart": 1200,
                        "fullEnd": 1211,
                        "start": 1200,
                        "end": 1211,
                        "fullWidth": 11,
                        "width": 11,
                        "text": "runTestCase",
                        "value": "runTestCase",
                        "valueText": "runTestCase"
                    },
                    "argumentList": {
                        "kind": "ArgumentList",
                        "fullStart": 1211,
                        "fullEnd": 1221,
                        "start": 1211,
                        "end": 1221,
                        "fullWidth": 10,
                        "width": 10,
                        "openParenToken": {
                            "kind": "OpenParenToken",
                            "fullStart": 1211,
                            "fullEnd": 1212,
                            "start": 1211,
                            "end": 1212,
                            "fullWidth": 1,
                            "width": 1,
                            "text": "(",
                            "value": "(",
                            "valueText": "("
                        },
                        "arguments": [
                            {
                                "kind": "IdentifierName",
                                "fullStart": 1212,
                                "fullEnd": 1220,
                                "start": 1212,
                                "end": 1220,
                                "fullWidth": 8,
                                "width": 8,
                                "text": "testcase",
                                "value": "testcase",
                                "valueText": "testcase"
                            }
                        ],
                        "closeParenToken": {
                            "kind": "CloseParenToken",
                            "fullStart": 1220,
                            "fullEnd": 1221,
                            "start": 1220,
                            "end": 1221,
                            "fullWidth": 1,
                            "width": 1,
                            "text": ")",
                            "value": ")",
                            "valueText": ")"
                        }
                    }
                },
                "semicolonToken": {
                    "kind": "SemicolonToken",
                    "fullStart": 1221,
                    "fullEnd": 1224,
                    "start": 1221,
                    "end": 1222,
                    "fullWidth": 3,
                    "width": 1,
                    "text": ";",
                    "value": ";",
                    "valueText": ";",
                    "hasTrailingTrivia": true,
                    "hasTrailingNewLine": true,
                    "trailingTrivia": [
                        {
                            "kind": "NewLineTrivia",
                            "text": "\r\n"
                        }
                    ]
                }
            }
        ],
        "endOfFileToken": {
            "kind": "EndOfFileToken",
            "fullStart": 1224,
            "fullEnd": 1224,
            "start": 1224,
            "end": 1224,
            "fullWidth": 0,
            "width": 0,
            "text": ""
        }
    },
    "lineMap": {
        "lineStarts": [
            0,
            67,
            152,
            232,
            308,
            380,
            385,
            441,
            609,
            614,
            616,
            618,
            641,
            664,
            666,
            703,
            740,
            775,
            787,
            789,
            832,
            859,
            890,
            922,
            935,
            937,
            971,
            1033,
            1096,
            1098,
            1193,
            1200,
            1224
        ],
        "length": 1224
    }
}<|MERGE_RESOLUTION|>--- conflicted
+++ resolved
@@ -247,12 +247,8 @@
                                         "start": 653,
                                         "end": 661,
                                         "fullWidth": 8,
-<<<<<<< HEAD
                                         "width": 8,
-                                        "identifier": {
-=======
                                         "propertyName": {
->>>>>>> 85e84683
                                             "kind": "IdentifierName",
                                             "fullStart": 653,
                                             "fullEnd": 657,
@@ -413,12 +409,8 @@
                                         "start": 678,
                                         "end": 700,
                                         "fullWidth": 22,
-<<<<<<< HEAD
                                         "width": 22,
-                                        "identifier": {
-=======
                                         "propertyName": {
->>>>>>> 85e84683
                                             "kind": "IdentifierName",
                                             "fullStart": 678,
                                             "fullEnd": 692,
@@ -552,12 +544,8 @@
                                         "start": 715,
                                         "end": 784,
                                         "fullWidth": 69,
-<<<<<<< HEAD
                                         "width": 69,
-                                        "identifier": {
-=======
                                         "propertyName": {
->>>>>>> 85e84683
                                             "kind": "IdentifierName",
                                             "fullStart": 715,
                                             "fullEnd": 723,
@@ -1491,12 +1479,8 @@
                                         "start": 983,
                                         "end": 1030,
                                         "fullWidth": 47,
-<<<<<<< HEAD
                                         "width": 47,
-                                        "identifier": {
-=======
                                         "propertyName": {
->>>>>>> 85e84683
                                             "kind": "IdentifierName",
                                             "fullStart": 983,
                                             "fullEnd": 1005,
@@ -1719,12 +1703,8 @@
                                         "start": 1045,
                                         "end": 1093,
                                         "fullWidth": 48,
-<<<<<<< HEAD
                                         "width": 48,
-                                        "identifier": {
-=======
                                         "propertyName": {
->>>>>>> 85e84683
                                             "kind": "IdentifierName",
                                             "fullStart": 1045,
                                             "fullEnd": 1050,
