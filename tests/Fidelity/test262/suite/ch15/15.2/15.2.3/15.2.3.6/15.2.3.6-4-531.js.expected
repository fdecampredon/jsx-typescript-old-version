{
    "isDeclaration": false,
    "languageVersion": "EcmaScript5",
    "parseOptions": {
        "allowAutomaticSemicolonInsertion": true
    },
    "sourceUnit": {
        "kind": "SourceUnit",
        "fullStart": 0,
        "fullEnd": 1374,
        "start": 643,
        "end": 1374,
        "fullWidth": 1374,
        "width": 731,
        "isIncrementallyUnusable": true,
        "moduleElements": [
            {
                "kind": "FunctionDeclaration",
                "fullStart": 0,
                "fullEnd": 1350,
                "start": 643,
                "end": 1348,
                "fullWidth": 1350,
                "width": 705,
                "isIncrementallyUnusable": true,
                "modifiers": [],
                "functionKeyword": {
                    "kind": "FunctionKeyword",
                    "fullStart": 0,
                    "fullEnd": 652,
                    "start": 643,
                    "end": 651,
                    "fullWidth": 652,
                    "width": 8,
                    "text": "function",
                    "value": "function",
                    "valueText": "function",
                    "hasLeadingTrivia": true,
                    "hasLeadingComment": true,
                    "hasLeadingNewLine": true,
                    "hasTrailingTrivia": true,
                    "leadingTrivia": [
                        {
                            "kind": "SingleLineCommentTrivia",
                            "text": "/// Copyright (c) 2012 Ecma International.  All rights reserved. "
                        },
                        {
                            "kind": "NewLineTrivia",
                            "text": "\r\n"
                        },
                        {
                            "kind": "SingleLineCommentTrivia",
                            "text": "/// Ecma International makes this code available under the terms and conditions set"
                        },
                        {
                            "kind": "NewLineTrivia",
                            "text": "\r\n"
                        },
                        {
                            "kind": "SingleLineCommentTrivia",
                            "text": "/// forth on http://hg.ecmascript.org/tests/test262/raw-file/tip/LICENSE (the "
                        },
                        {
                            "kind": "NewLineTrivia",
                            "text": "\r\n"
                        },
                        {
                            "kind": "SingleLineCommentTrivia",
                            "text": "/// \"Use Terms\").   Any redistribution of this code must retain the above "
                        },
                        {
                            "kind": "NewLineTrivia",
                            "text": "\r\n"
                        },
                        {
                            "kind": "SingleLineCommentTrivia",
                            "text": "/// copyright and this notice and otherwise comply with the Use Terms."
                        },
                        {
                            "kind": "NewLineTrivia",
                            "text": "\r\n"
                        },
                        {
                            "kind": "MultiLineCommentTrivia",
                            "text": "/**\r\n * @path ch15/15.2/15.2.3/15.2.3.6/15.2.3.6-4-531.js\r\n * @description ES5 Attributes - [[Set]] attribute of accessor property ([[Get]] is a Function, [[Set]] is a Function, [[Enumerable]] is true, [[Configurable]] is true) is the expected function\r\n */"
                        },
                        {
                            "kind": "NewLineTrivia",
                            "text": "\r\n"
                        },
                        {
                            "kind": "NewLineTrivia",
                            "text": "\r\n"
                        },
                        {
                            "kind": "NewLineTrivia",
                            "text": "\r\n"
                        }
                    ],
                    "trailingTrivia": [
                        {
                            "kind": "WhitespaceTrivia",
                            "text": " "
                        }
                    ]
                },
                "identifier": {
                    "kind": "IdentifierName",
                    "fullStart": 652,
                    "fullEnd": 660,
                    "start": 652,
                    "end": 660,
                    "fullWidth": 8,
                    "width": 8,
                    "text": "testcase",
                    "value": "testcase",
                    "valueText": "testcase"
                },
                "callSignature": {
                    "kind": "CallSignature",
                    "fullStart": 660,
                    "fullEnd": 663,
                    "start": 660,
                    "end": 662,
                    "fullWidth": 3,
                    "width": 2,
                    "parameterList": {
                        "kind": "ParameterList",
                        "fullStart": 660,
                        "fullEnd": 663,
                        "start": 660,
                        "end": 662,
                        "fullWidth": 3,
                        "width": 2,
                        "openParenToken": {
                            "kind": "OpenParenToken",
                            "fullStart": 660,
                            "fullEnd": 661,
                            "start": 660,
                            "end": 661,
                            "fullWidth": 1,
                            "width": 1,
                            "text": "(",
                            "value": "(",
                            "valueText": "("
                        },
                        "parameters": [],
                        "closeParenToken": {
                            "kind": "CloseParenToken",
                            "fullStart": 661,
                            "fullEnd": 663,
                            "start": 661,
                            "end": 662,
                            "fullWidth": 2,
                            "width": 1,
                            "text": ")",
                            "value": ")",
                            "valueText": ")",
                            "hasTrailingTrivia": true,
                            "trailingTrivia": [
                                {
                                    "kind": "WhitespaceTrivia",
                                    "text": " "
                                }
                            ]
                        }
                    }
                },
                "block": {
                    "kind": "Block",
                    "fullStart": 663,
                    "fullEnd": 1350,
                    "start": 663,
                    "end": 1348,
                    "fullWidth": 687,
                    "width": 685,
                    "isIncrementallyUnusable": true,
                    "openBraceToken": {
                        "kind": "OpenBraceToken",
                        "fullStart": 663,
                        "fullEnd": 666,
                        "start": 663,
                        "end": 664,
                        "fullWidth": 3,
                        "width": 1,
                        "text": "{",
                        "value": "{",
                        "valueText": "{",
                        "hasTrailingTrivia": true,
                        "hasTrailingNewLine": true,
                        "trailingTrivia": [
                            {
                                "kind": "NewLineTrivia",
                                "text": "\r\n"
                            }
                        ]
                    },
                    "statements": [
                        {
                            "kind": "VariableStatement",
                            "fullStart": 666,
                            "fullEnd": 689,
                            "start": 674,
                            "end": 687,
                            "fullWidth": 23,
                            "width": 13,
                            "modifiers": [],
                            "variableDeclaration": {
                                "kind": "VariableDeclaration",
                                "fullStart": 666,
                                "fullEnd": 686,
                                "start": 674,
                                "end": 686,
                                "fullWidth": 20,
                                "width": 12,
                                "varKeyword": {
                                    "kind": "VarKeyword",
                                    "fullStart": 666,
                                    "fullEnd": 678,
                                    "start": 674,
                                    "end": 677,
                                    "fullWidth": 12,
                                    "width": 3,
                                    "text": "var",
                                    "value": "var",
                                    "valueText": "var",
                                    "hasLeadingTrivia": true,
                                    "hasTrailingTrivia": true,
                                    "leadingTrivia": [
                                        {
                                            "kind": "WhitespaceTrivia",
                                            "text": "        "
                                        }
                                    ],
                                    "trailingTrivia": [
                                        {
                                            "kind": "WhitespaceTrivia",
                                            "text": " "
                                        }
                                    ]
                                },
                                "variableDeclarators": [
                                    {
                                        "kind": "VariableDeclarator",
                                        "fullStart": 678,
                                        "fullEnd": 686,
                                        "start": 678,
                                        "end": 686,
                                        "fullWidth": 8,
<<<<<<< HEAD
                                        "width": 8,
                                        "identifier": {
=======
                                        "propertyName": {
>>>>>>> 85e84683
                                            "kind": "IdentifierName",
                                            "fullStart": 678,
                                            "fullEnd": 682,
                                            "start": 678,
                                            "end": 681,
                                            "fullWidth": 4,
                                            "width": 3,
                                            "text": "obj",
                                            "value": "obj",
                                            "valueText": "obj",
                                            "hasTrailingTrivia": true,
                                            "trailingTrivia": [
                                                {
                                                    "kind": "WhitespaceTrivia",
                                                    "text": " "
                                                }
                                            ]
                                        },
                                        "equalsValueClause": {
                                            "kind": "EqualsValueClause",
                                            "fullStart": 682,
                                            "fullEnd": 686,
                                            "start": 682,
                                            "end": 686,
                                            "fullWidth": 4,
                                            "width": 4,
                                            "equalsToken": {
                                                "kind": "EqualsToken",
                                                "fullStart": 682,
                                                "fullEnd": 684,
                                                "start": 682,
                                                "end": 683,
                                                "fullWidth": 2,
                                                "width": 1,
                                                "text": "=",
                                                "value": "=",
                                                "valueText": "=",
                                                "hasTrailingTrivia": true,
                                                "trailingTrivia": [
                                                    {
                                                        "kind": "WhitespaceTrivia",
                                                        "text": " "
                                                    }
                                                ]
                                            },
                                            "value": {
                                                "kind": "ObjectLiteralExpression",
                                                "fullStart": 684,
                                                "fullEnd": 686,
                                                "start": 684,
                                                "end": 686,
                                                "fullWidth": 2,
                                                "width": 2,
                                                "openBraceToken": {
                                                    "kind": "OpenBraceToken",
                                                    "fullStart": 684,
                                                    "fullEnd": 685,
                                                    "start": 684,
                                                    "end": 685,
                                                    "fullWidth": 1,
                                                    "width": 1,
                                                    "text": "{",
                                                    "value": "{",
                                                    "valueText": "{"
                                                },
                                                "propertyAssignments": [],
                                                "closeBraceToken": {
                                                    "kind": "CloseBraceToken",
                                                    "fullStart": 685,
                                                    "fullEnd": 686,
                                                    "start": 685,
                                                    "end": 686,
                                                    "fullWidth": 1,
                                                    "width": 1,
                                                    "text": "}",
                                                    "value": "}",
                                                    "valueText": "}"
                                                }
                                            }
                                        }
                                    }
                                ]
                            },
                            "semicolonToken": {
                                "kind": "SemicolonToken",
                                "fullStart": 686,
                                "fullEnd": 689,
                                "start": 686,
                                "end": 687,
                                "fullWidth": 3,
                                "width": 1,
                                "text": ";",
                                "value": ";",
                                "valueText": ";",
                                "hasTrailingTrivia": true,
                                "hasTrailingNewLine": true,
                                "trailingTrivia": [
                                    {
                                        "kind": "NewLineTrivia",
                                        "text": "\r\n"
                                    }
                                ]
                            }
                        },
                        {
                            "kind": "VariableStatement",
                            "fullStart": 689,
                            "fullEnd": 766,
                            "start": 699,
                            "end": 764,
                            "fullWidth": 77,
                            "width": 65,
                            "modifiers": [],
                            "variableDeclaration": {
                                "kind": "VariableDeclaration",
                                "fullStart": 689,
                                "fullEnd": 763,
                                "start": 699,
                                "end": 763,
                                "fullWidth": 74,
                                "width": 64,
                                "varKeyword": {
                                    "kind": "VarKeyword",
                                    "fullStart": 689,
                                    "fullEnd": 703,
                                    "start": 699,
                                    "end": 702,
                                    "fullWidth": 14,
                                    "width": 3,
                                    "text": "var",
                                    "value": "var",
                                    "valueText": "var",
                                    "hasLeadingTrivia": true,
                                    "hasLeadingNewLine": true,
                                    "hasTrailingTrivia": true,
                                    "leadingTrivia": [
                                        {
                                            "kind": "NewLineTrivia",
                                            "text": "\r\n"
                                        },
                                        {
                                            "kind": "WhitespaceTrivia",
                                            "text": "        "
                                        }
                                    ],
                                    "trailingTrivia": [
                                        {
                                            "kind": "WhitespaceTrivia",
                                            "text": " "
                                        }
                                    ]
                                },
                                "variableDeclarators": [
                                    {
                                        "kind": "VariableDeclarator",
                                        "fullStart": 703,
                                        "fullEnd": 763,
                                        "start": 703,
                                        "end": 763,
                                        "fullWidth": 60,
<<<<<<< HEAD
                                        "width": 60,
                                        "identifier": {
=======
                                        "propertyName": {
>>>>>>> 85e84683
                                            "kind": "IdentifierName",
                                            "fullStart": 703,
                                            "fullEnd": 711,
                                            "start": 703,
                                            "end": 710,
                                            "fullWidth": 8,
                                            "width": 7,
                                            "text": "getFunc",
                                            "value": "getFunc",
                                            "valueText": "getFunc",
                                            "hasTrailingTrivia": true,
                                            "trailingTrivia": [
                                                {
                                                    "kind": "WhitespaceTrivia",
                                                    "text": " "
                                                }
                                            ]
                                        },
                                        "equalsValueClause": {
                                            "kind": "EqualsValueClause",
                                            "fullStart": 711,
                                            "fullEnd": 763,
                                            "start": 711,
                                            "end": 763,
                                            "fullWidth": 52,
                                            "width": 52,
                                            "equalsToken": {
                                                "kind": "EqualsToken",
                                                "fullStart": 711,
                                                "fullEnd": 713,
                                                "start": 711,
                                                "end": 712,
                                                "fullWidth": 2,
                                                "width": 1,
                                                "text": "=",
                                                "value": "=",
                                                "valueText": "=",
                                                "hasTrailingTrivia": true,
                                                "trailingTrivia": [
                                                    {
                                                        "kind": "WhitespaceTrivia",
                                                        "text": " "
                                                    }
                                                ]
                                            },
                                            "value": {
                                                "kind": "FunctionExpression",
                                                "fullStart": 713,
                                                "fullEnd": 763,
                                                "start": 713,
                                                "end": 763,
                                                "fullWidth": 50,
                                                "width": 50,
                                                "functionKeyword": {
                                                    "kind": "FunctionKeyword",
                                                    "fullStart": 713,
                                                    "fullEnd": 722,
                                                    "start": 713,
                                                    "end": 721,
                                                    "fullWidth": 9,
                                                    "width": 8,
                                                    "text": "function",
                                                    "value": "function",
                                                    "valueText": "function",
                                                    "hasTrailingTrivia": true,
                                                    "trailingTrivia": [
                                                        {
                                                            "kind": "WhitespaceTrivia",
                                                            "text": " "
                                                        }
                                                    ]
                                                },
                                                "callSignature": {
                                                    "kind": "CallSignature",
                                                    "fullStart": 722,
                                                    "fullEnd": 725,
                                                    "start": 722,
                                                    "end": 724,
                                                    "fullWidth": 3,
                                                    "width": 2,
                                                    "parameterList": {
                                                        "kind": "ParameterList",
                                                        "fullStart": 722,
                                                        "fullEnd": 725,
                                                        "start": 722,
                                                        "end": 724,
                                                        "fullWidth": 3,
                                                        "width": 2,
                                                        "openParenToken": {
                                                            "kind": "OpenParenToken",
                                                            "fullStart": 722,
                                                            "fullEnd": 723,
                                                            "start": 722,
                                                            "end": 723,
                                                            "fullWidth": 1,
                                                            "width": 1,
                                                            "text": "(",
                                                            "value": "(",
                                                            "valueText": "("
                                                        },
                                                        "parameters": [],
                                                        "closeParenToken": {
                                                            "kind": "CloseParenToken",
                                                            "fullStart": 723,
                                                            "fullEnd": 725,
                                                            "start": 723,
                                                            "end": 724,
                                                            "fullWidth": 2,
                                                            "width": 1,
                                                            "text": ")",
                                                            "value": ")",
                                                            "valueText": ")",
                                                            "hasTrailingTrivia": true,
                                                            "trailingTrivia": [
                                                                {
                                                                    "kind": "WhitespaceTrivia",
                                                                    "text": " "
                                                                }
                                                            ]
                                                        }
                                                    }
                                                },
                                                "block": {
                                                    "kind": "Block",
                                                    "fullStart": 725,
                                                    "fullEnd": 763,
                                                    "start": 725,
                                                    "end": 763,
                                                    "fullWidth": 38,
                                                    "width": 38,
                                                    "openBraceToken": {
                                                        "kind": "OpenBraceToken",
                                                        "fullStart": 725,
                                                        "fullEnd": 728,
                                                        "start": 725,
                                                        "end": 726,
                                                        "fullWidth": 3,
                                                        "width": 1,
                                                        "text": "{",
                                                        "value": "{",
                                                        "valueText": "{",
                                                        "hasTrailingTrivia": true,
                                                        "hasTrailingNewLine": true,
                                                        "trailingTrivia": [
                                                            {
                                                                "kind": "NewLineTrivia",
                                                                "text": "\r\n"
                                                            }
                                                        ]
                                                    },
                                                    "statements": [
                                                        {
                                                            "kind": "ReturnStatement",
                                                            "fullStart": 728,
                                                            "fullEnd": 754,
                                                            "start": 740,
                                                            "end": 752,
                                                            "fullWidth": 26,
                                                            "width": 12,
                                                            "returnKeyword": {
                                                                "kind": "ReturnKeyword",
                                                                "fullStart": 728,
                                                                "fullEnd": 747,
                                                                "start": 740,
                                                                "end": 746,
                                                                "fullWidth": 19,
                                                                "width": 6,
                                                                "text": "return",
                                                                "value": "return",
                                                                "valueText": "return",
                                                                "hasLeadingTrivia": true,
                                                                "hasTrailingTrivia": true,
                                                                "leadingTrivia": [
                                                                    {
                                                                        "kind": "WhitespaceTrivia",
                                                                        "text": "            "
                                                                    }
                                                                ],
                                                                "trailingTrivia": [
                                                                    {
                                                                        "kind": "WhitespaceTrivia",
                                                                        "text": " "
                                                                    }
                                                                ]
                                                            },
                                                            "expression": {
                                                                "kind": "NumericLiteral",
                                                                "fullStart": 747,
                                                                "fullEnd": 751,
                                                                "start": 747,
                                                                "end": 751,
                                                                "fullWidth": 4,
                                                                "width": 4,
                                                                "text": "1001",
                                                                "value": 1001,
                                                                "valueText": "1001"
                                                            },
                                                            "semicolonToken": {
                                                                "kind": "SemicolonToken",
                                                                "fullStart": 751,
                                                                "fullEnd": 754,
                                                                "start": 751,
                                                                "end": 752,
                                                                "fullWidth": 3,
                                                                "width": 1,
                                                                "text": ";",
                                                                "value": ";",
                                                                "valueText": ";",
                                                                "hasTrailingTrivia": true,
                                                                "hasTrailingNewLine": true,
                                                                "trailingTrivia": [
                                                                    {
                                                                        "kind": "NewLineTrivia",
                                                                        "text": "\r\n"
                                                                    }
                                                                ]
                                                            }
                                                        }
                                                    ],
                                                    "closeBraceToken": {
                                                        "kind": "CloseBraceToken",
                                                        "fullStart": 754,
                                                        "fullEnd": 763,
                                                        "start": 762,
                                                        "end": 763,
                                                        "fullWidth": 9,
                                                        "width": 1,
                                                        "text": "}",
                                                        "value": "}",
                                                        "valueText": "}",
                                                        "hasLeadingTrivia": true,
                                                        "leadingTrivia": [
                                                            {
                                                                "kind": "WhitespaceTrivia",
                                                                "text": "        "
                                                            }
                                                        ]
                                                    }
                                                }
                                            }
                                        }
                                    }
                                ]
                            },
                            "semicolonToken": {
                                "kind": "SemicolonToken",
                                "fullStart": 763,
                                "fullEnd": 766,
                                "start": 763,
                                "end": 764,
                                "fullWidth": 3,
                                "width": 1,
                                "text": ";",
                                "value": ";",
                                "valueText": ";",
                                "hasTrailingTrivia": true,
                                "hasTrailingNewLine": true,
                                "trailingTrivia": [
                                    {
                                        "kind": "NewLineTrivia",
                                        "text": "\r\n"
                                    }
                                ]
                            }
                        },
                        {
                            "kind": "VariableStatement",
                            "fullStart": 766,
                            "fullEnd": 805,
                            "start": 776,
                            "end": 803,
                            "fullWidth": 39,
                            "width": 27,
                            "modifiers": [],
                            "variableDeclaration": {
                                "kind": "VariableDeclaration",
                                "fullStart": 766,
                                "fullEnd": 802,
                                "start": 776,
                                "end": 802,
                                "fullWidth": 36,
                                "width": 26,
                                "varKeyword": {
                                    "kind": "VarKeyword",
                                    "fullStart": 766,
                                    "fullEnd": 780,
                                    "start": 776,
                                    "end": 779,
                                    "fullWidth": 14,
                                    "width": 3,
                                    "text": "var",
                                    "value": "var",
                                    "valueText": "var",
                                    "hasLeadingTrivia": true,
                                    "hasLeadingNewLine": true,
                                    "hasTrailingTrivia": true,
                                    "leadingTrivia": [
                                        {
                                            "kind": "NewLineTrivia",
                                            "text": "\r\n"
                                        },
                                        {
                                            "kind": "WhitespaceTrivia",
                                            "text": "        "
                                        }
                                    ],
                                    "trailingTrivia": [
                                        {
                                            "kind": "WhitespaceTrivia",
                                            "text": " "
                                        }
                                    ]
                                },
                                "variableDeclarators": [
                                    {
                                        "kind": "VariableDeclarator",
                                        "fullStart": 780,
                                        "fullEnd": 802,
                                        "start": 780,
                                        "end": 802,
                                        "fullWidth": 22,
<<<<<<< HEAD
                                        "width": 22,
                                        "identifier": {
=======
                                        "propertyName": {
>>>>>>> 85e84683
                                            "kind": "IdentifierName",
                                            "fullStart": 780,
                                            "fullEnd": 794,
                                            "start": 780,
                                            "end": 793,
                                            "fullWidth": 14,
                                            "width": 13,
                                            "text": "verifySetFunc",
                                            "value": "verifySetFunc",
                                            "valueText": "verifySetFunc",
                                            "hasTrailingTrivia": true,
                                            "trailingTrivia": [
                                                {
                                                    "kind": "WhitespaceTrivia",
                                                    "text": " "
                                                }
                                            ]
                                        },
                                        "equalsValueClause": {
                                            "kind": "EqualsValueClause",
                                            "fullStart": 794,
                                            "fullEnd": 802,
                                            "start": 794,
                                            "end": 802,
                                            "fullWidth": 8,
                                            "width": 8,
                                            "equalsToken": {
                                                "kind": "EqualsToken",
                                                "fullStart": 794,
                                                "fullEnd": 796,
                                                "start": 794,
                                                "end": 795,
                                                "fullWidth": 2,
                                                "width": 1,
                                                "text": "=",
                                                "value": "=",
                                                "valueText": "=",
                                                "hasTrailingTrivia": true,
                                                "trailingTrivia": [
                                                    {
                                                        "kind": "WhitespaceTrivia",
                                                        "text": " "
                                                    }
                                                ]
                                            },
                                            "value": {
                                                "kind": "StringLiteral",
                                                "fullStart": 796,
                                                "fullEnd": 802,
                                                "start": 796,
                                                "end": 802,
                                                "fullWidth": 6,
                                                "width": 6,
                                                "text": "\"data\"",
                                                "value": "data",
                                                "valueText": "data"
                                            }
                                        }
                                    }
                                ]
                            },
                            "semicolonToken": {
                                "kind": "SemicolonToken",
                                "fullStart": 802,
                                "fullEnd": 805,
                                "start": 802,
                                "end": 803,
                                "fullWidth": 3,
                                "width": 1,
                                "text": ";",
                                "value": ";",
                                "valueText": ";",
                                "hasTrailingTrivia": true,
                                "hasTrailingNewLine": true,
                                "trailingTrivia": [
                                    {
                                        "kind": "NewLineTrivia",
                                        "text": "\r\n"
                                    }
                                ]
                            }
                        },
                        {
                            "kind": "VariableStatement",
                            "fullStart": 805,
                            "fullEnd": 895,
                            "start": 813,
                            "end": 893,
                            "fullWidth": 90,
                            "width": 80,
                            "modifiers": [],
                            "variableDeclaration": {
                                "kind": "VariableDeclaration",
                                "fullStart": 805,
                                "fullEnd": 892,
                                "start": 813,
                                "end": 892,
                                "fullWidth": 87,
                                "width": 79,
                                "varKeyword": {
                                    "kind": "VarKeyword",
                                    "fullStart": 805,
                                    "fullEnd": 817,
                                    "start": 813,
                                    "end": 816,
                                    "fullWidth": 12,
                                    "width": 3,
                                    "text": "var",
                                    "value": "var",
                                    "valueText": "var",
                                    "hasLeadingTrivia": true,
                                    "hasTrailingTrivia": true,
                                    "leadingTrivia": [
                                        {
                                            "kind": "WhitespaceTrivia",
                                            "text": "        "
                                        }
                                    ],
                                    "trailingTrivia": [
                                        {
                                            "kind": "WhitespaceTrivia",
                                            "text": " "
                                        }
                                    ]
                                },
                                "variableDeclarators": [
                                    {
                                        "kind": "VariableDeclarator",
                                        "fullStart": 817,
                                        "fullEnd": 892,
                                        "start": 817,
                                        "end": 892,
                                        "fullWidth": 75,
<<<<<<< HEAD
                                        "width": 75,
                                        "identifier": {
=======
                                        "propertyName": {
>>>>>>> 85e84683
                                            "kind": "IdentifierName",
                                            "fullStart": 817,
                                            "fullEnd": 825,
                                            "start": 817,
                                            "end": 824,
                                            "fullWidth": 8,
                                            "width": 7,
                                            "text": "setFunc",
                                            "value": "setFunc",
                                            "valueText": "setFunc",
                                            "hasTrailingTrivia": true,
                                            "trailingTrivia": [
                                                {
                                                    "kind": "WhitespaceTrivia",
                                                    "text": " "
                                                }
                                            ]
                                        },
                                        "equalsValueClause": {
                                            "kind": "EqualsValueClause",
                                            "fullStart": 825,
                                            "fullEnd": 892,
                                            "start": 825,
                                            "end": 892,
                                            "fullWidth": 67,
                                            "width": 67,
                                            "equalsToken": {
                                                "kind": "EqualsToken",
                                                "fullStart": 825,
                                                "fullEnd": 827,
                                                "start": 825,
                                                "end": 826,
                                                "fullWidth": 2,
                                                "width": 1,
                                                "text": "=",
                                                "value": "=",
                                                "valueText": "=",
                                                "hasTrailingTrivia": true,
                                                "trailingTrivia": [
                                                    {
                                                        "kind": "WhitespaceTrivia",
                                                        "text": " "
                                                    }
                                                ]
                                            },
                                            "value": {
                                                "kind": "FunctionExpression",
                                                "fullStart": 827,
                                                "fullEnd": 892,
                                                "start": 827,
                                                "end": 892,
                                                "fullWidth": 65,
                                                "width": 65,
                                                "functionKeyword": {
                                                    "kind": "FunctionKeyword",
                                                    "fullStart": 827,
                                                    "fullEnd": 836,
                                                    "start": 827,
                                                    "end": 835,
                                                    "fullWidth": 9,
                                                    "width": 8,
                                                    "text": "function",
                                                    "value": "function",
                                                    "valueText": "function",
                                                    "hasTrailingTrivia": true,
                                                    "trailingTrivia": [
                                                        {
                                                            "kind": "WhitespaceTrivia",
                                                            "text": " "
                                                        }
                                                    ]
                                                },
                                                "callSignature": {
                                                    "kind": "CallSignature",
                                                    "fullStart": 836,
                                                    "fullEnd": 844,
                                                    "start": 836,
                                                    "end": 843,
                                                    "fullWidth": 8,
                                                    "width": 7,
                                                    "parameterList": {
                                                        "kind": "ParameterList",
                                                        "fullStart": 836,
                                                        "fullEnd": 844,
                                                        "start": 836,
                                                        "end": 843,
                                                        "fullWidth": 8,
                                                        "width": 7,
                                                        "openParenToken": {
                                                            "kind": "OpenParenToken",
                                                            "fullStart": 836,
                                                            "fullEnd": 837,
                                                            "start": 836,
                                                            "end": 837,
                                                            "fullWidth": 1,
                                                            "width": 1,
                                                            "text": "(",
                                                            "value": "(",
                                                            "valueText": "("
                                                        },
                                                        "parameters": [
                                                            {
                                                                "kind": "Parameter",
                                                                "fullStart": 837,
                                                                "fullEnd": 842,
                                                                "start": 837,
                                                                "end": 842,
                                                                "fullWidth": 5,
                                                                "width": 5,
                                                                "modifiers": [],
                                                                "identifier": {
                                                                    "kind": "IdentifierName",
                                                                    "fullStart": 837,
                                                                    "fullEnd": 842,
                                                                    "start": 837,
                                                                    "end": 842,
                                                                    "fullWidth": 5,
                                                                    "width": 5,
                                                                    "text": "value",
                                                                    "value": "value",
                                                                    "valueText": "value"
                                                                }
                                                            }
                                                        ],
                                                        "closeParenToken": {
                                                            "kind": "CloseParenToken",
                                                            "fullStart": 842,
                                                            "fullEnd": 844,
                                                            "start": 842,
                                                            "end": 843,
                                                            "fullWidth": 2,
                                                            "width": 1,
                                                            "text": ")",
                                                            "value": ")",
                                                            "valueText": ")",
                                                            "hasTrailingTrivia": true,
                                                            "trailingTrivia": [
                                                                {
                                                                    "kind": "WhitespaceTrivia",
                                                                    "text": " "
                                                                }
                                                            ]
                                                        }
                                                    }
                                                },
                                                "block": {
                                                    "kind": "Block",
                                                    "fullStart": 844,
                                                    "fullEnd": 892,
                                                    "start": 844,
                                                    "end": 892,
                                                    "fullWidth": 48,
                                                    "width": 48,
                                                    "openBraceToken": {
                                                        "kind": "OpenBraceToken",
                                                        "fullStart": 844,
                                                        "fullEnd": 847,
                                                        "start": 844,
                                                        "end": 845,
                                                        "fullWidth": 3,
                                                        "width": 1,
                                                        "text": "{",
                                                        "value": "{",
                                                        "valueText": "{",
                                                        "hasTrailingTrivia": true,
                                                        "hasTrailingNewLine": true,
                                                        "trailingTrivia": [
                                                            {
                                                                "kind": "NewLineTrivia",
                                                                "text": "\r\n"
                                                            }
                                                        ]
                                                    },
                                                    "statements": [
                                                        {
                                                            "kind": "ExpressionStatement",
                                                            "fullStart": 847,
                                                            "fullEnd": 883,
                                                            "start": 859,
                                                            "end": 881,
                                                            "fullWidth": 36,
                                                            "width": 22,
                                                            "expression": {
                                                                "kind": "AssignmentExpression",
                                                                "fullStart": 847,
                                                                "fullEnd": 880,
                                                                "start": 859,
                                                                "end": 880,
                                                                "fullWidth": 33,
                                                                "width": 21,
                                                                "left": {
                                                                    "kind": "IdentifierName",
                                                                    "fullStart": 847,
                                                                    "fullEnd": 873,
                                                                    "start": 859,
                                                                    "end": 872,
                                                                    "fullWidth": 26,
                                                                    "width": 13,
                                                                    "text": "verifySetFunc",
                                                                    "value": "verifySetFunc",
                                                                    "valueText": "verifySetFunc",
                                                                    "hasLeadingTrivia": true,
                                                                    "hasTrailingTrivia": true,
                                                                    "leadingTrivia": [
                                                                        {
                                                                            "kind": "WhitespaceTrivia",
                                                                            "text": "            "
                                                                        }
                                                                    ],
                                                                    "trailingTrivia": [
                                                                        {
                                                                            "kind": "WhitespaceTrivia",
                                                                            "text": " "
                                                                        }
                                                                    ]
                                                                },
                                                                "operatorToken": {
                                                                    "kind": "EqualsToken",
                                                                    "fullStart": 873,
                                                                    "fullEnd": 875,
                                                                    "start": 873,
                                                                    "end": 874,
                                                                    "fullWidth": 2,
                                                                    "width": 1,
                                                                    "text": "=",
                                                                    "value": "=",
                                                                    "valueText": "=",
                                                                    "hasTrailingTrivia": true,
                                                                    "trailingTrivia": [
                                                                        {
                                                                            "kind": "WhitespaceTrivia",
                                                                            "text": " "
                                                                        }
                                                                    ]
                                                                },
                                                                "right": {
                                                                    "kind": "IdentifierName",
                                                                    "fullStart": 875,
                                                                    "fullEnd": 880,
                                                                    "start": 875,
                                                                    "end": 880,
                                                                    "fullWidth": 5,
                                                                    "width": 5,
                                                                    "text": "value",
                                                                    "value": "value",
                                                                    "valueText": "value"
                                                                }
                                                            },
                                                            "semicolonToken": {
                                                                "kind": "SemicolonToken",
                                                                "fullStart": 880,
                                                                "fullEnd": 883,
                                                                "start": 880,
                                                                "end": 881,
                                                                "fullWidth": 3,
                                                                "width": 1,
                                                                "text": ";",
                                                                "value": ";",
                                                                "valueText": ";",
                                                                "hasTrailingTrivia": true,
                                                                "hasTrailingNewLine": true,
                                                                "trailingTrivia": [
                                                                    {
                                                                        "kind": "NewLineTrivia",
                                                                        "text": "\r\n"
                                                                    }
                                                                ]
                                                            }
                                                        }
                                                    ],
                                                    "closeBraceToken": {
                                                        "kind": "CloseBraceToken",
                                                        "fullStart": 883,
                                                        "fullEnd": 892,
                                                        "start": 891,
                                                        "end": 892,
                                                        "fullWidth": 9,
                                                        "width": 1,
                                                        "text": "}",
                                                        "value": "}",
                                                        "valueText": "}",
                                                        "hasLeadingTrivia": true,
                                                        "leadingTrivia": [
                                                            {
                                                                "kind": "WhitespaceTrivia",
                                                                "text": "        "
                                                            }
                                                        ]
                                                    }
                                                }
                                            }
                                        }
                                    }
                                ]
                            },
                            "semicolonToken": {
                                "kind": "SemicolonToken",
                                "fullStart": 892,
                                "fullEnd": 895,
                                "start": 892,
                                "end": 893,
                                "fullWidth": 3,
                                "width": 1,
                                "text": ";",
                                "value": ";",
                                "valueText": ";",
                                "hasTrailingTrivia": true,
                                "hasTrailingNewLine": true,
                                "trailingTrivia": [
                                    {
                                        "kind": "NewLineTrivia",
                                        "text": "\r\n"
                                    }
                                ]
                            }
                        },
                        {
                            "kind": "ExpressionStatement",
                            "fullStart": 895,
                            "fullEnd": 1073,
                            "start": 905,
                            "end": 1071,
                            "fullWidth": 178,
                            "width": 166,
                            "isIncrementallyUnusable": true,
                            "expression": {
                                "kind": "InvocationExpression",
                                "fullStart": 895,
                                "fullEnd": 1070,
                                "start": 905,
                                "end": 1070,
                                "fullWidth": 175,
                                "width": 165,
                                "isIncrementallyUnusable": true,
                                "expression": {
                                    "kind": "MemberAccessExpression",
                                    "fullStart": 895,
                                    "fullEnd": 926,
                                    "start": 905,
                                    "end": 926,
                                    "fullWidth": 31,
                                    "width": 21,
                                    "expression": {
                                        "kind": "IdentifierName",
                                        "fullStart": 895,
                                        "fullEnd": 911,
                                        "start": 905,
                                        "end": 911,
                                        "fullWidth": 16,
                                        "width": 6,
                                        "text": "Object",
                                        "value": "Object",
                                        "valueText": "Object",
                                        "hasLeadingTrivia": true,
                                        "hasLeadingNewLine": true,
                                        "leadingTrivia": [
                                            {
                                                "kind": "NewLineTrivia",
                                                "text": "\r\n"
                                            },
                                            {
                                                "kind": "WhitespaceTrivia",
                                                "text": "        "
                                            }
                                        ]
                                    },
                                    "dotToken": {
                                        "kind": "DotToken",
                                        "fullStart": 911,
                                        "fullEnd": 912,
                                        "start": 911,
                                        "end": 912,
                                        "fullWidth": 1,
                                        "width": 1,
                                        "text": ".",
                                        "value": ".",
                                        "valueText": "."
                                    },
                                    "name": {
                                        "kind": "IdentifierName",
                                        "fullStart": 912,
                                        "fullEnd": 926,
                                        "start": 912,
                                        "end": 926,
                                        "fullWidth": 14,
                                        "width": 14,
                                        "text": "defineProperty",
                                        "value": "defineProperty",
                                        "valueText": "defineProperty"
                                    }
                                },
                                "argumentList": {
                                    "kind": "ArgumentList",
                                    "fullStart": 926,
                                    "fullEnd": 1070,
                                    "start": 926,
                                    "end": 1070,
                                    "fullWidth": 144,
                                    "width": 144,
                                    "isIncrementallyUnusable": true,
                                    "openParenToken": {
                                        "kind": "OpenParenToken",
                                        "fullStart": 926,
                                        "fullEnd": 927,
                                        "start": 926,
                                        "end": 927,
                                        "fullWidth": 1,
                                        "width": 1,
                                        "text": "(",
                                        "value": "(",
                                        "valueText": "("
                                    },
                                    "arguments": [
                                        {
                                            "kind": "IdentifierName",
                                            "fullStart": 927,
                                            "fullEnd": 930,
                                            "start": 927,
                                            "end": 930,
                                            "fullWidth": 3,
                                            "width": 3,
                                            "text": "obj",
                                            "value": "obj",
                                            "valueText": "obj"
                                        },
                                        {
                                            "kind": "CommaToken",
                                            "fullStart": 930,
                                            "fullEnd": 932,
                                            "start": 930,
                                            "end": 931,
                                            "fullWidth": 2,
                                            "width": 1,
                                            "text": ",",
                                            "value": ",",
                                            "valueText": ",",
                                            "hasTrailingTrivia": true,
                                            "trailingTrivia": [
                                                {
                                                    "kind": "WhitespaceTrivia",
                                                    "text": " "
                                                }
                                            ]
                                        },
                                        {
                                            "kind": "StringLiteral",
                                            "fullStart": 932,
                                            "fullEnd": 938,
                                            "start": 932,
                                            "end": 938,
                                            "fullWidth": 6,
                                            "width": 6,
                                            "text": "\"prop\"",
                                            "value": "prop",
                                            "valueText": "prop"
                                        },
                                        {
                                            "kind": "CommaToken",
                                            "fullStart": 938,
                                            "fullEnd": 940,
                                            "start": 938,
                                            "end": 939,
                                            "fullWidth": 2,
                                            "width": 1,
                                            "text": ",",
                                            "value": ",",
                                            "valueText": ",",
                                            "hasTrailingTrivia": true,
                                            "trailingTrivia": [
                                                {
                                                    "kind": "WhitespaceTrivia",
                                                    "text": " "
                                                }
                                            ]
                                        },
                                        {
                                            "kind": "ObjectLiteralExpression",
                                            "fullStart": 940,
                                            "fullEnd": 1069,
                                            "start": 940,
                                            "end": 1069,
                                            "fullWidth": 129,
                                            "width": 129,
                                            "isIncrementallyUnusable": true,
                                            "openBraceToken": {
                                                "kind": "OpenBraceToken",
                                                "fullStart": 940,
                                                "fullEnd": 943,
                                                "start": 940,
                                                "end": 941,
                                                "fullWidth": 3,
                                                "width": 1,
                                                "text": "{",
                                                "value": "{",
                                                "valueText": "{",
                                                "hasTrailingTrivia": true,
                                                "hasTrailingNewLine": true,
                                                "trailingTrivia": [
                                                    {
                                                        "kind": "NewLineTrivia",
                                                        "text": "\r\n"
                                                    }
                                                ]
                                            },
                                            "propertyAssignments": [
                                                {
                                                    "kind": "SimplePropertyAssignment",
                                                    "fullStart": 943,
                                                    "fullEnd": 967,
                                                    "start": 955,
                                                    "end": 967,
                                                    "fullWidth": 24,
                                                    "width": 12,
                                                    "isIncrementallyUnusable": true,
                                                    "propertyName": {
                                                        "kind": "IdentifierName",
                                                        "fullStart": 943,
                                                        "fullEnd": 958,
                                                        "start": 955,
                                                        "end": 958,
                                                        "fullWidth": 15,
                                                        "width": 3,
                                                        "text": "get",
                                                        "value": "get",
                                                        "valueText": "get",
                                                        "hasLeadingTrivia": true,
                                                        "leadingTrivia": [
                                                            {
                                                                "kind": "WhitespaceTrivia",
                                                                "text": "            "
                                                            }
                                                        ]
                                                    },
                                                    "colonToken": {
                                                        "kind": "ColonToken",
                                                        "fullStart": 958,
                                                        "fullEnd": 960,
                                                        "start": 958,
                                                        "end": 959,
                                                        "fullWidth": 2,
                                                        "width": 1,
                                                        "text": ":",
                                                        "value": ":",
                                                        "valueText": ":",
                                                        "hasTrailingTrivia": true,
                                                        "trailingTrivia": [
                                                            {
                                                                "kind": "WhitespaceTrivia",
                                                                "text": " "
                                                            }
                                                        ]
                                                    },
                                                    "expression": {
                                                        "kind": "IdentifierName",
                                                        "fullStart": 960,
                                                        "fullEnd": 967,
                                                        "start": 960,
                                                        "end": 967,
                                                        "fullWidth": 7,
                                                        "width": 7,
                                                        "text": "getFunc",
                                                        "value": "getFunc",
                                                        "valueText": "getFunc"
                                                    }
                                                },
                                                {
                                                    "kind": "CommaToken",
                                                    "fullStart": 967,
                                                    "fullEnd": 970,
                                                    "start": 967,
                                                    "end": 968,
                                                    "fullWidth": 3,
                                                    "width": 1,
                                                    "text": ",",
                                                    "value": ",",
                                                    "valueText": ",",
                                                    "hasTrailingTrivia": true,
                                                    "hasTrailingNewLine": true,
                                                    "trailingTrivia": [
                                                        {
                                                            "kind": "NewLineTrivia",
                                                            "text": "\r\n"
                                                        }
                                                    ]
                                                },
                                                {
                                                    "kind": "SimplePropertyAssignment",
                                                    "fullStart": 970,
                                                    "fullEnd": 994,
                                                    "start": 982,
                                                    "end": 994,
                                                    "fullWidth": 24,
                                                    "width": 12,
                                                    "isIncrementallyUnusable": true,
                                                    "propertyName": {
                                                        "kind": "IdentifierName",
                                                        "fullStart": 970,
                                                        "fullEnd": 985,
                                                        "start": 982,
                                                        "end": 985,
                                                        "fullWidth": 15,
                                                        "width": 3,
                                                        "text": "set",
                                                        "value": "set",
                                                        "valueText": "set",
                                                        "hasLeadingTrivia": true,
                                                        "leadingTrivia": [
                                                            {
                                                                "kind": "WhitespaceTrivia",
                                                                "text": "            "
                                                            }
                                                        ]
                                                    },
                                                    "colonToken": {
                                                        "kind": "ColonToken",
                                                        "fullStart": 985,
                                                        "fullEnd": 987,
                                                        "start": 985,
                                                        "end": 986,
                                                        "fullWidth": 2,
                                                        "width": 1,
                                                        "text": ":",
                                                        "value": ":",
                                                        "valueText": ":",
                                                        "hasTrailingTrivia": true,
                                                        "trailingTrivia": [
                                                            {
                                                                "kind": "WhitespaceTrivia",
                                                                "text": " "
                                                            }
                                                        ]
                                                    },
                                                    "expression": {
                                                        "kind": "IdentifierName",
                                                        "fullStart": 987,
                                                        "fullEnd": 994,
                                                        "start": 987,
                                                        "end": 994,
                                                        "fullWidth": 7,
                                                        "width": 7,
                                                        "text": "setFunc",
                                                        "value": "setFunc",
                                                        "valueText": "setFunc"
                                                    }
                                                },
                                                {
                                                    "kind": "CommaToken",
                                                    "fullStart": 994,
                                                    "fullEnd": 997,
                                                    "start": 994,
                                                    "end": 995,
                                                    "fullWidth": 3,
                                                    "width": 1,
                                                    "text": ",",
                                                    "value": ",",
                                                    "valueText": ",",
                                                    "hasTrailingTrivia": true,
                                                    "hasTrailingNewLine": true,
                                                    "trailingTrivia": [
                                                        {
                                                            "kind": "NewLineTrivia",
                                                            "text": "\r\n"
                                                        }
                                                    ]
                                                },
                                                {
                                                    "kind": "SimplePropertyAssignment",
                                                    "fullStart": 997,
                                                    "fullEnd": 1025,
                                                    "start": 1009,
                                                    "end": 1025,
                                                    "fullWidth": 28,
                                                    "width": 16,
                                                    "propertyName": {
                                                        "kind": "IdentifierName",
                                                        "fullStart": 997,
                                                        "fullEnd": 1019,
                                                        "start": 1009,
                                                        "end": 1019,
                                                        "fullWidth": 22,
                                                        "width": 10,
                                                        "text": "enumerable",
                                                        "value": "enumerable",
                                                        "valueText": "enumerable",
                                                        "hasLeadingTrivia": true,
                                                        "leadingTrivia": [
                                                            {
                                                                "kind": "WhitespaceTrivia",
                                                                "text": "            "
                                                            }
                                                        ]
                                                    },
                                                    "colonToken": {
                                                        "kind": "ColonToken",
                                                        "fullStart": 1019,
                                                        "fullEnd": 1021,
                                                        "start": 1019,
                                                        "end": 1020,
                                                        "fullWidth": 2,
                                                        "width": 1,
                                                        "text": ":",
                                                        "value": ":",
                                                        "valueText": ":",
                                                        "hasTrailingTrivia": true,
                                                        "trailingTrivia": [
                                                            {
                                                                "kind": "WhitespaceTrivia",
                                                                "text": " "
                                                            }
                                                        ]
                                                    },
                                                    "expression": {
                                                        "kind": "TrueKeyword",
                                                        "fullStart": 1021,
                                                        "fullEnd": 1025,
                                                        "start": 1021,
                                                        "end": 1025,
                                                        "fullWidth": 4,
                                                        "width": 4,
                                                        "text": "true",
                                                        "value": true,
                                                        "valueText": "true"
                                                    }
                                                },
                                                {
                                                    "kind": "CommaToken",
                                                    "fullStart": 1025,
                                                    "fullEnd": 1028,
                                                    "start": 1025,
                                                    "end": 1026,
                                                    "fullWidth": 3,
                                                    "width": 1,
                                                    "text": ",",
                                                    "value": ",",
                                                    "valueText": ",",
                                                    "hasTrailingTrivia": true,
                                                    "hasTrailingNewLine": true,
                                                    "trailingTrivia": [
                                                        {
                                                            "kind": "NewLineTrivia",
                                                            "text": "\r\n"
                                                        }
                                                    ]
                                                },
                                                {
                                                    "kind": "SimplePropertyAssignment",
                                                    "fullStart": 1028,
                                                    "fullEnd": 1060,
                                                    "start": 1040,
                                                    "end": 1058,
                                                    "fullWidth": 32,
                                                    "width": 18,
                                                    "propertyName": {
                                                        "kind": "IdentifierName",
                                                        "fullStart": 1028,
                                                        "fullEnd": 1052,
                                                        "start": 1040,
                                                        "end": 1052,
                                                        "fullWidth": 24,
                                                        "width": 12,
                                                        "text": "configurable",
                                                        "value": "configurable",
                                                        "valueText": "configurable",
                                                        "hasLeadingTrivia": true,
                                                        "leadingTrivia": [
                                                            {
                                                                "kind": "WhitespaceTrivia",
                                                                "text": "            "
                                                            }
                                                        ]
                                                    },
                                                    "colonToken": {
                                                        "kind": "ColonToken",
                                                        "fullStart": 1052,
                                                        "fullEnd": 1054,
                                                        "start": 1052,
                                                        "end": 1053,
                                                        "fullWidth": 2,
                                                        "width": 1,
                                                        "text": ":",
                                                        "value": ":",
                                                        "valueText": ":",
                                                        "hasTrailingTrivia": true,
                                                        "trailingTrivia": [
                                                            {
                                                                "kind": "WhitespaceTrivia",
                                                                "text": " "
                                                            }
                                                        ]
                                                    },
                                                    "expression": {
                                                        "kind": "TrueKeyword",
                                                        "fullStart": 1054,
                                                        "fullEnd": 1060,
                                                        "start": 1054,
                                                        "end": 1058,
                                                        "fullWidth": 6,
                                                        "width": 4,
                                                        "text": "true",
                                                        "value": true,
                                                        "valueText": "true",
                                                        "hasTrailingTrivia": true,
                                                        "hasTrailingNewLine": true,
                                                        "trailingTrivia": [
                                                            {
                                                                "kind": "NewLineTrivia",
                                                                "text": "\r\n"
                                                            }
                                                        ]
                                                    }
                                                }
                                            ],
                                            "closeBraceToken": {
                                                "kind": "CloseBraceToken",
                                                "fullStart": 1060,
                                                "fullEnd": 1069,
                                                "start": 1068,
                                                "end": 1069,
                                                "fullWidth": 9,
                                                "width": 1,
                                                "text": "}",
                                                "value": "}",
                                                "valueText": "}",
                                                "hasLeadingTrivia": true,
                                                "leadingTrivia": [
                                                    {
                                                        "kind": "WhitespaceTrivia",
                                                        "text": "        "
                                                    }
                                                ]
                                            }
                                        }
                                    ],
                                    "closeParenToken": {
                                        "kind": "CloseParenToken",
                                        "fullStart": 1069,
                                        "fullEnd": 1070,
                                        "start": 1069,
                                        "end": 1070,
                                        "fullWidth": 1,
                                        "width": 1,
                                        "text": ")",
                                        "value": ")",
                                        "valueText": ")"
                                    }
                                }
                            },
                            "semicolonToken": {
                                "kind": "SemicolonToken",
                                "fullStart": 1070,
                                "fullEnd": 1073,
                                "start": 1070,
                                "end": 1071,
                                "fullWidth": 3,
                                "width": 1,
                                "text": ";",
                                "value": ";",
                                "valueText": ";",
                                "hasTrailingTrivia": true,
                                "hasTrailingNewLine": true,
                                "trailingTrivia": [
                                    {
                                        "kind": "NewLineTrivia",
                                        "text": "\r\n"
                                    }
                                ]
                            }
                        },
                        {
                            "kind": "ExpressionStatement",
                            "fullStart": 1073,
                            "fullEnd": 1111,
                            "start": 1083,
                            "end": 1109,
                            "fullWidth": 38,
                            "width": 26,
                            "expression": {
                                "kind": "AssignmentExpression",
                                "fullStart": 1073,
                                "fullEnd": 1108,
                                "start": 1083,
                                "end": 1108,
                                "fullWidth": 35,
                                "width": 25,
                                "left": {
                                    "kind": "MemberAccessExpression",
                                    "fullStart": 1073,
                                    "fullEnd": 1092,
                                    "start": 1083,
                                    "end": 1091,
                                    "fullWidth": 19,
                                    "width": 8,
                                    "expression": {
                                        "kind": "IdentifierName",
                                        "fullStart": 1073,
                                        "fullEnd": 1086,
                                        "start": 1083,
                                        "end": 1086,
                                        "fullWidth": 13,
                                        "width": 3,
                                        "text": "obj",
                                        "value": "obj",
                                        "valueText": "obj",
                                        "hasLeadingTrivia": true,
                                        "hasLeadingNewLine": true,
                                        "leadingTrivia": [
                                            {
                                                "kind": "NewLineTrivia",
                                                "text": "\r\n"
                                            },
                                            {
                                                "kind": "WhitespaceTrivia",
                                                "text": "        "
                                            }
                                        ]
                                    },
                                    "dotToken": {
                                        "kind": "DotToken",
                                        "fullStart": 1086,
                                        "fullEnd": 1087,
                                        "start": 1086,
                                        "end": 1087,
                                        "fullWidth": 1,
                                        "width": 1,
                                        "text": ".",
                                        "value": ".",
                                        "valueText": "."
                                    },
                                    "name": {
                                        "kind": "IdentifierName",
                                        "fullStart": 1087,
                                        "fullEnd": 1092,
                                        "start": 1087,
                                        "end": 1091,
                                        "fullWidth": 5,
                                        "width": 4,
                                        "text": "prop",
                                        "value": "prop",
                                        "valueText": "prop",
                                        "hasTrailingTrivia": true,
                                        "trailingTrivia": [
                                            {
                                                "kind": "WhitespaceTrivia",
                                                "text": " "
                                            }
                                        ]
                                    }
                                },
                                "operatorToken": {
                                    "kind": "EqualsToken",
                                    "fullStart": 1092,
                                    "fullEnd": 1094,
                                    "start": 1092,
                                    "end": 1093,
                                    "fullWidth": 2,
                                    "width": 1,
                                    "text": "=",
                                    "value": "=",
                                    "valueText": "=",
                                    "hasTrailingTrivia": true,
                                    "trailingTrivia": [
                                        {
                                            "kind": "WhitespaceTrivia",
                                            "text": " "
                                        }
                                    ]
                                },
                                "right": {
                                    "kind": "StringLiteral",
                                    "fullStart": 1094,
                                    "fullEnd": 1108,
                                    "start": 1094,
                                    "end": 1108,
                                    "fullWidth": 14,
                                    "width": 14,
                                    "text": "\"overrideData\"",
                                    "value": "overrideData",
                                    "valueText": "overrideData"
                                }
                            },
                            "semicolonToken": {
                                "kind": "SemicolonToken",
                                "fullStart": 1108,
                                "fullEnd": 1111,
                                "start": 1108,
                                "end": 1109,
                                "fullWidth": 3,
                                "width": 1,
                                "text": ";",
                                "value": ";",
                                "valueText": ";",
                                "hasTrailingTrivia": true,
                                "hasTrailingNewLine": true,
                                "trailingTrivia": [
                                    {
                                        "kind": "NewLineTrivia",
                                        "text": "\r\n"
                                    }
                                ]
                            }
                        },
                        {
                            "kind": "VariableStatement",
                            "fullStart": 1111,
                            "fullEnd": 1176,
                            "start": 1119,
                            "end": 1174,
                            "fullWidth": 65,
                            "width": 55,
                            "modifiers": [],
                            "variableDeclaration": {
                                "kind": "VariableDeclaration",
                                "fullStart": 1111,
                                "fullEnd": 1173,
                                "start": 1119,
                                "end": 1173,
                                "fullWidth": 62,
                                "width": 54,
                                "varKeyword": {
                                    "kind": "VarKeyword",
                                    "fullStart": 1111,
                                    "fullEnd": 1123,
                                    "start": 1119,
                                    "end": 1122,
                                    "fullWidth": 12,
                                    "width": 3,
                                    "text": "var",
                                    "value": "var",
                                    "valueText": "var",
                                    "hasLeadingTrivia": true,
                                    "hasTrailingTrivia": true,
                                    "leadingTrivia": [
                                        {
                                            "kind": "WhitespaceTrivia",
                                            "text": "        "
                                        }
                                    ],
                                    "trailingTrivia": [
                                        {
                                            "kind": "WhitespaceTrivia",
                                            "text": " "
                                        }
                                    ]
                                },
                                "variableDeclarators": [
                                    {
                                        "kind": "VariableDeclarator",
                                        "fullStart": 1123,
                                        "fullEnd": 1173,
                                        "start": 1123,
                                        "end": 1173,
                                        "fullWidth": 50,
<<<<<<< HEAD
                                        "width": 50,
                                        "identifier": {
=======
                                        "propertyName": {
>>>>>>> 85e84683
                                            "kind": "IdentifierName",
                                            "fullStart": 1123,
                                            "fullEnd": 1145,
                                            "start": 1123,
                                            "end": 1144,
                                            "fullWidth": 22,
                                            "width": 21,
                                            "text": "propertyDefineCorrect",
                                            "value": "propertyDefineCorrect",
                                            "valueText": "propertyDefineCorrect",
                                            "hasTrailingTrivia": true,
                                            "trailingTrivia": [
                                                {
                                                    "kind": "WhitespaceTrivia",
                                                    "text": " "
                                                }
                                            ]
                                        },
                                        "equalsValueClause": {
                                            "kind": "EqualsValueClause",
                                            "fullStart": 1145,
                                            "fullEnd": 1173,
                                            "start": 1145,
                                            "end": 1173,
                                            "fullWidth": 28,
                                            "width": 28,
                                            "equalsToken": {
                                                "kind": "EqualsToken",
                                                "fullStart": 1145,
                                                "fullEnd": 1147,
                                                "start": 1145,
                                                "end": 1146,
                                                "fullWidth": 2,
                                                "width": 1,
                                                "text": "=",
                                                "value": "=",
                                                "valueText": "=",
                                                "hasTrailingTrivia": true,
                                                "trailingTrivia": [
                                                    {
                                                        "kind": "WhitespaceTrivia",
                                                        "text": " "
                                                    }
                                                ]
                                            },
                                            "value": {
                                                "kind": "InvocationExpression",
                                                "fullStart": 1147,
                                                "fullEnd": 1173,
                                                "start": 1147,
                                                "end": 1173,
                                                "fullWidth": 26,
                                                "width": 26,
                                                "expression": {
                                                    "kind": "MemberAccessExpression",
                                                    "fullStart": 1147,
                                                    "fullEnd": 1165,
                                                    "start": 1147,
                                                    "end": 1165,
                                                    "fullWidth": 18,
                                                    "width": 18,
                                                    "expression": {
                                                        "kind": "IdentifierName",
                                                        "fullStart": 1147,
                                                        "fullEnd": 1150,
                                                        "start": 1147,
                                                        "end": 1150,
                                                        "fullWidth": 3,
                                                        "width": 3,
                                                        "text": "obj",
                                                        "value": "obj",
                                                        "valueText": "obj"
                                                    },
                                                    "dotToken": {
                                                        "kind": "DotToken",
                                                        "fullStart": 1150,
                                                        "fullEnd": 1151,
                                                        "start": 1150,
                                                        "end": 1151,
                                                        "fullWidth": 1,
                                                        "width": 1,
                                                        "text": ".",
                                                        "value": ".",
                                                        "valueText": "."
                                                    },
                                                    "name": {
                                                        "kind": "IdentifierName",
                                                        "fullStart": 1151,
                                                        "fullEnd": 1165,
                                                        "start": 1151,
                                                        "end": 1165,
                                                        "fullWidth": 14,
                                                        "width": 14,
                                                        "text": "hasOwnProperty",
                                                        "value": "hasOwnProperty",
                                                        "valueText": "hasOwnProperty"
                                                    }
                                                },
                                                "argumentList": {
                                                    "kind": "ArgumentList",
                                                    "fullStart": 1165,
                                                    "fullEnd": 1173,
                                                    "start": 1165,
                                                    "end": 1173,
                                                    "fullWidth": 8,
                                                    "width": 8,
                                                    "openParenToken": {
                                                        "kind": "OpenParenToken",
                                                        "fullStart": 1165,
                                                        "fullEnd": 1166,
                                                        "start": 1165,
                                                        "end": 1166,
                                                        "fullWidth": 1,
                                                        "width": 1,
                                                        "text": "(",
                                                        "value": "(",
                                                        "valueText": "("
                                                    },
                                                    "arguments": [
                                                        {
                                                            "kind": "StringLiteral",
                                                            "fullStart": 1166,
                                                            "fullEnd": 1172,
                                                            "start": 1166,
                                                            "end": 1172,
                                                            "fullWidth": 6,
                                                            "width": 6,
                                                            "text": "\"prop\"",
                                                            "value": "prop",
                                                            "valueText": "prop"
                                                        }
                                                    ],
                                                    "closeParenToken": {
                                                        "kind": "CloseParenToken",
                                                        "fullStart": 1172,
                                                        "fullEnd": 1173,
                                                        "start": 1172,
                                                        "end": 1173,
                                                        "fullWidth": 1,
                                                        "width": 1,
                                                        "text": ")",
                                                        "value": ")",
                                                        "valueText": ")"
                                                    }
                                                }
                                            }
                                        }
                                    }
                                ]
                            },
                            "semicolonToken": {
                                "kind": "SemicolonToken",
                                "fullStart": 1173,
                                "fullEnd": 1176,
                                "start": 1173,
                                "end": 1174,
                                "fullWidth": 3,
                                "width": 1,
                                "text": ";",
                                "value": ";",
                                "valueText": ";",
                                "hasTrailingTrivia": true,
                                "hasTrailingNewLine": true,
                                "trailingTrivia": [
                                    {
                                        "kind": "NewLineTrivia",
                                        "text": "\r\n"
                                    }
                                ]
                            }
                        },
                        {
                            "kind": "VariableStatement",
                            "fullStart": 1176,
                            "fullEnd": 1242,
                            "start": 1184,
                            "end": 1240,
                            "fullWidth": 66,
                            "width": 56,
                            "modifiers": [],
                            "variableDeclaration": {
                                "kind": "VariableDeclaration",
                                "fullStart": 1176,
                                "fullEnd": 1239,
                                "start": 1184,
                                "end": 1239,
                                "fullWidth": 63,
                                "width": 55,
                                "varKeyword": {
                                    "kind": "VarKeyword",
                                    "fullStart": 1176,
                                    "fullEnd": 1188,
                                    "start": 1184,
                                    "end": 1187,
                                    "fullWidth": 12,
                                    "width": 3,
                                    "text": "var",
                                    "value": "var",
                                    "valueText": "var",
                                    "hasLeadingTrivia": true,
                                    "hasTrailingTrivia": true,
                                    "leadingTrivia": [
                                        {
                                            "kind": "WhitespaceTrivia",
                                            "text": "        "
                                        }
                                    ],
                                    "trailingTrivia": [
                                        {
                                            "kind": "WhitespaceTrivia",
                                            "text": " "
                                        }
                                    ]
                                },
                                "variableDeclarators": [
                                    {
                                        "kind": "VariableDeclarator",
                                        "fullStart": 1188,
                                        "fullEnd": 1239,
                                        "start": 1188,
                                        "end": 1239,
                                        "fullWidth": 51,
<<<<<<< HEAD
                                        "width": 51,
                                        "identifier": {
=======
                                        "propertyName": {
>>>>>>> 85e84683
                                            "kind": "IdentifierName",
                                            "fullStart": 1188,
                                            "fullEnd": 1193,
                                            "start": 1188,
                                            "end": 1192,
                                            "fullWidth": 5,
                                            "width": 4,
                                            "text": "desc",
                                            "value": "desc",
                                            "valueText": "desc",
                                            "hasTrailingTrivia": true,
                                            "trailingTrivia": [
                                                {
                                                    "kind": "WhitespaceTrivia",
                                                    "text": " "
                                                }
                                            ]
                                        },
                                        "equalsValueClause": {
                                            "kind": "EqualsValueClause",
                                            "fullStart": 1193,
                                            "fullEnd": 1239,
                                            "start": 1193,
                                            "end": 1239,
                                            "fullWidth": 46,
                                            "width": 46,
                                            "equalsToken": {
                                                "kind": "EqualsToken",
                                                "fullStart": 1193,
                                                "fullEnd": 1195,
                                                "start": 1193,
                                                "end": 1194,
                                                "fullWidth": 2,
                                                "width": 1,
                                                "text": "=",
                                                "value": "=",
                                                "valueText": "=",
                                                "hasTrailingTrivia": true,
                                                "trailingTrivia": [
                                                    {
                                                        "kind": "WhitespaceTrivia",
                                                        "text": " "
                                                    }
                                                ]
                                            },
                                            "value": {
                                                "kind": "InvocationExpression",
                                                "fullStart": 1195,
                                                "fullEnd": 1239,
                                                "start": 1195,
                                                "end": 1239,
                                                "fullWidth": 44,
                                                "width": 44,
                                                "expression": {
                                                    "kind": "MemberAccessExpression",
                                                    "fullStart": 1195,
                                                    "fullEnd": 1226,
                                                    "start": 1195,
                                                    "end": 1226,
                                                    "fullWidth": 31,
                                                    "width": 31,
                                                    "expression": {
                                                        "kind": "IdentifierName",
                                                        "fullStart": 1195,
                                                        "fullEnd": 1201,
                                                        "start": 1195,
                                                        "end": 1201,
                                                        "fullWidth": 6,
                                                        "width": 6,
                                                        "text": "Object",
                                                        "value": "Object",
                                                        "valueText": "Object"
                                                    },
                                                    "dotToken": {
                                                        "kind": "DotToken",
                                                        "fullStart": 1201,
                                                        "fullEnd": 1202,
                                                        "start": 1201,
                                                        "end": 1202,
                                                        "fullWidth": 1,
                                                        "width": 1,
                                                        "text": ".",
                                                        "value": ".",
                                                        "valueText": "."
                                                    },
                                                    "name": {
                                                        "kind": "IdentifierName",
                                                        "fullStart": 1202,
                                                        "fullEnd": 1226,
                                                        "start": 1202,
                                                        "end": 1226,
                                                        "fullWidth": 24,
                                                        "width": 24,
                                                        "text": "getOwnPropertyDescriptor",
                                                        "value": "getOwnPropertyDescriptor",
                                                        "valueText": "getOwnPropertyDescriptor"
                                                    }
                                                },
                                                "argumentList": {
                                                    "kind": "ArgumentList",
                                                    "fullStart": 1226,
                                                    "fullEnd": 1239,
                                                    "start": 1226,
                                                    "end": 1239,
                                                    "fullWidth": 13,
                                                    "width": 13,
                                                    "openParenToken": {
                                                        "kind": "OpenParenToken",
                                                        "fullStart": 1226,
                                                        "fullEnd": 1227,
                                                        "start": 1226,
                                                        "end": 1227,
                                                        "fullWidth": 1,
                                                        "width": 1,
                                                        "text": "(",
                                                        "value": "(",
                                                        "valueText": "("
                                                    },
                                                    "arguments": [
                                                        {
                                                            "kind": "IdentifierName",
                                                            "fullStart": 1227,
                                                            "fullEnd": 1230,
                                                            "start": 1227,
                                                            "end": 1230,
                                                            "fullWidth": 3,
                                                            "width": 3,
                                                            "text": "obj",
                                                            "value": "obj",
                                                            "valueText": "obj"
                                                        },
                                                        {
                                                            "kind": "CommaToken",
                                                            "fullStart": 1230,
                                                            "fullEnd": 1232,
                                                            "start": 1230,
                                                            "end": 1231,
                                                            "fullWidth": 2,
                                                            "width": 1,
                                                            "text": ",",
                                                            "value": ",",
                                                            "valueText": ",",
                                                            "hasTrailingTrivia": true,
                                                            "trailingTrivia": [
                                                                {
                                                                    "kind": "WhitespaceTrivia",
                                                                    "text": " "
                                                                }
                                                            ]
                                                        },
                                                        {
                                                            "kind": "StringLiteral",
                                                            "fullStart": 1232,
                                                            "fullEnd": 1238,
                                                            "start": 1232,
                                                            "end": 1238,
                                                            "fullWidth": 6,
                                                            "width": 6,
                                                            "text": "\"prop\"",
                                                            "value": "prop",
                                                            "valueText": "prop"
                                                        }
                                                    ],
                                                    "closeParenToken": {
                                                        "kind": "CloseParenToken",
                                                        "fullStart": 1238,
                                                        "fullEnd": 1239,
                                                        "start": 1238,
                                                        "end": 1239,
                                                        "fullWidth": 1,
                                                        "width": 1,
                                                        "text": ")",
                                                        "value": ")",
                                                        "valueText": ")"
                                                    }
                                                }
                                            }
                                        }
                                    }
                                ]
                            },
                            "semicolonToken": {
                                "kind": "SemicolonToken",
                                "fullStart": 1239,
                                "fullEnd": 1242,
                                "start": 1239,
                                "end": 1240,
                                "fullWidth": 3,
                                "width": 1,
                                "text": ";",
                                "value": ";",
                                "valueText": ";",
                                "hasTrailingTrivia": true,
                                "hasTrailingNewLine": true,
                                "trailingTrivia": [
                                    {
                                        "kind": "NewLineTrivia",
                                        "text": "\r\n"
                                    }
                                ]
                            }
                        },
                        {
                            "kind": "ReturnStatement",
                            "fullStart": 1242,
                            "fullEnd": 1343,
                            "start": 1252,
                            "end": 1341,
                            "fullWidth": 101,
                            "width": 89,
                            "isIncrementallyUnusable": true,
                            "returnKeyword": {
                                "kind": "ReturnKeyword",
                                "fullStart": 1242,
                                "fullEnd": 1259,
                                "start": 1252,
                                "end": 1258,
                                "fullWidth": 17,
                                "width": 6,
                                "text": "return",
                                "value": "return",
                                "valueText": "return",
                                "hasLeadingTrivia": true,
                                "hasLeadingNewLine": true,
                                "hasTrailingTrivia": true,
                                "leadingTrivia": [
                                    {
                                        "kind": "NewLineTrivia",
                                        "text": "\r\n"
                                    },
                                    {
                                        "kind": "WhitespaceTrivia",
                                        "text": "        "
                                    }
                                ],
                                "trailingTrivia": [
                                    {
                                        "kind": "WhitespaceTrivia",
                                        "text": " "
                                    }
                                ]
                            },
                            "expression": {
                                "kind": "LogicalAndExpression",
                                "fullStart": 1259,
                                "fullEnd": 1340,
                                "start": 1259,
                                "end": 1340,
                                "fullWidth": 81,
                                "width": 81,
                                "isIncrementallyUnusable": true,
                                "left": {
                                    "kind": "LogicalAndExpression",
                                    "fullStart": 1259,
                                    "fullEnd": 1305,
                                    "start": 1259,
                                    "end": 1304,
                                    "fullWidth": 46,
                                    "width": 45,
                                    "isIncrementallyUnusable": true,
                                    "left": {
                                        "kind": "IdentifierName",
                                        "fullStart": 1259,
                                        "fullEnd": 1281,
                                        "start": 1259,
                                        "end": 1280,
                                        "fullWidth": 22,
                                        "width": 21,
                                        "text": "propertyDefineCorrect",
                                        "value": "propertyDefineCorrect",
                                        "valueText": "propertyDefineCorrect",
                                        "hasTrailingTrivia": true,
                                        "trailingTrivia": [
                                            {
                                                "kind": "WhitespaceTrivia",
                                                "text": " "
                                            }
                                        ]
                                    },
                                    "operatorToken": {
                                        "kind": "AmpersandAmpersandToken",
                                        "fullStart": 1281,
                                        "fullEnd": 1284,
                                        "start": 1281,
                                        "end": 1283,
                                        "fullWidth": 3,
                                        "width": 2,
                                        "text": "&&",
                                        "value": "&&",
                                        "valueText": "&&",
                                        "hasTrailingTrivia": true,
                                        "trailingTrivia": [
                                            {
                                                "kind": "WhitespaceTrivia",
                                                "text": " "
                                            }
                                        ]
                                    },
                                    "right": {
                                        "kind": "EqualsExpression",
                                        "fullStart": 1284,
                                        "fullEnd": 1305,
                                        "start": 1284,
                                        "end": 1304,
                                        "fullWidth": 21,
                                        "width": 20,
                                        "isIncrementallyUnusable": true,
                                        "left": {
                                            "kind": "MemberAccessExpression",
                                            "fullStart": 1284,
                                            "fullEnd": 1293,
                                            "start": 1284,
                                            "end": 1292,
                                            "fullWidth": 9,
                                            "width": 8,
                                            "isIncrementallyUnusable": true,
                                            "expression": {
                                                "kind": "IdentifierName",
                                                "fullStart": 1284,
                                                "fullEnd": 1288,
                                                "start": 1284,
                                                "end": 1288,
                                                "fullWidth": 4,
                                                "width": 4,
                                                "text": "desc",
                                                "value": "desc",
                                                "valueText": "desc"
                                            },
                                            "dotToken": {
                                                "kind": "DotToken",
                                                "fullStart": 1288,
                                                "fullEnd": 1289,
                                                "start": 1288,
                                                "end": 1289,
                                                "fullWidth": 1,
                                                "width": 1,
                                                "text": ".",
                                                "value": ".",
                                                "valueText": "."
                                            },
                                            "name": {
                                                "kind": "IdentifierName",
                                                "fullStart": 1289,
                                                "fullEnd": 1293,
                                                "start": 1289,
                                                "end": 1292,
                                                "fullWidth": 4,
                                                "width": 3,
                                                "text": "set",
                                                "value": "set",
                                                "valueText": "set",
                                                "hasTrailingTrivia": true,
                                                "trailingTrivia": [
                                                    {
                                                        "kind": "WhitespaceTrivia",
                                                        "text": " "
                                                    }
                                                ]
                                            }
                                        },
                                        "operatorToken": {
                                            "kind": "EqualsEqualsEqualsToken",
                                            "fullStart": 1293,
                                            "fullEnd": 1297,
                                            "start": 1293,
                                            "end": 1296,
                                            "fullWidth": 4,
                                            "width": 3,
                                            "text": "===",
                                            "value": "===",
                                            "valueText": "===",
                                            "hasTrailingTrivia": true,
                                            "trailingTrivia": [
                                                {
                                                    "kind": "WhitespaceTrivia",
                                                    "text": " "
                                                }
                                            ]
                                        },
                                        "right": {
                                            "kind": "IdentifierName",
                                            "fullStart": 1297,
                                            "fullEnd": 1305,
                                            "start": 1297,
                                            "end": 1304,
                                            "fullWidth": 8,
                                            "width": 7,
                                            "text": "setFunc",
                                            "value": "setFunc",
                                            "valueText": "setFunc",
                                            "hasTrailingTrivia": true,
                                            "trailingTrivia": [
                                                {
                                                    "kind": "WhitespaceTrivia",
                                                    "text": " "
                                                }
                                            ]
                                        }
                                    }
                                },
                                "operatorToken": {
                                    "kind": "AmpersandAmpersandToken",
                                    "fullStart": 1305,
                                    "fullEnd": 1308,
                                    "start": 1305,
                                    "end": 1307,
                                    "fullWidth": 3,
                                    "width": 2,
                                    "text": "&&",
                                    "value": "&&",
                                    "valueText": "&&",
                                    "hasTrailingTrivia": true,
                                    "trailingTrivia": [
                                        {
                                            "kind": "WhitespaceTrivia",
                                            "text": " "
                                        }
                                    ]
                                },
                                "right": {
                                    "kind": "EqualsExpression",
                                    "fullStart": 1308,
                                    "fullEnd": 1340,
                                    "start": 1308,
                                    "end": 1340,
                                    "fullWidth": 32,
                                    "width": 32,
                                    "left": {
                                        "kind": "IdentifierName",
                                        "fullStart": 1308,
                                        "fullEnd": 1322,
                                        "start": 1308,
                                        "end": 1321,
                                        "fullWidth": 14,
                                        "width": 13,
                                        "text": "verifySetFunc",
                                        "value": "verifySetFunc",
                                        "valueText": "verifySetFunc",
                                        "hasTrailingTrivia": true,
                                        "trailingTrivia": [
                                            {
                                                "kind": "WhitespaceTrivia",
                                                "text": " "
                                            }
                                        ]
                                    },
                                    "operatorToken": {
                                        "kind": "EqualsEqualsEqualsToken",
                                        "fullStart": 1322,
                                        "fullEnd": 1326,
                                        "start": 1322,
                                        "end": 1325,
                                        "fullWidth": 4,
                                        "width": 3,
                                        "text": "===",
                                        "value": "===",
                                        "valueText": "===",
                                        "hasTrailingTrivia": true,
                                        "trailingTrivia": [
                                            {
                                                "kind": "WhitespaceTrivia",
                                                "text": " "
                                            }
                                        ]
                                    },
                                    "right": {
                                        "kind": "StringLiteral",
                                        "fullStart": 1326,
                                        "fullEnd": 1340,
                                        "start": 1326,
                                        "end": 1340,
                                        "fullWidth": 14,
                                        "width": 14,
                                        "text": "\"overrideData\"",
                                        "value": "overrideData",
                                        "valueText": "overrideData"
                                    }
                                }
                            },
                            "semicolonToken": {
                                "kind": "SemicolonToken",
                                "fullStart": 1340,
                                "fullEnd": 1343,
                                "start": 1340,
                                "end": 1341,
                                "fullWidth": 3,
                                "width": 1,
                                "text": ";",
                                "value": ";",
                                "valueText": ";",
                                "hasTrailingTrivia": true,
                                "hasTrailingNewLine": true,
                                "trailingTrivia": [
                                    {
                                        "kind": "NewLineTrivia",
                                        "text": "\r\n"
                                    }
                                ]
                            }
                        }
                    ],
                    "closeBraceToken": {
                        "kind": "CloseBraceToken",
                        "fullStart": 1343,
                        "fullEnd": 1350,
                        "start": 1347,
                        "end": 1348,
                        "fullWidth": 7,
                        "width": 1,
                        "text": "}",
                        "value": "}",
                        "valueText": "}",
                        "hasLeadingTrivia": true,
                        "hasTrailingTrivia": true,
                        "hasTrailingNewLine": true,
                        "leadingTrivia": [
                            {
                                "kind": "WhitespaceTrivia",
                                "text": "    "
                            }
                        ],
                        "trailingTrivia": [
                            {
                                "kind": "NewLineTrivia",
                                "text": "\r\n"
                            }
                        ]
                    }
                }
            },
            {
                "kind": "ExpressionStatement",
                "fullStart": 1350,
                "fullEnd": 1374,
                "start": 1350,
                "end": 1372,
                "fullWidth": 24,
                "width": 22,
                "expression": {
                    "kind": "InvocationExpression",
                    "fullStart": 1350,
                    "fullEnd": 1371,
                    "start": 1350,
                    "end": 1371,
                    "fullWidth": 21,
                    "width": 21,
                    "expression": {
                        "kind": "IdentifierName",
                        "fullStart": 1350,
                        "fullEnd": 1361,
                        "start": 1350,
                        "end": 1361,
                        "fullWidth": 11,
                        "width": 11,
                        "text": "runTestCase",
                        "value": "runTestCase",
                        "valueText": "runTestCase"
                    },
                    "argumentList": {
                        "kind": "ArgumentList",
                        "fullStart": 1361,
                        "fullEnd": 1371,
                        "start": 1361,
                        "end": 1371,
                        "fullWidth": 10,
                        "width": 10,
                        "openParenToken": {
                            "kind": "OpenParenToken",
                            "fullStart": 1361,
                            "fullEnd": 1362,
                            "start": 1361,
                            "end": 1362,
                            "fullWidth": 1,
                            "width": 1,
                            "text": "(",
                            "value": "(",
                            "valueText": "("
                        },
                        "arguments": [
                            {
                                "kind": "IdentifierName",
                                "fullStart": 1362,
                                "fullEnd": 1370,
                                "start": 1362,
                                "end": 1370,
                                "fullWidth": 8,
                                "width": 8,
                                "text": "testcase",
                                "value": "testcase",
                                "valueText": "testcase"
                            }
                        ],
                        "closeParenToken": {
                            "kind": "CloseParenToken",
                            "fullStart": 1370,
                            "fullEnd": 1371,
                            "start": 1370,
                            "end": 1371,
                            "fullWidth": 1,
                            "width": 1,
                            "text": ")",
                            "value": ")",
                            "valueText": ")"
                        }
                    }
                },
                "semicolonToken": {
                    "kind": "SemicolonToken",
                    "fullStart": 1371,
                    "fullEnd": 1374,
                    "start": 1371,
                    "end": 1372,
                    "fullWidth": 3,
                    "width": 1,
                    "text": ";",
                    "value": ";",
                    "valueText": ";",
                    "hasTrailingTrivia": true,
                    "hasTrailingNewLine": true,
                    "trailingTrivia": [
                        {
                            "kind": "NewLineTrivia",
                            "text": "\r\n"
                        }
                    ]
                }
            }
        ],
        "endOfFileToken": {
            "kind": "EndOfFileToken",
            "fullStart": 1374,
            "fullEnd": 1374,
            "start": 1374,
            "end": 1374,
            "fullWidth": 0,
            "width": 0,
            "text": ""
        }
    },
    "lineMap": {
        "lineStarts": [
            0,
            67,
            152,
            232,
            308,
            380,
            385,
            439,
            634,
            639,
            641,
            643,
            666,
            689,
            691,
            728,
            754,
            766,
            768,
            805,
            847,
            883,
            895,
            897,
            943,
            970,
            997,
            1028,
            1060,
            1073,
            1075,
            1111,
            1176,
            1242,
            1244,
            1343,
            1350,
            1374
        ],
        "length": 1374
    }
}<|MERGE_RESOLUTION|>--- conflicted
+++ resolved
@@ -247,12 +247,8 @@
                                         "start": 678,
                                         "end": 686,
                                         "fullWidth": 8,
-<<<<<<< HEAD
                                         "width": 8,
-                                        "identifier": {
-=======
                                         "propertyName": {
->>>>>>> 85e84683
                                             "kind": "IdentifierName",
                                             "fullStart": 678,
                                             "fullEnd": 682,
@@ -413,12 +409,8 @@
                                         "start": 703,
                                         "end": 763,
                                         "fullWidth": 60,
-<<<<<<< HEAD
                                         "width": 60,
-                                        "identifier": {
-=======
                                         "propertyName": {
->>>>>>> 85e84683
                                             "kind": "IdentifierName",
                                             "fullStart": 703,
                                             "fullEnd": 711,
@@ -740,12 +732,8 @@
                                         "start": 780,
                                         "end": 802,
                                         "fullWidth": 22,
-<<<<<<< HEAD
                                         "width": 22,
-                                        "identifier": {
-=======
                                         "propertyName": {
->>>>>>> 85e84683
                                             "kind": "IdentifierName",
                                             "fullStart": 780,
                                             "fullEnd": 794,
@@ -879,12 +867,8 @@
                                         "start": 817,
                                         "end": 892,
                                         "fullWidth": 75,
-<<<<<<< HEAD
                                         "width": 75,
-                                        "identifier": {
-=======
                                         "propertyName": {
->>>>>>> 85e84683
                                             "kind": "IdentifierName",
                                             "fullStart": 817,
                                             "fullEnd": 825,
@@ -1937,12 +1921,8 @@
                                         "start": 1123,
                                         "end": 1173,
                                         "fullWidth": 50,
-<<<<<<< HEAD
                                         "width": 50,
-                                        "identifier": {
-=======
                                         "propertyName": {
->>>>>>> 85e84683
                                             "kind": "IdentifierName",
                                             "fullStart": 1123,
                                             "fullEnd": 1145,
@@ -2165,12 +2145,8 @@
                                         "start": 1188,
                                         "end": 1239,
                                         "fullWidth": 51,
-<<<<<<< HEAD
                                         "width": 51,
-                                        "identifier": {
-=======
                                         "propertyName": {
->>>>>>> 85e84683
                                             "kind": "IdentifierName",
                                             "fullStart": 1188,
                                             "fullEnd": 1193,
