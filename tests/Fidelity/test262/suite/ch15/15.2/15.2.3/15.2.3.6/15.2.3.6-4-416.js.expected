--- conflicted
+++ resolved
@@ -245,12 +245,8 @@
                                         "start": 619,
                                         "end": 635,
                                         "fullWidth": 16,
-<<<<<<< HEAD
                                         "width": 16,
-                                        "identifier": {
-=======
                                         "propertyName": {
->>>>>>> 85e84683
                                             "kind": "IdentifierName",
                                             "fullStart": 619,
                                             "fullEnd": 631,
@@ -1498,12 +1494,8 @@
                                         "start": 1035,
                                         "end": 1071,
                                         "fullWidth": 36,
-<<<<<<< HEAD
                                         "width": 36,
-                                        "identifier": {
-=======
                                         "propertyName": {
->>>>>>> 85e84683
                                             "kind": "IdentifierName",
                                             "fullStart": 1035,
                                             "fullEnd": 1043,
@@ -2272,12 +2264,8 @@
                                         "start": 1296,
                                         "end": 1332,
                                         "fullWidth": 36,
-<<<<<<< HEAD
                                         "width": 36,
-                                        "identifier": {
-=======
                                         "propertyName": {
->>>>>>> 85e84683
                                             "kind": "IdentifierName",
                                             "fullStart": 1296,
                                             "fullEnd": 1308,
@@ -2505,12 +2493,8 @@
                                         "start": 1349,
                                         "end": 1371,
                                         "fullWidth": 22,
-<<<<<<< HEAD
                                         "width": 22,
-                                        "identifier": {
-=======
                                         "propertyName": {
->>>>>>> 85e84683
                                             "kind": "IdentifierName",
                                             "fullStart": 1349,
                                             "fullEnd": 1364,
@@ -2644,12 +2628,8 @@
                                         "start": 1386,
                                         "end": 1408,
                                         "fullWidth": 22,
-<<<<<<< HEAD
                                         "width": 22,
-                                        "identifier": {
-=======
                                         "propertyName": {
->>>>>>> 85e84683
                                             "kind": "IdentifierName",
                                             "fullStart": 1386,
                                             "fullEnd": 1401,
@@ -2783,12 +2763,8 @@
                                         "start": 1423,
                                         "end": 1445,
                                         "fullWidth": 22,
-<<<<<<< HEAD
                                         "width": 22,
-                                        "identifier": {
-=======
                                         "propertyName": {
->>>>>>> 85e84683
                                             "kind": "IdentifierName",
                                             "fullStart": 1423,
                                             "fullEnd": 1438,
@@ -2952,12 +2928,8 @@
                                         "start": 1465,
                                         "end": 1466,
                                         "fullWidth": 2,
-<<<<<<< HEAD
                                         "width": 1,
-                                        "identifier": {
-=======
                                         "propertyName": {
->>>>>>> 85e84683
                                             "kind": "IdentifierName",
                                             "fullStart": 1465,
                                             "fullEnd": 1467,
@@ -3978,12 +3950,8 @@
                                         "start": 1790,
                                         "end": 1961,
                                         "fullWidth": 171,
-<<<<<<< HEAD
                                         "width": 171,
-                                        "identifier": {
-=======
                                         "propertyName": {
->>>>>>> 85e84683
                                             "kind": "IdentifierName",
                                             "fullStart": 1790,
                                             "fullEnd": 1805,
