--- conflicted
+++ resolved
@@ -245,12 +245,8 @@
                                         "start": 590,
                                         "end": 599,
                                         "fullWidth": 9,
-<<<<<<< HEAD
                                         "width": 9,
-                                        "identifier": {
-=======
                                         "propertyName": {
->>>>>>> 85e84683
                                             "kind": "IdentifierName",
                                             "fullStart": 590,
                                             "fullEnd": 594,
@@ -709,12 +705,8 @@
                                         "start": 691,
                                         "end": 737,
                                         "fullWidth": 46,
-<<<<<<< HEAD
                                         "width": 46,
-                                        "identifier": {
-=======
                                         "propertyName": {
->>>>>>> 85e84683
                                             "kind": "IdentifierName",
                                             "fullStart": 691,
                                             "fullEnd": 705,
@@ -1056,12 +1048,8 @@
                                         "start": 786,
                                         "end": 872,
                                         "fullWidth": 86,
-<<<<<<< HEAD
                                         "width": 86,
-                                        "identifier": {
-=======
                                         "propertyName": {
->>>>>>> 85e84683
                                             "kind": "IdentifierName",
                                             "fullStart": 786,
                                             "fullEnd": 799,
