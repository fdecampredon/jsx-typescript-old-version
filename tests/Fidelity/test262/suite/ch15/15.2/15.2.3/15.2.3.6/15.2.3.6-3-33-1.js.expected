{
    "isDeclaration": false,
    "languageVersion": "EcmaScript5",
    "parseOptions": {
        "allowAutomaticSemicolonInsertion": true
    },
    "sourceUnit": {
        "kind": "SourceUnit",
        "fullStart": 0,
        "fullEnd": 1182,
        "start": 638,
        "end": 1182,
        "fullWidth": 1182,
        "width": 544,
        "isIncrementallyUnusable": true,
        "moduleElements": [
            {
                "kind": "FunctionDeclaration",
                "fullStart": 0,
                "fullEnd": 1158,
                "start": 638,
                "end": 1156,
                "fullWidth": 1158,
                "width": 518,
                "modifiers": [],
                "functionKeyword": {
                    "kind": "FunctionKeyword",
                    "fullStart": 0,
                    "fullEnd": 647,
                    "start": 638,
                    "end": 646,
                    "fullWidth": 647,
                    "width": 8,
                    "text": "function",
                    "value": "function",
                    "valueText": "function",
                    "hasLeadingTrivia": true,
                    "hasLeadingComment": true,
                    "hasLeadingNewLine": true,
                    "hasTrailingTrivia": true,
                    "leadingTrivia": [
                        {
                            "kind": "SingleLineCommentTrivia",
                            "text": "/// Copyright (c) 2012 Ecma International.  All rights reserved. "
                        },
                        {
                            "kind": "NewLineTrivia",
                            "text": "\r\n"
                        },
                        {
                            "kind": "SingleLineCommentTrivia",
                            "text": "/// Ecma International makes this code available under the terms and conditions set"
                        },
                        {
                            "kind": "NewLineTrivia",
                            "text": "\r\n"
                        },
                        {
                            "kind": "SingleLineCommentTrivia",
                            "text": "/// forth on http://hg.ecmascript.org/tests/test262/raw-file/tip/LICENSE (the "
                        },
                        {
                            "kind": "NewLineTrivia",
                            "text": "\r\n"
                        },
                        {
                            "kind": "SingleLineCommentTrivia",
                            "text": "/// \"Use Terms\").   Any redistribution of this code must retain the above "
                        },
                        {
                            "kind": "NewLineTrivia",
                            "text": "\r\n"
                        },
                        {
                            "kind": "SingleLineCommentTrivia",
                            "text": "/// copyright and this notice and otherwise comply with the Use Terms."
                        },
                        {
                            "kind": "NewLineTrivia",
                            "text": "\r\n"
                        },
                        {
                            "kind": "MultiLineCommentTrivia",
                            "text": "/**\r\n * @path ch15/15.2/15.2.3/15.2.3.6/15.2.3.6-3-33-1.js\r\n * @description Object.defineProperty - 'Attributes' is a Function object which implements its own [[Get]] method to access the 'enumerable' property of prototype object (8.10.5 step 3.a)\r\n */"
                        },
                        {
                            "kind": "NewLineTrivia",
                            "text": "\r\n"
                        },
                        {
                            "kind": "NewLineTrivia",
                            "text": "\r\n"
                        },
                        {
                            "kind": "NewLineTrivia",
                            "text": "\r\n"
                        }
                    ],
                    "trailingTrivia": [
                        {
                            "kind": "WhitespaceTrivia",
                            "text": " "
                        }
                    ]
                },
                "identifier": {
                    "kind": "IdentifierName",
                    "fullStart": 647,
                    "fullEnd": 655,
                    "start": 647,
                    "end": 655,
                    "fullWidth": 8,
                    "width": 8,
                    "text": "testcase",
                    "value": "testcase",
                    "valueText": "testcase"
                },
                "callSignature": {
                    "kind": "CallSignature",
                    "fullStart": 655,
                    "fullEnd": 658,
                    "start": 655,
                    "end": 657,
                    "fullWidth": 3,
                    "width": 2,
                    "parameterList": {
                        "kind": "ParameterList",
                        "fullStart": 655,
                        "fullEnd": 658,
                        "start": 655,
                        "end": 657,
                        "fullWidth": 3,
                        "width": 2,
                        "openParenToken": {
                            "kind": "OpenParenToken",
                            "fullStart": 655,
                            "fullEnd": 656,
                            "start": 655,
                            "end": 656,
                            "fullWidth": 1,
                            "width": 1,
                            "text": "(",
                            "value": "(",
                            "valueText": "("
                        },
                        "parameters": [],
                        "closeParenToken": {
                            "kind": "CloseParenToken",
                            "fullStart": 656,
                            "fullEnd": 658,
                            "start": 656,
                            "end": 657,
                            "fullWidth": 2,
                            "width": 1,
                            "text": ")",
                            "value": ")",
                            "valueText": ")",
                            "hasTrailingTrivia": true,
                            "trailingTrivia": [
                                {
                                    "kind": "WhitespaceTrivia",
                                    "text": " "
                                }
                            ]
                        }
                    }
                },
                "block": {
                    "kind": "Block",
                    "fullStart": 658,
                    "fullEnd": 1158,
                    "start": 658,
                    "end": 1156,
                    "fullWidth": 500,
                    "width": 498,
                    "openBraceToken": {
                        "kind": "OpenBraceToken",
                        "fullStart": 658,
                        "fullEnd": 661,
                        "start": 658,
                        "end": 659,
                        "fullWidth": 3,
                        "width": 1,
                        "text": "{",
                        "value": "{",
                        "valueText": "{",
                        "hasTrailingTrivia": true,
                        "hasTrailingNewLine": true,
                        "trailingTrivia": [
                            {
                                "kind": "NewLineTrivia",
                                "text": "\r\n"
                            }
                        ]
                    },
                    "statements": [
                        {
                            "kind": "VariableStatement",
                            "fullStart": 661,
                            "fullEnd": 684,
                            "start": 669,
                            "end": 682,
                            "fullWidth": 23,
                            "width": 13,
                            "modifiers": [],
                            "variableDeclaration": {
                                "kind": "VariableDeclaration",
                                "fullStart": 661,
                                "fullEnd": 681,
                                "start": 669,
                                "end": 681,
                                "fullWidth": 20,
                                "width": 12,
                                "varKeyword": {
                                    "kind": "VarKeyword",
                                    "fullStart": 661,
                                    "fullEnd": 673,
                                    "start": 669,
                                    "end": 672,
                                    "fullWidth": 12,
                                    "width": 3,
                                    "text": "var",
                                    "value": "var",
                                    "valueText": "var",
                                    "hasLeadingTrivia": true,
                                    "hasTrailingTrivia": true,
                                    "leadingTrivia": [
                                        {
                                            "kind": "WhitespaceTrivia",
                                            "text": "        "
                                        }
                                    ],
                                    "trailingTrivia": [
                                        {
                                            "kind": "WhitespaceTrivia",
                                            "text": " "
                                        }
                                    ]
                                },
                                "variableDeclarators": [
                                    {
                                        "kind": "VariableDeclarator",
                                        "fullStart": 673,
                                        "fullEnd": 681,
                                        "start": 673,
                                        "end": 681,
                                        "fullWidth": 8,
<<<<<<< HEAD
                                        "width": 8,
                                        "identifier": {
=======
                                        "propertyName": {
>>>>>>> 85e84683
                                            "kind": "IdentifierName",
                                            "fullStart": 673,
                                            "fullEnd": 677,
                                            "start": 673,
                                            "end": 676,
                                            "fullWidth": 4,
                                            "width": 3,
                                            "text": "obj",
                                            "value": "obj",
                                            "valueText": "obj",
                                            "hasTrailingTrivia": true,
                                            "trailingTrivia": [
                                                {
                                                    "kind": "WhitespaceTrivia",
                                                    "text": " "
                                                }
                                            ]
                                        },
                                        "equalsValueClause": {
                                            "kind": "EqualsValueClause",
                                            "fullStart": 677,
                                            "fullEnd": 681,
                                            "start": 677,
                                            "end": 681,
                                            "fullWidth": 4,
                                            "width": 4,
                                            "equalsToken": {
                                                "kind": "EqualsToken",
                                                "fullStart": 677,
                                                "fullEnd": 679,
                                                "start": 677,
                                                "end": 678,
                                                "fullWidth": 2,
                                                "width": 1,
                                                "text": "=",
                                                "value": "=",
                                                "valueText": "=",
                                                "hasTrailingTrivia": true,
                                                "trailingTrivia": [
                                                    {
                                                        "kind": "WhitespaceTrivia",
                                                        "text": " "
                                                    }
                                                ]
                                            },
                                            "value": {
                                                "kind": "ObjectLiteralExpression",
                                                "fullStart": 679,
                                                "fullEnd": 681,
                                                "start": 679,
                                                "end": 681,
                                                "fullWidth": 2,
                                                "width": 2,
                                                "openBraceToken": {
                                                    "kind": "OpenBraceToken",
                                                    "fullStart": 679,
                                                    "fullEnd": 680,
                                                    "start": 679,
                                                    "end": 680,
                                                    "fullWidth": 1,
                                                    "width": 1,
                                                    "text": "{",
                                                    "value": "{",
                                                    "valueText": "{"
                                                },
                                                "propertyAssignments": [],
                                                "closeBraceToken": {
                                                    "kind": "CloseBraceToken",
                                                    "fullStart": 680,
                                                    "fullEnd": 681,
                                                    "start": 680,
                                                    "end": 681,
                                                    "fullWidth": 1,
                                                    "width": 1,
                                                    "text": "}",
                                                    "value": "}",
                                                    "valueText": "}"
                                                }
                                            }
                                        }
                                    }
                                ]
                            },
                            "semicolonToken": {
                                "kind": "SemicolonToken",
                                "fullStart": 681,
                                "fullEnd": 684,
                                "start": 681,
                                "end": 682,
                                "fullWidth": 3,
                                "width": 1,
                                "text": ";",
                                "value": ";",
                                "valueText": ";",
                                "hasTrailingTrivia": true,
                                "hasTrailingNewLine": true,
                                "trailingTrivia": [
                                    {
                                        "kind": "NewLineTrivia",
                                        "text": "\r\n"
                                    }
                                ]
                            }
                        },
                        {
                            "kind": "VariableStatement",
                            "fullStart": 684,
                            "fullEnd": 715,
                            "start": 692,
                            "end": 713,
                            "fullWidth": 31,
                            "width": 21,
                            "modifiers": [],
                            "variableDeclaration": {
                                "kind": "VariableDeclaration",
                                "fullStart": 684,
                                "fullEnd": 712,
                                "start": 692,
                                "end": 712,
                                "fullWidth": 28,
                                "width": 20,
                                "varKeyword": {
                                    "kind": "VarKeyword",
                                    "fullStart": 684,
                                    "fullEnd": 696,
                                    "start": 692,
                                    "end": 695,
                                    "fullWidth": 12,
                                    "width": 3,
                                    "text": "var",
                                    "value": "var",
                                    "valueText": "var",
                                    "hasLeadingTrivia": true,
                                    "hasTrailingTrivia": true,
                                    "leadingTrivia": [
                                        {
                                            "kind": "WhitespaceTrivia",
                                            "text": "        "
                                        }
                                    ],
                                    "trailingTrivia": [
                                        {
                                            "kind": "WhitespaceTrivia",
                                            "text": " "
                                        }
                                    ]
                                },
                                "variableDeclarators": [
                                    {
                                        "kind": "VariableDeclarator",
                                        "fullStart": 696,
                                        "fullEnd": 712,
                                        "start": 696,
                                        "end": 712,
                                        "fullWidth": 16,
<<<<<<< HEAD
                                        "width": 16,
                                        "identifier": {
=======
                                        "propertyName": {
>>>>>>> 85e84683
                                            "kind": "IdentifierName",
                                            "fullStart": 696,
                                            "fullEnd": 705,
                                            "start": 696,
                                            "end": 704,
                                            "fullWidth": 9,
                                            "width": 8,
                                            "text": "accessed",
                                            "value": "accessed",
                                            "valueText": "accessed",
                                            "hasTrailingTrivia": true,
                                            "trailingTrivia": [
                                                {
                                                    "kind": "WhitespaceTrivia",
                                                    "text": " "
                                                }
                                            ]
                                        },
                                        "equalsValueClause": {
                                            "kind": "EqualsValueClause",
                                            "fullStart": 705,
                                            "fullEnd": 712,
                                            "start": 705,
                                            "end": 712,
                                            "fullWidth": 7,
                                            "width": 7,
                                            "equalsToken": {
                                                "kind": "EqualsToken",
                                                "fullStart": 705,
                                                "fullEnd": 707,
                                                "start": 705,
                                                "end": 706,
                                                "fullWidth": 2,
                                                "width": 1,
                                                "text": "=",
                                                "value": "=",
                                                "valueText": "=",
                                                "hasTrailingTrivia": true,
                                                "trailingTrivia": [
                                                    {
                                                        "kind": "WhitespaceTrivia",
                                                        "text": " "
                                                    }
                                                ]
                                            },
                                            "value": {
                                                "kind": "FalseKeyword",
                                                "fullStart": 707,
                                                "fullEnd": 712,
                                                "start": 707,
                                                "end": 712,
                                                "fullWidth": 5,
                                                "width": 5,
                                                "text": "false",
                                                "value": false,
                                                "valueText": "false"
                                            }
                                        }
                                    }
                                ]
                            },
                            "semicolonToken": {
                                "kind": "SemicolonToken",
                                "fullStart": 712,
                                "fullEnd": 715,
                                "start": 712,
                                "end": 713,
                                "fullWidth": 3,
                                "width": 1,
                                "text": ";",
                                "value": ";",
                                "valueText": ";",
                                "hasTrailingTrivia": true,
                                "hasTrailingNewLine": true,
                                "trailingTrivia": [
                                    {
                                        "kind": "NewLineTrivia",
                                        "text": "\r\n"
                                    }
                                ]
                            }
                        },
                        {
                            "kind": "TryStatement",
                            "fullStart": 715,
                            "fullEnd": 1151,
                            "start": 723,
                            "end": 1149,
                            "fullWidth": 436,
                            "width": 426,
                            "tryKeyword": {
                                "kind": "TryKeyword",
                                "fullStart": 715,
                                "fullEnd": 727,
                                "start": 723,
                                "end": 726,
                                "fullWidth": 12,
                                "width": 3,
                                "text": "try",
                                "value": "try",
                                "valueText": "try",
                                "hasLeadingTrivia": true,
                                "hasTrailingTrivia": true,
                                "leadingTrivia": [
                                    {
                                        "kind": "WhitespaceTrivia",
                                        "text": "        "
                                    }
                                ],
                                "trailingTrivia": [
                                    {
                                        "kind": "WhitespaceTrivia",
                                        "text": " "
                                    }
                                ]
                            },
                            "block": {
                                "kind": "Block",
                                "fullStart": 727,
                                "fullEnd": 1078,
                                "start": 727,
                                "end": 1077,
                                "fullWidth": 351,
                                "width": 350,
                                "openBraceToken": {
                                    "kind": "OpenBraceToken",
                                    "fullStart": 727,
                                    "fullEnd": 730,
                                    "start": 727,
                                    "end": 728,
                                    "fullWidth": 3,
                                    "width": 1,
                                    "text": "{",
                                    "value": "{",
                                    "valueText": "{",
                                    "hasTrailingTrivia": true,
                                    "hasTrailingNewLine": true,
                                    "trailingTrivia": [
                                        {
                                            "kind": "NewLineTrivia",
                                            "text": "\r\n"
                                        }
                                    ]
                                },
                                "statements": [
                                    {
                                        "kind": "ExpressionStatement",
                                        "fullStart": 730,
                                        "fullEnd": 781,
                                        "start": 742,
                                        "end": 779,
                                        "fullWidth": 51,
                                        "width": 37,
                                        "expression": {
                                            "kind": "AssignmentExpression",
                                            "fullStart": 730,
                                            "fullEnd": 778,
                                            "start": 742,
                                            "end": 778,
                                            "fullWidth": 48,
                                            "width": 36,
                                            "left": {
                                                "kind": "MemberAccessExpression",
                                                "fullStart": 730,
                                                "fullEnd": 772,
                                                "start": 742,
                                                "end": 771,
                                                "fullWidth": 42,
                                                "width": 29,
                                                "expression": {
                                                    "kind": "MemberAccessExpression",
                                                    "fullStart": 730,
                                                    "fullEnd": 760,
                                                    "start": 742,
                                                    "end": 760,
                                                    "fullWidth": 30,
                                                    "width": 18,
                                                    "expression": {
                                                        "kind": "IdentifierName",
                                                        "fullStart": 730,
                                                        "fullEnd": 750,
                                                        "start": 742,
                                                        "end": 750,
                                                        "fullWidth": 20,
                                                        "width": 8,
                                                        "text": "Function",
                                                        "value": "Function",
                                                        "valueText": "Function",
                                                        "hasLeadingTrivia": true,
                                                        "leadingTrivia": [
                                                            {
                                                                "kind": "WhitespaceTrivia",
                                                                "text": "            "
                                                            }
                                                        ]
                                                    },
                                                    "dotToken": {
                                                        "kind": "DotToken",
                                                        "fullStart": 750,
                                                        "fullEnd": 751,
                                                        "start": 750,
                                                        "end": 751,
                                                        "fullWidth": 1,
                                                        "width": 1,
                                                        "text": ".",
                                                        "value": ".",
                                                        "valueText": "."
                                                    },
                                                    "name": {
                                                        "kind": "IdentifierName",
                                                        "fullStart": 751,
                                                        "fullEnd": 760,
                                                        "start": 751,
                                                        "end": 760,
                                                        "fullWidth": 9,
                                                        "width": 9,
                                                        "text": "prototype",
                                                        "value": "prototype",
                                                        "valueText": "prototype"
                                                    }
                                                },
                                                "dotToken": {
                                                    "kind": "DotToken",
                                                    "fullStart": 760,
                                                    "fullEnd": 761,
                                                    "start": 760,
                                                    "end": 761,
                                                    "fullWidth": 1,
                                                    "width": 1,
                                                    "text": ".",
                                                    "value": ".",
                                                    "valueText": "."
                                                },
                                                "name": {
                                                    "kind": "IdentifierName",
                                                    "fullStart": 761,
                                                    "fullEnd": 772,
                                                    "start": 761,
                                                    "end": 771,
                                                    "fullWidth": 11,
                                                    "width": 10,
                                                    "text": "enumerable",
                                                    "value": "enumerable",
                                                    "valueText": "enumerable",
                                                    "hasTrailingTrivia": true,
                                                    "trailingTrivia": [
                                                        {
                                                            "kind": "WhitespaceTrivia",
                                                            "text": " "
                                                        }
                                                    ]
                                                }
                                            },
                                            "operatorToken": {
                                                "kind": "EqualsToken",
                                                "fullStart": 772,
                                                "fullEnd": 774,
                                                "start": 772,
                                                "end": 773,
                                                "fullWidth": 2,
                                                "width": 1,
                                                "text": "=",
                                                "value": "=",
                                                "valueText": "=",
                                                "hasTrailingTrivia": true,
                                                "trailingTrivia": [
                                                    {
                                                        "kind": "WhitespaceTrivia",
                                                        "text": " "
                                                    }
                                                ]
                                            },
                                            "right": {
                                                "kind": "TrueKeyword",
                                                "fullStart": 774,
                                                "fullEnd": 778,
                                                "start": 774,
                                                "end": 778,
                                                "fullWidth": 4,
                                                "width": 4,
                                                "text": "true",
                                                "value": true,
                                                "valueText": "true"
                                            }
                                        },
                                        "semicolonToken": {
                                            "kind": "SemicolonToken",
                                            "fullStart": 778,
                                            "fullEnd": 781,
                                            "start": 778,
                                            "end": 779,
                                            "fullWidth": 3,
                                            "width": 1,
                                            "text": ";",
                                            "value": ";",
                                            "valueText": ";",
                                            "hasTrailingTrivia": true,
                                            "hasTrailingNewLine": true,
                                            "trailingTrivia": [
                                                {
                                                    "kind": "NewLineTrivia",
                                                    "text": "\r\n"
                                                }
                                            ]
                                        }
                                    },
                                    {
                                        "kind": "VariableStatement",
                                        "fullStart": 781,
                                        "fullEnd": 821,
                                        "start": 793,
                                        "end": 819,
                                        "fullWidth": 40,
                                        "width": 26,
                                        "modifiers": [],
                                        "variableDeclaration": {
                                            "kind": "VariableDeclaration",
                                            "fullStart": 781,
                                            "fullEnd": 818,
                                            "start": 793,
                                            "end": 818,
                                            "fullWidth": 37,
                                            "width": 25,
                                            "varKeyword": {
                                                "kind": "VarKeyword",
                                                "fullStart": 781,
                                                "fullEnd": 797,
                                                "start": 793,
                                                "end": 796,
                                                "fullWidth": 16,
                                                "width": 3,
                                                "text": "var",
                                                "value": "var",
                                                "valueText": "var",
                                                "hasLeadingTrivia": true,
                                                "hasTrailingTrivia": true,
                                                "leadingTrivia": [
                                                    {
                                                        "kind": "WhitespaceTrivia",
                                                        "text": "            "
                                                    }
                                                ],
                                                "trailingTrivia": [
                                                    {
                                                        "kind": "WhitespaceTrivia",
                                                        "text": " "
                                                    }
                                                ]
                                            },
                                            "variableDeclarators": [
                                                {
                                                    "kind": "VariableDeclarator",
                                                    "fullStart": 797,
                                                    "fullEnd": 818,
                                                    "start": 797,
                                                    "end": 818,
                                                    "fullWidth": 21,
<<<<<<< HEAD
                                                    "width": 21,
                                                    "identifier": {
=======
                                                    "propertyName": {
>>>>>>> 85e84683
                                                        "kind": "IdentifierName",
                                                        "fullStart": 797,
                                                        "fullEnd": 801,
                                                        "start": 797,
                                                        "end": 800,
                                                        "fullWidth": 4,
                                                        "width": 3,
                                                        "text": "fun",
                                                        "value": "fun",
                                                        "valueText": "fun",
                                                        "hasTrailingTrivia": true,
                                                        "trailingTrivia": [
                                                            {
                                                                "kind": "WhitespaceTrivia",
                                                                "text": " "
                                                            }
                                                        ]
                                                    },
                                                    "equalsValueClause": {
                                                        "kind": "EqualsValueClause",
                                                        "fullStart": 801,
                                                        "fullEnd": 818,
                                                        "start": 801,
                                                        "end": 818,
                                                        "fullWidth": 17,
                                                        "width": 17,
                                                        "equalsToken": {
                                                            "kind": "EqualsToken",
                                                            "fullStart": 801,
                                                            "fullEnd": 803,
                                                            "start": 801,
                                                            "end": 802,
                                                            "fullWidth": 2,
                                                            "width": 1,
                                                            "text": "=",
                                                            "value": "=",
                                                            "valueText": "=",
                                                            "hasTrailingTrivia": true,
                                                            "trailingTrivia": [
                                                                {
                                                                    "kind": "WhitespaceTrivia",
                                                                    "text": " "
                                                                }
                                                            ]
                                                        },
                                                        "value": {
                                                            "kind": "FunctionExpression",
                                                            "fullStart": 803,
                                                            "fullEnd": 818,
                                                            "start": 803,
                                                            "end": 818,
                                                            "fullWidth": 15,
                                                            "width": 15,
                                                            "functionKeyword": {
                                                                "kind": "FunctionKeyword",
                                                                "fullStart": 803,
                                                                "fullEnd": 812,
                                                                "start": 803,
                                                                "end": 811,
                                                                "fullWidth": 9,
                                                                "width": 8,
                                                                "text": "function",
                                                                "value": "function",
                                                                "valueText": "function",
                                                                "hasTrailingTrivia": true,
                                                                "trailingTrivia": [
                                                                    {
                                                                        "kind": "WhitespaceTrivia",
                                                                        "text": " "
                                                                    }
                                                                ]
                                                            },
                                                            "callSignature": {
                                                                "kind": "CallSignature",
                                                                "fullStart": 812,
                                                                "fullEnd": 815,
                                                                "start": 812,
                                                                "end": 814,
                                                                "fullWidth": 3,
                                                                "width": 2,
                                                                "parameterList": {
                                                                    "kind": "ParameterList",
                                                                    "fullStart": 812,
                                                                    "fullEnd": 815,
                                                                    "start": 812,
                                                                    "end": 814,
                                                                    "fullWidth": 3,
                                                                    "width": 2,
                                                                    "openParenToken": {
                                                                        "kind": "OpenParenToken",
                                                                        "fullStart": 812,
                                                                        "fullEnd": 813,
                                                                        "start": 812,
                                                                        "end": 813,
                                                                        "fullWidth": 1,
                                                                        "width": 1,
                                                                        "text": "(",
                                                                        "value": "(",
                                                                        "valueText": "("
                                                                    },
                                                                    "parameters": [],
                                                                    "closeParenToken": {
                                                                        "kind": "CloseParenToken",
                                                                        "fullStart": 813,
                                                                        "fullEnd": 815,
                                                                        "start": 813,
                                                                        "end": 814,
                                                                        "fullWidth": 2,
                                                                        "width": 1,
                                                                        "text": ")",
                                                                        "value": ")",
                                                                        "valueText": ")",
                                                                        "hasTrailingTrivia": true,
                                                                        "trailingTrivia": [
                                                                            {
                                                                                "kind": "WhitespaceTrivia",
                                                                                "text": " "
                                                                            }
                                                                        ]
                                                                    }
                                                                }
                                                            },
                                                            "block": {
                                                                "kind": "Block",
                                                                "fullStart": 815,
                                                                "fullEnd": 818,
                                                                "start": 815,
                                                                "end": 818,
                                                                "fullWidth": 3,
                                                                "width": 3,
                                                                "openBraceToken": {
                                                                    "kind": "OpenBraceToken",
                                                                    "fullStart": 815,
                                                                    "fullEnd": 817,
                                                                    "start": 815,
                                                                    "end": 816,
                                                                    "fullWidth": 2,
                                                                    "width": 1,
                                                                    "text": "{",
                                                                    "value": "{",
                                                                    "valueText": "{",
                                                                    "hasTrailingTrivia": true,
                                                                    "trailingTrivia": [
                                                                        {
                                                                            "kind": "WhitespaceTrivia",
                                                                            "text": " "
                                                                        }
                                                                    ]
                                                                },
                                                                "statements": [],
                                                                "closeBraceToken": {
                                                                    "kind": "CloseBraceToken",
                                                                    "fullStart": 817,
                                                                    "fullEnd": 818,
                                                                    "start": 817,
                                                                    "end": 818,
                                                                    "fullWidth": 1,
                                                                    "width": 1,
                                                                    "text": "}",
                                                                    "value": "}",
                                                                    "valueText": "}"
                                                                }
                                                            }
                                                        }
                                                    }
                                                }
                                            ]
                                        },
                                        "semicolonToken": {
                                            "kind": "SemicolonToken",
                                            "fullStart": 818,
                                            "fullEnd": 821,
                                            "start": 818,
                                            "end": 819,
                                            "fullWidth": 3,
                                            "width": 1,
                                            "text": ";",
                                            "value": ";",
                                            "valueText": ";",
                                            "hasTrailingTrivia": true,
                                            "hasTrailingNewLine": true,
                                            "trailingTrivia": [
                                                {
                                                    "kind": "NewLineTrivia",
                                                    "text": "\r\n"
                                                }
                                            ]
                                        }
                                    },
                                    {
                                        "kind": "ExpressionStatement",
                                        "fullStart": 821,
                                        "fullEnd": 881,
                                        "start": 835,
                                        "end": 879,
                                        "fullWidth": 60,
                                        "width": 44,
                                        "expression": {
                                            "kind": "InvocationExpression",
                                            "fullStart": 821,
                                            "fullEnd": 878,
                                            "start": 835,
                                            "end": 878,
                                            "fullWidth": 57,
                                            "width": 43,
                                            "expression": {
                                                "kind": "MemberAccessExpression",
                                                "fullStart": 821,
                                                "fullEnd": 856,
                                                "start": 835,
                                                "end": 856,
                                                "fullWidth": 35,
                                                "width": 21,
                                                "expression": {
                                                    "kind": "IdentifierName",
                                                    "fullStart": 821,
                                                    "fullEnd": 841,
                                                    "start": 835,
                                                    "end": 841,
                                                    "fullWidth": 20,
                                                    "width": 6,
                                                    "text": "Object",
                                                    "value": "Object",
                                                    "valueText": "Object",
                                                    "hasLeadingTrivia": true,
                                                    "hasLeadingNewLine": true,
                                                    "leadingTrivia": [
                                                        {
                                                            "kind": "NewLineTrivia",
                                                            "text": "\r\n"
                                                        },
                                                        {
                                                            "kind": "WhitespaceTrivia",
                                                            "text": "            "
                                                        }
                                                    ]
                                                },
                                                "dotToken": {
                                                    "kind": "DotToken",
                                                    "fullStart": 841,
                                                    "fullEnd": 842,
                                                    "start": 841,
                                                    "end": 842,
                                                    "fullWidth": 1,
                                                    "width": 1,
                                                    "text": ".",
                                                    "value": ".",
                                                    "valueText": "."
                                                },
                                                "name": {
                                                    "kind": "IdentifierName",
                                                    "fullStart": 842,
                                                    "fullEnd": 856,
                                                    "start": 842,
                                                    "end": 856,
                                                    "fullWidth": 14,
                                                    "width": 14,
                                                    "text": "defineProperty",
                                                    "value": "defineProperty",
                                                    "valueText": "defineProperty"
                                                }
                                            },
                                            "argumentList": {
                                                "kind": "ArgumentList",
                                                "fullStart": 856,
                                                "fullEnd": 878,
                                                "start": 856,
                                                "end": 878,
                                                "fullWidth": 22,
                                                "width": 22,
                                                "openParenToken": {
                                                    "kind": "OpenParenToken",
                                                    "fullStart": 856,
                                                    "fullEnd": 857,
                                                    "start": 856,
                                                    "end": 857,
                                                    "fullWidth": 1,
                                                    "width": 1,
                                                    "text": "(",
                                                    "value": "(",
                                                    "valueText": "("
                                                },
                                                "arguments": [
                                                    {
                                                        "kind": "IdentifierName",
                                                        "fullStart": 857,
                                                        "fullEnd": 860,
                                                        "start": 857,
                                                        "end": 860,
                                                        "fullWidth": 3,
                                                        "width": 3,
                                                        "text": "obj",
                                                        "value": "obj",
                                                        "valueText": "obj"
                                                    },
                                                    {
                                                        "kind": "CommaToken",
                                                        "fullStart": 860,
                                                        "fullEnd": 862,
                                                        "start": 860,
                                                        "end": 861,
                                                        "fullWidth": 2,
                                                        "width": 1,
                                                        "text": ",",
                                                        "value": ",",
                                                        "valueText": ",",
                                                        "hasTrailingTrivia": true,
                                                        "trailingTrivia": [
                                                            {
                                                                "kind": "WhitespaceTrivia",
                                                                "text": " "
                                                            }
                                                        ]
                                                    },
                                                    {
                                                        "kind": "StringLiteral",
                                                        "fullStart": 862,
                                                        "fullEnd": 872,
                                                        "start": 862,
                                                        "end": 872,
                                                        "fullWidth": 10,
                                                        "width": 10,
                                                        "text": "\"property\"",
                                                        "value": "property",
                                                        "valueText": "property"
                                                    },
                                                    {
                                                        "kind": "CommaToken",
                                                        "fullStart": 872,
                                                        "fullEnd": 874,
                                                        "start": 872,
                                                        "end": 873,
                                                        "fullWidth": 2,
                                                        "width": 1,
                                                        "text": ",",
                                                        "value": ",",
                                                        "valueText": ",",
                                                        "hasTrailingTrivia": true,
                                                        "trailingTrivia": [
                                                            {
                                                                "kind": "WhitespaceTrivia",
                                                                "text": " "
                                                            }
                                                        ]
                                                    },
                                                    {
                                                        "kind": "IdentifierName",
                                                        "fullStart": 874,
                                                        "fullEnd": 877,
                                                        "start": 874,
                                                        "end": 877,
                                                        "fullWidth": 3,
                                                        "width": 3,
                                                        "text": "fun",
                                                        "value": "fun",
                                                        "valueText": "fun"
                                                    }
                                                ],
                                                "closeParenToken": {
                                                    "kind": "CloseParenToken",
                                                    "fullStart": 877,
                                                    "fullEnd": 878,
                                                    "start": 877,
                                                    "end": 878,
                                                    "fullWidth": 1,
                                                    "width": 1,
                                                    "text": ")",
                                                    "value": ")",
                                                    "valueText": ")"
                                                }
                                            }
                                        },
                                        "semicolonToken": {
                                            "kind": "SemicolonToken",
                                            "fullStart": 878,
                                            "fullEnd": 881,
                                            "start": 878,
                                            "end": 879,
                                            "fullWidth": 3,
                                            "width": 1,
                                            "text": ";",
                                            "value": ";",
                                            "valueText": ";",
                                            "hasTrailingTrivia": true,
                                            "hasTrailingNewLine": true,
                                            "trailingTrivia": [
                                                {
                                                    "kind": "NewLineTrivia",
                                                    "text": "\r\n"
                                                }
                                            ]
                                        }
                                    },
                                    {
                                        "kind": "ForInStatement",
                                        "fullStart": 881,
                                        "fullEnd": 1036,
                                        "start": 895,
                                        "end": 1034,
                                        "fullWidth": 155,
                                        "width": 139,
                                        "forKeyword": {
                                            "kind": "ForKeyword",
                                            "fullStart": 881,
                                            "fullEnd": 899,
                                            "start": 895,
                                            "end": 898,
                                            "fullWidth": 18,
                                            "width": 3,
                                            "text": "for",
                                            "value": "for",
                                            "valueText": "for",
                                            "hasLeadingTrivia": true,
                                            "hasLeadingNewLine": true,
                                            "hasTrailingTrivia": true,
                                            "leadingTrivia": [
                                                {
                                                    "kind": "NewLineTrivia",
                                                    "text": "\r\n"
                                                },
                                                {
                                                    "kind": "WhitespaceTrivia",
                                                    "text": "            "
                                                }
                                            ],
                                            "trailingTrivia": [
                                                {
                                                    "kind": "WhitespaceTrivia",
                                                    "text": " "
                                                }
                                            ]
                                        },
                                        "openParenToken": {
                                            "kind": "OpenParenToken",
                                            "fullStart": 899,
                                            "fullEnd": 900,
                                            "start": 899,
                                            "end": 900,
                                            "fullWidth": 1,
                                            "width": 1,
                                            "text": "(",
                                            "value": "(",
                                            "valueText": "("
                                        },
                                        "variableDeclaration": {
                                            "kind": "VariableDeclaration",
                                            "fullStart": 900,
                                            "fullEnd": 909,
                                            "start": 900,
                                            "end": 908,
                                            "fullWidth": 9,
                                            "width": 8,
                                            "varKeyword": {
                                                "kind": "VarKeyword",
                                                "fullStart": 900,
                                                "fullEnd": 904,
                                                "start": 900,
                                                "end": 903,
                                                "fullWidth": 4,
                                                "width": 3,
                                                "text": "var",
                                                "value": "var",
                                                "valueText": "var",
                                                "hasTrailingTrivia": true,
                                                "trailingTrivia": [
                                                    {
                                                        "kind": "WhitespaceTrivia",
                                                        "text": " "
                                                    }
                                                ]
                                            },
                                            "variableDeclarators": [
                                                {
                                                    "kind": "VariableDeclarator",
                                                    "fullStart": 904,
                                                    "fullEnd": 909,
                                                    "start": 904,
                                                    "end": 908,
                                                    "fullWidth": 5,
<<<<<<< HEAD
                                                    "width": 4,
                                                    "identifier": {
=======
                                                    "propertyName": {
>>>>>>> 85e84683
                                                        "kind": "IdentifierName",
                                                        "fullStart": 904,
                                                        "fullEnd": 909,
                                                        "start": 904,
                                                        "end": 908,
                                                        "fullWidth": 5,
                                                        "width": 4,
                                                        "text": "prop",
                                                        "value": "prop",
                                                        "valueText": "prop",
                                                        "hasTrailingTrivia": true,
                                                        "trailingTrivia": [
                                                            {
                                                                "kind": "WhitespaceTrivia",
                                                                "text": " "
                                                            }
                                                        ]
                                                    }
                                                }
                                            ]
                                        },
                                        "inKeyword": {
                                            "kind": "InKeyword",
                                            "fullStart": 909,
                                            "fullEnd": 912,
                                            "start": 909,
                                            "end": 911,
                                            "fullWidth": 3,
                                            "width": 2,
                                            "text": "in",
                                            "value": "in",
                                            "valueText": "in",
                                            "hasTrailingTrivia": true,
                                            "trailingTrivia": [
                                                {
                                                    "kind": "WhitespaceTrivia",
                                                    "text": " "
                                                }
                                            ]
                                        },
                                        "expression": {
                                            "kind": "IdentifierName",
                                            "fullStart": 912,
                                            "fullEnd": 915,
                                            "start": 912,
                                            "end": 915,
                                            "fullWidth": 3,
                                            "width": 3,
                                            "text": "obj",
                                            "value": "obj",
                                            "valueText": "obj"
                                        },
                                        "closeParenToken": {
                                            "kind": "CloseParenToken",
                                            "fullStart": 915,
                                            "fullEnd": 917,
                                            "start": 915,
                                            "end": 916,
                                            "fullWidth": 2,
                                            "width": 1,
                                            "text": ")",
                                            "value": ")",
                                            "valueText": ")",
                                            "hasTrailingTrivia": true,
                                            "trailingTrivia": [
                                                {
                                                    "kind": "WhitespaceTrivia",
                                                    "text": " "
                                                }
                                            ]
                                        },
                                        "statement": {
                                            "kind": "Block",
                                            "fullStart": 917,
                                            "fullEnd": 1036,
                                            "start": 917,
                                            "end": 1034,
                                            "fullWidth": 119,
                                            "width": 117,
                                            "openBraceToken": {
                                                "kind": "OpenBraceToken",
                                                "fullStart": 917,
                                                "fullEnd": 920,
                                                "start": 917,
                                                "end": 918,
                                                "fullWidth": 3,
                                                "width": 1,
                                                "text": "{",
                                                "value": "{",
                                                "valueText": "{",
                                                "hasTrailingTrivia": true,
                                                "hasTrailingNewLine": true,
                                                "trailingTrivia": [
                                                    {
                                                        "kind": "NewLineTrivia",
                                                        "text": "\r\n"
                                                    }
                                                ]
                                            },
                                            "statements": [
                                                {
                                                    "kind": "IfStatement",
                                                    "fullStart": 920,
                                                    "fullEnd": 1021,
                                                    "start": 936,
                                                    "end": 1019,
                                                    "fullWidth": 101,
                                                    "width": 83,
                                                    "ifKeyword": {
                                                        "kind": "IfKeyword",
                                                        "fullStart": 920,
                                                        "fullEnd": 939,
                                                        "start": 936,
                                                        "end": 938,
                                                        "fullWidth": 19,
                                                        "width": 2,
                                                        "text": "if",
                                                        "value": "if",
                                                        "valueText": "if",
                                                        "hasLeadingTrivia": true,
                                                        "hasTrailingTrivia": true,
                                                        "leadingTrivia": [
                                                            {
                                                                "kind": "WhitespaceTrivia",
                                                                "text": "                "
                                                            }
                                                        ],
                                                        "trailingTrivia": [
                                                            {
                                                                "kind": "WhitespaceTrivia",
                                                                "text": " "
                                                            }
                                                        ]
                                                    },
                                                    "openParenToken": {
                                                        "kind": "OpenParenToken",
                                                        "fullStart": 939,
                                                        "fullEnd": 940,
                                                        "start": 939,
                                                        "end": 940,
                                                        "fullWidth": 1,
                                                        "width": 1,
                                                        "text": "(",
                                                        "value": "(",
                                                        "valueText": "("
                                                    },
                                                    "condition": {
                                                        "kind": "EqualsExpression",
                                                        "fullStart": 940,
                                                        "fullEnd": 959,
                                                        "start": 940,
                                                        "end": 959,
                                                        "fullWidth": 19,
                                                        "width": 19,
                                                        "left": {
                                                            "kind": "IdentifierName",
                                                            "fullStart": 940,
                                                            "fullEnd": 945,
                                                            "start": 940,
                                                            "end": 944,
                                                            "fullWidth": 5,
                                                            "width": 4,
                                                            "text": "prop",
                                                            "value": "prop",
                                                            "valueText": "prop",
                                                            "hasTrailingTrivia": true,
                                                            "trailingTrivia": [
                                                                {
                                                                    "kind": "WhitespaceTrivia",
                                                                    "text": " "
                                                                }
                                                            ]
                                                        },
                                                        "operatorToken": {
                                                            "kind": "EqualsEqualsEqualsToken",
                                                            "fullStart": 945,
                                                            "fullEnd": 949,
                                                            "start": 945,
                                                            "end": 948,
                                                            "fullWidth": 4,
                                                            "width": 3,
                                                            "text": "===",
                                                            "value": "===",
                                                            "valueText": "===",
                                                            "hasTrailingTrivia": true,
                                                            "trailingTrivia": [
                                                                {
                                                                    "kind": "WhitespaceTrivia",
                                                                    "text": " "
                                                                }
                                                            ]
                                                        },
                                                        "right": {
                                                            "kind": "StringLiteral",
                                                            "fullStart": 949,
                                                            "fullEnd": 959,
                                                            "start": 949,
                                                            "end": 959,
                                                            "fullWidth": 10,
                                                            "width": 10,
                                                            "text": "\"property\"",
                                                            "value": "property",
                                                            "valueText": "property"
                                                        }
                                                    },
                                                    "closeParenToken": {
                                                        "kind": "CloseParenToken",
                                                        "fullStart": 959,
                                                        "fullEnd": 961,
                                                        "start": 959,
                                                        "end": 960,
                                                        "fullWidth": 2,
                                                        "width": 1,
                                                        "text": ")",
                                                        "value": ")",
                                                        "valueText": ")",
                                                        "hasTrailingTrivia": true,
                                                        "trailingTrivia": [
                                                            {
                                                                "kind": "WhitespaceTrivia",
                                                                "text": " "
                                                            }
                                                        ]
                                                    },
                                                    "statement": {
                                                        "kind": "Block",
                                                        "fullStart": 961,
                                                        "fullEnd": 1021,
                                                        "start": 961,
                                                        "end": 1019,
                                                        "fullWidth": 60,
                                                        "width": 58,
                                                        "openBraceToken": {
                                                            "kind": "OpenBraceToken",
                                                            "fullStart": 961,
                                                            "fullEnd": 964,
                                                            "start": 961,
                                                            "end": 962,
                                                            "fullWidth": 3,
                                                            "width": 1,
                                                            "text": "{",
                                                            "value": "{",
                                                            "valueText": "{",
                                                            "hasTrailingTrivia": true,
                                                            "hasTrailingNewLine": true,
                                                            "trailingTrivia": [
                                                                {
                                                                    "kind": "NewLineTrivia",
                                                                    "text": "\r\n"
                                                                }
                                                            ]
                                                        },
                                                        "statements": [
                                                            {
                                                                "kind": "ExpressionStatement",
                                                                "fullStart": 964,
                                                                "fullEnd": 1002,
                                                                "start": 984,
                                                                "end": 1000,
                                                                "fullWidth": 38,
                                                                "width": 16,
                                                                "expression": {
                                                                    "kind": "AssignmentExpression",
                                                                    "fullStart": 964,
                                                                    "fullEnd": 999,
                                                                    "start": 984,
                                                                    "end": 999,
                                                                    "fullWidth": 35,
                                                                    "width": 15,
                                                                    "left": {
                                                                        "kind": "IdentifierName",
                                                                        "fullStart": 964,
                                                                        "fullEnd": 993,
                                                                        "start": 984,
                                                                        "end": 992,
                                                                        "fullWidth": 29,
                                                                        "width": 8,
                                                                        "text": "accessed",
                                                                        "value": "accessed",
                                                                        "valueText": "accessed",
                                                                        "hasLeadingTrivia": true,
                                                                        "hasTrailingTrivia": true,
                                                                        "leadingTrivia": [
                                                                            {
                                                                                "kind": "WhitespaceTrivia",
                                                                                "text": "                    "
                                                                            }
                                                                        ],
                                                                        "trailingTrivia": [
                                                                            {
                                                                                "kind": "WhitespaceTrivia",
                                                                                "text": " "
                                                                            }
                                                                        ]
                                                                    },
                                                                    "operatorToken": {
                                                                        "kind": "EqualsToken",
                                                                        "fullStart": 993,
                                                                        "fullEnd": 995,
                                                                        "start": 993,
                                                                        "end": 994,
                                                                        "fullWidth": 2,
                                                                        "width": 1,
                                                                        "text": "=",
                                                                        "value": "=",
                                                                        "valueText": "=",
                                                                        "hasTrailingTrivia": true,
                                                                        "trailingTrivia": [
                                                                            {
                                                                                "kind": "WhitespaceTrivia",
                                                                                "text": " "
                                                                            }
                                                                        ]
                                                                    },
                                                                    "right": {
                                                                        "kind": "TrueKeyword",
                                                                        "fullStart": 995,
                                                                        "fullEnd": 999,
                                                                        "start": 995,
                                                                        "end": 999,
                                                                        "fullWidth": 4,
                                                                        "width": 4,
                                                                        "text": "true",
                                                                        "value": true,
                                                                        "valueText": "true"
                                                                    }
                                                                },
                                                                "semicolonToken": {
                                                                    "kind": "SemicolonToken",
                                                                    "fullStart": 999,
                                                                    "fullEnd": 1002,
                                                                    "start": 999,
                                                                    "end": 1000,
                                                                    "fullWidth": 3,
                                                                    "width": 1,
                                                                    "text": ";",
                                                                    "value": ";",
                                                                    "valueText": ";",
                                                                    "hasTrailingTrivia": true,
                                                                    "hasTrailingNewLine": true,
                                                                    "trailingTrivia": [
                                                                        {
                                                                            "kind": "NewLineTrivia",
                                                                            "text": "\r\n"
                                                                        }
                                                                    ]
                                                                }
                                                            }
                                                        ],
                                                        "closeBraceToken": {
                                                            "kind": "CloseBraceToken",
                                                            "fullStart": 1002,
                                                            "fullEnd": 1021,
                                                            "start": 1018,
                                                            "end": 1019,
                                                            "fullWidth": 19,
                                                            "width": 1,
                                                            "text": "}",
                                                            "value": "}",
                                                            "valueText": "}",
                                                            "hasLeadingTrivia": true,
                                                            "hasTrailingTrivia": true,
                                                            "hasTrailingNewLine": true,
                                                            "leadingTrivia": [
                                                                {
                                                                    "kind": "WhitespaceTrivia",
                                                                    "text": "                "
                                                                }
                                                            ],
                                                            "trailingTrivia": [
                                                                {
                                                                    "kind": "NewLineTrivia",
                                                                    "text": "\r\n"
                                                                }
                                                            ]
                                                        }
                                                    }
                                                }
                                            ],
                                            "closeBraceToken": {
                                                "kind": "CloseBraceToken",
                                                "fullStart": 1021,
                                                "fullEnd": 1036,
                                                "start": 1033,
                                                "end": 1034,
                                                "fullWidth": 15,
                                                "width": 1,
                                                "text": "}",
                                                "value": "}",
                                                "valueText": "}",
                                                "hasLeadingTrivia": true,
                                                "hasTrailingTrivia": true,
                                                "hasTrailingNewLine": true,
                                                "leadingTrivia": [
                                                    {
                                                        "kind": "WhitespaceTrivia",
                                                        "text": "            "
                                                    }
                                                ],
                                                "trailingTrivia": [
                                                    {
                                                        "kind": "NewLineTrivia",
                                                        "text": "\r\n"
                                                    }
                                                ]
                                            }
                                        }
                                    },
                                    {
                                        "kind": "ReturnStatement",
                                        "fullStart": 1036,
                                        "fullEnd": 1068,
                                        "start": 1050,
                                        "end": 1066,
                                        "fullWidth": 32,
                                        "width": 16,
                                        "returnKeyword": {
                                            "kind": "ReturnKeyword",
                                            "fullStart": 1036,
                                            "fullEnd": 1057,
                                            "start": 1050,
                                            "end": 1056,
                                            "fullWidth": 21,
                                            "width": 6,
                                            "text": "return",
                                            "value": "return",
                                            "valueText": "return",
                                            "hasLeadingTrivia": true,
                                            "hasLeadingNewLine": true,
                                            "hasTrailingTrivia": true,
                                            "leadingTrivia": [
                                                {
                                                    "kind": "NewLineTrivia",
                                                    "text": "\r\n"
                                                },
                                                {
                                                    "kind": "WhitespaceTrivia",
                                                    "text": "            "
                                                }
                                            ],
                                            "trailingTrivia": [
                                                {
                                                    "kind": "WhitespaceTrivia",
                                                    "text": " "
                                                }
                                            ]
                                        },
                                        "expression": {
                                            "kind": "IdentifierName",
                                            "fullStart": 1057,
                                            "fullEnd": 1065,
                                            "start": 1057,
                                            "end": 1065,
                                            "fullWidth": 8,
                                            "width": 8,
                                            "text": "accessed",
                                            "value": "accessed",
                                            "valueText": "accessed"
                                        },
                                        "semicolonToken": {
                                            "kind": "SemicolonToken",
                                            "fullStart": 1065,
                                            "fullEnd": 1068,
                                            "start": 1065,
                                            "end": 1066,
                                            "fullWidth": 3,
                                            "width": 1,
                                            "text": ";",
                                            "value": ";",
                                            "valueText": ";",
                                            "hasTrailingTrivia": true,
                                            "hasTrailingNewLine": true,
                                            "trailingTrivia": [
                                                {
                                                    "kind": "NewLineTrivia",
                                                    "text": "\r\n"
                                                }
                                            ]
                                        }
                                    }
                                ],
                                "closeBraceToken": {
                                    "kind": "CloseBraceToken",
                                    "fullStart": 1068,
                                    "fullEnd": 1078,
                                    "start": 1076,
                                    "end": 1077,
                                    "fullWidth": 10,
                                    "width": 1,
                                    "text": "}",
                                    "value": "}",
                                    "valueText": "}",
                                    "hasLeadingTrivia": true,
                                    "hasTrailingTrivia": true,
                                    "leadingTrivia": [
                                        {
                                            "kind": "WhitespaceTrivia",
                                            "text": "        "
                                        }
                                    ],
                                    "trailingTrivia": [
                                        {
                                            "kind": "WhitespaceTrivia",
                                            "text": " "
                                        }
                                    ]
                                }
                            },
                            "finallyClause": {
                                "kind": "FinallyClause",
                                "fullStart": 1078,
                                "fullEnd": 1151,
                                "start": 1078,
                                "end": 1149,
                                "fullWidth": 73,
                                "width": 71,
                                "finallyKeyword": {
                                    "kind": "FinallyKeyword",
                                    "fullStart": 1078,
                                    "fullEnd": 1086,
                                    "start": 1078,
                                    "end": 1085,
                                    "fullWidth": 8,
                                    "width": 7,
                                    "text": "finally",
                                    "value": "finally",
                                    "valueText": "finally",
                                    "hasTrailingTrivia": true,
                                    "trailingTrivia": [
                                        {
                                            "kind": "WhitespaceTrivia",
                                            "text": " "
                                        }
                                    ]
                                },
                                "block": {
                                    "kind": "Block",
                                    "fullStart": 1086,
                                    "fullEnd": 1151,
                                    "start": 1086,
                                    "end": 1149,
                                    "fullWidth": 65,
                                    "width": 63,
                                    "openBraceToken": {
                                        "kind": "OpenBraceToken",
                                        "fullStart": 1086,
                                        "fullEnd": 1089,
                                        "start": 1086,
                                        "end": 1087,
                                        "fullWidth": 3,
                                        "width": 1,
                                        "text": "{",
                                        "value": "{",
                                        "valueText": "{",
                                        "hasTrailingTrivia": true,
                                        "hasTrailingNewLine": true,
                                        "trailingTrivia": [
                                            {
                                                "kind": "NewLineTrivia",
                                                "text": "\r\n"
                                            }
                                        ]
                                    },
                                    "statements": [
                                        {
                                            "kind": "ExpressionStatement",
                                            "fullStart": 1089,
                                            "fullEnd": 1140,
                                            "start": 1101,
                                            "end": 1138,
                                            "fullWidth": 51,
                                            "width": 37,
                                            "expression": {
                                                "kind": "DeleteExpression",
                                                "fullStart": 1089,
                                                "fullEnd": 1137,
                                                "start": 1101,
                                                "end": 1137,
                                                "fullWidth": 48,
                                                "width": 36,
                                                "deleteKeyword": {
                                                    "kind": "DeleteKeyword",
                                                    "fullStart": 1089,
                                                    "fullEnd": 1108,
                                                    "start": 1101,
                                                    "end": 1107,
                                                    "fullWidth": 19,
                                                    "width": 6,
                                                    "text": "delete",
                                                    "value": "delete",
                                                    "valueText": "delete",
                                                    "hasLeadingTrivia": true,
                                                    "hasTrailingTrivia": true,
                                                    "leadingTrivia": [
                                                        {
                                                            "kind": "WhitespaceTrivia",
                                                            "text": "            "
                                                        }
                                                    ],
                                                    "trailingTrivia": [
                                                        {
                                                            "kind": "WhitespaceTrivia",
                                                            "text": " "
                                                        }
                                                    ]
                                                },
                                                "expression": {
                                                    "kind": "MemberAccessExpression",
                                                    "fullStart": 1108,
                                                    "fullEnd": 1137,
                                                    "start": 1108,
                                                    "end": 1137,
                                                    "fullWidth": 29,
                                                    "width": 29,
                                                    "expression": {
                                                        "kind": "MemberAccessExpression",
                                                        "fullStart": 1108,
                                                        "fullEnd": 1126,
                                                        "start": 1108,
                                                        "end": 1126,
                                                        "fullWidth": 18,
                                                        "width": 18,
                                                        "expression": {
                                                            "kind": "IdentifierName",
                                                            "fullStart": 1108,
                                                            "fullEnd": 1116,
                                                            "start": 1108,
                                                            "end": 1116,
                                                            "fullWidth": 8,
                                                            "width": 8,
                                                            "text": "Function",
                                                            "value": "Function",
                                                            "valueText": "Function"
                                                        },
                                                        "dotToken": {
                                                            "kind": "DotToken",
                                                            "fullStart": 1116,
                                                            "fullEnd": 1117,
                                                            "start": 1116,
                                                            "end": 1117,
                                                            "fullWidth": 1,
                                                            "width": 1,
                                                            "text": ".",
                                                            "value": ".",
                                                            "valueText": "."
                                                        },
                                                        "name": {
                                                            "kind": "IdentifierName",
                                                            "fullStart": 1117,
                                                            "fullEnd": 1126,
                                                            "start": 1117,
                                                            "end": 1126,
                                                            "fullWidth": 9,
                                                            "width": 9,
                                                            "text": "prototype",
                                                            "value": "prototype",
                                                            "valueText": "prototype"
                                                        }
                                                    },
                                                    "dotToken": {
                                                        "kind": "DotToken",
                                                        "fullStart": 1126,
                                                        "fullEnd": 1127,
                                                        "start": 1126,
                                                        "end": 1127,
                                                        "fullWidth": 1,
                                                        "width": 1,
                                                        "text": ".",
                                                        "value": ".",
                                                        "valueText": "."
                                                    },
                                                    "name": {
                                                        "kind": "IdentifierName",
                                                        "fullStart": 1127,
                                                        "fullEnd": 1137,
                                                        "start": 1127,
                                                        "end": 1137,
                                                        "fullWidth": 10,
                                                        "width": 10,
                                                        "text": "enumerable",
                                                        "value": "enumerable",
                                                        "valueText": "enumerable"
                                                    }
                                                }
                                            },
                                            "semicolonToken": {
                                                "kind": "SemicolonToken",
                                                "fullStart": 1137,
                                                "fullEnd": 1140,
                                                "start": 1137,
                                                "end": 1138,
                                                "fullWidth": 3,
                                                "width": 1,
                                                "text": ";",
                                                "value": ";",
                                                "valueText": ";",
                                                "hasTrailingTrivia": true,
                                                "hasTrailingNewLine": true,
                                                "trailingTrivia": [
                                                    {
                                                        "kind": "NewLineTrivia",
                                                        "text": "\r\n"
                                                    }
                                                ]
                                            }
                                        }
                                    ],
                                    "closeBraceToken": {
                                        "kind": "CloseBraceToken",
                                        "fullStart": 1140,
                                        "fullEnd": 1151,
                                        "start": 1148,
                                        "end": 1149,
                                        "fullWidth": 11,
                                        "width": 1,
                                        "text": "}",
                                        "value": "}",
                                        "valueText": "}",
                                        "hasLeadingTrivia": true,
                                        "hasTrailingTrivia": true,
                                        "hasTrailingNewLine": true,
                                        "leadingTrivia": [
                                            {
                                                "kind": "WhitespaceTrivia",
                                                "text": "        "
                                            }
                                        ],
                                        "trailingTrivia": [
                                            {
                                                "kind": "NewLineTrivia",
                                                "text": "\r\n"
                                            }
                                        ]
                                    }
                                }
                            }
                        }
                    ],
                    "closeBraceToken": {
                        "kind": "CloseBraceToken",
                        "fullStart": 1151,
                        "fullEnd": 1158,
                        "start": 1155,
                        "end": 1156,
                        "fullWidth": 7,
                        "width": 1,
                        "text": "}",
                        "value": "}",
                        "valueText": "}",
                        "hasLeadingTrivia": true,
                        "hasTrailingTrivia": true,
                        "hasTrailingNewLine": true,
                        "leadingTrivia": [
                            {
                                "kind": "WhitespaceTrivia",
                                "text": "    "
                            }
                        ],
                        "trailingTrivia": [
                            {
                                "kind": "NewLineTrivia",
                                "text": "\r\n"
                            }
                        ]
                    }
                }
            },
            {
                "kind": "ExpressionStatement",
                "fullStart": 1158,
                "fullEnd": 1182,
                "start": 1158,
                "end": 1180,
                "fullWidth": 24,
                "width": 22,
                "expression": {
                    "kind": "InvocationExpression",
                    "fullStart": 1158,
                    "fullEnd": 1179,
                    "start": 1158,
                    "end": 1179,
                    "fullWidth": 21,
                    "width": 21,
                    "expression": {
                        "kind": "IdentifierName",
                        "fullStart": 1158,
                        "fullEnd": 1169,
                        "start": 1158,
                        "end": 1169,
                        "fullWidth": 11,
                        "width": 11,
                        "text": "runTestCase",
                        "value": "runTestCase",
                        "valueText": "runTestCase"
                    },
                    "argumentList": {
                        "kind": "ArgumentList",
                        "fullStart": 1169,
                        "fullEnd": 1179,
                        "start": 1169,
                        "end": 1179,
                        "fullWidth": 10,
                        "width": 10,
                        "openParenToken": {
                            "kind": "OpenParenToken",
                            "fullStart": 1169,
                            "fullEnd": 1170,
                            "start": 1169,
                            "end": 1170,
                            "fullWidth": 1,
                            "width": 1,
                            "text": "(",
                            "value": "(",
                            "valueText": "("
                        },
                        "arguments": [
                            {
                                "kind": "IdentifierName",
                                "fullStart": 1170,
                                "fullEnd": 1178,
                                "start": 1170,
                                "end": 1178,
                                "fullWidth": 8,
                                "width": 8,
                                "text": "testcase",
                                "value": "testcase",
                                "valueText": "testcase"
                            }
                        ],
                        "closeParenToken": {
                            "kind": "CloseParenToken",
                            "fullStart": 1178,
                            "fullEnd": 1179,
                            "start": 1178,
                            "end": 1179,
                            "fullWidth": 1,
                            "width": 1,
                            "text": ")",
                            "value": ")",
                            "valueText": ")"
                        }
                    }
                },
                "semicolonToken": {
                    "kind": "SemicolonToken",
                    "fullStart": 1179,
                    "fullEnd": 1182,
                    "start": 1179,
                    "end": 1180,
                    "fullWidth": 3,
                    "width": 1,
                    "text": ";",
                    "value": ";",
                    "valueText": ";",
                    "hasTrailingTrivia": true,
                    "hasTrailingNewLine": true,
                    "trailingTrivia": [
                        {
                            "kind": "NewLineTrivia",
                            "text": "\r\n"
                        }
                    ]
                }
            }
        ],
        "endOfFileToken": {
            "kind": "EndOfFileToken",
            "fullStart": 1182,
            "fullEnd": 1182,
            "start": 1182,
            "end": 1182,
            "fullWidth": 0,
            "width": 0,
            "text": ""
        }
    },
    "lineMap": {
        "lineStarts": [
            0,
            67,
            152,
            232,
            308,
            380,
            385,
            440,
            629,
            634,
            636,
            638,
            661,
            684,
            715,
            730,
            781,
            821,
            823,
            881,
            883,
            920,
            964,
            1002,
            1021,
            1036,
            1038,
            1068,
            1089,
            1140,
            1151,
            1158,
            1182
        ],
        "length": 1182
    }
}<|MERGE_RESOLUTION|>--- conflicted
+++ resolved
@@ -245,12 +245,8 @@
                                         "start": 673,
                                         "end": 681,
                                         "fullWidth": 8,
-<<<<<<< HEAD
                                         "width": 8,
-                                        "identifier": {
-=======
                                         "propertyName": {
->>>>>>> 85e84683
                                             "kind": "IdentifierName",
                                             "fullStart": 673,
                                             "fullEnd": 677,
@@ -406,12 +402,8 @@
                                         "start": 696,
                                         "end": 712,
                                         "fullWidth": 16,
-<<<<<<< HEAD
                                         "width": 16,
-                                        "identifier": {
-=======
                                         "propertyName": {
->>>>>>> 85e84683
                                             "kind": "IdentifierName",
                                             "fullStart": 696,
                                             "fullEnd": 705,
@@ -769,12 +761,8 @@
                                                     "start": 797,
                                                     "end": 818,
                                                     "fullWidth": 21,
-<<<<<<< HEAD
                                                     "width": 21,
-                                                    "identifier": {
-=======
                                                     "propertyName": {
->>>>>>> 85e84683
                                                         "kind": "IdentifierName",
                                                         "fullStart": 797,
                                                         "fullEnd": 801,
@@ -1254,12 +1242,8 @@
                                                     "start": 904,
                                                     "end": 908,
                                                     "fullWidth": 5,
-<<<<<<< HEAD
                                                     "width": 4,
-                                                    "identifier": {
-=======
                                                     "propertyName": {
->>>>>>> 85e84683
                                                         "kind": "IdentifierName",
                                                         "fullStart": 904,
                                                         "fullEnd": 909,
