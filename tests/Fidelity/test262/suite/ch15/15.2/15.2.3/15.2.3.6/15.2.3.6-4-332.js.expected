--- conflicted
+++ resolved
@@ -247,12 +247,8 @@
                                         "start": 650,
                                         "end": 658,
                                         "fullWidth": 8,
-<<<<<<< HEAD
                                         "width": 8,
-                                        "identifier": {
-=======
                                         "propertyName": {
->>>>>>> 85e84683
                                             "kind": "IdentifierName",
                                             "fullStart": 650,
                                             "fullEnd": 654,
@@ -954,12 +950,8 @@
                                         "start": 852,
                                         "end": 904,
                                         "fullWidth": 52,
-<<<<<<< HEAD
                                         "width": 52,
-                                        "identifier": {
-=======
                                         "propertyName": {
->>>>>>> 85e84683
                                             "kind": "IdentifierName",
                                             "fullStart": 852,
                                             "fullEnd": 858,
@@ -1750,12 +1742,8 @@
                                         "start": 1071,
                                         "end": 1123,
                                         "fullWidth": 52,
-<<<<<<< HEAD
                                         "width": 52,
-                                        "identifier": {
-=======
                                         "propertyName": {
->>>>>>> 85e84683
                                             "kind": "IdentifierName",
                                             "fullStart": 1071,
                                             "fullEnd": 1077,
