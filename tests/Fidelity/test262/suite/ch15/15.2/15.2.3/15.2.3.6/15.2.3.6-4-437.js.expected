--- conflicted
+++ resolved
@@ -247,12 +247,8 @@
                                         "start": 693,
                                         "end": 701,
                                         "fullWidth": 8,
-<<<<<<< HEAD
                                         "width": 8,
-                                        "identifier": {
-=======
                                         "propertyName": {
->>>>>>> 85e84683
                                             "kind": "IdentifierName",
                                             "fullStart": 693,
                                             "fullEnd": 697,
@@ -960,12 +956,8 @@
                                         "start": 899,
                                         "end": 914,
                                         "fullWidth": 15,
-<<<<<<< HEAD
                                         "width": 15,
-                                        "identifier": {
-=======
                                         "propertyName": {
->>>>>>> 85e84683
                                             "kind": "IdentifierName",
                                             "fullStart": 899,
                                             "fullEnd": 907,
@@ -1099,12 +1091,8 @@
                                         "start": 929,
                                         "end": 981,
                                         "fullWidth": 52,
-<<<<<<< HEAD
                                         "width": 52,
-                                        "identifier": {
-=======
                                         "propertyName": {
->>>>>>> 85e84683
                                             "kind": "IdentifierName",
                                             "fullStart": 929,
                                             "fullEnd": 935,
@@ -1388,12 +1376,8 @@
                                         "start": 1001,
                                         "end": 1003,
                                         "fullWidth": 3,
-<<<<<<< HEAD
                                         "width": 2,
-                                        "identifier": {
-=======
                                         "propertyName": {
->>>>>>> 85e84683
                                             "kind": "IdentifierName",
                                             "fullStart": 1001,
                                             "fullEnd": 1004,
@@ -2424,12 +2408,8 @@
                                                         "start": 1295,
                                                         "end": 1310,
                                                         "fullWidth": 15,
-<<<<<<< HEAD
                                                         "width": 15,
-                                                        "identifier": {
-=======
                                                         "propertyName": {
->>>>>>> 85e84683
                                                             "kind": "IdentifierName",
                                                             "fullStart": 1295,
                                                             "fullEnd": 1303,
@@ -2563,12 +2543,8 @@
                                                         "start": 1329,
                                                         "end": 1381,
                                                         "fullWidth": 52,
-<<<<<<< HEAD
                                                         "width": 52,
-                                                        "identifier": {
-=======
                                                         "propertyName": {
->>>>>>> 85e84683
                                                             "kind": "IdentifierName",
                                                             "fullStart": 1329,
                                                             "fullEnd": 1335,
@@ -2852,12 +2828,8 @@
                                                         "start": 1405,
                                                         "end": 1407,
                                                         "fullWidth": 3,
-<<<<<<< HEAD
                                                         "width": 2,
-                                                        "identifier": {
-=======
                                                         "propertyName": {
->>>>>>> 85e84683
                                                             "kind": "IdentifierName",
                                                             "fullStart": 1405,
                                                             "fullEnd": 1408,
