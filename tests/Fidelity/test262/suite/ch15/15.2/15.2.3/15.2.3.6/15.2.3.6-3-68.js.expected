--- conflicted
+++ resolved
@@ -245,12 +245,8 @@
                                         "start": 611,
                                         "end": 619,
                                         "fullWidth": 8,
-<<<<<<< HEAD
                                         "width": 8,
-                                        "identifier": {
-=======
                                         "propertyName": {
->>>>>>> 85e84683
                                             "kind": "IdentifierName",
                                             "fullStart": 611,
                                             "fullEnd": 615,
@@ -406,12 +402,8 @@
                                         "start": 634,
                                         "end": 650,
                                         "fullWidth": 16,
-<<<<<<< HEAD
                                         "width": 16,
-                                        "identifier": {
-=======
                                         "propertyName": {
->>>>>>> 85e84683
                                             "kind": "IdentifierName",
                                             "fullStart": 634,
                                             "fullEnd": 643,
@@ -545,12 +537,8 @@
                                         "start": 665,
                                         "end": 718,
                                         "fullWidth": 53,
-<<<<<<< HEAD
                                         "width": 53,
-                                        "identifier": {
-=======
                                         "propertyName": {
->>>>>>> 85e84683
                                             "kind": "IdentifierName",
                                             "fullStart": 665,
                                             "fullEnd": 672,
@@ -1330,12 +1318,8 @@
                                         "start": 815,
                                         "end": 819,
                                         "fullWidth": 5,
-<<<<<<< HEAD
                                         "width": 4,
-                                        "identifier": {
-=======
                                         "propertyName": {
->>>>>>> 85e84683
                                             "kind": "IdentifierName",
                                             "fullStart": 815,
                                             "fullEnd": 820,
