--- conflicted
+++ resolved
@@ -245,12 +245,8 @@
                                         "start": 714,
                                         "end": 725,
                                         "fullWidth": 11,
-<<<<<<< HEAD
                                         "width": 11,
-                                        "identifier": {
-=======
                                         "propertyName": {
->>>>>>> 85e84683
                                             "kind": "IdentifierName",
                                             "fullStart": 714,
                                             "fullEnd": 721,
