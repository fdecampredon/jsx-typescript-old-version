--- conflicted
+++ resolved
@@ -245,12 +245,8 @@
                                         "start": 755,
                                         "end": 773,
                                         "fullWidth": 18,
-<<<<<<< HEAD
                                         "width": 18,
-                                        "identifier": {
-=======
                                         "propertyName": {
->>>>>>> 85e84683
                                             "kind": "IdentifierName",
                                             "fullStart": 755,
                                             "fullEnd": 762,
