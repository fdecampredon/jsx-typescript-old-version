{
    "isDeclaration": false,
    "languageVersion": "EcmaScript5",
    "parseOptions": {
        "allowAutomaticSemicolonInsertion": true
    },
    "sourceUnit": {
        "kind": "SourceUnit",
        "fullStart": 0,
        "fullEnd": 1054,
        "start": 622,
        "end": 1054,
        "fullWidth": 1054,
        "width": 432,
        "isIncrementallyUnusable": true,
        "moduleElements": [
            {
                "kind": "FunctionDeclaration",
                "fullStart": 0,
                "fullEnd": 1030,
                "start": 622,
                "end": 1028,
                "fullWidth": 1030,
                "width": 406,
                "isIncrementallyUnusable": true,
                "modifiers": [],
                "functionKeyword": {
                    "kind": "FunctionKeyword",
                    "fullStart": 0,
                    "fullEnd": 631,
                    "start": 622,
                    "end": 630,
                    "fullWidth": 631,
                    "width": 8,
                    "text": "function",
                    "value": "function",
                    "valueText": "function",
                    "hasLeadingTrivia": true,
                    "hasLeadingComment": true,
                    "hasLeadingNewLine": true,
                    "hasTrailingTrivia": true,
                    "leadingTrivia": [
                        {
                            "kind": "SingleLineCommentTrivia",
                            "text": "/// Copyright (c) 2012 Ecma International.  All rights reserved. "
                        },
                        {
                            "kind": "NewLineTrivia",
                            "text": "\r\n"
                        },
                        {
                            "kind": "SingleLineCommentTrivia",
                            "text": "/// Ecma International makes this code available under the terms and conditions set"
                        },
                        {
                            "kind": "NewLineTrivia",
                            "text": "\r\n"
                        },
                        {
                            "kind": "SingleLineCommentTrivia",
                            "text": "/// forth on http://hg.ecmascript.org/tests/test262/raw-file/tip/LICENSE (the "
                        },
                        {
                            "kind": "NewLineTrivia",
                            "text": "\r\n"
                        },
                        {
                            "kind": "SingleLineCommentTrivia",
                            "text": "/// \"Use Terms\").   Any redistribution of this code must retain the above "
                        },
                        {
                            "kind": "NewLineTrivia",
                            "text": "\r\n"
                        },
                        {
                            "kind": "SingleLineCommentTrivia",
                            "text": "/// copyright and this notice and otherwise comply with the Use Terms."
                        },
                        {
                            "kind": "NewLineTrivia",
                            "text": "\r\n"
                        },
                        {
                            "kind": "MultiLineCommentTrivia",
                            "text": "/**\r\n * @path ch15/15.2/15.2.3/15.2.3.6/15.2.3.6-3-224-1.js\r\n * @description Object.defineProperty - 'Attributes' is a Date object that uses Object's [[Get]] method to access the 'get' property of prototype object (8.10.5 step 7.a)\r\n */"
                        },
                        {
                            "kind": "NewLineTrivia",
                            "text": "\r\n"
                        },
                        {
                            "kind": "NewLineTrivia",
                            "text": "\r\n"
                        },
                        {
                            "kind": "NewLineTrivia",
                            "text": "\r\n"
                        }
                    ],
                    "trailingTrivia": [
                        {
                            "kind": "WhitespaceTrivia",
                            "text": " "
                        }
                    ]
                },
                "identifier": {
                    "kind": "IdentifierName",
                    "fullStart": 631,
                    "fullEnd": 639,
                    "start": 631,
                    "end": 639,
                    "fullWidth": 8,
                    "width": 8,
                    "text": "testcase",
                    "value": "testcase",
                    "valueText": "testcase"
                },
                "callSignature": {
                    "kind": "CallSignature",
                    "fullStart": 639,
                    "fullEnd": 642,
                    "start": 639,
                    "end": 641,
                    "fullWidth": 3,
                    "width": 2,
                    "parameterList": {
                        "kind": "ParameterList",
                        "fullStart": 639,
                        "fullEnd": 642,
                        "start": 639,
                        "end": 641,
                        "fullWidth": 3,
                        "width": 2,
                        "openParenToken": {
                            "kind": "OpenParenToken",
                            "fullStart": 639,
                            "fullEnd": 640,
                            "start": 639,
                            "end": 640,
                            "fullWidth": 1,
                            "width": 1,
                            "text": "(",
                            "value": "(",
                            "valueText": "("
                        },
                        "parameters": [],
                        "closeParenToken": {
                            "kind": "CloseParenToken",
                            "fullStart": 640,
                            "fullEnd": 642,
                            "start": 640,
                            "end": 641,
                            "fullWidth": 2,
                            "width": 1,
                            "text": ")",
                            "value": ")",
                            "valueText": ")",
                            "hasTrailingTrivia": true,
                            "trailingTrivia": [
                                {
                                    "kind": "WhitespaceTrivia",
                                    "text": " "
                                }
                            ]
                        }
                    }
                },
                "block": {
                    "kind": "Block",
                    "fullStart": 642,
                    "fullEnd": 1030,
                    "start": 642,
                    "end": 1028,
                    "fullWidth": 388,
                    "width": 386,
                    "isIncrementallyUnusable": true,
                    "openBraceToken": {
                        "kind": "OpenBraceToken",
                        "fullStart": 642,
                        "fullEnd": 645,
                        "start": 642,
                        "end": 643,
                        "fullWidth": 3,
                        "width": 1,
                        "text": "{",
                        "value": "{",
                        "valueText": "{",
                        "hasTrailingTrivia": true,
                        "hasTrailingNewLine": true,
                        "trailingTrivia": [
                            {
                                "kind": "NewLineTrivia",
                                "text": "\r\n"
                            }
                        ]
                    },
                    "statements": [
                        {
                            "kind": "VariableStatement",
                            "fullStart": 645,
                            "fullEnd": 668,
                            "start": 653,
                            "end": 666,
                            "fullWidth": 23,
                            "width": 13,
                            "modifiers": [],
                            "variableDeclaration": {
                                "kind": "VariableDeclaration",
                                "fullStart": 645,
                                "fullEnd": 665,
                                "start": 653,
                                "end": 665,
                                "fullWidth": 20,
                                "width": 12,
                                "varKeyword": {
                                    "kind": "VarKeyword",
                                    "fullStart": 645,
                                    "fullEnd": 657,
                                    "start": 653,
                                    "end": 656,
                                    "fullWidth": 12,
                                    "width": 3,
                                    "text": "var",
                                    "value": "var",
                                    "valueText": "var",
                                    "hasLeadingTrivia": true,
                                    "hasTrailingTrivia": true,
                                    "leadingTrivia": [
                                        {
                                            "kind": "WhitespaceTrivia",
                                            "text": "        "
                                        }
                                    ],
                                    "trailingTrivia": [
                                        {
                                            "kind": "WhitespaceTrivia",
                                            "text": " "
                                        }
                                    ]
                                },
                                "variableDeclarators": [
                                    {
                                        "kind": "VariableDeclarator",
                                        "fullStart": 657,
                                        "fullEnd": 665,
                                        "start": 657,
                                        "end": 665,
                                        "fullWidth": 8,
<<<<<<< HEAD
                                        "width": 8,
                                        "identifier": {
=======
                                        "propertyName": {
>>>>>>> 85e84683
                                            "kind": "IdentifierName",
                                            "fullStart": 657,
                                            "fullEnd": 661,
                                            "start": 657,
                                            "end": 660,
                                            "fullWidth": 4,
                                            "width": 3,
                                            "text": "obj",
                                            "value": "obj",
                                            "valueText": "obj",
                                            "hasTrailingTrivia": true,
                                            "trailingTrivia": [
                                                {
                                                    "kind": "WhitespaceTrivia",
                                                    "text": " "
                                                }
                                            ]
                                        },
                                        "equalsValueClause": {
                                            "kind": "EqualsValueClause",
                                            "fullStart": 661,
                                            "fullEnd": 665,
                                            "start": 661,
                                            "end": 665,
                                            "fullWidth": 4,
                                            "width": 4,
                                            "equalsToken": {
                                                "kind": "EqualsToken",
                                                "fullStart": 661,
                                                "fullEnd": 663,
                                                "start": 661,
                                                "end": 662,
                                                "fullWidth": 2,
                                                "width": 1,
                                                "text": "=",
                                                "value": "=",
                                                "valueText": "=",
                                                "hasTrailingTrivia": true,
                                                "trailingTrivia": [
                                                    {
                                                        "kind": "WhitespaceTrivia",
                                                        "text": " "
                                                    }
                                                ]
                                            },
                                            "value": {
                                                "kind": "ObjectLiteralExpression",
                                                "fullStart": 663,
                                                "fullEnd": 665,
                                                "start": 663,
                                                "end": 665,
                                                "fullWidth": 2,
                                                "width": 2,
                                                "openBraceToken": {
                                                    "kind": "OpenBraceToken",
                                                    "fullStart": 663,
                                                    "fullEnd": 664,
                                                    "start": 663,
                                                    "end": 664,
                                                    "fullWidth": 1,
                                                    "width": 1,
                                                    "text": "{",
                                                    "value": "{",
                                                    "valueText": "{"
                                                },
                                                "propertyAssignments": [],
                                                "closeBraceToken": {
                                                    "kind": "CloseBraceToken",
                                                    "fullStart": 664,
                                                    "fullEnd": 665,
                                                    "start": 664,
                                                    "end": 665,
                                                    "fullWidth": 1,
                                                    "width": 1,
                                                    "text": "}",
                                                    "value": "}",
                                                    "valueText": "}"
                                                }
                                            }
                                        }
                                    }
                                ]
                            },
                            "semicolonToken": {
                                "kind": "SemicolonToken",
                                "fullStart": 665,
                                "fullEnd": 668,
                                "start": 665,
                                "end": 666,
                                "fullWidth": 3,
                                "width": 1,
                                "text": ";",
                                "value": ";",
                                "valueText": ";",
                                "hasTrailingTrivia": true,
                                "hasTrailingNewLine": true,
                                "trailingTrivia": [
                                    {
                                        "kind": "NewLineTrivia",
                                        "text": "\r\n"
                                    }
                                ]
                            }
                        },
                        {
                            "kind": "TryStatement",
                            "fullStart": 668,
                            "fullEnd": 1023,
                            "start": 676,
                            "end": 1021,
                            "fullWidth": 355,
                            "width": 345,
                            "isIncrementallyUnusable": true,
                            "tryKeyword": {
                                "kind": "TryKeyword",
                                "fullStart": 668,
                                "fullEnd": 680,
                                "start": 676,
                                "end": 679,
                                "fullWidth": 12,
                                "width": 3,
                                "text": "try",
                                "value": "try",
                                "valueText": "try",
                                "hasLeadingTrivia": true,
                                "hasTrailingTrivia": true,
                                "leadingTrivia": [
                                    {
                                        "kind": "WhitespaceTrivia",
                                        "text": "        "
                                    }
                                ],
                                "trailingTrivia": [
                                    {
                                        "kind": "WhitespaceTrivia",
                                        "text": " "
                                    }
                                ]
                            },
                            "block": {
                                "kind": "Block",
                                "fullStart": 680,
                                "fullEnd": 961,
                                "start": 680,
                                "end": 960,
                                "fullWidth": 281,
                                "width": 280,
                                "isIncrementallyUnusable": true,
                                "openBraceToken": {
                                    "kind": "OpenBraceToken",
                                    "fullStart": 680,
                                    "fullEnd": 683,
                                    "start": 680,
                                    "end": 681,
                                    "fullWidth": 3,
                                    "width": 1,
                                    "text": "{",
                                    "value": "{",
                                    "valueText": "{",
                                    "hasTrailingTrivia": true,
                                    "hasTrailingNewLine": true,
                                    "trailingTrivia": [
                                        {
                                            "kind": "NewLineTrivia",
                                            "text": "\r\n"
                                        }
                                    ]
                                },
                                "statements": [
                                    {
                                        "kind": "ExpressionStatement",
                                        "fullStart": 683,
                                        "fullEnd": 790,
                                        "start": 695,
                                        "end": 788,
                                        "fullWidth": 107,
                                        "width": 93,
                                        "isIncrementallyUnusable": true,
                                        "expression": {
                                            "kind": "AssignmentExpression",
                                            "fullStart": 683,
                                            "fullEnd": 787,
                                            "start": 695,
                                            "end": 787,
                                            "fullWidth": 104,
                                            "width": 92,
                                            "isIncrementallyUnusable": true,
                                            "left": {
                                                "kind": "MemberAccessExpression",
                                                "fullStart": 683,
                                                "fullEnd": 714,
                                                "start": 695,
                                                "end": 713,
                                                "fullWidth": 31,
                                                "width": 18,
                                                "isIncrementallyUnusable": true,
                                                "expression": {
                                                    "kind": "MemberAccessExpression",
                                                    "fullStart": 683,
                                                    "fullEnd": 709,
                                                    "start": 695,
                                                    "end": 709,
                                                    "fullWidth": 26,
                                                    "width": 14,
                                                    "expression": {
                                                        "kind": "IdentifierName",
                                                        "fullStart": 683,
                                                        "fullEnd": 699,
                                                        "start": 695,
                                                        "end": 699,
                                                        "fullWidth": 16,
                                                        "width": 4,
                                                        "text": "Date",
                                                        "value": "Date",
                                                        "valueText": "Date",
                                                        "hasLeadingTrivia": true,
                                                        "leadingTrivia": [
                                                            {
                                                                "kind": "WhitespaceTrivia",
                                                                "text": "            "
                                                            }
                                                        ]
                                                    },
                                                    "dotToken": {
                                                        "kind": "DotToken",
                                                        "fullStart": 699,
                                                        "fullEnd": 700,
                                                        "start": 699,
                                                        "end": 700,
                                                        "fullWidth": 1,
                                                        "width": 1,
                                                        "text": ".",
                                                        "value": ".",
                                                        "valueText": "."
                                                    },
                                                    "name": {
                                                        "kind": "IdentifierName",
                                                        "fullStart": 700,
                                                        "fullEnd": 709,
                                                        "start": 700,
                                                        "end": 709,
                                                        "fullWidth": 9,
                                                        "width": 9,
                                                        "text": "prototype",
                                                        "value": "prototype",
                                                        "valueText": "prototype"
                                                    }
                                                },
                                                "dotToken": {
                                                    "kind": "DotToken",
                                                    "fullStart": 709,
                                                    "fullEnd": 710,
                                                    "start": 709,
                                                    "end": 710,
                                                    "fullWidth": 1,
                                                    "width": 1,
                                                    "text": ".",
                                                    "value": ".",
                                                    "valueText": "."
                                                },
                                                "name": {
                                                    "kind": "IdentifierName",
                                                    "fullStart": 710,
                                                    "fullEnd": 714,
                                                    "start": 710,
                                                    "end": 713,
                                                    "fullWidth": 4,
                                                    "width": 3,
                                                    "text": "get",
                                                    "value": "get",
                                                    "valueText": "get",
                                                    "hasTrailingTrivia": true,
                                                    "trailingTrivia": [
                                                        {
                                                            "kind": "WhitespaceTrivia",
                                                            "text": " "
                                                        }
                                                    ]
                                                }
                                            },
                                            "operatorToken": {
                                                "kind": "EqualsToken",
                                                "fullStart": 714,
                                                "fullEnd": 716,
                                                "start": 714,
                                                "end": 715,
                                                "fullWidth": 2,
                                                "width": 1,
                                                "text": "=",
                                                "value": "=",
                                                "valueText": "=",
                                                "hasTrailingTrivia": true,
                                                "trailingTrivia": [
                                                    {
                                                        "kind": "WhitespaceTrivia",
                                                        "text": " "
                                                    }
                                                ]
                                            },
                                            "right": {
                                                "kind": "FunctionExpression",
                                                "fullStart": 716,
                                                "fullEnd": 787,
                                                "start": 716,
                                                "end": 787,
                                                "fullWidth": 71,
                                                "width": 71,
                                                "functionKeyword": {
                                                    "kind": "FunctionKeyword",
                                                    "fullStart": 716,
                                                    "fullEnd": 725,
                                                    "start": 716,
                                                    "end": 724,
                                                    "fullWidth": 9,
                                                    "width": 8,
                                                    "text": "function",
                                                    "value": "function",
                                                    "valueText": "function",
                                                    "hasTrailingTrivia": true,
                                                    "trailingTrivia": [
                                                        {
                                                            "kind": "WhitespaceTrivia",
                                                            "text": " "
                                                        }
                                                    ]
                                                },
                                                "callSignature": {
                                                    "kind": "CallSignature",
                                                    "fullStart": 725,
                                                    "fullEnd": 728,
                                                    "start": 725,
                                                    "end": 727,
                                                    "fullWidth": 3,
                                                    "width": 2,
                                                    "parameterList": {
                                                        "kind": "ParameterList",
                                                        "fullStart": 725,
                                                        "fullEnd": 728,
                                                        "start": 725,
                                                        "end": 727,
                                                        "fullWidth": 3,
                                                        "width": 2,
                                                        "openParenToken": {
                                                            "kind": "OpenParenToken",
                                                            "fullStart": 725,
                                                            "fullEnd": 726,
                                                            "start": 725,
                                                            "end": 726,
                                                            "fullWidth": 1,
                                                            "width": 1,
                                                            "text": "(",
                                                            "value": "(",
                                                            "valueText": "("
                                                        },
                                                        "parameters": [],
                                                        "closeParenToken": {
                                                            "kind": "CloseParenToken",
                                                            "fullStart": 726,
                                                            "fullEnd": 728,
                                                            "start": 726,
                                                            "end": 727,
                                                            "fullWidth": 2,
                                                            "width": 1,
                                                            "text": ")",
                                                            "value": ")",
                                                            "valueText": ")",
                                                            "hasTrailingTrivia": true,
                                                            "trailingTrivia": [
                                                                {
                                                                    "kind": "WhitespaceTrivia",
                                                                    "text": " "
                                                                }
                                                            ]
                                                        }
                                                    }
                                                },
                                                "block": {
                                                    "kind": "Block",
                                                    "fullStart": 728,
                                                    "fullEnd": 787,
                                                    "start": 728,
                                                    "end": 787,
                                                    "fullWidth": 59,
                                                    "width": 59,
                                                    "openBraceToken": {
                                                        "kind": "OpenBraceToken",
                                                        "fullStart": 728,
                                                        "fullEnd": 731,
                                                        "start": 728,
                                                        "end": 729,
                                                        "fullWidth": 3,
                                                        "width": 1,
                                                        "text": "{",
                                                        "value": "{",
                                                        "valueText": "{",
                                                        "hasTrailingTrivia": true,
                                                        "hasTrailingNewLine": true,
                                                        "trailingTrivia": [
                                                            {
                                                                "kind": "NewLineTrivia",
                                                                "text": "\r\n"
                                                            }
                                                        ]
                                                    },
                                                    "statements": [
                                                        {
                                                            "kind": "ReturnStatement",
                                                            "fullStart": 731,
                                                            "fullEnd": 774,
                                                            "start": 747,
                                                            "end": 772,
                                                            "fullWidth": 43,
                                                            "width": 25,
                                                            "returnKeyword": {
                                                                "kind": "ReturnKeyword",
                                                                "fullStart": 731,
                                                                "fullEnd": 754,
                                                                "start": 747,
                                                                "end": 753,
                                                                "fullWidth": 23,
                                                                "width": 6,
                                                                "text": "return",
                                                                "value": "return",
                                                                "valueText": "return",
                                                                "hasLeadingTrivia": true,
                                                                "hasTrailingTrivia": true,
                                                                "leadingTrivia": [
                                                                    {
                                                                        "kind": "WhitespaceTrivia",
                                                                        "text": "                "
                                                                    }
                                                                ],
                                                                "trailingTrivia": [
                                                                    {
                                                                        "kind": "WhitespaceTrivia",
                                                                        "text": " "
                                                                    }
                                                                ]
                                                            },
                                                            "expression": {
                                                                "kind": "StringLiteral",
                                                                "fullStart": 754,
                                                                "fullEnd": 771,
                                                                "start": 754,
                                                                "end": 771,
                                                                "fullWidth": 17,
                                                                "width": 17,
                                                                "text": "\"dateGetProperty\"",
                                                                "value": "dateGetProperty",
                                                                "valueText": "dateGetProperty"
                                                            },
                                                            "semicolonToken": {
                                                                "kind": "SemicolonToken",
                                                                "fullStart": 771,
                                                                "fullEnd": 774,
                                                                "start": 771,
                                                                "end": 772,
                                                                "fullWidth": 3,
                                                                "width": 1,
                                                                "text": ";",
                                                                "value": ";",
                                                                "valueText": ";",
                                                                "hasTrailingTrivia": true,
                                                                "hasTrailingNewLine": true,
                                                                "trailingTrivia": [
                                                                    {
                                                                        "kind": "NewLineTrivia",
                                                                        "text": "\r\n"
                                                                    }
                                                                ]
                                                            }
                                                        }
                                                    ],
                                                    "closeBraceToken": {
                                                        "kind": "CloseBraceToken",
                                                        "fullStart": 774,
                                                        "fullEnd": 787,
                                                        "start": 786,
                                                        "end": 787,
                                                        "fullWidth": 13,
                                                        "width": 1,
                                                        "text": "}",
                                                        "value": "}",
                                                        "valueText": "}",
                                                        "hasLeadingTrivia": true,
                                                        "leadingTrivia": [
                                                            {
                                                                "kind": "WhitespaceTrivia",
                                                                "text": "            "
                                                            }
                                                        ]
                                                    }
                                                }
                                            }
                                        },
                                        "semicolonToken": {
                                            "kind": "SemicolonToken",
                                            "fullStart": 787,
                                            "fullEnd": 790,
                                            "start": 787,
                                            "end": 788,
                                            "fullWidth": 3,
                                            "width": 1,
                                            "text": ";",
                                            "value": ";",
                                            "valueText": ";",
                                            "hasTrailingTrivia": true,
                                            "hasTrailingNewLine": true,
                                            "trailingTrivia": [
                                                {
                                                    "kind": "NewLineTrivia",
                                                    "text": "\r\n"
                                                }
                                            ]
                                        }
                                    },
                                    {
                                        "kind": "VariableStatement",
                                        "fullStart": 790,
                                        "fullEnd": 829,
                                        "start": 802,
                                        "end": 827,
                                        "fullWidth": 39,
                                        "width": 25,
                                        "modifiers": [],
                                        "variableDeclaration": {
                                            "kind": "VariableDeclaration",
                                            "fullStart": 790,
                                            "fullEnd": 826,
                                            "start": 802,
                                            "end": 826,
                                            "fullWidth": 36,
                                            "width": 24,
                                            "varKeyword": {
                                                "kind": "VarKeyword",
                                                "fullStart": 790,
                                                "fullEnd": 806,
                                                "start": 802,
                                                "end": 805,
                                                "fullWidth": 16,
                                                "width": 3,
                                                "text": "var",
                                                "value": "var",
                                                "valueText": "var",
                                                "hasLeadingTrivia": true,
                                                "hasTrailingTrivia": true,
                                                "leadingTrivia": [
                                                    {
                                                        "kind": "WhitespaceTrivia",
                                                        "text": "            "
                                                    }
                                                ],
                                                "trailingTrivia": [
                                                    {
                                                        "kind": "WhitespaceTrivia",
                                                        "text": " "
                                                    }
                                                ]
                                            },
                                            "variableDeclarators": [
                                                {
                                                    "kind": "VariableDeclarator",
                                                    "fullStart": 806,
                                                    "fullEnd": 826,
                                                    "start": 806,
                                                    "end": 826,
                                                    "fullWidth": 20,
<<<<<<< HEAD
                                                    "width": 20,
                                                    "identifier": {
=======
                                                    "propertyName": {
>>>>>>> 85e84683
                                                        "kind": "IdentifierName",
                                                        "fullStart": 806,
                                                        "fullEnd": 814,
                                                        "start": 806,
                                                        "end": 813,
                                                        "fullWidth": 8,
                                                        "width": 7,
                                                        "text": "dateObj",
                                                        "value": "dateObj",
                                                        "valueText": "dateObj",
                                                        "hasTrailingTrivia": true,
                                                        "trailingTrivia": [
                                                            {
                                                                "kind": "WhitespaceTrivia",
                                                                "text": " "
                                                            }
                                                        ]
                                                    },
                                                    "equalsValueClause": {
                                                        "kind": "EqualsValueClause",
                                                        "fullStart": 814,
                                                        "fullEnd": 826,
                                                        "start": 814,
                                                        "end": 826,
                                                        "fullWidth": 12,
                                                        "width": 12,
                                                        "equalsToken": {
                                                            "kind": "EqualsToken",
                                                            "fullStart": 814,
                                                            "fullEnd": 816,
                                                            "start": 814,
                                                            "end": 815,
                                                            "fullWidth": 2,
                                                            "width": 1,
                                                            "text": "=",
                                                            "value": "=",
                                                            "valueText": "=",
                                                            "hasTrailingTrivia": true,
                                                            "trailingTrivia": [
                                                                {
                                                                    "kind": "WhitespaceTrivia",
                                                                    "text": " "
                                                                }
                                                            ]
                                                        },
                                                        "value": {
                                                            "kind": "ObjectCreationExpression",
                                                            "fullStart": 816,
                                                            "fullEnd": 826,
                                                            "start": 816,
                                                            "end": 826,
                                                            "fullWidth": 10,
                                                            "width": 10,
                                                            "newKeyword": {
                                                                "kind": "NewKeyword",
                                                                "fullStart": 816,
                                                                "fullEnd": 820,
                                                                "start": 816,
                                                                "end": 819,
                                                                "fullWidth": 4,
                                                                "width": 3,
                                                                "text": "new",
                                                                "value": "new",
                                                                "valueText": "new",
                                                                "hasTrailingTrivia": true,
                                                                "trailingTrivia": [
                                                                    {
                                                                        "kind": "WhitespaceTrivia",
                                                                        "text": " "
                                                                    }
                                                                ]
                                                            },
                                                            "expression": {
                                                                "kind": "IdentifierName",
                                                                "fullStart": 820,
                                                                "fullEnd": 824,
                                                                "start": 820,
                                                                "end": 824,
                                                                "fullWidth": 4,
                                                                "width": 4,
                                                                "text": "Date",
                                                                "value": "Date",
                                                                "valueText": "Date"
                                                            },
                                                            "argumentList": {
                                                                "kind": "ArgumentList",
                                                                "fullStart": 824,
                                                                "fullEnd": 826,
                                                                "start": 824,
                                                                "end": 826,
                                                                "fullWidth": 2,
                                                                "width": 2,
                                                                "openParenToken": {
                                                                    "kind": "OpenParenToken",
                                                                    "fullStart": 824,
                                                                    "fullEnd": 825,
                                                                    "start": 824,
                                                                    "end": 825,
                                                                    "fullWidth": 1,
                                                                    "width": 1,
                                                                    "text": "(",
                                                                    "value": "(",
                                                                    "valueText": "("
                                                                },
                                                                "arguments": [],
                                                                "closeParenToken": {
                                                                    "kind": "CloseParenToken",
                                                                    "fullStart": 825,
                                                                    "fullEnd": 826,
                                                                    "start": 825,
                                                                    "end": 826,
                                                                    "fullWidth": 1,
                                                                    "width": 1,
                                                                    "text": ")",
                                                                    "value": ")",
                                                                    "valueText": ")"
                                                                }
                                                            }
                                                        }
                                                    }
                                                }
                                            ]
                                        },
                                        "semicolonToken": {
                                            "kind": "SemicolonToken",
                                            "fullStart": 826,
                                            "fullEnd": 829,
                                            "start": 826,
                                            "end": 827,
                                            "fullWidth": 3,
                                            "width": 1,
                                            "text": ";",
                                            "value": ";",
                                            "valueText": ";",
                                            "hasTrailingTrivia": true,
                                            "hasTrailingNewLine": true,
                                            "trailingTrivia": [
                                                {
                                                    "kind": "NewLineTrivia",
                                                    "text": "\r\n"
                                                }
                                            ]
                                        }
                                    },
                                    {
                                        "kind": "ExpressionStatement",
                                        "fullStart": 829,
                                        "fullEnd": 893,
                                        "start": 843,
                                        "end": 891,
                                        "fullWidth": 64,
                                        "width": 48,
                                        "expression": {
                                            "kind": "InvocationExpression",
                                            "fullStart": 829,
                                            "fullEnd": 890,
                                            "start": 843,
                                            "end": 890,
                                            "fullWidth": 61,
                                            "width": 47,
                                            "expression": {
                                                "kind": "MemberAccessExpression",
                                                "fullStart": 829,
                                                "fullEnd": 864,
                                                "start": 843,
                                                "end": 864,
                                                "fullWidth": 35,
                                                "width": 21,
                                                "expression": {
                                                    "kind": "IdentifierName",
                                                    "fullStart": 829,
                                                    "fullEnd": 849,
                                                    "start": 843,
                                                    "end": 849,
                                                    "fullWidth": 20,
                                                    "width": 6,
                                                    "text": "Object",
                                                    "value": "Object",
                                                    "valueText": "Object",
                                                    "hasLeadingTrivia": true,
                                                    "hasLeadingNewLine": true,
                                                    "leadingTrivia": [
                                                        {
                                                            "kind": "NewLineTrivia",
                                                            "text": "\r\n"
                                                        },
                                                        {
                                                            "kind": "WhitespaceTrivia",
                                                            "text": "            "
                                                        }
                                                    ]
                                                },
                                                "dotToken": {
                                                    "kind": "DotToken",
                                                    "fullStart": 849,
                                                    "fullEnd": 850,
                                                    "start": 849,
                                                    "end": 850,
                                                    "fullWidth": 1,
                                                    "width": 1,
                                                    "text": ".",
                                                    "value": ".",
                                                    "valueText": "."
                                                },
                                                "name": {
                                                    "kind": "IdentifierName",
                                                    "fullStart": 850,
                                                    "fullEnd": 864,
                                                    "start": 850,
                                                    "end": 864,
                                                    "fullWidth": 14,
                                                    "width": 14,
                                                    "text": "defineProperty",
                                                    "value": "defineProperty",
                                                    "valueText": "defineProperty"
                                                }
                                            },
                                            "argumentList": {
                                                "kind": "ArgumentList",
                                                "fullStart": 864,
                                                "fullEnd": 890,
                                                "start": 864,
                                                "end": 890,
                                                "fullWidth": 26,
                                                "width": 26,
                                                "openParenToken": {
                                                    "kind": "OpenParenToken",
                                                    "fullStart": 864,
                                                    "fullEnd": 865,
                                                    "start": 864,
                                                    "end": 865,
                                                    "fullWidth": 1,
                                                    "width": 1,
                                                    "text": "(",
                                                    "value": "(",
                                                    "valueText": "("
                                                },
                                                "arguments": [
                                                    {
                                                        "kind": "IdentifierName",
                                                        "fullStart": 865,
                                                        "fullEnd": 868,
                                                        "start": 865,
                                                        "end": 868,
                                                        "fullWidth": 3,
                                                        "width": 3,
                                                        "text": "obj",
                                                        "value": "obj",
                                                        "valueText": "obj"
                                                    },
                                                    {
                                                        "kind": "CommaToken",
                                                        "fullStart": 868,
                                                        "fullEnd": 870,
                                                        "start": 868,
                                                        "end": 869,
                                                        "fullWidth": 2,
                                                        "width": 1,
                                                        "text": ",",
                                                        "value": ",",
                                                        "valueText": ",",
                                                        "hasTrailingTrivia": true,
                                                        "trailingTrivia": [
                                                            {
                                                                "kind": "WhitespaceTrivia",
                                                                "text": " "
                                                            }
                                                        ]
                                                    },
                                                    {
                                                        "kind": "StringLiteral",
                                                        "fullStart": 870,
                                                        "fullEnd": 880,
                                                        "start": 870,
                                                        "end": 880,
                                                        "fullWidth": 10,
                                                        "width": 10,
                                                        "text": "\"property\"",
                                                        "value": "property",
                                                        "valueText": "property"
                                                    },
                                                    {
                                                        "kind": "CommaToken",
                                                        "fullStart": 880,
                                                        "fullEnd": 882,
                                                        "start": 880,
                                                        "end": 881,
                                                        "fullWidth": 2,
                                                        "width": 1,
                                                        "text": ",",
                                                        "value": ",",
                                                        "valueText": ",",
                                                        "hasTrailingTrivia": true,
                                                        "trailingTrivia": [
                                                            {
                                                                "kind": "WhitespaceTrivia",
                                                                "text": " "
                                                            }
                                                        ]
                                                    },
                                                    {
                                                        "kind": "IdentifierName",
                                                        "fullStart": 882,
                                                        "fullEnd": 889,
                                                        "start": 882,
                                                        "end": 889,
                                                        "fullWidth": 7,
                                                        "width": 7,
                                                        "text": "dateObj",
                                                        "value": "dateObj",
                                                        "valueText": "dateObj"
                                                    }
                                                ],
                                                "closeParenToken": {
                                                    "kind": "CloseParenToken",
                                                    "fullStart": 889,
                                                    "fullEnd": 890,
                                                    "start": 889,
                                                    "end": 890,
                                                    "fullWidth": 1,
                                                    "width": 1,
                                                    "text": ")",
                                                    "value": ")",
                                                    "valueText": ")"
                                                }
                                            }
                                        },
                                        "semicolonToken": {
                                            "kind": "SemicolonToken",
                                            "fullStart": 890,
                                            "fullEnd": 893,
                                            "start": 890,
                                            "end": 891,
                                            "fullWidth": 3,
                                            "width": 1,
                                            "text": ";",
                                            "value": ";",
                                            "valueText": ";",
                                            "hasTrailingTrivia": true,
                                            "hasTrailingNewLine": true,
                                            "trailingTrivia": [
                                                {
                                                    "kind": "NewLineTrivia",
                                                    "text": "\r\n"
                                                }
                                            ]
                                        }
                                    },
                                    {
                                        "kind": "ReturnStatement",
                                        "fullStart": 893,
                                        "fullEnd": 951,
                                        "start": 907,
                                        "end": 949,
                                        "fullWidth": 58,
                                        "width": 42,
                                        "returnKeyword": {
                                            "kind": "ReturnKeyword",
                                            "fullStart": 893,
                                            "fullEnd": 914,
                                            "start": 907,
                                            "end": 913,
                                            "fullWidth": 21,
                                            "width": 6,
                                            "text": "return",
                                            "value": "return",
                                            "valueText": "return",
                                            "hasLeadingTrivia": true,
                                            "hasLeadingNewLine": true,
                                            "hasTrailingTrivia": true,
                                            "leadingTrivia": [
                                                {
                                                    "kind": "NewLineTrivia",
                                                    "text": "\r\n"
                                                },
                                                {
                                                    "kind": "WhitespaceTrivia",
                                                    "text": "            "
                                                }
                                            ],
                                            "trailingTrivia": [
                                                {
                                                    "kind": "WhitespaceTrivia",
                                                    "text": " "
                                                }
                                            ]
                                        },
                                        "expression": {
                                            "kind": "EqualsExpression",
                                            "fullStart": 914,
                                            "fullEnd": 948,
                                            "start": 914,
                                            "end": 948,
                                            "fullWidth": 34,
                                            "width": 34,
                                            "left": {
                                                "kind": "MemberAccessExpression",
                                                "fullStart": 914,
                                                "fullEnd": 927,
                                                "start": 914,
                                                "end": 926,
                                                "fullWidth": 13,
                                                "width": 12,
                                                "expression": {
                                                    "kind": "IdentifierName",
                                                    "fullStart": 914,
                                                    "fullEnd": 917,
                                                    "start": 914,
                                                    "end": 917,
                                                    "fullWidth": 3,
                                                    "width": 3,
                                                    "text": "obj",
                                                    "value": "obj",
                                                    "valueText": "obj"
                                                },
                                                "dotToken": {
                                                    "kind": "DotToken",
                                                    "fullStart": 917,
                                                    "fullEnd": 918,
                                                    "start": 917,
                                                    "end": 918,
                                                    "fullWidth": 1,
                                                    "width": 1,
                                                    "text": ".",
                                                    "value": ".",
                                                    "valueText": "."
                                                },
                                                "name": {
                                                    "kind": "IdentifierName",
                                                    "fullStart": 918,
                                                    "fullEnd": 927,
                                                    "start": 918,
                                                    "end": 926,
                                                    "fullWidth": 9,
                                                    "width": 8,
                                                    "text": "property",
                                                    "value": "property",
                                                    "valueText": "property",
                                                    "hasTrailingTrivia": true,
                                                    "trailingTrivia": [
                                                        {
                                                            "kind": "WhitespaceTrivia",
                                                            "text": " "
                                                        }
                                                    ]
                                                }
                                            },
                                            "operatorToken": {
                                                "kind": "EqualsEqualsEqualsToken",
                                                "fullStart": 927,
                                                "fullEnd": 931,
                                                "start": 927,
                                                "end": 930,
                                                "fullWidth": 4,
                                                "width": 3,
                                                "text": "===",
                                                "value": "===",
                                                "valueText": "===",
                                                "hasTrailingTrivia": true,
                                                "trailingTrivia": [
                                                    {
                                                        "kind": "WhitespaceTrivia",
                                                        "text": " "
                                                    }
                                                ]
                                            },
                                            "right": {
                                                "kind": "StringLiteral",
                                                "fullStart": 931,
                                                "fullEnd": 948,
                                                "start": 931,
                                                "end": 948,
                                                "fullWidth": 17,
                                                "width": 17,
                                                "text": "\"dateGetProperty\"",
                                                "value": "dateGetProperty",
                                                "valueText": "dateGetProperty"
                                            }
                                        },
                                        "semicolonToken": {
                                            "kind": "SemicolonToken",
                                            "fullStart": 948,
                                            "fullEnd": 951,
                                            "start": 948,
                                            "end": 949,
                                            "fullWidth": 3,
                                            "width": 1,
                                            "text": ";",
                                            "value": ";",
                                            "valueText": ";",
                                            "hasTrailingTrivia": true,
                                            "hasTrailingNewLine": true,
                                            "trailingTrivia": [
                                                {
                                                    "kind": "NewLineTrivia",
                                                    "text": "\r\n"
                                                }
                                            ]
                                        }
                                    }
                                ],
                                "closeBraceToken": {
                                    "kind": "CloseBraceToken",
                                    "fullStart": 951,
                                    "fullEnd": 961,
                                    "start": 959,
                                    "end": 960,
                                    "fullWidth": 10,
                                    "width": 1,
                                    "text": "}",
                                    "value": "}",
                                    "valueText": "}",
                                    "hasLeadingTrivia": true,
                                    "hasTrailingTrivia": true,
                                    "leadingTrivia": [
                                        {
                                            "kind": "WhitespaceTrivia",
                                            "text": "        "
                                        }
                                    ],
                                    "trailingTrivia": [
                                        {
                                            "kind": "WhitespaceTrivia",
                                            "text": " "
                                        }
                                    ]
                                }
                            },
                            "finallyClause": {
                                "kind": "FinallyClause",
                                "fullStart": 961,
                                "fullEnd": 1023,
                                "start": 961,
                                "end": 1021,
                                "fullWidth": 62,
                                "width": 60,
                                "isIncrementallyUnusable": true,
                                "finallyKeyword": {
                                    "kind": "FinallyKeyword",
                                    "fullStart": 961,
                                    "fullEnd": 969,
                                    "start": 961,
                                    "end": 968,
                                    "fullWidth": 8,
                                    "width": 7,
                                    "text": "finally",
                                    "value": "finally",
                                    "valueText": "finally",
                                    "hasTrailingTrivia": true,
                                    "trailingTrivia": [
                                        {
                                            "kind": "WhitespaceTrivia",
                                            "text": " "
                                        }
                                    ]
                                },
                                "block": {
                                    "kind": "Block",
                                    "fullStart": 969,
                                    "fullEnd": 1023,
                                    "start": 969,
                                    "end": 1021,
                                    "fullWidth": 54,
                                    "width": 52,
                                    "isIncrementallyUnusable": true,
                                    "openBraceToken": {
                                        "kind": "OpenBraceToken",
                                        "fullStart": 969,
                                        "fullEnd": 972,
                                        "start": 969,
                                        "end": 970,
                                        "fullWidth": 3,
                                        "width": 1,
                                        "text": "{",
                                        "value": "{",
                                        "valueText": "{",
                                        "hasTrailingTrivia": true,
                                        "hasTrailingNewLine": true,
                                        "trailingTrivia": [
                                            {
                                                "kind": "NewLineTrivia",
                                                "text": "\r\n"
                                            }
                                        ]
                                    },
                                    "statements": [
                                        {
                                            "kind": "ExpressionStatement",
                                            "fullStart": 972,
                                            "fullEnd": 1012,
                                            "start": 984,
                                            "end": 1010,
                                            "fullWidth": 40,
                                            "width": 26,
                                            "isIncrementallyUnusable": true,
                                            "expression": {
                                                "kind": "DeleteExpression",
                                                "fullStart": 972,
                                                "fullEnd": 1009,
                                                "start": 984,
                                                "end": 1009,
                                                "fullWidth": 37,
                                                "width": 25,
                                                "isIncrementallyUnusable": true,
                                                "deleteKeyword": {
                                                    "kind": "DeleteKeyword",
                                                    "fullStart": 972,
                                                    "fullEnd": 991,
                                                    "start": 984,
                                                    "end": 990,
                                                    "fullWidth": 19,
                                                    "width": 6,
                                                    "text": "delete",
                                                    "value": "delete",
                                                    "valueText": "delete",
                                                    "hasLeadingTrivia": true,
                                                    "hasTrailingTrivia": true,
                                                    "leadingTrivia": [
                                                        {
                                                            "kind": "WhitespaceTrivia",
                                                            "text": "            "
                                                        }
                                                    ],
                                                    "trailingTrivia": [
                                                        {
                                                            "kind": "WhitespaceTrivia",
                                                            "text": " "
                                                        }
                                                    ]
                                                },
                                                "expression": {
                                                    "kind": "MemberAccessExpression",
                                                    "fullStart": 991,
                                                    "fullEnd": 1009,
                                                    "start": 991,
                                                    "end": 1009,
                                                    "fullWidth": 18,
                                                    "width": 18,
                                                    "isIncrementallyUnusable": true,
                                                    "expression": {
                                                        "kind": "MemberAccessExpression",
                                                        "fullStart": 991,
                                                        "fullEnd": 1005,
                                                        "start": 991,
                                                        "end": 1005,
                                                        "fullWidth": 14,
                                                        "width": 14,
                                                        "expression": {
                                                            "kind": "IdentifierName",
                                                            "fullStart": 991,
                                                            "fullEnd": 995,
                                                            "start": 991,
                                                            "end": 995,
                                                            "fullWidth": 4,
                                                            "width": 4,
                                                            "text": "Date",
                                                            "value": "Date",
                                                            "valueText": "Date"
                                                        },
                                                        "dotToken": {
                                                            "kind": "DotToken",
                                                            "fullStart": 995,
                                                            "fullEnd": 996,
                                                            "start": 995,
                                                            "end": 996,
                                                            "fullWidth": 1,
                                                            "width": 1,
                                                            "text": ".",
                                                            "value": ".",
                                                            "valueText": "."
                                                        },
                                                        "name": {
                                                            "kind": "IdentifierName",
                                                            "fullStart": 996,
                                                            "fullEnd": 1005,
                                                            "start": 996,
                                                            "end": 1005,
                                                            "fullWidth": 9,
                                                            "width": 9,
                                                            "text": "prototype",
                                                            "value": "prototype",
                                                            "valueText": "prototype"
                                                        }
                                                    },
                                                    "dotToken": {
                                                        "kind": "DotToken",
                                                        "fullStart": 1005,
                                                        "fullEnd": 1006,
                                                        "start": 1005,
                                                        "end": 1006,
                                                        "fullWidth": 1,
                                                        "width": 1,
                                                        "text": ".",
                                                        "value": ".",
                                                        "valueText": "."
                                                    },
                                                    "name": {
                                                        "kind": "IdentifierName",
                                                        "fullStart": 1006,
                                                        "fullEnd": 1009,
                                                        "start": 1006,
                                                        "end": 1009,
                                                        "fullWidth": 3,
                                                        "width": 3,
                                                        "text": "get",
                                                        "value": "get",
                                                        "valueText": "get"
                                                    }
                                                }
                                            },
                                            "semicolonToken": {
                                                "kind": "SemicolonToken",
                                                "fullStart": 1009,
                                                "fullEnd": 1012,
                                                "start": 1009,
                                                "end": 1010,
                                                "fullWidth": 3,
                                                "width": 1,
                                                "text": ";",
                                                "value": ";",
                                                "valueText": ";",
                                                "hasTrailingTrivia": true,
                                                "hasTrailingNewLine": true,
                                                "trailingTrivia": [
                                                    {
                                                        "kind": "NewLineTrivia",
                                                        "text": "\r\n"
                                                    }
                                                ]
                                            }
                                        }
                                    ],
                                    "closeBraceToken": {
                                        "kind": "CloseBraceToken",
                                        "fullStart": 1012,
                                        "fullEnd": 1023,
                                        "start": 1020,
                                        "end": 1021,
                                        "fullWidth": 11,
                                        "width": 1,
                                        "text": "}",
                                        "value": "}",
                                        "valueText": "}",
                                        "hasLeadingTrivia": true,
                                        "hasTrailingTrivia": true,
                                        "hasTrailingNewLine": true,
                                        "leadingTrivia": [
                                            {
                                                "kind": "WhitespaceTrivia",
                                                "text": "        "
                                            }
                                        ],
                                        "trailingTrivia": [
                                            {
                                                "kind": "NewLineTrivia",
                                                "text": "\r\n"
                                            }
                                        ]
                                    }
                                }
                            }
                        }
                    ],
                    "closeBraceToken": {
                        "kind": "CloseBraceToken",
                        "fullStart": 1023,
                        "fullEnd": 1030,
                        "start": 1027,
                        "end": 1028,
                        "fullWidth": 7,
                        "width": 1,
                        "text": "}",
                        "value": "}",
                        "valueText": "}",
                        "hasLeadingTrivia": true,
                        "hasTrailingTrivia": true,
                        "hasTrailingNewLine": true,
                        "leadingTrivia": [
                            {
                                "kind": "WhitespaceTrivia",
                                "text": "    "
                            }
                        ],
                        "trailingTrivia": [
                            {
                                "kind": "NewLineTrivia",
                                "text": "\r\n"
                            }
                        ]
                    }
                }
            },
            {
                "kind": "ExpressionStatement",
                "fullStart": 1030,
                "fullEnd": 1054,
                "start": 1030,
                "end": 1052,
                "fullWidth": 24,
                "width": 22,
                "expression": {
                    "kind": "InvocationExpression",
                    "fullStart": 1030,
                    "fullEnd": 1051,
                    "start": 1030,
                    "end": 1051,
                    "fullWidth": 21,
                    "width": 21,
                    "expression": {
                        "kind": "IdentifierName",
                        "fullStart": 1030,
                        "fullEnd": 1041,
                        "start": 1030,
                        "end": 1041,
                        "fullWidth": 11,
                        "width": 11,
                        "text": "runTestCase",
                        "value": "runTestCase",
                        "valueText": "runTestCase"
                    },
                    "argumentList": {
                        "kind": "ArgumentList",
                        "fullStart": 1041,
                        "fullEnd": 1051,
                        "start": 1041,
                        "end": 1051,
                        "fullWidth": 10,
                        "width": 10,
                        "openParenToken": {
                            "kind": "OpenParenToken",
                            "fullStart": 1041,
                            "fullEnd": 1042,
                            "start": 1041,
                            "end": 1042,
                            "fullWidth": 1,
                            "width": 1,
                            "text": "(",
                            "value": "(",
                            "valueText": "("
                        },
                        "arguments": [
                            {
                                "kind": "IdentifierName",
                                "fullStart": 1042,
                                "fullEnd": 1050,
                                "start": 1042,
                                "end": 1050,
                                "fullWidth": 8,
                                "width": 8,
                                "text": "testcase",
                                "value": "testcase",
                                "valueText": "testcase"
                            }
                        ],
                        "closeParenToken": {
                            "kind": "CloseParenToken",
                            "fullStart": 1050,
                            "fullEnd": 1051,
                            "start": 1050,
                            "end": 1051,
                            "fullWidth": 1,
                            "width": 1,
                            "text": ")",
                            "value": ")",
                            "valueText": ")"
                        }
                    }
                },
                "semicolonToken": {
                    "kind": "SemicolonToken",
                    "fullStart": 1051,
                    "fullEnd": 1054,
                    "start": 1051,
                    "end": 1052,
                    "fullWidth": 3,
                    "width": 1,
                    "text": ";",
                    "value": ";",
                    "valueText": ";",
                    "hasTrailingTrivia": true,
                    "hasTrailingNewLine": true,
                    "trailingTrivia": [
                        {
                            "kind": "NewLineTrivia",
                            "text": "\r\n"
                        }
                    ]
                }
            }
        ],
        "endOfFileToken": {
            "kind": "EndOfFileToken",
            "fullStart": 1054,
            "fullEnd": 1054,
            "start": 1054,
            "end": 1054,
            "fullWidth": 0,
            "width": 0,
            "text": ""
        }
    },
    "lineMap": {
        "lineStarts": [
            0,
            67,
            152,
            232,
            308,
            380,
            385,
            441,
            613,
            618,
            620,
            622,
            645,
            668,
            683,
            731,
            774,
            790,
            829,
            831,
            893,
            895,
            951,
            972,
            1012,
            1023,
            1030,
            1054
        ],
        "length": 1054
    }
}<|MERGE_RESOLUTION|>--- conflicted
+++ resolved
@@ -247,12 +247,8 @@
                                         "start": 657,
                                         "end": 665,
                                         "fullWidth": 8,
-<<<<<<< HEAD
                                         "width": 8,
-                                        "identifier": {
-=======
                                         "propertyName": {
->>>>>>> 85e84683
                                             "kind": "IdentifierName",
                                             "fullStart": 657,
                                             "fullEnd": 661,
@@ -820,12 +816,8 @@
                                                     "start": 806,
                                                     "end": 826,
                                                     "fullWidth": 20,
-<<<<<<< HEAD
                                                     "width": 20,
-                                                    "identifier": {
-=======
                                                     "propertyName": {
->>>>>>> 85e84683
                                                         "kind": "IdentifierName",
                                                         "fullStart": 806,
                                                         "fullEnd": 814,
