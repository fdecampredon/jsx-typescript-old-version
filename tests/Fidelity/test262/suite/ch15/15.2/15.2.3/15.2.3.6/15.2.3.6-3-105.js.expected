{
    "isDeclaration": false,
    "languageVersion": "EcmaScript5",
    "parseOptions": {
        "allowAutomaticSemicolonInsertion": true
    },
    "sourceUnit": {
        "kind": "SourceUnit",
        "fullStart": 0,
        "fullEnd": 969,
        "start": 553,
        "end": 969,
        "fullWidth": 969,
        "width": 416,
        "isIncrementallyUnusable": true,
        "moduleElements": [
            {
                "kind": "FunctionDeclaration",
                "fullStart": 0,
                "fullEnd": 945,
                "start": 553,
                "end": 943,
                "fullWidth": 945,
                "width": 390,
                "modifiers": [],
                "functionKeyword": {
                    "kind": "FunctionKeyword",
                    "fullStart": 0,
                    "fullEnd": 562,
                    "start": 553,
                    "end": 561,
                    "fullWidth": 562,
                    "width": 8,
                    "text": "function",
                    "value": "function",
                    "valueText": "function",
                    "hasLeadingTrivia": true,
                    "hasLeadingComment": true,
                    "hasLeadingNewLine": true,
                    "hasTrailingTrivia": true,
                    "leadingTrivia": [
                        {
                            "kind": "SingleLineCommentTrivia",
                            "text": "/// Copyright (c) 2012 Ecma International.  All rights reserved. "
                        },
                        {
                            "kind": "NewLineTrivia",
                            "text": "\r\n"
                        },
                        {
                            "kind": "SingleLineCommentTrivia",
                            "text": "/// Ecma International makes this code available under the terms and conditions set"
                        },
                        {
                            "kind": "NewLineTrivia",
                            "text": "\r\n"
                        },
                        {
                            "kind": "SingleLineCommentTrivia",
                            "text": "/// forth on http://hg.ecmascript.org/tests/test262/raw-file/tip/LICENSE (the "
                        },
                        {
                            "kind": "NewLineTrivia",
                            "text": "\r\n"
                        },
                        {
                            "kind": "SingleLineCommentTrivia",
                            "text": "/// \"Use Terms\").   Any redistribution of this code must retain the above "
                        },
                        {
                            "kind": "NewLineTrivia",
                            "text": "\r\n"
                        },
                        {
                            "kind": "SingleLineCommentTrivia",
                            "text": "/// copyright and this notice and otherwise comply with the Use Terms."
                        },
                        {
                            "kind": "NewLineTrivia",
                            "text": "\r\n"
                        },
                        {
                            "kind": "MultiLineCommentTrivia",
                            "text": "/**\r\n * @path ch15/15.2/15.2.3/15.2.3.6/15.2.3.6-3-105.js\r\n * @description Object.defineProperty - 'configurable' property in 'Attributes' is -0 (8.10.5 step 4.b)\r\n */"
                        },
                        {
                            "kind": "NewLineTrivia",
                            "text": "\r\n"
                        },
                        {
                            "kind": "NewLineTrivia",
                            "text": "\r\n"
                        },
                        {
                            "kind": "NewLineTrivia",
                            "text": "\r\n"
                        }
                    ],
                    "trailingTrivia": [
                        {
                            "kind": "WhitespaceTrivia",
                            "text": " "
                        }
                    ]
                },
                "identifier": {
                    "kind": "IdentifierName",
                    "fullStart": 562,
                    "fullEnd": 570,
                    "start": 562,
                    "end": 570,
                    "fullWidth": 8,
                    "width": 8,
                    "text": "testcase",
                    "value": "testcase",
                    "valueText": "testcase"
                },
                "callSignature": {
                    "kind": "CallSignature",
                    "fullStart": 570,
                    "fullEnd": 573,
                    "start": 570,
                    "end": 572,
                    "fullWidth": 3,
                    "width": 2,
                    "parameterList": {
                        "kind": "ParameterList",
                        "fullStart": 570,
                        "fullEnd": 573,
                        "start": 570,
                        "end": 572,
                        "fullWidth": 3,
                        "width": 2,
                        "openParenToken": {
                            "kind": "OpenParenToken",
                            "fullStart": 570,
                            "fullEnd": 571,
                            "start": 570,
                            "end": 571,
                            "fullWidth": 1,
                            "width": 1,
                            "text": "(",
                            "value": "(",
                            "valueText": "("
                        },
                        "parameters": [],
                        "closeParenToken": {
                            "kind": "CloseParenToken",
                            "fullStart": 571,
                            "fullEnd": 573,
                            "start": 571,
                            "end": 572,
                            "fullWidth": 2,
                            "width": 1,
                            "text": ")",
                            "value": ")",
                            "valueText": ")",
                            "hasTrailingTrivia": true,
                            "trailingTrivia": [
                                {
                                    "kind": "WhitespaceTrivia",
                                    "text": " "
                                }
                            ]
                        }
                    }
                },
                "block": {
                    "kind": "Block",
                    "fullStart": 573,
                    "fullEnd": 945,
                    "start": 573,
                    "end": 943,
                    "fullWidth": 372,
                    "width": 370,
                    "openBraceToken": {
                        "kind": "OpenBraceToken",
                        "fullStart": 573,
                        "fullEnd": 576,
                        "start": 573,
                        "end": 574,
                        "fullWidth": 3,
                        "width": 1,
                        "text": "{",
                        "value": "{",
                        "valueText": "{",
                        "hasTrailingTrivia": true,
                        "hasTrailingNewLine": true,
                        "trailingTrivia": [
                            {
                                "kind": "NewLineTrivia",
                                "text": "\r\n"
                            }
                        ]
                    },
                    "statements": [
                        {
                            "kind": "VariableStatement",
                            "fullStart": 576,
                            "fullEnd": 600,
                            "start": 584,
                            "end": 598,
                            "fullWidth": 24,
                            "width": 14,
                            "modifiers": [],
                            "variableDeclaration": {
                                "kind": "VariableDeclaration",
                                "fullStart": 576,
                                "fullEnd": 597,
                                "start": 584,
                                "end": 597,
                                "fullWidth": 21,
                                "width": 13,
                                "varKeyword": {
                                    "kind": "VarKeyword",
                                    "fullStart": 576,
                                    "fullEnd": 588,
                                    "start": 584,
                                    "end": 587,
                                    "fullWidth": 12,
                                    "width": 3,
                                    "text": "var",
                                    "value": "var",
                                    "valueText": "var",
                                    "hasLeadingTrivia": true,
                                    "hasTrailingTrivia": true,
                                    "leadingTrivia": [
                                        {
                                            "kind": "WhitespaceTrivia",
                                            "text": "        "
                                        }
                                    ],
                                    "trailingTrivia": [
                                        {
                                            "kind": "WhitespaceTrivia",
                                            "text": " "
                                        }
                                    ]
                                },
                                "variableDeclarators": [
                                    {
                                        "kind": "VariableDeclarator",
                                        "fullStart": 588,
                                        "fullEnd": 597,
                                        "start": 588,
                                        "end": 597,
                                        "fullWidth": 9,
<<<<<<< HEAD
                                        "width": 9,
                                        "identifier": {
=======
                                        "propertyName": {
>>>>>>> 85e84683
                                            "kind": "IdentifierName",
                                            "fullStart": 588,
                                            "fullEnd": 592,
                                            "start": 588,
                                            "end": 591,
                                            "fullWidth": 4,
                                            "width": 3,
                                            "text": "obj",
                                            "value": "obj",
                                            "valueText": "obj",
                                            "hasTrailingTrivia": true,
                                            "trailingTrivia": [
                                                {
                                                    "kind": "WhitespaceTrivia",
                                                    "text": " "
                                                }
                                            ]
                                        },
                                        "equalsValueClause": {
                                            "kind": "EqualsValueClause",
                                            "fullStart": 592,
                                            "fullEnd": 597,
                                            "start": 592,
                                            "end": 597,
                                            "fullWidth": 5,
                                            "width": 5,
                                            "equalsToken": {
                                                "kind": "EqualsToken",
                                                "fullStart": 592,
                                                "fullEnd": 594,
                                                "start": 592,
                                                "end": 593,
                                                "fullWidth": 2,
                                                "width": 1,
                                                "text": "=",
                                                "value": "=",
                                                "valueText": "=",
                                                "hasTrailingTrivia": true,
                                                "trailingTrivia": [
                                                    {
                                                        "kind": "WhitespaceTrivia",
                                                        "text": " "
                                                    }
                                                ]
                                            },
                                            "value": {
                                                "kind": "ObjectLiteralExpression",
                                                "fullStart": 594,
                                                "fullEnd": 597,
                                                "start": 594,
                                                "end": 597,
                                                "fullWidth": 3,
                                                "width": 3,
                                                "openBraceToken": {
                                                    "kind": "OpenBraceToken",
                                                    "fullStart": 594,
                                                    "fullEnd": 596,
                                                    "start": 594,
                                                    "end": 595,
                                                    "fullWidth": 2,
                                                    "width": 1,
                                                    "text": "{",
                                                    "value": "{",
                                                    "valueText": "{",
                                                    "hasTrailingTrivia": true,
                                                    "trailingTrivia": [
                                                        {
                                                            "kind": "WhitespaceTrivia",
                                                            "text": " "
                                                        }
                                                    ]
                                                },
                                                "propertyAssignments": [],
                                                "closeBraceToken": {
                                                    "kind": "CloseBraceToken",
                                                    "fullStart": 596,
                                                    "fullEnd": 597,
                                                    "start": 596,
                                                    "end": 597,
                                                    "fullWidth": 1,
                                                    "width": 1,
                                                    "text": "}",
                                                    "value": "}",
                                                    "valueText": "}"
                                                }
                                            }
                                        }
                                    }
                                ]
                            },
                            "semicolonToken": {
                                "kind": "SemicolonToken",
                                "fullStart": 597,
                                "fullEnd": 600,
                                "start": 597,
                                "end": 598,
                                "fullWidth": 3,
                                "width": 1,
                                "text": ";",
                                "value": ";",
                                "valueText": ";",
                                "hasTrailingTrivia": true,
                                "hasTrailingNewLine": true,
                                "trailingTrivia": [
                                    {
                                        "kind": "NewLineTrivia",
                                        "text": "\r\n"
                                    }
                                ]
                            }
                        },
                        {
                            "kind": "ExpressionStatement",
                            "fullStart": 600,
                            "fullEnd": 673,
                            "start": 610,
                            "end": 671,
                            "fullWidth": 73,
                            "width": 61,
                            "expression": {
                                "kind": "InvocationExpression",
                                "fullStart": 600,
                                "fullEnd": 670,
                                "start": 610,
                                "end": 670,
                                "fullWidth": 70,
                                "width": 60,
                                "expression": {
                                    "kind": "MemberAccessExpression",
                                    "fullStart": 600,
                                    "fullEnd": 631,
                                    "start": 610,
                                    "end": 631,
                                    "fullWidth": 31,
                                    "width": 21,
                                    "expression": {
                                        "kind": "IdentifierName",
                                        "fullStart": 600,
                                        "fullEnd": 616,
                                        "start": 610,
                                        "end": 616,
                                        "fullWidth": 16,
                                        "width": 6,
                                        "text": "Object",
                                        "value": "Object",
                                        "valueText": "Object",
                                        "hasLeadingTrivia": true,
                                        "hasLeadingNewLine": true,
                                        "leadingTrivia": [
                                            {
                                                "kind": "NewLineTrivia",
                                                "text": "\r\n"
                                            },
                                            {
                                                "kind": "WhitespaceTrivia",
                                                "text": "        "
                                            }
                                        ]
                                    },
                                    "dotToken": {
                                        "kind": "DotToken",
                                        "fullStart": 616,
                                        "fullEnd": 617,
                                        "start": 616,
                                        "end": 617,
                                        "fullWidth": 1,
                                        "width": 1,
                                        "text": ".",
                                        "value": ".",
                                        "valueText": "."
                                    },
                                    "name": {
                                        "kind": "IdentifierName",
                                        "fullStart": 617,
                                        "fullEnd": 631,
                                        "start": 617,
                                        "end": 631,
                                        "fullWidth": 14,
                                        "width": 14,
                                        "text": "defineProperty",
                                        "value": "defineProperty",
                                        "valueText": "defineProperty"
                                    }
                                },
                                "argumentList": {
                                    "kind": "ArgumentList",
                                    "fullStart": 631,
                                    "fullEnd": 670,
                                    "start": 631,
                                    "end": 670,
                                    "fullWidth": 39,
                                    "width": 39,
                                    "openParenToken": {
                                        "kind": "OpenParenToken",
                                        "fullStart": 631,
                                        "fullEnd": 632,
                                        "start": 631,
                                        "end": 632,
                                        "fullWidth": 1,
                                        "width": 1,
                                        "text": "(",
                                        "value": "(",
                                        "valueText": "("
                                    },
                                    "arguments": [
                                        {
                                            "kind": "IdentifierName",
                                            "fullStart": 632,
                                            "fullEnd": 635,
                                            "start": 632,
                                            "end": 635,
                                            "fullWidth": 3,
                                            "width": 3,
                                            "text": "obj",
                                            "value": "obj",
                                            "valueText": "obj"
                                        },
                                        {
                                            "kind": "CommaToken",
                                            "fullStart": 635,
                                            "fullEnd": 637,
                                            "start": 635,
                                            "end": 636,
                                            "fullWidth": 2,
                                            "width": 1,
                                            "text": ",",
                                            "value": ",",
                                            "valueText": ",",
                                            "hasTrailingTrivia": true,
                                            "trailingTrivia": [
                                                {
                                                    "kind": "WhitespaceTrivia",
                                                    "text": " "
                                                }
                                            ]
                                        },
                                        {
                                            "kind": "StringLiteral",
                                            "fullStart": 637,
                                            "fullEnd": 647,
                                            "start": 637,
                                            "end": 647,
                                            "fullWidth": 10,
                                            "width": 10,
                                            "text": "\"property\"",
                                            "value": "property",
                                            "valueText": "property"
                                        },
                                        {
                                            "kind": "CommaToken",
                                            "fullStart": 647,
                                            "fullEnd": 649,
                                            "start": 647,
                                            "end": 648,
                                            "fullWidth": 2,
                                            "width": 1,
                                            "text": ",",
                                            "value": ",",
                                            "valueText": ",",
                                            "hasTrailingTrivia": true,
                                            "trailingTrivia": [
                                                {
                                                    "kind": "WhitespaceTrivia",
                                                    "text": " "
                                                }
                                            ]
                                        },
                                        {
                                            "kind": "ObjectLiteralExpression",
                                            "fullStart": 649,
                                            "fullEnd": 669,
                                            "start": 649,
                                            "end": 669,
                                            "fullWidth": 20,
                                            "width": 20,
                                            "openBraceToken": {
                                                "kind": "OpenBraceToken",
                                                "fullStart": 649,
                                                "fullEnd": 651,
                                                "start": 649,
                                                "end": 650,
                                                "fullWidth": 2,
                                                "width": 1,
                                                "text": "{",
                                                "value": "{",
                                                "valueText": "{",
                                                "hasTrailingTrivia": true,
                                                "trailingTrivia": [
                                                    {
                                                        "kind": "WhitespaceTrivia",
                                                        "text": " "
                                                    }
                                                ]
                                            },
                                            "propertyAssignments": [
                                                {
                                                    "kind": "SimplePropertyAssignment",
                                                    "fullStart": 651,
                                                    "fullEnd": 668,
                                                    "start": 651,
                                                    "end": 667,
                                                    "fullWidth": 17,
                                                    "width": 16,
                                                    "propertyName": {
                                                        "kind": "IdentifierName",
                                                        "fullStart": 651,
                                                        "fullEnd": 663,
                                                        "start": 651,
                                                        "end": 663,
                                                        "fullWidth": 12,
                                                        "width": 12,
                                                        "text": "configurable",
                                                        "value": "configurable",
                                                        "valueText": "configurable"
                                                    },
                                                    "colonToken": {
                                                        "kind": "ColonToken",
                                                        "fullStart": 663,
                                                        "fullEnd": 665,
                                                        "start": 663,
                                                        "end": 664,
                                                        "fullWidth": 2,
                                                        "width": 1,
                                                        "text": ":",
                                                        "value": ":",
                                                        "valueText": ":",
                                                        "hasTrailingTrivia": true,
                                                        "trailingTrivia": [
                                                            {
                                                                "kind": "WhitespaceTrivia",
                                                                "text": " "
                                                            }
                                                        ]
                                                    },
                                                    "expression": {
                                                        "kind": "NegateExpression",
                                                        "fullStart": 665,
                                                        "fullEnd": 668,
                                                        "start": 665,
                                                        "end": 667,
                                                        "fullWidth": 3,
                                                        "width": 2,
                                                        "operatorToken": {
                                                            "kind": "MinusToken",
                                                            "fullStart": 665,
                                                            "fullEnd": 666,
                                                            "start": 665,
                                                            "end": 666,
                                                            "fullWidth": 1,
                                                            "width": 1,
                                                            "text": "-",
                                                            "value": "-",
                                                            "valueText": "-"
                                                        },
                                                        "operand": {
                                                            "kind": "NumericLiteral",
                                                            "fullStart": 666,
                                                            "fullEnd": 668,
                                                            "start": 666,
                                                            "end": 667,
                                                            "fullWidth": 2,
                                                            "width": 1,
                                                            "text": "0",
                                                            "value": 0,
                                                            "valueText": "0",
                                                            "hasTrailingTrivia": true,
                                                            "trailingTrivia": [
                                                                {
                                                                    "kind": "WhitespaceTrivia",
                                                                    "text": " "
                                                                }
                                                            ]
                                                        }
                                                    }
                                                }
                                            ],
                                            "closeBraceToken": {
                                                "kind": "CloseBraceToken",
                                                "fullStart": 668,
                                                "fullEnd": 669,
                                                "start": 668,
                                                "end": 669,
                                                "fullWidth": 1,
                                                "width": 1,
                                                "text": "}",
                                                "value": "}",
                                                "valueText": "}"
                                            }
                                        }
                                    ],
                                    "closeParenToken": {
                                        "kind": "CloseParenToken",
                                        "fullStart": 669,
                                        "fullEnd": 670,
                                        "start": 669,
                                        "end": 670,
                                        "fullWidth": 1,
                                        "width": 1,
                                        "text": ")",
                                        "value": ")",
                                        "valueText": ")"
                                    }
                                }
                            },
                            "semicolonToken": {
                                "kind": "SemicolonToken",
                                "fullStart": 670,
                                "fullEnd": 673,
                                "start": 670,
                                "end": 671,
                                "fullWidth": 3,
                                "width": 1,
                                "text": ";",
                                "value": ";",
                                "valueText": ";",
                                "hasTrailingTrivia": true,
                                "hasTrailingNewLine": true,
                                "trailingTrivia": [
                                    {
                                        "kind": "NewLineTrivia",
                                        "text": "\r\n"
                                    }
                                ]
                            }
                        },
                        {
                            "kind": "VariableStatement",
                            "fullStart": 673,
                            "fullEnd": 736,
                            "start": 683,
                            "end": 734,
                            "fullWidth": 63,
                            "width": 51,
                            "modifiers": [],
                            "variableDeclaration": {
                                "kind": "VariableDeclaration",
                                "fullStart": 673,
                                "fullEnd": 733,
                                "start": 683,
                                "end": 733,
                                "fullWidth": 60,
                                "width": 50,
                                "varKeyword": {
                                    "kind": "VarKeyword",
                                    "fullStart": 673,
                                    "fullEnd": 687,
                                    "start": 683,
                                    "end": 686,
                                    "fullWidth": 14,
                                    "width": 3,
                                    "text": "var",
                                    "value": "var",
                                    "valueText": "var",
                                    "hasLeadingTrivia": true,
                                    "hasLeadingNewLine": true,
                                    "hasTrailingTrivia": true,
                                    "leadingTrivia": [
                                        {
                                            "kind": "NewLineTrivia",
                                            "text": "\r\n"
                                        },
                                        {
                                            "kind": "WhitespaceTrivia",
                                            "text": "        "
                                        }
                                    ],
                                    "trailingTrivia": [
                                        {
                                            "kind": "WhitespaceTrivia",
                                            "text": " "
                                        }
                                    ]
                                },
                                "variableDeclarators": [
                                    {
                                        "kind": "VariableDeclarator",
                                        "fullStart": 687,
                                        "fullEnd": 733,
                                        "start": 687,
                                        "end": 733,
                                        "fullWidth": 46,
<<<<<<< HEAD
                                        "width": 46,
                                        "identifier": {
=======
                                        "propertyName": {
>>>>>>> 85e84683
                                            "kind": "IdentifierName",
                                            "fullStart": 687,
                                            "fullEnd": 701,
                                            "start": 687,
                                            "end": 700,
                                            "fullWidth": 14,
                                            "width": 13,
                                            "text": "beforeDeleted",
                                            "value": "beforeDeleted",
                                            "valueText": "beforeDeleted",
                                            "hasTrailingTrivia": true,
                                            "trailingTrivia": [
                                                {
                                                    "kind": "WhitespaceTrivia",
                                                    "text": " "
                                                }
                                            ]
                                        },
                                        "equalsValueClause": {
                                            "kind": "EqualsValueClause",
                                            "fullStart": 701,
                                            "fullEnd": 733,
                                            "start": 701,
                                            "end": 733,
                                            "fullWidth": 32,
                                            "width": 32,
                                            "equalsToken": {
                                                "kind": "EqualsToken",
                                                "fullStart": 701,
                                                "fullEnd": 703,
                                                "start": 701,
                                                "end": 702,
                                                "fullWidth": 2,
                                                "width": 1,
                                                "text": "=",
                                                "value": "=",
                                                "valueText": "=",
                                                "hasTrailingTrivia": true,
                                                "trailingTrivia": [
                                                    {
                                                        "kind": "WhitespaceTrivia",
                                                        "text": " "
                                                    }
                                                ]
                                            },
                                            "value": {
                                                "kind": "InvocationExpression",
                                                "fullStart": 703,
                                                "fullEnd": 733,
                                                "start": 703,
                                                "end": 733,
                                                "fullWidth": 30,
                                                "width": 30,
                                                "expression": {
                                                    "kind": "MemberAccessExpression",
                                                    "fullStart": 703,
                                                    "fullEnd": 721,
                                                    "start": 703,
                                                    "end": 721,
                                                    "fullWidth": 18,
                                                    "width": 18,
                                                    "expression": {
                                                        "kind": "IdentifierName",
                                                        "fullStart": 703,
                                                        "fullEnd": 706,
                                                        "start": 703,
                                                        "end": 706,
                                                        "fullWidth": 3,
                                                        "width": 3,
                                                        "text": "obj",
                                                        "value": "obj",
                                                        "valueText": "obj"
                                                    },
                                                    "dotToken": {
                                                        "kind": "DotToken",
                                                        "fullStart": 706,
                                                        "fullEnd": 707,
                                                        "start": 706,
                                                        "end": 707,
                                                        "fullWidth": 1,
                                                        "width": 1,
                                                        "text": ".",
                                                        "value": ".",
                                                        "valueText": "."
                                                    },
                                                    "name": {
                                                        "kind": "IdentifierName",
                                                        "fullStart": 707,
                                                        "fullEnd": 721,
                                                        "start": 707,
                                                        "end": 721,
                                                        "fullWidth": 14,
                                                        "width": 14,
                                                        "text": "hasOwnProperty",
                                                        "value": "hasOwnProperty",
                                                        "valueText": "hasOwnProperty"
                                                    }
                                                },
                                                "argumentList": {
                                                    "kind": "ArgumentList",
                                                    "fullStart": 721,
                                                    "fullEnd": 733,
                                                    "start": 721,
                                                    "end": 733,
                                                    "fullWidth": 12,
                                                    "width": 12,
                                                    "openParenToken": {
                                                        "kind": "OpenParenToken",
                                                        "fullStart": 721,
                                                        "fullEnd": 722,
                                                        "start": 721,
                                                        "end": 722,
                                                        "fullWidth": 1,
                                                        "width": 1,
                                                        "text": "(",
                                                        "value": "(",
                                                        "valueText": "("
                                                    },
                                                    "arguments": [
                                                        {
                                                            "kind": "StringLiteral",
                                                            "fullStart": 722,
                                                            "fullEnd": 732,
                                                            "start": 722,
                                                            "end": 732,
                                                            "fullWidth": 10,
                                                            "width": 10,
                                                            "text": "\"property\"",
                                                            "value": "property",
                                                            "valueText": "property"
                                                        }
                                                    ],
                                                    "closeParenToken": {
                                                        "kind": "CloseParenToken",
                                                        "fullStart": 732,
                                                        "fullEnd": 733,
                                                        "start": 732,
                                                        "end": 733,
                                                        "fullWidth": 1,
                                                        "width": 1,
                                                        "text": ")",
                                                        "value": ")",
                                                        "valueText": ")"
                                                    }
                                                }
                                            }
                                        }
                                    }
                                ]
                            },
                            "semicolonToken": {
                                "kind": "SemicolonToken",
                                "fullStart": 733,
                                "fullEnd": 736,
                                "start": 733,
                                "end": 734,
                                "fullWidth": 3,
                                "width": 1,
                                "text": ";",
                                "value": ";",
                                "valueText": ";",
                                "hasTrailingTrivia": true,
                                "hasTrailingNewLine": true,
                                "trailingTrivia": [
                                    {
                                        "kind": "NewLineTrivia",
                                        "text": "\r\n"
                                    }
                                ]
                            }
                        },
                        {
                            "kind": "ExpressionStatement",
                            "fullStart": 736,
                            "fullEnd": 768,
                            "start": 746,
                            "end": 766,
                            "fullWidth": 32,
                            "width": 20,
                            "expression": {
                                "kind": "DeleteExpression",
                                "fullStart": 736,
                                "fullEnd": 765,
                                "start": 746,
                                "end": 765,
                                "fullWidth": 29,
                                "width": 19,
                                "deleteKeyword": {
                                    "kind": "DeleteKeyword",
                                    "fullStart": 736,
                                    "fullEnd": 753,
                                    "start": 746,
                                    "end": 752,
                                    "fullWidth": 17,
                                    "width": 6,
                                    "text": "delete",
                                    "value": "delete",
                                    "valueText": "delete",
                                    "hasLeadingTrivia": true,
                                    "hasLeadingNewLine": true,
                                    "hasTrailingTrivia": true,
                                    "leadingTrivia": [
                                        {
                                            "kind": "NewLineTrivia",
                                            "text": "\r\n"
                                        },
                                        {
                                            "kind": "WhitespaceTrivia",
                                            "text": "        "
                                        }
                                    ],
                                    "trailingTrivia": [
                                        {
                                            "kind": "WhitespaceTrivia",
                                            "text": " "
                                        }
                                    ]
                                },
                                "expression": {
                                    "kind": "MemberAccessExpression",
                                    "fullStart": 753,
                                    "fullEnd": 765,
                                    "start": 753,
                                    "end": 765,
                                    "fullWidth": 12,
                                    "width": 12,
                                    "expression": {
                                        "kind": "IdentifierName",
                                        "fullStart": 753,
                                        "fullEnd": 756,
                                        "start": 753,
                                        "end": 756,
                                        "fullWidth": 3,
                                        "width": 3,
                                        "text": "obj",
                                        "value": "obj",
                                        "valueText": "obj"
                                    },
                                    "dotToken": {
                                        "kind": "DotToken",
                                        "fullStart": 756,
                                        "fullEnd": 757,
                                        "start": 756,
                                        "end": 757,
                                        "fullWidth": 1,
                                        "width": 1,
                                        "text": ".",
                                        "value": ".",
                                        "valueText": "."
                                    },
                                    "name": {
                                        "kind": "IdentifierName",
                                        "fullStart": 757,
                                        "fullEnd": 765,
                                        "start": 757,
                                        "end": 765,
                                        "fullWidth": 8,
                                        "width": 8,
                                        "text": "property",
                                        "value": "property",
                                        "valueText": "property"
                                    }
                                }
                            },
                            "semicolonToken": {
                                "kind": "SemicolonToken",
                                "fullStart": 765,
                                "fullEnd": 768,
                                "start": 765,
                                "end": 766,
                                "fullWidth": 3,
                                "width": 1,
                                "text": ";",
                                "value": ";",
                                "valueText": ";",
                                "hasTrailingTrivia": true,
                                "hasTrailingNewLine": true,
                                "trailingTrivia": [
                                    {
                                        "kind": "NewLineTrivia",
                                        "text": "\r\n"
                                    }
                                ]
                            }
                        },
                        {
                            "kind": "VariableStatement",
                            "fullStart": 768,
                            "fullEnd": 871,
                            "start": 778,
                            "end": 869,
                            "fullWidth": 103,
                            "width": 91,
                            "modifiers": [],
                            "variableDeclaration": {
                                "kind": "VariableDeclaration",
                                "fullStart": 768,
                                "fullEnd": 868,
                                "start": 778,
                                "end": 868,
                                "fullWidth": 100,
                                "width": 90,
                                "varKeyword": {
                                    "kind": "VarKeyword",
                                    "fullStart": 768,
                                    "fullEnd": 782,
                                    "start": 778,
                                    "end": 781,
                                    "fullWidth": 14,
                                    "width": 3,
                                    "text": "var",
                                    "value": "var",
                                    "valueText": "var",
                                    "hasLeadingTrivia": true,
                                    "hasLeadingNewLine": true,
                                    "hasTrailingTrivia": true,
                                    "leadingTrivia": [
                                        {
                                            "kind": "NewLineTrivia",
                                            "text": "\r\n"
                                        },
                                        {
                                            "kind": "WhitespaceTrivia",
                                            "text": "        "
                                        }
                                    ],
                                    "trailingTrivia": [
                                        {
                                            "kind": "WhitespaceTrivia",
                                            "text": " "
                                        }
                                    ]
                                },
                                "variableDeclarators": [
                                    {
                                        "kind": "VariableDeclarator",
                                        "fullStart": 782,
                                        "fullEnd": 868,
                                        "start": 782,
                                        "end": 868,
                                        "fullWidth": 86,
<<<<<<< HEAD
                                        "width": 86,
                                        "identifier": {
=======
                                        "propertyName": {
>>>>>>> 85e84683
                                            "kind": "IdentifierName",
                                            "fullStart": 782,
                                            "fullEnd": 795,
                                            "start": 782,
                                            "end": 794,
                                            "fullWidth": 13,
                                            "width": 12,
                                            "text": "afterDeleted",
                                            "value": "afterDeleted",
                                            "valueText": "afterDeleted",
                                            "hasTrailingTrivia": true,
                                            "trailingTrivia": [
                                                {
                                                    "kind": "WhitespaceTrivia",
                                                    "text": " "
                                                }
                                            ]
                                        },
                                        "equalsValueClause": {
                                            "kind": "EqualsValueClause",
                                            "fullStart": 795,
                                            "fullEnd": 868,
                                            "start": 795,
                                            "end": 868,
                                            "fullWidth": 73,
                                            "width": 73,
                                            "equalsToken": {
                                                "kind": "EqualsToken",
                                                "fullStart": 795,
                                                "fullEnd": 797,
                                                "start": 795,
                                                "end": 796,
                                                "fullWidth": 2,
                                                "width": 1,
                                                "text": "=",
                                                "value": "=",
                                                "valueText": "=",
                                                "hasTrailingTrivia": true,
                                                "trailingTrivia": [
                                                    {
                                                        "kind": "WhitespaceTrivia",
                                                        "text": " "
                                                    }
                                                ]
                                            },
                                            "value": {
                                                "kind": "LogicalAndExpression",
                                                "fullStart": 797,
                                                "fullEnd": 868,
                                                "start": 797,
                                                "end": 868,
                                                "fullWidth": 71,
                                                "width": 71,
                                                "left": {
                                                    "kind": "InvocationExpression",
                                                    "fullStart": 797,
                                                    "fullEnd": 828,
                                                    "start": 797,
                                                    "end": 827,
                                                    "fullWidth": 31,
                                                    "width": 30,
                                                    "expression": {
                                                        "kind": "MemberAccessExpression",
                                                        "fullStart": 797,
                                                        "fullEnd": 815,
                                                        "start": 797,
                                                        "end": 815,
                                                        "fullWidth": 18,
                                                        "width": 18,
                                                        "expression": {
                                                            "kind": "IdentifierName",
                                                            "fullStart": 797,
                                                            "fullEnd": 800,
                                                            "start": 797,
                                                            "end": 800,
                                                            "fullWidth": 3,
                                                            "width": 3,
                                                            "text": "obj",
                                                            "value": "obj",
                                                            "valueText": "obj"
                                                        },
                                                        "dotToken": {
                                                            "kind": "DotToken",
                                                            "fullStart": 800,
                                                            "fullEnd": 801,
                                                            "start": 800,
                                                            "end": 801,
                                                            "fullWidth": 1,
                                                            "width": 1,
                                                            "text": ".",
                                                            "value": ".",
                                                            "valueText": "."
                                                        },
                                                        "name": {
                                                            "kind": "IdentifierName",
                                                            "fullStart": 801,
                                                            "fullEnd": 815,
                                                            "start": 801,
                                                            "end": 815,
                                                            "fullWidth": 14,
                                                            "width": 14,
                                                            "text": "hasOwnProperty",
                                                            "value": "hasOwnProperty",
                                                            "valueText": "hasOwnProperty"
                                                        }
                                                    },
                                                    "argumentList": {
                                                        "kind": "ArgumentList",
                                                        "fullStart": 815,
                                                        "fullEnd": 828,
                                                        "start": 815,
                                                        "end": 827,
                                                        "fullWidth": 13,
                                                        "width": 12,
                                                        "openParenToken": {
                                                            "kind": "OpenParenToken",
                                                            "fullStart": 815,
                                                            "fullEnd": 816,
                                                            "start": 815,
                                                            "end": 816,
                                                            "fullWidth": 1,
                                                            "width": 1,
                                                            "text": "(",
                                                            "value": "(",
                                                            "valueText": "("
                                                        },
                                                        "arguments": [
                                                            {
                                                                "kind": "StringLiteral",
                                                                "fullStart": 816,
                                                                "fullEnd": 826,
                                                                "start": 816,
                                                                "end": 826,
                                                                "fullWidth": 10,
                                                                "width": 10,
                                                                "text": "\"property\"",
                                                                "value": "property",
                                                                "valueText": "property"
                                                            }
                                                        ],
                                                        "closeParenToken": {
                                                            "kind": "CloseParenToken",
                                                            "fullStart": 826,
                                                            "fullEnd": 828,
                                                            "start": 826,
                                                            "end": 827,
                                                            "fullWidth": 2,
                                                            "width": 1,
                                                            "text": ")",
                                                            "value": ")",
                                                            "valueText": ")",
                                                            "hasTrailingTrivia": true,
                                                            "trailingTrivia": [
                                                                {
                                                                    "kind": "WhitespaceTrivia",
                                                                    "text": " "
                                                                }
                                                            ]
                                                        }
                                                    }
                                                },
                                                "operatorToken": {
                                                    "kind": "AmpersandAmpersandToken",
                                                    "fullStart": 828,
                                                    "fullEnd": 831,
                                                    "start": 828,
                                                    "end": 830,
                                                    "fullWidth": 3,
                                                    "width": 2,
                                                    "text": "&&",
                                                    "value": "&&",
                                                    "valueText": "&&",
                                                    "hasTrailingTrivia": true,
                                                    "trailingTrivia": [
                                                        {
                                                            "kind": "WhitespaceTrivia",
                                                            "text": " "
                                                        }
                                                    ]
                                                },
                                                "right": {
                                                    "kind": "EqualsExpression",
                                                    "fullStart": 831,
                                                    "fullEnd": 868,
                                                    "start": 831,
                                                    "end": 868,
                                                    "fullWidth": 37,
                                                    "width": 37,
                                                    "left": {
                                                        "kind": "TypeOfExpression",
                                                        "fullStart": 831,
                                                        "fullEnd": 853,
                                                        "start": 831,
                                                        "end": 852,
                                                        "fullWidth": 22,
                                                        "width": 21,
                                                        "typeOfKeyword": {
                                                            "kind": "TypeOfKeyword",
                                                            "fullStart": 831,
                                                            "fullEnd": 838,
                                                            "start": 831,
                                                            "end": 837,
                                                            "fullWidth": 7,
                                                            "width": 6,
                                                            "text": "typeof",
                                                            "value": "typeof",
                                                            "valueText": "typeof",
                                                            "hasTrailingTrivia": true,
                                                            "trailingTrivia": [
                                                                {
                                                                    "kind": "WhitespaceTrivia",
                                                                    "text": " "
                                                                }
                                                            ]
                                                        },
                                                        "expression": {
                                                            "kind": "ParenthesizedExpression",
                                                            "fullStart": 838,
                                                            "fullEnd": 853,
                                                            "start": 838,
                                                            "end": 852,
                                                            "fullWidth": 15,
                                                            "width": 14,
                                                            "openParenToken": {
                                                                "kind": "OpenParenToken",
                                                                "fullStart": 838,
                                                                "fullEnd": 839,
                                                                "start": 838,
                                                                "end": 839,
                                                                "fullWidth": 1,
                                                                "width": 1,
                                                                "text": "(",
                                                                "value": "(",
                                                                "valueText": "("
                                                            },
                                                            "expression": {
                                                                "kind": "MemberAccessExpression",
                                                                "fullStart": 839,
                                                                "fullEnd": 851,
                                                                "start": 839,
                                                                "end": 851,
                                                                "fullWidth": 12,
                                                                "width": 12,
                                                                "expression": {
                                                                    "kind": "IdentifierName",
                                                                    "fullStart": 839,
                                                                    "fullEnd": 842,
                                                                    "start": 839,
                                                                    "end": 842,
                                                                    "fullWidth": 3,
                                                                    "width": 3,
                                                                    "text": "obj",
                                                                    "value": "obj",
                                                                    "valueText": "obj"
                                                                },
                                                                "dotToken": {
                                                                    "kind": "DotToken",
                                                                    "fullStart": 842,
                                                                    "fullEnd": 843,
                                                                    "start": 842,
                                                                    "end": 843,
                                                                    "fullWidth": 1,
                                                                    "width": 1,
                                                                    "text": ".",
                                                                    "value": ".",
                                                                    "valueText": "."
                                                                },
                                                                "name": {
                                                                    "kind": "IdentifierName",
                                                                    "fullStart": 843,
                                                                    "fullEnd": 851,
                                                                    "start": 843,
                                                                    "end": 851,
                                                                    "fullWidth": 8,
                                                                    "width": 8,
                                                                    "text": "property",
                                                                    "value": "property",
                                                                    "valueText": "property"
                                                                }
                                                            },
                                                            "closeParenToken": {
                                                                "kind": "CloseParenToken",
                                                                "fullStart": 851,
                                                                "fullEnd": 853,
                                                                "start": 851,
                                                                "end": 852,
                                                                "fullWidth": 2,
                                                                "width": 1,
                                                                "text": ")",
                                                                "value": ")",
                                                                "valueText": ")",
                                                                "hasTrailingTrivia": true,
                                                                "trailingTrivia": [
                                                                    {
                                                                        "kind": "WhitespaceTrivia",
                                                                        "text": " "
                                                                    }
                                                                ]
                                                            }
                                                        }
                                                    },
                                                    "operatorToken": {
                                                        "kind": "EqualsEqualsEqualsToken",
                                                        "fullStart": 853,
                                                        "fullEnd": 857,
                                                        "start": 853,
                                                        "end": 856,
                                                        "fullWidth": 4,
                                                        "width": 3,
                                                        "text": "===",
                                                        "value": "===",
                                                        "valueText": "===",
                                                        "hasTrailingTrivia": true,
                                                        "trailingTrivia": [
                                                            {
                                                                "kind": "WhitespaceTrivia",
                                                                "text": " "
                                                            }
                                                        ]
                                                    },
                                                    "right": {
                                                        "kind": "StringLiteral",
                                                        "fullStart": 857,
                                                        "fullEnd": 868,
                                                        "start": 857,
                                                        "end": 868,
                                                        "fullWidth": 11,
                                                        "width": 11,
                                                        "text": "\"undefined\"",
                                                        "value": "undefined",
                                                        "valueText": "undefined"
                                                    }
                                                }
                                            }
                                        }
                                    }
                                ]
                            },
                            "semicolonToken": {
                                "kind": "SemicolonToken",
                                "fullStart": 868,
                                "fullEnd": 871,
                                "start": 868,
                                "end": 869,
                                "fullWidth": 3,
                                "width": 1,
                                "text": ";",
                                "value": ";",
                                "valueText": ";",
                                "hasTrailingTrivia": true,
                                "hasTrailingNewLine": true,
                                "trailingTrivia": [
                                    {
                                        "kind": "NewLineTrivia",
                                        "text": "\r\n"
                                    }
                                ]
                            }
                        },
                        {
                            "kind": "ReturnStatement",
                            "fullStart": 871,
                            "fullEnd": 938,
                            "start": 881,
                            "end": 936,
                            "fullWidth": 67,
                            "width": 55,
                            "returnKeyword": {
                                "kind": "ReturnKeyword",
                                "fullStart": 871,
                                "fullEnd": 888,
                                "start": 881,
                                "end": 887,
                                "fullWidth": 17,
                                "width": 6,
                                "text": "return",
                                "value": "return",
                                "valueText": "return",
                                "hasLeadingTrivia": true,
                                "hasLeadingNewLine": true,
                                "hasTrailingTrivia": true,
                                "leadingTrivia": [
                                    {
                                        "kind": "NewLineTrivia",
                                        "text": "\r\n"
                                    },
                                    {
                                        "kind": "WhitespaceTrivia",
                                        "text": "        "
                                    }
                                ],
                                "trailingTrivia": [
                                    {
                                        "kind": "WhitespaceTrivia",
                                        "text": " "
                                    }
                                ]
                            },
                            "expression": {
                                "kind": "LogicalAndExpression",
                                "fullStart": 888,
                                "fullEnd": 935,
                                "start": 888,
                                "end": 935,
                                "fullWidth": 47,
                                "width": 47,
                                "left": {
                                    "kind": "EqualsExpression",
                                    "fullStart": 888,
                                    "fullEnd": 911,
                                    "start": 888,
                                    "end": 910,
                                    "fullWidth": 23,
                                    "width": 22,
                                    "left": {
                                        "kind": "IdentifierName",
                                        "fullStart": 888,
                                        "fullEnd": 902,
                                        "start": 888,
                                        "end": 901,
                                        "fullWidth": 14,
                                        "width": 13,
                                        "text": "beforeDeleted",
                                        "value": "beforeDeleted",
                                        "valueText": "beforeDeleted",
                                        "hasTrailingTrivia": true,
                                        "trailingTrivia": [
                                            {
                                                "kind": "WhitespaceTrivia",
                                                "text": " "
                                            }
                                        ]
                                    },
                                    "operatorToken": {
                                        "kind": "EqualsEqualsEqualsToken",
                                        "fullStart": 902,
                                        "fullEnd": 906,
                                        "start": 902,
                                        "end": 905,
                                        "fullWidth": 4,
                                        "width": 3,
                                        "text": "===",
                                        "value": "===",
                                        "valueText": "===",
                                        "hasTrailingTrivia": true,
                                        "trailingTrivia": [
                                            {
                                                "kind": "WhitespaceTrivia",
                                                "text": " "
                                            }
                                        ]
                                    },
                                    "right": {
                                        "kind": "TrueKeyword",
                                        "fullStart": 906,
                                        "fullEnd": 911,
                                        "start": 906,
                                        "end": 910,
                                        "fullWidth": 5,
                                        "width": 4,
                                        "text": "true",
                                        "value": true,
                                        "valueText": "true",
                                        "hasTrailingTrivia": true,
                                        "trailingTrivia": [
                                            {
                                                "kind": "WhitespaceTrivia",
                                                "text": " "
                                            }
                                        ]
                                    }
                                },
                                "operatorToken": {
                                    "kind": "AmpersandAmpersandToken",
                                    "fullStart": 911,
                                    "fullEnd": 914,
                                    "start": 911,
                                    "end": 913,
                                    "fullWidth": 3,
                                    "width": 2,
                                    "text": "&&",
                                    "value": "&&",
                                    "valueText": "&&",
                                    "hasTrailingTrivia": true,
                                    "trailingTrivia": [
                                        {
                                            "kind": "WhitespaceTrivia",
                                            "text": " "
                                        }
                                    ]
                                },
                                "right": {
                                    "kind": "EqualsExpression",
                                    "fullStart": 914,
                                    "fullEnd": 935,
                                    "start": 914,
                                    "end": 935,
                                    "fullWidth": 21,
                                    "width": 21,
                                    "left": {
                                        "kind": "IdentifierName",
                                        "fullStart": 914,
                                        "fullEnd": 927,
                                        "start": 914,
                                        "end": 926,
                                        "fullWidth": 13,
                                        "width": 12,
                                        "text": "afterDeleted",
                                        "value": "afterDeleted",
                                        "valueText": "afterDeleted",
                                        "hasTrailingTrivia": true,
                                        "trailingTrivia": [
                                            {
                                                "kind": "WhitespaceTrivia",
                                                "text": " "
                                            }
                                        ]
                                    },
                                    "operatorToken": {
                                        "kind": "EqualsEqualsEqualsToken",
                                        "fullStart": 927,
                                        "fullEnd": 931,
                                        "start": 927,
                                        "end": 930,
                                        "fullWidth": 4,
                                        "width": 3,
                                        "text": "===",
                                        "value": "===",
                                        "valueText": "===",
                                        "hasTrailingTrivia": true,
                                        "trailingTrivia": [
                                            {
                                                "kind": "WhitespaceTrivia",
                                                "text": " "
                                            }
                                        ]
                                    },
                                    "right": {
                                        "kind": "TrueKeyword",
                                        "fullStart": 931,
                                        "fullEnd": 935,
                                        "start": 931,
                                        "end": 935,
                                        "fullWidth": 4,
                                        "width": 4,
                                        "text": "true",
                                        "value": true,
                                        "valueText": "true"
                                    }
                                }
                            },
                            "semicolonToken": {
                                "kind": "SemicolonToken",
                                "fullStart": 935,
                                "fullEnd": 938,
                                "start": 935,
                                "end": 936,
                                "fullWidth": 3,
                                "width": 1,
                                "text": ";",
                                "value": ";",
                                "valueText": ";",
                                "hasTrailingTrivia": true,
                                "hasTrailingNewLine": true,
                                "trailingTrivia": [
                                    {
                                        "kind": "NewLineTrivia",
                                        "text": "\r\n"
                                    }
                                ]
                            }
                        }
                    ],
                    "closeBraceToken": {
                        "kind": "CloseBraceToken",
                        "fullStart": 938,
                        "fullEnd": 945,
                        "start": 942,
                        "end": 943,
                        "fullWidth": 7,
                        "width": 1,
                        "text": "}",
                        "value": "}",
                        "valueText": "}",
                        "hasLeadingTrivia": true,
                        "hasTrailingTrivia": true,
                        "hasTrailingNewLine": true,
                        "leadingTrivia": [
                            {
                                "kind": "WhitespaceTrivia",
                                "text": "    "
                            }
                        ],
                        "trailingTrivia": [
                            {
                                "kind": "NewLineTrivia",
                                "text": "\r\n"
                            }
                        ]
                    }
                }
            },
            {
                "kind": "ExpressionStatement",
                "fullStart": 945,
                "fullEnd": 969,
                "start": 945,
                "end": 967,
                "fullWidth": 24,
                "width": 22,
                "expression": {
                    "kind": "InvocationExpression",
                    "fullStart": 945,
                    "fullEnd": 966,
                    "start": 945,
                    "end": 966,
                    "fullWidth": 21,
                    "width": 21,
                    "expression": {
                        "kind": "IdentifierName",
                        "fullStart": 945,
                        "fullEnd": 956,
                        "start": 945,
                        "end": 956,
                        "fullWidth": 11,
                        "width": 11,
                        "text": "runTestCase",
                        "value": "runTestCase",
                        "valueText": "runTestCase"
                    },
                    "argumentList": {
                        "kind": "ArgumentList",
                        "fullStart": 956,
                        "fullEnd": 966,
                        "start": 956,
                        "end": 966,
                        "fullWidth": 10,
                        "width": 10,
                        "openParenToken": {
                            "kind": "OpenParenToken",
                            "fullStart": 956,
                            "fullEnd": 957,
                            "start": 956,
                            "end": 957,
                            "fullWidth": 1,
                            "width": 1,
                            "text": "(",
                            "value": "(",
                            "valueText": "("
                        },
                        "arguments": [
                            {
                                "kind": "IdentifierName",
                                "fullStart": 957,
                                "fullEnd": 965,
                                "start": 957,
                                "end": 965,
                                "fullWidth": 8,
                                "width": 8,
                                "text": "testcase",
                                "value": "testcase",
                                "valueText": "testcase"
                            }
                        ],
                        "closeParenToken": {
                            "kind": "CloseParenToken",
                            "fullStart": 965,
                            "fullEnd": 966,
                            "start": 965,
                            "end": 966,
                            "fullWidth": 1,
                            "width": 1,
                            "text": ")",
                            "value": ")",
                            "valueText": ")"
                        }
                    }
                },
                "semicolonToken": {
                    "kind": "SemicolonToken",
                    "fullStart": 966,
                    "fullEnd": 969,
                    "start": 966,
                    "end": 967,
                    "fullWidth": 3,
                    "width": 1,
                    "text": ";",
                    "value": ";",
                    "valueText": ";",
                    "hasTrailingTrivia": true,
                    "hasTrailingNewLine": true,
                    "trailingTrivia": [
                        {
                            "kind": "NewLineTrivia",
                            "text": "\r\n"
                        }
                    ]
                }
            }
        ],
        "endOfFileToken": {
            "kind": "EndOfFileToken",
            "fullStart": 969,
            "fullEnd": 969,
            "start": 969,
            "end": 969,
            "fullWidth": 0,
            "width": 0,
            "text": ""
        }
    },
    "lineMap": {
        "lineStarts": [
            0,
            67,
            152,
            232,
            308,
            380,
            385,
            439,
            544,
            549,
            551,
            553,
            576,
            600,
            602,
            673,
            675,
            736,
            738,
            768,
            770,
            871,
            873,
            938,
            945,
            969
        ],
        "length": 969
    }
}<|MERGE_RESOLUTION|>--- conflicted
+++ resolved
@@ -245,12 +245,8 @@
                                         "start": 588,
                                         "end": 597,
                                         "fullWidth": 9,
-<<<<<<< HEAD
                                         "width": 9,
-                                        "identifier": {
-=======
                                         "propertyName": {
->>>>>>> 85e84683
                                             "kind": "IdentifierName",
                                             "fullStart": 588,
                                             "fullEnd": 592,
@@ -732,12 +728,8 @@
                                         "start": 687,
                                         "end": 733,
                                         "fullWidth": 46,
-<<<<<<< HEAD
                                         "width": 46,
-                                        "identifier": {
-=======
                                         "propertyName": {
->>>>>>> 85e84683
                                             "kind": "IdentifierName",
                                             "fullStart": 687,
                                             "fullEnd": 701,
@@ -1079,12 +1071,8 @@
                                         "start": 782,
                                         "end": 868,
                                         "fullWidth": 86,
-<<<<<<< HEAD
                                         "width": 86,
-                                        "identifier": {
-=======
                                         "propertyName": {
->>>>>>> 85e84683
                                             "kind": "IdentifierName",
                                             "fullStart": 782,
                                             "fullEnd": 795,
