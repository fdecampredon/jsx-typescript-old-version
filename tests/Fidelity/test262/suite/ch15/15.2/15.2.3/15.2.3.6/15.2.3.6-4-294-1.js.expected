--- conflicted
+++ resolved
@@ -319,11 +319,8 @@
                                                         "start": 856,
                                                         "end": 857,
                                                         "fullWidth": 1,
-<<<<<<< HEAD
                                                         "width": 1,
-=======
                                                         "modifiers": [],
->>>>>>> e3c38734
                                                         "identifier": {
                                                             "kind": "IdentifierName",
                                                             "fullStart": 856,
@@ -363,11 +360,8 @@
                                                         "start": 859,
                                                         "end": 860,
                                                         "fullWidth": 1,
-<<<<<<< HEAD
                                                         "width": 1,
-=======
                                                         "modifiers": [],
->>>>>>> e3c38734
                                                         "identifier": {
                                                             "kind": "IdentifierName",
                                                             "fullStart": 859,
@@ -407,11 +401,8 @@
                                                         "start": 862,
                                                         "end": 863,
                                                         "fullWidth": 1,
-<<<<<<< HEAD
                                                         "width": 1,
-=======
                                                         "modifiers": [],
->>>>>>> e3c38734
                                                         "identifier": {
                                                             "kind": "IdentifierName",
                                                             "fullStart": 862,
