{
    "isDeclaration": false,
    "languageVersion": "EcmaScript5",
    "parseOptions": {
        "allowAutomaticSemicolonInsertion": true
    },
    "sourceUnit": {
        "kind": "SourceUnit",
        "fullStart": 0,
        "fullEnd": 1127,
        "start": 603,
        "end": 1127,
        "fullWidth": 1127,
        "width": 524,
        "isIncrementallyUnusable": true,
        "moduleElements": [
            {
                "kind": "FunctionDeclaration",
                "fullStart": 0,
                "fullEnd": 1103,
                "start": 603,
                "end": 1101,
                "fullWidth": 1103,
                "width": 498,
                "isIncrementallyUnusable": true,
                "modifiers": [],
                "functionKeyword": {
                    "kind": "FunctionKeyword",
                    "fullStart": 0,
                    "fullEnd": 612,
                    "start": 603,
                    "end": 611,
                    "fullWidth": 612,
                    "width": 8,
                    "text": "function",
                    "value": "function",
                    "valueText": "function",
                    "hasLeadingTrivia": true,
                    "hasLeadingComment": true,
                    "hasLeadingNewLine": true,
                    "hasTrailingTrivia": true,
                    "leadingTrivia": [
                        {
                            "kind": "SingleLineCommentTrivia",
                            "text": "/// Copyright (c) 2012 Ecma International.  All rights reserved. "
                        },
                        {
                            "kind": "NewLineTrivia",
                            "text": "\r\n"
                        },
                        {
                            "kind": "SingleLineCommentTrivia",
                            "text": "/// Ecma International makes this code available under the terms and conditions set"
                        },
                        {
                            "kind": "NewLineTrivia",
                            "text": "\r\n"
                        },
                        {
                            "kind": "SingleLineCommentTrivia",
                            "text": "/// forth on http://hg.ecmascript.org/tests/test262/raw-file/tip/LICENSE (the "
                        },
                        {
                            "kind": "NewLineTrivia",
                            "text": "\r\n"
                        },
                        {
                            "kind": "SingleLineCommentTrivia",
                            "text": "/// \"Use Terms\").   Any redistribution of this code must retain the above "
                        },
                        {
                            "kind": "NewLineTrivia",
                            "text": "\r\n"
                        },
                        {
                            "kind": "SingleLineCommentTrivia",
                            "text": "/// copyright and this notice and otherwise comply with the Use Terms."
                        },
                        {
                            "kind": "NewLineTrivia",
                            "text": "\r\n"
                        },
                        {
                            "kind": "MultiLineCommentTrivia",
                            "text": "/**\r\n * @path ch15/15.2/15.2.3/15.2.3.6/15.2.3.6-4-452.js\r\n * @description ES5 Attributes - property ([[Get]] is undefined, [[Set]] is undefined, [[Enumerable]] is false, [[Configurable]] is false) is undeletable\r\n */"
                        },
                        {
                            "kind": "NewLineTrivia",
                            "text": "\r\n"
                        },
                        {
                            "kind": "NewLineTrivia",
                            "text": "\r\n"
                        },
                        {
                            "kind": "NewLineTrivia",
                            "text": "\r\n"
                        }
                    ],
                    "trailingTrivia": [
                        {
                            "kind": "WhitespaceTrivia",
                            "text": " "
                        }
                    ]
                },
                "identifier": {
                    "kind": "IdentifierName",
                    "fullStart": 612,
                    "fullEnd": 620,
                    "start": 612,
                    "end": 620,
                    "fullWidth": 8,
                    "width": 8,
                    "text": "testcase",
                    "value": "testcase",
                    "valueText": "testcase"
                },
                "callSignature": {
                    "kind": "CallSignature",
                    "fullStart": 620,
                    "fullEnd": 623,
                    "start": 620,
                    "end": 622,
                    "fullWidth": 3,
                    "width": 2,
                    "parameterList": {
                        "kind": "ParameterList",
                        "fullStart": 620,
                        "fullEnd": 623,
                        "start": 620,
                        "end": 622,
                        "fullWidth": 3,
                        "width": 2,
                        "openParenToken": {
                            "kind": "OpenParenToken",
                            "fullStart": 620,
                            "fullEnd": 621,
                            "start": 620,
                            "end": 621,
                            "fullWidth": 1,
                            "width": 1,
                            "text": "(",
                            "value": "(",
                            "valueText": "("
                        },
                        "parameters": [],
                        "closeParenToken": {
                            "kind": "CloseParenToken",
                            "fullStart": 621,
                            "fullEnd": 623,
                            "start": 621,
                            "end": 622,
                            "fullWidth": 2,
                            "width": 1,
                            "text": ")",
                            "value": ")",
                            "valueText": ")",
                            "hasTrailingTrivia": true,
                            "trailingTrivia": [
                                {
                                    "kind": "WhitespaceTrivia",
                                    "text": " "
                                }
                            ]
                        }
                    }
                },
                "block": {
                    "kind": "Block",
                    "fullStart": 623,
                    "fullEnd": 1103,
                    "start": 623,
                    "end": 1101,
                    "fullWidth": 480,
                    "width": 478,
                    "isIncrementallyUnusable": true,
                    "openBraceToken": {
                        "kind": "OpenBraceToken",
                        "fullStart": 623,
                        "fullEnd": 626,
                        "start": 623,
                        "end": 624,
                        "fullWidth": 3,
                        "width": 1,
                        "text": "{",
                        "value": "{",
                        "valueText": "{",
                        "hasTrailingTrivia": true,
                        "hasTrailingNewLine": true,
                        "trailingTrivia": [
                            {
                                "kind": "NewLineTrivia",
                                "text": "\r\n"
                            }
                        ]
                    },
                    "statements": [
                        {
                            "kind": "VariableStatement",
                            "fullStart": 626,
                            "fullEnd": 649,
                            "start": 634,
                            "end": 647,
                            "fullWidth": 23,
                            "width": 13,
                            "modifiers": [],
                            "variableDeclaration": {
                                "kind": "VariableDeclaration",
                                "fullStart": 626,
                                "fullEnd": 646,
                                "start": 634,
                                "end": 646,
                                "fullWidth": 20,
                                "width": 12,
                                "varKeyword": {
                                    "kind": "VarKeyword",
                                    "fullStart": 626,
                                    "fullEnd": 638,
                                    "start": 634,
                                    "end": 637,
                                    "fullWidth": 12,
                                    "width": 3,
                                    "text": "var",
                                    "value": "var",
                                    "valueText": "var",
                                    "hasLeadingTrivia": true,
                                    "hasTrailingTrivia": true,
                                    "leadingTrivia": [
                                        {
                                            "kind": "WhitespaceTrivia",
                                            "text": "        "
                                        }
                                    ],
                                    "trailingTrivia": [
                                        {
                                            "kind": "WhitespaceTrivia",
                                            "text": " "
                                        }
                                    ]
                                },
                                "variableDeclarators": [
                                    {
                                        "kind": "VariableDeclarator",
                                        "fullStart": 638,
                                        "fullEnd": 646,
                                        "start": 638,
                                        "end": 646,
                                        "fullWidth": 8,
<<<<<<< HEAD
                                        "width": 8,
                                        "identifier": {
=======
                                        "propertyName": {
>>>>>>> 85e84683
                                            "kind": "IdentifierName",
                                            "fullStart": 638,
                                            "fullEnd": 642,
                                            "start": 638,
                                            "end": 641,
                                            "fullWidth": 4,
                                            "width": 3,
                                            "text": "obj",
                                            "value": "obj",
                                            "valueText": "obj",
                                            "hasTrailingTrivia": true,
                                            "trailingTrivia": [
                                                {
                                                    "kind": "WhitespaceTrivia",
                                                    "text": " "
                                                }
                                            ]
                                        },
                                        "equalsValueClause": {
                                            "kind": "EqualsValueClause",
                                            "fullStart": 642,
                                            "fullEnd": 646,
                                            "start": 642,
                                            "end": 646,
                                            "fullWidth": 4,
                                            "width": 4,
                                            "equalsToken": {
                                                "kind": "EqualsToken",
                                                "fullStart": 642,
                                                "fullEnd": 644,
                                                "start": 642,
                                                "end": 643,
                                                "fullWidth": 2,
                                                "width": 1,
                                                "text": "=",
                                                "value": "=",
                                                "valueText": "=",
                                                "hasTrailingTrivia": true,
                                                "trailingTrivia": [
                                                    {
                                                        "kind": "WhitespaceTrivia",
                                                        "text": " "
                                                    }
                                                ]
                                            },
                                            "value": {
                                                "kind": "ObjectLiteralExpression",
                                                "fullStart": 644,
                                                "fullEnd": 646,
                                                "start": 644,
                                                "end": 646,
                                                "fullWidth": 2,
                                                "width": 2,
                                                "openBraceToken": {
                                                    "kind": "OpenBraceToken",
                                                    "fullStart": 644,
                                                    "fullEnd": 645,
                                                    "start": 644,
                                                    "end": 645,
                                                    "fullWidth": 1,
                                                    "width": 1,
                                                    "text": "{",
                                                    "value": "{",
                                                    "valueText": "{"
                                                },
                                                "propertyAssignments": [],
                                                "closeBraceToken": {
                                                    "kind": "CloseBraceToken",
                                                    "fullStart": 645,
                                                    "fullEnd": 646,
                                                    "start": 645,
                                                    "end": 646,
                                                    "fullWidth": 1,
                                                    "width": 1,
                                                    "text": "}",
                                                    "value": "}",
                                                    "valueText": "}"
                                                }
                                            }
                                        }
                                    }
                                ]
                            },
                            "semicolonToken": {
                                "kind": "SemicolonToken",
                                "fullStart": 646,
                                "fullEnd": 649,
                                "start": 646,
                                "end": 647,
                                "fullWidth": 3,
                                "width": 1,
                                "text": ";",
                                "value": ";",
                                "valueText": ";",
                                "hasTrailingTrivia": true,
                                "hasTrailingNewLine": true,
                                "trailingTrivia": [
                                    {
                                        "kind": "NewLineTrivia",
                                        "text": "\r\n"
                                    }
                                ]
                            }
                        },
                        {
                            "kind": "ExpressionStatement",
                            "fullStart": 649,
                            "fullEnd": 833,
                            "start": 659,
                            "end": 831,
                            "fullWidth": 184,
                            "width": 172,
                            "isIncrementallyUnusable": true,
                            "expression": {
                                "kind": "InvocationExpression",
                                "fullStart": 649,
                                "fullEnd": 830,
                                "start": 659,
                                "end": 830,
                                "fullWidth": 181,
                                "width": 171,
                                "isIncrementallyUnusable": true,
                                "expression": {
                                    "kind": "MemberAccessExpression",
                                    "fullStart": 649,
                                    "fullEnd": 680,
                                    "start": 659,
                                    "end": 680,
                                    "fullWidth": 31,
                                    "width": 21,
                                    "expression": {
                                        "kind": "IdentifierName",
                                        "fullStart": 649,
                                        "fullEnd": 665,
                                        "start": 659,
                                        "end": 665,
                                        "fullWidth": 16,
                                        "width": 6,
                                        "text": "Object",
                                        "value": "Object",
                                        "valueText": "Object",
                                        "hasLeadingTrivia": true,
                                        "hasLeadingNewLine": true,
                                        "leadingTrivia": [
                                            {
                                                "kind": "NewLineTrivia",
                                                "text": "\r\n"
                                            },
                                            {
                                                "kind": "WhitespaceTrivia",
                                                "text": "        "
                                            }
                                        ]
                                    },
                                    "dotToken": {
                                        "kind": "DotToken",
                                        "fullStart": 665,
                                        "fullEnd": 666,
                                        "start": 665,
                                        "end": 666,
                                        "fullWidth": 1,
                                        "width": 1,
                                        "text": ".",
                                        "value": ".",
                                        "valueText": "."
                                    },
                                    "name": {
                                        "kind": "IdentifierName",
                                        "fullStart": 666,
                                        "fullEnd": 680,
                                        "start": 666,
                                        "end": 680,
                                        "fullWidth": 14,
                                        "width": 14,
                                        "text": "defineProperty",
                                        "value": "defineProperty",
                                        "valueText": "defineProperty"
                                    }
                                },
                                "argumentList": {
                                    "kind": "ArgumentList",
                                    "fullStart": 680,
                                    "fullEnd": 830,
                                    "start": 680,
                                    "end": 830,
                                    "fullWidth": 150,
                                    "width": 150,
                                    "isIncrementallyUnusable": true,
                                    "openParenToken": {
                                        "kind": "OpenParenToken",
                                        "fullStart": 680,
                                        "fullEnd": 681,
                                        "start": 680,
                                        "end": 681,
                                        "fullWidth": 1,
                                        "width": 1,
                                        "text": "(",
                                        "value": "(",
                                        "valueText": "("
                                    },
                                    "arguments": [
                                        {
                                            "kind": "IdentifierName",
                                            "fullStart": 681,
                                            "fullEnd": 684,
                                            "start": 681,
                                            "end": 684,
                                            "fullWidth": 3,
                                            "width": 3,
                                            "text": "obj",
                                            "value": "obj",
                                            "valueText": "obj"
                                        },
                                        {
                                            "kind": "CommaToken",
                                            "fullStart": 684,
                                            "fullEnd": 686,
                                            "start": 684,
                                            "end": 685,
                                            "fullWidth": 2,
                                            "width": 1,
                                            "text": ",",
                                            "value": ",",
                                            "valueText": ",",
                                            "hasTrailingTrivia": true,
                                            "trailingTrivia": [
                                                {
                                                    "kind": "WhitespaceTrivia",
                                                    "text": " "
                                                }
                                            ]
                                        },
                                        {
                                            "kind": "StringLiteral",
                                            "fullStart": 686,
                                            "fullEnd": 692,
                                            "start": 686,
                                            "end": 692,
                                            "fullWidth": 6,
                                            "width": 6,
                                            "text": "\"prop\"",
                                            "value": "prop",
                                            "valueText": "prop"
                                        },
                                        {
                                            "kind": "CommaToken",
                                            "fullStart": 692,
                                            "fullEnd": 694,
                                            "start": 692,
                                            "end": 693,
                                            "fullWidth": 2,
                                            "width": 1,
                                            "text": ",",
                                            "value": ",",
                                            "valueText": ",",
                                            "hasTrailingTrivia": true,
                                            "trailingTrivia": [
                                                {
                                                    "kind": "WhitespaceTrivia",
                                                    "text": " "
                                                }
                                            ]
                                        },
                                        {
                                            "kind": "ObjectLiteralExpression",
                                            "fullStart": 694,
                                            "fullEnd": 829,
                                            "start": 694,
                                            "end": 829,
                                            "fullWidth": 135,
                                            "width": 135,
                                            "isIncrementallyUnusable": true,
                                            "openBraceToken": {
                                                "kind": "OpenBraceToken",
                                                "fullStart": 694,
                                                "fullEnd": 697,
                                                "start": 694,
                                                "end": 695,
                                                "fullWidth": 3,
                                                "width": 1,
                                                "text": "{",
                                                "value": "{",
                                                "valueText": "{",
                                                "hasTrailingTrivia": true,
                                                "hasTrailingNewLine": true,
                                                "trailingTrivia": [
                                                    {
                                                        "kind": "NewLineTrivia",
                                                        "text": "\r\n"
                                                    }
                                                ]
                                            },
                                            "propertyAssignments": [
                                                {
                                                    "kind": "SimplePropertyAssignment",
                                                    "fullStart": 697,
                                                    "fullEnd": 723,
                                                    "start": 709,
                                                    "end": 723,
                                                    "fullWidth": 26,
                                                    "width": 14,
                                                    "isIncrementallyUnusable": true,
                                                    "propertyName": {
                                                        "kind": "IdentifierName",
                                                        "fullStart": 697,
                                                        "fullEnd": 712,
                                                        "start": 709,
                                                        "end": 712,
                                                        "fullWidth": 15,
                                                        "width": 3,
                                                        "text": "get",
                                                        "value": "get",
                                                        "valueText": "get",
                                                        "hasLeadingTrivia": true,
                                                        "leadingTrivia": [
                                                            {
                                                                "kind": "WhitespaceTrivia",
                                                                "text": "            "
                                                            }
                                                        ]
                                                    },
                                                    "colonToken": {
                                                        "kind": "ColonToken",
                                                        "fullStart": 712,
                                                        "fullEnd": 714,
                                                        "start": 712,
                                                        "end": 713,
                                                        "fullWidth": 2,
                                                        "width": 1,
                                                        "text": ":",
                                                        "value": ":",
                                                        "valueText": ":",
                                                        "hasTrailingTrivia": true,
                                                        "trailingTrivia": [
                                                            {
                                                                "kind": "WhitespaceTrivia",
                                                                "text": " "
                                                            }
                                                        ]
                                                    },
                                                    "expression": {
                                                        "kind": "IdentifierName",
                                                        "fullStart": 714,
                                                        "fullEnd": 723,
                                                        "start": 714,
                                                        "end": 723,
                                                        "fullWidth": 9,
                                                        "width": 9,
                                                        "text": "undefined",
                                                        "value": "undefined",
                                                        "valueText": "undefined"
                                                    }
                                                },
                                                {
                                                    "kind": "CommaToken",
                                                    "fullStart": 723,
                                                    "fullEnd": 726,
                                                    "start": 723,
                                                    "end": 724,
                                                    "fullWidth": 3,
                                                    "width": 1,
                                                    "text": ",",
                                                    "value": ",",
                                                    "valueText": ",",
                                                    "hasTrailingTrivia": true,
                                                    "hasTrailingNewLine": true,
                                                    "trailingTrivia": [
                                                        {
                                                            "kind": "NewLineTrivia",
                                                            "text": "\r\n"
                                                        }
                                                    ]
                                                },
                                                {
                                                    "kind": "SimplePropertyAssignment",
                                                    "fullStart": 726,
                                                    "fullEnd": 752,
                                                    "start": 738,
                                                    "end": 752,
                                                    "fullWidth": 26,
                                                    "width": 14,
                                                    "isIncrementallyUnusable": true,
                                                    "propertyName": {
                                                        "kind": "IdentifierName",
                                                        "fullStart": 726,
                                                        "fullEnd": 741,
                                                        "start": 738,
                                                        "end": 741,
                                                        "fullWidth": 15,
                                                        "width": 3,
                                                        "text": "set",
                                                        "value": "set",
                                                        "valueText": "set",
                                                        "hasLeadingTrivia": true,
                                                        "leadingTrivia": [
                                                            {
                                                                "kind": "WhitespaceTrivia",
                                                                "text": "            "
                                                            }
                                                        ]
                                                    },
                                                    "colonToken": {
                                                        "kind": "ColonToken",
                                                        "fullStart": 741,
                                                        "fullEnd": 743,
                                                        "start": 741,
                                                        "end": 742,
                                                        "fullWidth": 2,
                                                        "width": 1,
                                                        "text": ":",
                                                        "value": ":",
                                                        "valueText": ":",
                                                        "hasTrailingTrivia": true,
                                                        "trailingTrivia": [
                                                            {
                                                                "kind": "WhitespaceTrivia",
                                                                "text": " "
                                                            }
                                                        ]
                                                    },
                                                    "expression": {
                                                        "kind": "IdentifierName",
                                                        "fullStart": 743,
                                                        "fullEnd": 752,
                                                        "start": 743,
                                                        "end": 752,
                                                        "fullWidth": 9,
                                                        "width": 9,
                                                        "text": "undefined",
                                                        "value": "undefined",
                                                        "valueText": "undefined"
                                                    }
                                                },
                                                {
                                                    "kind": "CommaToken",
                                                    "fullStart": 752,
                                                    "fullEnd": 755,
                                                    "start": 752,
                                                    "end": 753,
                                                    "fullWidth": 3,
                                                    "width": 1,
                                                    "text": ",",
                                                    "value": ",",
                                                    "valueText": ",",
                                                    "hasTrailingTrivia": true,
                                                    "hasTrailingNewLine": true,
                                                    "trailingTrivia": [
                                                        {
                                                            "kind": "NewLineTrivia",
                                                            "text": "\r\n"
                                                        }
                                                    ]
                                                },
                                                {
                                                    "kind": "SimplePropertyAssignment",
                                                    "fullStart": 755,
                                                    "fullEnd": 784,
                                                    "start": 767,
                                                    "end": 784,
                                                    "fullWidth": 29,
                                                    "width": 17,
                                                    "propertyName": {
                                                        "kind": "IdentifierName",
                                                        "fullStart": 755,
                                                        "fullEnd": 777,
                                                        "start": 767,
                                                        "end": 777,
                                                        "fullWidth": 22,
                                                        "width": 10,
                                                        "text": "enumerable",
                                                        "value": "enumerable",
                                                        "valueText": "enumerable",
                                                        "hasLeadingTrivia": true,
                                                        "leadingTrivia": [
                                                            {
                                                                "kind": "WhitespaceTrivia",
                                                                "text": "            "
                                                            }
                                                        ]
                                                    },
                                                    "colonToken": {
                                                        "kind": "ColonToken",
                                                        "fullStart": 777,
                                                        "fullEnd": 779,
                                                        "start": 777,
                                                        "end": 778,
                                                        "fullWidth": 2,
                                                        "width": 1,
                                                        "text": ":",
                                                        "value": ":",
                                                        "valueText": ":",
                                                        "hasTrailingTrivia": true,
                                                        "trailingTrivia": [
                                                            {
                                                                "kind": "WhitespaceTrivia",
                                                                "text": " "
                                                            }
                                                        ]
                                                    },
                                                    "expression": {
                                                        "kind": "FalseKeyword",
                                                        "fullStart": 779,
                                                        "fullEnd": 784,
                                                        "start": 779,
                                                        "end": 784,
                                                        "fullWidth": 5,
                                                        "width": 5,
                                                        "text": "false",
                                                        "value": false,
                                                        "valueText": "false"
                                                    }
                                                },
                                                {
                                                    "kind": "CommaToken",
                                                    "fullStart": 784,
                                                    "fullEnd": 787,
                                                    "start": 784,
                                                    "end": 785,
                                                    "fullWidth": 3,
                                                    "width": 1,
                                                    "text": ",",
                                                    "value": ",",
                                                    "valueText": ",",
                                                    "hasTrailingTrivia": true,
                                                    "hasTrailingNewLine": true,
                                                    "trailingTrivia": [
                                                        {
                                                            "kind": "NewLineTrivia",
                                                            "text": "\r\n"
                                                        }
                                                    ]
                                                },
                                                {
                                                    "kind": "SimplePropertyAssignment",
                                                    "fullStart": 787,
                                                    "fullEnd": 820,
                                                    "start": 799,
                                                    "end": 818,
                                                    "fullWidth": 33,
                                                    "width": 19,
                                                    "propertyName": {
                                                        "kind": "IdentifierName",
                                                        "fullStart": 787,
                                                        "fullEnd": 811,
                                                        "start": 799,
                                                        "end": 811,
                                                        "fullWidth": 24,
                                                        "width": 12,
                                                        "text": "configurable",
                                                        "value": "configurable",
                                                        "valueText": "configurable",
                                                        "hasLeadingTrivia": true,
                                                        "leadingTrivia": [
                                                            {
                                                                "kind": "WhitespaceTrivia",
                                                                "text": "            "
                                                            }
                                                        ]
                                                    },
                                                    "colonToken": {
                                                        "kind": "ColonToken",
                                                        "fullStart": 811,
                                                        "fullEnd": 813,
                                                        "start": 811,
                                                        "end": 812,
                                                        "fullWidth": 2,
                                                        "width": 1,
                                                        "text": ":",
                                                        "value": ":",
                                                        "valueText": ":",
                                                        "hasTrailingTrivia": true,
                                                        "trailingTrivia": [
                                                            {
                                                                "kind": "WhitespaceTrivia",
                                                                "text": " "
                                                            }
                                                        ]
                                                    },
                                                    "expression": {
                                                        "kind": "FalseKeyword",
                                                        "fullStart": 813,
                                                        "fullEnd": 820,
                                                        "start": 813,
                                                        "end": 818,
                                                        "fullWidth": 7,
                                                        "width": 5,
                                                        "text": "false",
                                                        "value": false,
                                                        "valueText": "false",
                                                        "hasTrailingTrivia": true,
                                                        "hasTrailingNewLine": true,
                                                        "trailingTrivia": [
                                                            {
                                                                "kind": "NewLineTrivia",
                                                                "text": "\r\n"
                                                            }
                                                        ]
                                                    }
                                                }
                                            ],
                                            "closeBraceToken": {
                                                "kind": "CloseBraceToken",
                                                "fullStart": 820,
                                                "fullEnd": 829,
                                                "start": 828,
                                                "end": 829,
                                                "fullWidth": 9,
                                                "width": 1,
                                                "text": "}",
                                                "value": "}",
                                                "valueText": "}",
                                                "hasLeadingTrivia": true,
                                                "leadingTrivia": [
                                                    {
                                                        "kind": "WhitespaceTrivia",
                                                        "text": "        "
                                                    }
                                                ]
                                            }
                                        }
                                    ],
                                    "closeParenToken": {
                                        "kind": "CloseParenToken",
                                        "fullStart": 829,
                                        "fullEnd": 830,
                                        "start": 829,
                                        "end": 830,
                                        "fullWidth": 1,
                                        "width": 1,
                                        "text": ")",
                                        "value": ")",
                                        "valueText": ")"
                                    }
                                }
                            },
                            "semicolonToken": {
                                "kind": "SemicolonToken",
                                "fullStart": 830,
                                "fullEnd": 833,
                                "start": 830,
                                "end": 831,
                                "fullWidth": 3,
                                "width": 1,
                                "text": ";",
                                "value": ";",
                                "valueText": ";",
                                "hasTrailingTrivia": true,
                                "hasTrailingNewLine": true,
                                "trailingTrivia": [
                                    {
                                        "kind": "NewLineTrivia",
                                        "text": "\r\n"
                                    }
                                ]
                            }
                        },
                        {
                            "kind": "VariableStatement",
                            "fullStart": 833,
                            "fullEnd": 900,
                            "start": 843,
                            "end": 898,
                            "fullWidth": 67,
                            "width": 55,
                            "modifiers": [],
                            "variableDeclaration": {
                                "kind": "VariableDeclaration",
                                "fullStart": 833,
                                "fullEnd": 897,
                                "start": 843,
                                "end": 897,
                                "fullWidth": 64,
                                "width": 54,
                                "varKeyword": {
                                    "kind": "VarKeyword",
                                    "fullStart": 833,
                                    "fullEnd": 847,
                                    "start": 843,
                                    "end": 846,
                                    "fullWidth": 14,
                                    "width": 3,
                                    "text": "var",
                                    "value": "var",
                                    "valueText": "var",
                                    "hasLeadingTrivia": true,
                                    "hasLeadingNewLine": true,
                                    "hasTrailingTrivia": true,
                                    "leadingTrivia": [
                                        {
                                            "kind": "NewLineTrivia",
                                            "text": "\r\n"
                                        },
                                        {
                                            "kind": "WhitespaceTrivia",
                                            "text": "        "
                                        }
                                    ],
                                    "trailingTrivia": [
                                        {
                                            "kind": "WhitespaceTrivia",
                                            "text": " "
                                        }
                                    ]
                                },
                                "variableDeclarators": [
                                    {
                                        "kind": "VariableDeclarator",
                                        "fullStart": 847,
                                        "fullEnd": 897,
                                        "start": 847,
                                        "end": 897,
                                        "fullWidth": 50,
<<<<<<< HEAD
                                        "width": 50,
                                        "identifier": {
=======
                                        "propertyName": {
>>>>>>> 85e84683
                                            "kind": "IdentifierName",
                                            "fullStart": 847,
                                            "fullEnd": 869,
                                            "start": 847,
                                            "end": 868,
                                            "fullWidth": 22,
                                            "width": 21,
                                            "text": "propertyDefineCorrect",
                                            "value": "propertyDefineCorrect",
                                            "valueText": "propertyDefineCorrect",
                                            "hasTrailingTrivia": true,
                                            "trailingTrivia": [
                                                {
                                                    "kind": "WhitespaceTrivia",
                                                    "text": " "
                                                }
                                            ]
                                        },
                                        "equalsValueClause": {
                                            "kind": "EqualsValueClause",
                                            "fullStart": 869,
                                            "fullEnd": 897,
                                            "start": 869,
                                            "end": 897,
                                            "fullWidth": 28,
                                            "width": 28,
                                            "equalsToken": {
                                                "kind": "EqualsToken",
                                                "fullStart": 869,
                                                "fullEnd": 871,
                                                "start": 869,
                                                "end": 870,
                                                "fullWidth": 2,
                                                "width": 1,
                                                "text": "=",
                                                "value": "=",
                                                "valueText": "=",
                                                "hasTrailingTrivia": true,
                                                "trailingTrivia": [
                                                    {
                                                        "kind": "WhitespaceTrivia",
                                                        "text": " "
                                                    }
                                                ]
                                            },
                                            "value": {
                                                "kind": "InvocationExpression",
                                                "fullStart": 871,
                                                "fullEnd": 897,
                                                "start": 871,
                                                "end": 897,
                                                "fullWidth": 26,
                                                "width": 26,
                                                "expression": {
                                                    "kind": "MemberAccessExpression",
                                                    "fullStart": 871,
                                                    "fullEnd": 889,
                                                    "start": 871,
                                                    "end": 889,
                                                    "fullWidth": 18,
                                                    "width": 18,
                                                    "expression": {
                                                        "kind": "IdentifierName",
                                                        "fullStart": 871,
                                                        "fullEnd": 874,
                                                        "start": 871,
                                                        "end": 874,
                                                        "fullWidth": 3,
                                                        "width": 3,
                                                        "text": "obj",
                                                        "value": "obj",
                                                        "valueText": "obj"
                                                    },
                                                    "dotToken": {
                                                        "kind": "DotToken",
                                                        "fullStart": 874,
                                                        "fullEnd": 875,
                                                        "start": 874,
                                                        "end": 875,
                                                        "fullWidth": 1,
                                                        "width": 1,
                                                        "text": ".",
                                                        "value": ".",
                                                        "valueText": "."
                                                    },
                                                    "name": {
                                                        "kind": "IdentifierName",
                                                        "fullStart": 875,
                                                        "fullEnd": 889,
                                                        "start": 875,
                                                        "end": 889,
                                                        "fullWidth": 14,
                                                        "width": 14,
                                                        "text": "hasOwnProperty",
                                                        "value": "hasOwnProperty",
                                                        "valueText": "hasOwnProperty"
                                                    }
                                                },
                                                "argumentList": {
                                                    "kind": "ArgumentList",
                                                    "fullStart": 889,
                                                    "fullEnd": 897,
                                                    "start": 889,
                                                    "end": 897,
                                                    "fullWidth": 8,
                                                    "width": 8,
                                                    "openParenToken": {
                                                        "kind": "OpenParenToken",
                                                        "fullStart": 889,
                                                        "fullEnd": 890,
                                                        "start": 889,
                                                        "end": 890,
                                                        "fullWidth": 1,
                                                        "width": 1,
                                                        "text": "(",
                                                        "value": "(",
                                                        "valueText": "("
                                                    },
                                                    "arguments": [
                                                        {
                                                            "kind": "StringLiteral",
                                                            "fullStart": 890,
                                                            "fullEnd": 896,
                                                            "start": 890,
                                                            "end": 896,
                                                            "fullWidth": 6,
                                                            "width": 6,
                                                            "text": "\"prop\"",
                                                            "value": "prop",
                                                            "valueText": "prop"
                                                        }
                                                    ],
                                                    "closeParenToken": {
                                                        "kind": "CloseParenToken",
                                                        "fullStart": 896,
                                                        "fullEnd": 897,
                                                        "start": 896,
                                                        "end": 897,
                                                        "fullWidth": 1,
                                                        "width": 1,
                                                        "text": ")",
                                                        "value": ")",
                                                        "valueText": ")"
                                                    }
                                                }
                                            }
                                        }
                                    }
                                ]
                            },
                            "semicolonToken": {
                                "kind": "SemicolonToken",
                                "fullStart": 897,
                                "fullEnd": 900,
                                "start": 897,
                                "end": 898,
                                "fullWidth": 3,
                                "width": 1,
                                "text": ";",
                                "value": ";",
                                "valueText": ";",
                                "hasTrailingTrivia": true,
                                "hasTrailingNewLine": true,
                                "trailingTrivia": [
                                    {
                                        "kind": "NewLineTrivia",
                                        "text": "\r\n"
                                    }
                                ]
                            }
                        },
                        {
                            "kind": "VariableStatement",
                            "fullStart": 900,
                            "fullEnd": 966,
                            "start": 908,
                            "end": 964,
                            "fullWidth": 66,
                            "width": 56,
                            "modifiers": [],
                            "variableDeclaration": {
                                "kind": "VariableDeclaration",
                                "fullStart": 900,
                                "fullEnd": 963,
                                "start": 908,
                                "end": 963,
                                "fullWidth": 63,
                                "width": 55,
                                "varKeyword": {
                                    "kind": "VarKeyword",
                                    "fullStart": 900,
                                    "fullEnd": 912,
                                    "start": 908,
                                    "end": 911,
                                    "fullWidth": 12,
                                    "width": 3,
                                    "text": "var",
                                    "value": "var",
                                    "valueText": "var",
                                    "hasLeadingTrivia": true,
                                    "hasTrailingTrivia": true,
                                    "leadingTrivia": [
                                        {
                                            "kind": "WhitespaceTrivia",
                                            "text": "        "
                                        }
                                    ],
                                    "trailingTrivia": [
                                        {
                                            "kind": "WhitespaceTrivia",
                                            "text": " "
                                        }
                                    ]
                                },
                                "variableDeclarators": [
                                    {
                                        "kind": "VariableDeclarator",
                                        "fullStart": 912,
                                        "fullEnd": 963,
                                        "start": 912,
                                        "end": 963,
                                        "fullWidth": 51,
<<<<<<< HEAD
                                        "width": 51,
                                        "identifier": {
=======
                                        "propertyName": {
>>>>>>> 85e84683
                                            "kind": "IdentifierName",
                                            "fullStart": 912,
                                            "fullEnd": 917,
                                            "start": 912,
                                            "end": 916,
                                            "fullWidth": 5,
                                            "width": 4,
                                            "text": "desc",
                                            "value": "desc",
                                            "valueText": "desc",
                                            "hasTrailingTrivia": true,
                                            "trailingTrivia": [
                                                {
                                                    "kind": "WhitespaceTrivia",
                                                    "text": " "
                                                }
                                            ]
                                        },
                                        "equalsValueClause": {
                                            "kind": "EqualsValueClause",
                                            "fullStart": 917,
                                            "fullEnd": 963,
                                            "start": 917,
                                            "end": 963,
                                            "fullWidth": 46,
                                            "width": 46,
                                            "equalsToken": {
                                                "kind": "EqualsToken",
                                                "fullStart": 917,
                                                "fullEnd": 919,
                                                "start": 917,
                                                "end": 918,
                                                "fullWidth": 2,
                                                "width": 1,
                                                "text": "=",
                                                "value": "=",
                                                "valueText": "=",
                                                "hasTrailingTrivia": true,
                                                "trailingTrivia": [
                                                    {
                                                        "kind": "WhitespaceTrivia",
                                                        "text": " "
                                                    }
                                                ]
                                            },
                                            "value": {
                                                "kind": "InvocationExpression",
                                                "fullStart": 919,
                                                "fullEnd": 963,
                                                "start": 919,
                                                "end": 963,
                                                "fullWidth": 44,
                                                "width": 44,
                                                "expression": {
                                                    "kind": "MemberAccessExpression",
                                                    "fullStart": 919,
                                                    "fullEnd": 950,
                                                    "start": 919,
                                                    "end": 950,
                                                    "fullWidth": 31,
                                                    "width": 31,
                                                    "expression": {
                                                        "kind": "IdentifierName",
                                                        "fullStart": 919,
                                                        "fullEnd": 925,
                                                        "start": 919,
                                                        "end": 925,
                                                        "fullWidth": 6,
                                                        "width": 6,
                                                        "text": "Object",
                                                        "value": "Object",
                                                        "valueText": "Object"
                                                    },
                                                    "dotToken": {
                                                        "kind": "DotToken",
                                                        "fullStart": 925,
                                                        "fullEnd": 926,
                                                        "start": 925,
                                                        "end": 926,
                                                        "fullWidth": 1,
                                                        "width": 1,
                                                        "text": ".",
                                                        "value": ".",
                                                        "valueText": "."
                                                    },
                                                    "name": {
                                                        "kind": "IdentifierName",
                                                        "fullStart": 926,
                                                        "fullEnd": 950,
                                                        "start": 926,
                                                        "end": 950,
                                                        "fullWidth": 24,
                                                        "width": 24,
                                                        "text": "getOwnPropertyDescriptor",
                                                        "value": "getOwnPropertyDescriptor",
                                                        "valueText": "getOwnPropertyDescriptor"
                                                    }
                                                },
                                                "argumentList": {
                                                    "kind": "ArgumentList",
                                                    "fullStart": 950,
                                                    "fullEnd": 963,
                                                    "start": 950,
                                                    "end": 963,
                                                    "fullWidth": 13,
                                                    "width": 13,
                                                    "openParenToken": {
                                                        "kind": "OpenParenToken",
                                                        "fullStart": 950,
                                                        "fullEnd": 951,
                                                        "start": 950,
                                                        "end": 951,
                                                        "fullWidth": 1,
                                                        "width": 1,
                                                        "text": "(",
                                                        "value": "(",
                                                        "valueText": "("
                                                    },
                                                    "arguments": [
                                                        {
                                                            "kind": "IdentifierName",
                                                            "fullStart": 951,
                                                            "fullEnd": 954,
                                                            "start": 951,
                                                            "end": 954,
                                                            "fullWidth": 3,
                                                            "width": 3,
                                                            "text": "obj",
                                                            "value": "obj",
                                                            "valueText": "obj"
                                                        },
                                                        {
                                                            "kind": "CommaToken",
                                                            "fullStart": 954,
                                                            "fullEnd": 956,
                                                            "start": 954,
                                                            "end": 955,
                                                            "fullWidth": 2,
                                                            "width": 1,
                                                            "text": ",",
                                                            "value": ",",
                                                            "valueText": ",",
                                                            "hasTrailingTrivia": true,
                                                            "trailingTrivia": [
                                                                {
                                                                    "kind": "WhitespaceTrivia",
                                                                    "text": " "
                                                                }
                                                            ]
                                                        },
                                                        {
                                                            "kind": "StringLiteral",
                                                            "fullStart": 956,
                                                            "fullEnd": 962,
                                                            "start": 956,
                                                            "end": 962,
                                                            "fullWidth": 6,
                                                            "width": 6,
                                                            "text": "\"prop\"",
                                                            "value": "prop",
                                                            "valueText": "prop"
                                                        }
                                                    ],
                                                    "closeParenToken": {
                                                        "kind": "CloseParenToken",
                                                        "fullStart": 962,
                                                        "fullEnd": 963,
                                                        "start": 962,
                                                        "end": 963,
                                                        "fullWidth": 1,
                                                        "width": 1,
                                                        "text": ")",
                                                        "value": ")",
                                                        "valueText": ")"
                                                    }
                                                }
                                            }
                                        }
                                    }
                                ]
                            },
                            "semicolonToken": {
                                "kind": "SemicolonToken",
                                "fullStart": 963,
                                "fullEnd": 966,
                                "start": 963,
                                "end": 964,
                                "fullWidth": 3,
                                "width": 1,
                                "text": ";",
                                "value": ";",
                                "valueText": ";",
                                "hasTrailingTrivia": true,
                                "hasTrailingNewLine": true,
                                "trailingTrivia": [
                                    {
                                        "kind": "NewLineTrivia",
                                        "text": "\r\n"
                                    }
                                ]
                            }
                        },
                        {
                            "kind": "ExpressionStatement",
                            "fullStart": 966,
                            "fullEnd": 994,
                            "start": 976,
                            "end": 992,
                            "fullWidth": 28,
                            "width": 16,
                            "expression": {
                                "kind": "DeleteExpression",
                                "fullStart": 966,
                                "fullEnd": 991,
                                "start": 976,
                                "end": 991,
                                "fullWidth": 25,
                                "width": 15,
                                "deleteKeyword": {
                                    "kind": "DeleteKeyword",
                                    "fullStart": 966,
                                    "fullEnd": 983,
                                    "start": 976,
                                    "end": 982,
                                    "fullWidth": 17,
                                    "width": 6,
                                    "text": "delete",
                                    "value": "delete",
                                    "valueText": "delete",
                                    "hasLeadingTrivia": true,
                                    "hasLeadingNewLine": true,
                                    "hasTrailingTrivia": true,
                                    "leadingTrivia": [
                                        {
                                            "kind": "NewLineTrivia",
                                            "text": "\r\n"
                                        },
                                        {
                                            "kind": "WhitespaceTrivia",
                                            "text": "        "
                                        }
                                    ],
                                    "trailingTrivia": [
                                        {
                                            "kind": "WhitespaceTrivia",
                                            "text": " "
                                        }
                                    ]
                                },
                                "expression": {
                                    "kind": "MemberAccessExpression",
                                    "fullStart": 983,
                                    "fullEnd": 991,
                                    "start": 983,
                                    "end": 991,
                                    "fullWidth": 8,
                                    "width": 8,
                                    "expression": {
                                        "kind": "IdentifierName",
                                        "fullStart": 983,
                                        "fullEnd": 986,
                                        "start": 983,
                                        "end": 986,
                                        "fullWidth": 3,
                                        "width": 3,
                                        "text": "obj",
                                        "value": "obj",
                                        "valueText": "obj"
                                    },
                                    "dotToken": {
                                        "kind": "DotToken",
                                        "fullStart": 986,
                                        "fullEnd": 987,
                                        "start": 986,
                                        "end": 987,
                                        "fullWidth": 1,
                                        "width": 1,
                                        "text": ".",
                                        "value": ".",
                                        "valueText": "."
                                    },
                                    "name": {
                                        "kind": "IdentifierName",
                                        "fullStart": 987,
                                        "fullEnd": 991,
                                        "start": 987,
                                        "end": 991,
                                        "fullWidth": 4,
                                        "width": 4,
                                        "text": "prop",
                                        "value": "prop",
                                        "valueText": "prop"
                                    }
                                }
                            },
                            "semicolonToken": {
                                "kind": "SemicolonToken",
                                "fullStart": 991,
                                "fullEnd": 994,
                                "start": 991,
                                "end": 992,
                                "fullWidth": 3,
                                "width": 1,
                                "text": ";",
                                "value": ";",
                                "valueText": ";",
                                "hasTrailingTrivia": true,
                                "hasTrailingNewLine": true,
                                "trailingTrivia": [
                                    {
                                        "kind": "NewLineTrivia",
                                        "text": "\r\n"
                                    }
                                ]
                            }
                        },
                        {
                            "kind": "ReturnStatement",
                            "fullStart": 994,
                            "fullEnd": 1096,
                            "start": 1004,
                            "end": 1094,
                            "fullWidth": 102,
                            "width": 90,
                            "returnKeyword": {
                                "kind": "ReturnKeyword",
                                "fullStart": 994,
                                "fullEnd": 1011,
                                "start": 1004,
                                "end": 1010,
                                "fullWidth": 17,
                                "width": 6,
                                "text": "return",
                                "value": "return",
                                "valueText": "return",
                                "hasLeadingTrivia": true,
                                "hasLeadingNewLine": true,
                                "hasTrailingTrivia": true,
                                "leadingTrivia": [
                                    {
                                        "kind": "NewLineTrivia",
                                        "text": "\r\n"
                                    },
                                    {
                                        "kind": "WhitespaceTrivia",
                                        "text": "        "
                                    }
                                ],
                                "trailingTrivia": [
                                    {
                                        "kind": "WhitespaceTrivia",
                                        "text": " "
                                    }
                                ]
                            },
                            "expression": {
                                "kind": "LogicalAndExpression",
                                "fullStart": 1011,
                                "fullEnd": 1093,
                                "start": 1011,
                                "end": 1093,
                                "fullWidth": 82,
                                "width": 82,
                                "left": {
                                    "kind": "LogicalAndExpression",
                                    "fullStart": 1011,
                                    "fullEnd": 1064,
                                    "start": 1011,
                                    "end": 1063,
                                    "fullWidth": 53,
                                    "width": 52,
                                    "left": {
                                        "kind": "IdentifierName",
                                        "fullStart": 1011,
                                        "fullEnd": 1033,
                                        "start": 1011,
                                        "end": 1032,
                                        "fullWidth": 22,
                                        "width": 21,
                                        "text": "propertyDefineCorrect",
                                        "value": "propertyDefineCorrect",
                                        "valueText": "propertyDefineCorrect",
                                        "hasTrailingTrivia": true,
                                        "trailingTrivia": [
                                            {
                                                "kind": "WhitespaceTrivia",
                                                "text": " "
                                            }
                                        ]
                                    },
                                    "operatorToken": {
                                        "kind": "AmpersandAmpersandToken",
                                        "fullStart": 1033,
                                        "fullEnd": 1036,
                                        "start": 1033,
                                        "end": 1035,
                                        "fullWidth": 3,
                                        "width": 2,
                                        "text": "&&",
                                        "value": "&&",
                                        "valueText": "&&",
                                        "hasTrailingTrivia": true,
                                        "trailingTrivia": [
                                            {
                                                "kind": "WhitespaceTrivia",
                                                "text": " "
                                            }
                                        ]
                                    },
                                    "right": {
                                        "kind": "EqualsExpression",
                                        "fullStart": 1036,
                                        "fullEnd": 1064,
                                        "start": 1036,
                                        "end": 1063,
                                        "fullWidth": 28,
                                        "width": 27,
                                        "left": {
                                            "kind": "MemberAccessExpression",
                                            "fullStart": 1036,
                                            "fullEnd": 1054,
                                            "start": 1036,
                                            "end": 1053,
                                            "fullWidth": 18,
                                            "width": 17,
                                            "expression": {
                                                "kind": "IdentifierName",
                                                "fullStart": 1036,
                                                "fullEnd": 1040,
                                                "start": 1036,
                                                "end": 1040,
                                                "fullWidth": 4,
                                                "width": 4,
                                                "text": "desc",
                                                "value": "desc",
                                                "valueText": "desc"
                                            },
                                            "dotToken": {
                                                "kind": "DotToken",
                                                "fullStart": 1040,
                                                "fullEnd": 1041,
                                                "start": 1040,
                                                "end": 1041,
                                                "fullWidth": 1,
                                                "width": 1,
                                                "text": ".",
                                                "value": ".",
                                                "valueText": "."
                                            },
                                            "name": {
                                                "kind": "IdentifierName",
                                                "fullStart": 1041,
                                                "fullEnd": 1054,
                                                "start": 1041,
                                                "end": 1053,
                                                "fullWidth": 13,
                                                "width": 12,
                                                "text": "configurable",
                                                "value": "configurable",
                                                "valueText": "configurable",
                                                "hasTrailingTrivia": true,
                                                "trailingTrivia": [
                                                    {
                                                        "kind": "WhitespaceTrivia",
                                                        "text": " "
                                                    }
                                                ]
                                            }
                                        },
                                        "operatorToken": {
                                            "kind": "EqualsEqualsEqualsToken",
                                            "fullStart": 1054,
                                            "fullEnd": 1058,
                                            "start": 1054,
                                            "end": 1057,
                                            "fullWidth": 4,
                                            "width": 3,
                                            "text": "===",
                                            "value": "===",
                                            "valueText": "===",
                                            "hasTrailingTrivia": true,
                                            "trailingTrivia": [
                                                {
                                                    "kind": "WhitespaceTrivia",
                                                    "text": " "
                                                }
                                            ]
                                        },
                                        "right": {
                                            "kind": "FalseKeyword",
                                            "fullStart": 1058,
                                            "fullEnd": 1064,
                                            "start": 1058,
                                            "end": 1063,
                                            "fullWidth": 6,
                                            "width": 5,
                                            "text": "false",
                                            "value": false,
                                            "valueText": "false",
                                            "hasTrailingTrivia": true,
                                            "trailingTrivia": [
                                                {
                                                    "kind": "WhitespaceTrivia",
                                                    "text": " "
                                                }
                                            ]
                                        }
                                    }
                                },
                                "operatorToken": {
                                    "kind": "AmpersandAmpersandToken",
                                    "fullStart": 1064,
                                    "fullEnd": 1067,
                                    "start": 1064,
                                    "end": 1066,
                                    "fullWidth": 3,
                                    "width": 2,
                                    "text": "&&",
                                    "value": "&&",
                                    "valueText": "&&",
                                    "hasTrailingTrivia": true,
                                    "trailingTrivia": [
                                        {
                                            "kind": "WhitespaceTrivia",
                                            "text": " "
                                        }
                                    ]
                                },
                                "right": {
                                    "kind": "InvocationExpression",
                                    "fullStart": 1067,
                                    "fullEnd": 1093,
                                    "start": 1067,
                                    "end": 1093,
                                    "fullWidth": 26,
                                    "width": 26,
                                    "expression": {
                                        "kind": "MemberAccessExpression",
                                        "fullStart": 1067,
                                        "fullEnd": 1085,
                                        "start": 1067,
                                        "end": 1085,
                                        "fullWidth": 18,
                                        "width": 18,
                                        "expression": {
                                            "kind": "IdentifierName",
                                            "fullStart": 1067,
                                            "fullEnd": 1070,
                                            "start": 1067,
                                            "end": 1070,
                                            "fullWidth": 3,
                                            "width": 3,
                                            "text": "obj",
                                            "value": "obj",
                                            "valueText": "obj"
                                        },
                                        "dotToken": {
                                            "kind": "DotToken",
                                            "fullStart": 1070,
                                            "fullEnd": 1071,
                                            "start": 1070,
                                            "end": 1071,
                                            "fullWidth": 1,
                                            "width": 1,
                                            "text": ".",
                                            "value": ".",
                                            "valueText": "."
                                        },
                                        "name": {
                                            "kind": "IdentifierName",
                                            "fullStart": 1071,
                                            "fullEnd": 1085,
                                            "start": 1071,
                                            "end": 1085,
                                            "fullWidth": 14,
                                            "width": 14,
                                            "text": "hasOwnProperty",
                                            "value": "hasOwnProperty",
                                            "valueText": "hasOwnProperty"
                                        }
                                    },
                                    "argumentList": {
                                        "kind": "ArgumentList",
                                        "fullStart": 1085,
                                        "fullEnd": 1093,
                                        "start": 1085,
                                        "end": 1093,
                                        "fullWidth": 8,
                                        "width": 8,
                                        "openParenToken": {
                                            "kind": "OpenParenToken",
                                            "fullStart": 1085,
                                            "fullEnd": 1086,
                                            "start": 1085,
                                            "end": 1086,
                                            "fullWidth": 1,
                                            "width": 1,
                                            "text": "(",
                                            "value": "(",
                                            "valueText": "("
                                        },
                                        "arguments": [
                                            {
                                                "kind": "StringLiteral",
                                                "fullStart": 1086,
                                                "fullEnd": 1092,
                                                "start": 1086,
                                                "end": 1092,
                                                "fullWidth": 6,
                                                "width": 6,
                                                "text": "\"prop\"",
                                                "value": "prop",
                                                "valueText": "prop"
                                            }
                                        ],
                                        "closeParenToken": {
                                            "kind": "CloseParenToken",
                                            "fullStart": 1092,
                                            "fullEnd": 1093,
                                            "start": 1092,
                                            "end": 1093,
                                            "fullWidth": 1,
                                            "width": 1,
                                            "text": ")",
                                            "value": ")",
                                            "valueText": ")"
                                        }
                                    }
                                }
                            },
                            "semicolonToken": {
                                "kind": "SemicolonToken",
                                "fullStart": 1093,
                                "fullEnd": 1096,
                                "start": 1093,
                                "end": 1094,
                                "fullWidth": 3,
                                "width": 1,
                                "text": ";",
                                "value": ";",
                                "valueText": ";",
                                "hasTrailingTrivia": true,
                                "hasTrailingNewLine": true,
                                "trailingTrivia": [
                                    {
                                        "kind": "NewLineTrivia",
                                        "text": "\r\n"
                                    }
                                ]
                            }
                        }
                    ],
                    "closeBraceToken": {
                        "kind": "CloseBraceToken",
                        "fullStart": 1096,
                        "fullEnd": 1103,
                        "start": 1100,
                        "end": 1101,
                        "fullWidth": 7,
                        "width": 1,
                        "text": "}",
                        "value": "}",
                        "valueText": "}",
                        "hasLeadingTrivia": true,
                        "hasTrailingTrivia": true,
                        "hasTrailingNewLine": true,
                        "leadingTrivia": [
                            {
                                "kind": "WhitespaceTrivia",
                                "text": "    "
                            }
                        ],
                        "trailingTrivia": [
                            {
                                "kind": "NewLineTrivia",
                                "text": "\r\n"
                            }
                        ]
                    }
                }
            },
            {
                "kind": "ExpressionStatement",
                "fullStart": 1103,
                "fullEnd": 1127,
                "start": 1103,
                "end": 1125,
                "fullWidth": 24,
                "width": 22,
                "expression": {
                    "kind": "InvocationExpression",
                    "fullStart": 1103,
                    "fullEnd": 1124,
                    "start": 1103,
                    "end": 1124,
                    "fullWidth": 21,
                    "width": 21,
                    "expression": {
                        "kind": "IdentifierName",
                        "fullStart": 1103,
                        "fullEnd": 1114,
                        "start": 1103,
                        "end": 1114,
                        "fullWidth": 11,
                        "width": 11,
                        "text": "runTestCase",
                        "value": "runTestCase",
                        "valueText": "runTestCase"
                    },
                    "argumentList": {
                        "kind": "ArgumentList",
                        "fullStart": 1114,
                        "fullEnd": 1124,
                        "start": 1114,
                        "end": 1124,
                        "fullWidth": 10,
                        "width": 10,
                        "openParenToken": {
                            "kind": "OpenParenToken",
                            "fullStart": 1114,
                            "fullEnd": 1115,
                            "start": 1114,
                            "end": 1115,
                            "fullWidth": 1,
                            "width": 1,
                            "text": "(",
                            "value": "(",
                            "valueText": "("
                        },
                        "arguments": [
                            {
                                "kind": "IdentifierName",
                                "fullStart": 1115,
                                "fullEnd": 1123,
                                "start": 1115,
                                "end": 1123,
                                "fullWidth": 8,
                                "width": 8,
                                "text": "testcase",
                                "value": "testcase",
                                "valueText": "testcase"
                            }
                        ],
                        "closeParenToken": {
                            "kind": "CloseParenToken",
                            "fullStart": 1123,
                            "fullEnd": 1124,
                            "start": 1123,
                            "end": 1124,
                            "fullWidth": 1,
                            "width": 1,
                            "text": ")",
                            "value": ")",
                            "valueText": ")"
                        }
                    }
                },
                "semicolonToken": {
                    "kind": "SemicolonToken",
                    "fullStart": 1124,
                    "fullEnd": 1127,
                    "start": 1124,
                    "end": 1125,
                    "fullWidth": 3,
                    "width": 1,
                    "text": ";",
                    "value": ";",
                    "valueText": ";",
                    "hasTrailingTrivia": true,
                    "hasTrailingNewLine": true,
                    "trailingTrivia": [
                        {
                            "kind": "NewLineTrivia",
                            "text": "\r\n"
                        }
                    ]
                }
            }
        ],
        "endOfFileToken": {
            "kind": "EndOfFileToken",
            "fullStart": 1127,
            "fullEnd": 1127,
            "start": 1127,
            "end": 1127,
            "fullWidth": 0,
            "width": 0,
            "text": ""
        }
    },
    "lineMap": {
        "lineStarts": [
            0,
            67,
            152,
            232,
            308,
            380,
            385,
            439,
            594,
            599,
            601,
            603,
            626,
            649,
            651,
            697,
            726,
            755,
            787,
            820,
            833,
            835,
            900,
            966,
            968,
            994,
            996,
            1096,
            1103,
            1127
        ],
        "length": 1127
    }
}<|MERGE_RESOLUTION|>--- conflicted
+++ resolved
@@ -247,12 +247,8 @@
                                         "start": 638,
                                         "end": 646,
                                         "fullWidth": 8,
-<<<<<<< HEAD
                                         "width": 8,
-                                        "identifier": {
-=======
                                         "propertyName": {
->>>>>>> 85e84683
                                             "kind": "IdentifierName",
                                             "fullStart": 638,
                                             "fullEnd": 642,
@@ -965,12 +961,8 @@
                                         "start": 847,
                                         "end": 897,
                                         "fullWidth": 50,
-<<<<<<< HEAD
                                         "width": 50,
-                                        "identifier": {
-=======
                                         "propertyName": {
->>>>>>> 85e84683
                                             "kind": "IdentifierName",
                                             "fullStart": 847,
                                             "fullEnd": 869,
@@ -1193,12 +1185,8 @@
                                         "start": 912,
                                         "end": 963,
                                         "fullWidth": 51,
-<<<<<<< HEAD
                                         "width": 51,
-                                        "identifier": {
-=======
                                         "propertyName": {
->>>>>>> 85e84683
                                             "kind": "IdentifierName",
                                             "fullStart": 912,
                                             "fullEnd": 917,
