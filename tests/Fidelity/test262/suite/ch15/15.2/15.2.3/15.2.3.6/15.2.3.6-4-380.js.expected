--- conflicted
+++ resolved
@@ -245,12 +245,8 @@
                                         "start": 671,
                                         "end": 679,
                                         "fullWidth": 8,
-<<<<<<< HEAD
                                         "width": 8,
-                                        "identifier": {
-=======
                                         "propertyName": {
->>>>>>> 85e84683
                                             "kind": "IdentifierName",
                                             "fullStart": 671,
                                             "fullEnd": 675,
@@ -952,12 +948,8 @@
                                         "start": 876,
                                         "end": 926,
                                         "fullWidth": 50,
-<<<<<<< HEAD
                                         "width": 50,
-                                        "identifier": {
-=======
                                         "propertyName": {
->>>>>>> 85e84683
                                             "kind": "IdentifierName",
                                             "fullStart": 876,
                                             "fullEnd": 898,
@@ -1180,12 +1172,8 @@
                                         "start": 941,
                                         "end": 993,
                                         "fullWidth": 52,
-<<<<<<< HEAD
                                         "width": 52,
-                                        "identifier": {
-=======
                                         "propertyName": {
->>>>>>> 85e84683
                                             "kind": "IdentifierName",
                                             "fullStart": 941,
                                             "fullEnd": 947,
@@ -2010,12 +1998,8 @@
                                                         "start": 1184,
                                                         "end": 1236,
                                                         "fullWidth": 52,
-<<<<<<< HEAD
                                                         "width": 52,
-                                                        "identifier": {
-=======
                                                         "propertyName": {
->>>>>>> 85e84683
                                                             "kind": "IdentifierName",
                                                             "fullStart": 1184,
                                                             "fullEnd": 1190,
