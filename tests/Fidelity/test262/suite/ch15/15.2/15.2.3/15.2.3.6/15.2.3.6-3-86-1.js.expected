--- conflicted
+++ resolved
@@ -245,12 +245,8 @@
                                         "start": 675,
                                         "end": 683,
                                         "fullWidth": 8,
-<<<<<<< HEAD
                                         "width": 8,
-                                        "identifier": {
-=======
                                         "propertyName": {
->>>>>>> 85e84683
                                             "kind": "IdentifierName",
                                             "fullStart": 675,
                                             "fullEnd": 679,
@@ -630,12 +626,8 @@
                                                     "start": 770,
                                                     "end": 842,
                                                     "fullWidth": 72,
-<<<<<<< HEAD
                                                     "width": 72,
-                                                    "identifier": {
-=======
                                                     "propertyName": {
->>>>>>> 85e84683
                                                         "kind": "IdentifierName",
                                                         "fullStart": 770,
                                                         "fullEnd": 777,
@@ -1272,12 +1264,8 @@
                                                     "start": 926,
                                                     "end": 972,
                                                     "fullWidth": 46,
-<<<<<<< HEAD
                                                     "width": 46,
-                                                    "identifier": {
-=======
                                                     "propertyName": {
->>>>>>> 85e84683
                                                         "kind": "IdentifierName",
                                                         "fullStart": 926,
                                                         "fullEnd": 940,
@@ -1619,12 +1607,8 @@
                                                     "start": 1029,
                                                     "end": 1074,
                                                     "fullWidth": 45,
-<<<<<<< HEAD
                                                     "width": 45,
-                                                    "identifier": {
-=======
                                                     "propertyName": {
->>>>>>> 85e84683
                                                         "kind": "IdentifierName",
                                                         "fullStart": 1029,
                                                         "fullEnd": 1042,
