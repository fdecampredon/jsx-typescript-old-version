--- conflicted
+++ resolved
@@ -247,12 +247,8 @@
                                         "start": 617,
                                         "end": 627,
                                         "fullWidth": 10,
-<<<<<<< HEAD
                                         "width": 10,
-                                        "identifier": {
-=======
                                         "propertyName": {
->>>>>>> 85e84683
                                             "kind": "IdentifierName",
                                             "fullStart": 617,
                                             "fullEnd": 623,
@@ -908,12 +904,8 @@
                                         "start": 771,
                                         "end": 801,
                                         "fullWidth": 30,
-<<<<<<< HEAD
                                         "width": 30,
-                                        "identifier": {
-=======
                                         "propertyName": {
->>>>>>> 85e84683
                                             "kind": "IdentifierName",
                                             "fullStart": 771,
                                             "fullEnd": 784,
@@ -1282,12 +1274,8 @@
                                         "start": 857,
                                         "end": 881,
                                         "fullWidth": 24,
-<<<<<<< HEAD
                                         "width": 24,
-                                        "identifier": {
-=======
                                         "propertyName": {
->>>>>>> 85e84683
                                             "kind": "IdentifierName",
                                             "fullStart": 857,
                                             "fullEnd": 861,
