--- conflicted
+++ resolved
@@ -250,12 +250,8 @@
                                         "start": 756,
                                         "end": 767,
                                         "fullWidth": 11,
-<<<<<<< HEAD
                                         "width": 11,
-                                        "identifier": {
-=======
                                         "propertyName": {
->>>>>>> 85e84683
                                             "kind": "IdentifierName",
                                             "fullStart": 756,
                                             "fullEnd": 763,
@@ -411,12 +407,8 @@
                                         "start": 782,
                                         "end": 806,
                                         "fullWidth": 24,
-<<<<<<< HEAD
                                         "width": 24,
-                                        "identifier": {
-=======
                                         "propertyName": {
->>>>>>> 85e84683
                                             "kind": "IdentifierName",
                                             "fullStart": 782,
                                             "fullEnd": 799,
@@ -550,12 +542,8 @@
                                         "start": 821,
                                         "end": 844,
                                         "fullWidth": 23,
-<<<<<<< HEAD
                                         "width": 23,
-                                        "identifier": {
-=======
                                         "propertyName": {
->>>>>>> 85e84683
                                             "kind": "IdentifierName",
                                             "fullStart": 821,
                                             "fullEnd": 837,
@@ -694,12 +682,8 @@
                                         "start": 861,
                                         "end": 1000,
                                         "fullWidth": 139,
-<<<<<<< HEAD
                                         "width": 139,
-                                        "identifier": {
-=======
                                         "propertyName": {
->>>>>>> 85e84683
                                             "kind": "IdentifierName",
                                             "fullStart": 861,
                                             "fullEnd": 867,
@@ -1221,12 +1205,8 @@
                                         "start": 1017,
                                         "end": 1047,
                                         "fullWidth": 30,
-<<<<<<< HEAD
                                         "width": 30,
-                                        "identifier": {
-=======
                                         "propertyName": {
->>>>>>> 85e84683
                                             "kind": "IdentifierName",
                                             "fullStart": 1017,
                                             "fullEnd": 1030,
@@ -1600,12 +1580,8 @@
                                         "start": 1105,
                                         "end": 1131,
                                         "fullWidth": 26,
-<<<<<<< HEAD
                                         "width": 26,
-                                        "identifier": {
-=======
                                         "propertyName": {
->>>>>>> 85e84683
                                             "kind": "IdentifierName",
                                             "fullStart": 1105,
                                             "fullEnd": 1111,
