--- conflicted
+++ resolved
@@ -245,12 +245,8 @@
                                         "start": 815,
                                         "end": 821,
                                         "fullWidth": 6,
-<<<<<<< HEAD
                                         "width": 6,
-                                        "identifier": {
-=======
                                         "propertyName": {
->>>>>>> 85e84683
                                             "kind": "IdentifierName",
                                             "fullStart": 815,
                                             "fullEnd": 817,
@@ -415,12 +411,8 @@
                                         "start": 834,
                                         "end": 843,
                                         "fullWidth": 9,
-<<<<<<< HEAD
                                         "width": 9,
-                                        "identifier": {
-=======
                                         "propertyName": {
->>>>>>> 85e84683
                                             "kind": "IdentifierName",
                                             "fullStart": 834,
                                             "fullEnd": 839,
@@ -780,12 +772,8 @@
                                         "start": 896,
                                         "end": 948,
                                         "fullWidth": 52,
-<<<<<<< HEAD
                                         "width": 52,
-                                        "identifier": {
-=======
                                         "propertyName": {
->>>>>>> 85e84683
                                             "kind": "IdentifierName",
                                             "fullStart": 896,
                                             "fullEnd": 905,
