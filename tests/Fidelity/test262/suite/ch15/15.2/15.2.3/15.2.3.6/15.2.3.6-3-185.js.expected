--- conflicted
+++ resolved
@@ -245,12 +245,8 @@
                                         "start": 586,
                                         "end": 595,
                                         "fullWidth": 9,
-<<<<<<< HEAD
                                         "width": 9,
-                                        "identifier": {
-=======
                                         "propertyName": {
->>>>>>> 85e84683
                                             "kind": "IdentifierName",
                                             "fullStart": 586,
                                             "fullEnd": 590,
@@ -704,12 +700,8 @@
                                         "start": 682,
                                         "end": 726,
                                         "fullWidth": 44,
-<<<<<<< HEAD
                                         "width": 44,
-                                        "identifier": {
-=======
                                         "propertyName": {
->>>>>>> 85e84683
                                             "kind": "IdentifierName",
                                             "fullStart": 682,
                                             "fullEnd": 694,
@@ -1070,12 +1062,8 @@
                                         "start": 783,
                                         "end": 835,
                                         "fullWidth": 52,
-<<<<<<< HEAD
                                         "width": 52,
-                                        "identifier": {
-=======
                                         "propertyName": {
->>>>>>> 85e84683
                                             "kind": "IdentifierName",
                                             "fullStart": 783,
                                             "fullEnd": 794,
