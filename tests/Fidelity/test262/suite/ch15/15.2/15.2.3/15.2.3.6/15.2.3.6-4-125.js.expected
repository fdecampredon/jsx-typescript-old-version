{
    "isDeclaration": false,
    "languageVersion": "EcmaScript5",
    "parseOptions": {
        "allowAutomaticSemicolonInsertion": true
    },
    "sourceUnit": {
        "kind": "SourceUnit",
        "fullStart": 0,
        "fullEnd": 961,
        "start": 650,
        "end": 961,
        "fullWidth": 961,
        "width": 311,
        "isIncrementallyUnusable": true,
        "moduleElements": [
            {
                "kind": "FunctionDeclaration",
                "fullStart": 0,
                "fullEnd": 937,
                "start": 650,
                "end": 935,
                "fullWidth": 937,
                "width": 285,
                "modifiers": [],
                "functionKeyword": {
                    "kind": "FunctionKeyword",
                    "fullStart": 0,
                    "fullEnd": 659,
                    "start": 650,
                    "end": 658,
                    "fullWidth": 659,
                    "width": 8,
                    "text": "function",
                    "value": "function",
                    "valueText": "function",
                    "hasLeadingTrivia": true,
                    "hasLeadingComment": true,
                    "hasLeadingNewLine": true,
                    "hasTrailingTrivia": true,
                    "leadingTrivia": [
                        {
                            "kind": "SingleLineCommentTrivia",
                            "text": "/// Copyright (c) 2012 Ecma International.  All rights reserved. "
                        },
                        {
                            "kind": "NewLineTrivia",
                            "text": "\r\n"
                        },
                        {
                            "kind": "SingleLineCommentTrivia",
                            "text": "/// Ecma International makes this code available under the terms and conditions set"
                        },
                        {
                            "kind": "NewLineTrivia",
                            "text": "\r\n"
                        },
                        {
                            "kind": "SingleLineCommentTrivia",
                            "text": "/// forth on http://hg.ecmascript.org/tests/test262/raw-file/tip/LICENSE (the "
                        },
                        {
                            "kind": "NewLineTrivia",
                            "text": "\r\n"
                        },
                        {
                            "kind": "SingleLineCommentTrivia",
                            "text": "/// \"Use Terms\").   Any redistribution of this code must retain the above "
                        },
                        {
                            "kind": "NewLineTrivia",
                            "text": "\r\n"
                        },
                        {
                            "kind": "SingleLineCommentTrivia",
                            "text": "/// copyright and this notice and otherwise comply with the Use Terms."
                        },
                        {
                            "kind": "NewLineTrivia",
                            "text": "\r\n"
                        },
                        {
                            "kind": "MultiLineCommentTrivia",
                            "text": "/**\r\n * @path ch15/15.2/15.2.3/15.2.3.6/15.2.3.6-4-125.js\r\n * @description Object.defineProperty - 'O' is an Array, 'name' is the length property of 'O', test that RangeError exception is thrown when  [[Value]] field of 'desc' is undefined (15.4.5.1 step 3.c)\r\n */"
                        },
                        {
                            "kind": "NewLineTrivia",
                            "text": "\r\n"
                        },
                        {
                            "kind": "NewLineTrivia",
                            "text": "\r\n"
                        },
                        {
                            "kind": "NewLineTrivia",
                            "text": "\r\n"
                        }
                    ],
                    "trailingTrivia": [
                        {
                            "kind": "WhitespaceTrivia",
                            "text": " "
                        }
                    ]
                },
                "identifier": {
                    "kind": "IdentifierName",
                    "fullStart": 659,
                    "fullEnd": 667,
                    "start": 659,
                    "end": 667,
                    "fullWidth": 8,
                    "width": 8,
                    "text": "testcase",
                    "value": "testcase",
                    "valueText": "testcase"
                },
                "callSignature": {
                    "kind": "CallSignature",
                    "fullStart": 667,
                    "fullEnd": 670,
                    "start": 667,
                    "end": 669,
                    "fullWidth": 3,
                    "width": 2,
                    "parameterList": {
                        "kind": "ParameterList",
                        "fullStart": 667,
                        "fullEnd": 670,
                        "start": 667,
                        "end": 669,
                        "fullWidth": 3,
                        "width": 2,
                        "openParenToken": {
                            "kind": "OpenParenToken",
                            "fullStart": 667,
                            "fullEnd": 668,
                            "start": 667,
                            "end": 668,
                            "fullWidth": 1,
                            "width": 1,
                            "text": "(",
                            "value": "(",
                            "valueText": "("
                        },
                        "parameters": [],
                        "closeParenToken": {
                            "kind": "CloseParenToken",
                            "fullStart": 668,
                            "fullEnd": 670,
                            "start": 668,
                            "end": 669,
                            "fullWidth": 2,
                            "width": 1,
                            "text": ")",
                            "value": ")",
                            "valueText": ")",
                            "hasTrailingTrivia": true,
                            "trailingTrivia": [
                                {
                                    "kind": "WhitespaceTrivia",
                                    "text": " "
                                }
                            ]
                        }
                    }
                },
                "block": {
                    "kind": "Block",
                    "fullStart": 670,
                    "fullEnd": 937,
                    "start": 670,
                    "end": 935,
                    "fullWidth": 267,
                    "width": 265,
                    "openBraceToken": {
                        "kind": "OpenBraceToken",
                        "fullStart": 670,
                        "fullEnd": 673,
                        "start": 670,
                        "end": 671,
                        "fullWidth": 3,
                        "width": 1,
                        "text": "{",
                        "value": "{",
                        "valueText": "{",
                        "hasTrailingTrivia": true,
                        "hasTrailingNewLine": true,
                        "trailingTrivia": [
                            {
                                "kind": "NewLineTrivia",
                                "text": "\r\n"
                            }
                        ]
                    },
                    "statements": [
                        {
                            "kind": "VariableStatement",
                            "fullStart": 673,
                            "fullEnd": 701,
                            "start": 683,
                            "end": 699,
                            "fullWidth": 28,
                            "width": 16,
                            "modifiers": [],
                            "variableDeclaration": {
                                "kind": "VariableDeclaration",
                                "fullStart": 673,
                                "fullEnd": 698,
                                "start": 683,
                                "end": 698,
                                "fullWidth": 25,
                                "width": 15,
                                "varKeyword": {
                                    "kind": "VarKeyword",
                                    "fullStart": 673,
                                    "fullEnd": 687,
                                    "start": 683,
                                    "end": 686,
                                    "fullWidth": 14,
                                    "width": 3,
                                    "text": "var",
                                    "value": "var",
                                    "valueText": "var",
                                    "hasLeadingTrivia": true,
                                    "hasLeadingNewLine": true,
                                    "hasTrailingTrivia": true,
                                    "leadingTrivia": [
                                        {
                                            "kind": "NewLineTrivia",
                                            "text": "\r\n"
                                        },
                                        {
                                            "kind": "WhitespaceTrivia",
                                            "text": "        "
                                        }
                                    ],
                                    "trailingTrivia": [
                                        {
                                            "kind": "WhitespaceTrivia",
                                            "text": " "
                                        }
                                    ]
                                },
                                "variableDeclarators": [
                                    {
                                        "kind": "VariableDeclarator",
                                        "fullStart": 687,
                                        "fullEnd": 698,
                                        "start": 687,
                                        "end": 698,
                                        "fullWidth": 11,
<<<<<<< HEAD
                                        "width": 11,
                                        "identifier": {
=======
                                        "propertyName": {
>>>>>>> 85e84683
                                            "kind": "IdentifierName",
                                            "fullStart": 687,
                                            "fullEnd": 694,
                                            "start": 687,
                                            "end": 693,
                                            "fullWidth": 7,
                                            "width": 6,
                                            "text": "arrObj",
                                            "value": "arrObj",
                                            "valueText": "arrObj",
                                            "hasTrailingTrivia": true,
                                            "trailingTrivia": [
                                                {
                                                    "kind": "WhitespaceTrivia",
                                                    "text": " "
                                                }
                                            ]
                                        },
                                        "equalsValueClause": {
                                            "kind": "EqualsValueClause",
                                            "fullStart": 694,
                                            "fullEnd": 698,
                                            "start": 694,
                                            "end": 698,
                                            "fullWidth": 4,
                                            "width": 4,
                                            "equalsToken": {
                                                "kind": "EqualsToken",
                                                "fullStart": 694,
                                                "fullEnd": 696,
                                                "start": 694,
                                                "end": 695,
                                                "fullWidth": 2,
                                                "width": 1,
                                                "text": "=",
                                                "value": "=",
                                                "valueText": "=",
                                                "hasTrailingTrivia": true,
                                                "trailingTrivia": [
                                                    {
                                                        "kind": "WhitespaceTrivia",
                                                        "text": " "
                                                    }
                                                ]
                                            },
                                            "value": {
                                                "kind": "ArrayLiteralExpression",
                                                "fullStart": 696,
                                                "fullEnd": 698,
                                                "start": 696,
                                                "end": 698,
                                                "fullWidth": 2,
                                                "width": 2,
                                                "openBracketToken": {
                                                    "kind": "OpenBracketToken",
                                                    "fullStart": 696,
                                                    "fullEnd": 697,
                                                    "start": 696,
                                                    "end": 697,
                                                    "fullWidth": 1,
                                                    "width": 1,
                                                    "text": "[",
                                                    "value": "[",
                                                    "valueText": "["
                                                },
                                                "expressions": [],
                                                "closeBracketToken": {
                                                    "kind": "CloseBracketToken",
                                                    "fullStart": 697,
                                                    "fullEnd": 698,
                                                    "start": 697,
                                                    "end": 698,
                                                    "fullWidth": 1,
                                                    "width": 1,
                                                    "text": "]",
                                                    "value": "]",
                                                    "valueText": "]"
                                                }
                                            }
                                        }
                                    }
                                ]
                            },
                            "semicolonToken": {
                                "kind": "SemicolonToken",
                                "fullStart": 698,
                                "fullEnd": 701,
                                "start": 698,
                                "end": 699,
                                "fullWidth": 3,
                                "width": 1,
                                "text": ";",
                                "value": ";",
                                "valueText": ";",
                                "hasTrailingTrivia": true,
                                "hasTrailingNewLine": true,
                                "trailingTrivia": [
                                    {
                                        "kind": "NewLineTrivia",
                                        "text": "\r\n"
                                    }
                                ]
                            }
                        },
                        {
                            "kind": "TryStatement",
                            "fullStart": 701,
                            "fullEnd": 930,
                            "start": 711,
                            "end": 928,
                            "fullWidth": 229,
                            "width": 217,
                            "tryKeyword": {
                                "kind": "TryKeyword",
                                "fullStart": 701,
                                "fullEnd": 715,
                                "start": 711,
                                "end": 714,
                                "fullWidth": 14,
                                "width": 3,
                                "text": "try",
                                "value": "try",
                                "valueText": "try",
                                "hasLeadingTrivia": true,
                                "hasLeadingNewLine": true,
                                "hasTrailingTrivia": true,
                                "leadingTrivia": [
                                    {
                                        "kind": "NewLineTrivia",
                                        "text": "\r\n"
                                    },
                                    {
                                        "kind": "WhitespaceTrivia",
                                        "text": "        "
                                    }
                                ],
                                "trailingTrivia": [
                                    {
                                        "kind": "WhitespaceTrivia",
                                        "text": " "
                                    }
                                ]
                            },
                            "block": {
                                "kind": "Block",
                                "fullStart": 715,
                                "fullEnd": 861,
                                "start": 715,
                                "end": 860,
                                "fullWidth": 146,
                                "width": 145,
                                "openBraceToken": {
                                    "kind": "OpenBraceToken",
                                    "fullStart": 715,
                                    "fullEnd": 718,
                                    "start": 715,
                                    "end": 716,
                                    "fullWidth": 3,
                                    "width": 1,
                                    "text": "{",
                                    "value": "{",
                                    "valueText": "{",
                                    "hasTrailingTrivia": true,
                                    "hasTrailingNewLine": true,
                                    "trailingTrivia": [
                                        {
                                            "kind": "NewLineTrivia",
                                            "text": "\r\n"
                                        }
                                    ]
                                },
                                "statements": [
                                    {
                                        "kind": "ExpressionStatement",
                                        "fullStart": 718,
                                        "fullEnd": 824,
                                        "start": 730,
                                        "end": 822,
                                        "fullWidth": 106,
                                        "width": 92,
                                        "expression": {
                                            "kind": "InvocationExpression",
                                            "fullStart": 718,
                                            "fullEnd": 821,
                                            "start": 730,
                                            "end": 821,
                                            "fullWidth": 103,
                                            "width": 91,
                                            "expression": {
                                                "kind": "MemberAccessExpression",
                                                "fullStart": 718,
                                                "fullEnd": 751,
                                                "start": 730,
                                                "end": 751,
                                                "fullWidth": 33,
                                                "width": 21,
                                                "expression": {
                                                    "kind": "IdentifierName",
                                                    "fullStart": 718,
                                                    "fullEnd": 736,
                                                    "start": 730,
                                                    "end": 736,
                                                    "fullWidth": 18,
                                                    "width": 6,
                                                    "text": "Object",
                                                    "value": "Object",
                                                    "valueText": "Object",
                                                    "hasLeadingTrivia": true,
                                                    "leadingTrivia": [
                                                        {
                                                            "kind": "WhitespaceTrivia",
                                                            "text": "            "
                                                        }
                                                    ]
                                                },
                                                "dotToken": {
                                                    "kind": "DotToken",
                                                    "fullStart": 736,
                                                    "fullEnd": 737,
                                                    "start": 736,
                                                    "end": 737,
                                                    "fullWidth": 1,
                                                    "width": 1,
                                                    "text": ".",
                                                    "value": ".",
                                                    "valueText": "."
                                                },
                                                "name": {
                                                    "kind": "IdentifierName",
                                                    "fullStart": 737,
                                                    "fullEnd": 751,
                                                    "start": 737,
                                                    "end": 751,
                                                    "fullWidth": 14,
                                                    "width": 14,
                                                    "text": "defineProperty",
                                                    "value": "defineProperty",
                                                    "valueText": "defineProperty"
                                                }
                                            },
                                            "argumentList": {
                                                "kind": "ArgumentList",
                                                "fullStart": 751,
                                                "fullEnd": 821,
                                                "start": 751,
                                                "end": 821,
                                                "fullWidth": 70,
                                                "width": 70,
                                                "openParenToken": {
                                                    "kind": "OpenParenToken",
                                                    "fullStart": 751,
                                                    "fullEnd": 752,
                                                    "start": 751,
                                                    "end": 752,
                                                    "fullWidth": 1,
                                                    "width": 1,
                                                    "text": "(",
                                                    "value": "(",
                                                    "valueText": "("
                                                },
                                                "arguments": [
                                                    {
                                                        "kind": "IdentifierName",
                                                        "fullStart": 752,
                                                        "fullEnd": 758,
                                                        "start": 752,
                                                        "end": 758,
                                                        "fullWidth": 6,
                                                        "width": 6,
                                                        "text": "arrObj",
                                                        "value": "arrObj",
                                                        "valueText": "arrObj"
                                                    },
                                                    {
                                                        "kind": "CommaToken",
                                                        "fullStart": 758,
                                                        "fullEnd": 760,
                                                        "start": 758,
                                                        "end": 759,
                                                        "fullWidth": 2,
                                                        "width": 1,
                                                        "text": ",",
                                                        "value": ",",
                                                        "valueText": ",",
                                                        "hasTrailingTrivia": true,
                                                        "trailingTrivia": [
                                                            {
                                                                "kind": "WhitespaceTrivia",
                                                                "text": " "
                                                            }
                                                        ]
                                                    },
                                                    {
                                                        "kind": "StringLiteral",
                                                        "fullStart": 760,
                                                        "fullEnd": 768,
                                                        "start": 760,
                                                        "end": 768,
                                                        "fullWidth": 8,
                                                        "width": 8,
                                                        "text": "\"length\"",
                                                        "value": "length",
                                                        "valueText": "length"
                                                    },
                                                    {
                                                        "kind": "CommaToken",
                                                        "fullStart": 768,
                                                        "fullEnd": 770,
                                                        "start": 768,
                                                        "end": 769,
                                                        "fullWidth": 2,
                                                        "width": 1,
                                                        "text": ",",
                                                        "value": ",",
                                                        "valueText": ",",
                                                        "hasTrailingTrivia": true,
                                                        "trailingTrivia": [
                                                            {
                                                                "kind": "WhitespaceTrivia",
                                                                "text": " "
                                                            }
                                                        ]
                                                    },
                                                    {
                                                        "kind": "ObjectLiteralExpression",
                                                        "fullStart": 770,
                                                        "fullEnd": 820,
                                                        "start": 770,
                                                        "end": 820,
                                                        "fullWidth": 50,
                                                        "width": 50,
                                                        "openBraceToken": {
                                                            "kind": "OpenBraceToken",
                                                            "fullStart": 770,
                                                            "fullEnd": 773,
                                                            "start": 770,
                                                            "end": 771,
                                                            "fullWidth": 3,
                                                            "width": 1,
                                                            "text": "{",
                                                            "value": "{",
                                                            "valueText": "{",
                                                            "hasTrailingTrivia": true,
                                                            "hasTrailingNewLine": true,
                                                            "trailingTrivia": [
                                                                {
                                                                    "kind": "NewLineTrivia",
                                                                    "text": "\r\n"
                                                                }
                                                            ]
                                                        },
                                                        "propertyAssignments": [
                                                            {
                                                                "kind": "SimplePropertyAssignment",
                                                                "fullStart": 773,
                                                                "fullEnd": 807,
                                                                "start": 789,
                                                                "end": 805,
                                                                "fullWidth": 34,
                                                                "width": 16,
                                                                "propertyName": {
                                                                    "kind": "IdentifierName",
                                                                    "fullStart": 773,
                                                                    "fullEnd": 794,
                                                                    "start": 789,
                                                                    "end": 794,
                                                                    "fullWidth": 21,
                                                                    "width": 5,
                                                                    "text": "value",
                                                                    "value": "value",
                                                                    "valueText": "value",
                                                                    "hasLeadingTrivia": true,
                                                                    "leadingTrivia": [
                                                                        {
                                                                            "kind": "WhitespaceTrivia",
                                                                            "text": "                "
                                                                        }
                                                                    ]
                                                                },
                                                                "colonToken": {
                                                                    "kind": "ColonToken",
                                                                    "fullStart": 794,
                                                                    "fullEnd": 796,
                                                                    "start": 794,
                                                                    "end": 795,
                                                                    "fullWidth": 2,
                                                                    "width": 1,
                                                                    "text": ":",
                                                                    "value": ":",
                                                                    "valueText": ":",
                                                                    "hasTrailingTrivia": true,
                                                                    "trailingTrivia": [
                                                                        {
                                                                            "kind": "WhitespaceTrivia",
                                                                            "text": " "
                                                                        }
                                                                    ]
                                                                },
                                                                "expression": {
                                                                    "kind": "IdentifierName",
                                                                    "fullStart": 796,
                                                                    "fullEnd": 807,
                                                                    "start": 796,
                                                                    "end": 805,
                                                                    "fullWidth": 11,
                                                                    "width": 9,
                                                                    "text": "undefined",
                                                                    "value": "undefined",
                                                                    "valueText": "undefined",
                                                                    "hasTrailingTrivia": true,
                                                                    "hasTrailingNewLine": true,
                                                                    "trailingTrivia": [
                                                                        {
                                                                            "kind": "NewLineTrivia",
                                                                            "text": "\r\n"
                                                                        }
                                                                    ]
                                                                }
                                                            }
                                                        ],
                                                        "closeBraceToken": {
                                                            "kind": "CloseBraceToken",
                                                            "fullStart": 807,
                                                            "fullEnd": 820,
                                                            "start": 819,
                                                            "end": 820,
                                                            "fullWidth": 13,
                                                            "width": 1,
                                                            "text": "}",
                                                            "value": "}",
                                                            "valueText": "}",
                                                            "hasLeadingTrivia": true,
                                                            "leadingTrivia": [
                                                                {
                                                                    "kind": "WhitespaceTrivia",
                                                                    "text": "            "
                                                                }
                                                            ]
                                                        }
                                                    }
                                                ],
                                                "closeParenToken": {
                                                    "kind": "CloseParenToken",
                                                    "fullStart": 820,
                                                    "fullEnd": 821,
                                                    "start": 820,
                                                    "end": 821,
                                                    "fullWidth": 1,
                                                    "width": 1,
                                                    "text": ")",
                                                    "value": ")",
                                                    "valueText": ")"
                                                }
                                            }
                                        },
                                        "semicolonToken": {
                                            "kind": "SemicolonToken",
                                            "fullStart": 821,
                                            "fullEnd": 824,
                                            "start": 821,
                                            "end": 822,
                                            "fullWidth": 3,
                                            "width": 1,
                                            "text": ";",
                                            "value": ";",
                                            "valueText": ";",
                                            "hasTrailingTrivia": true,
                                            "hasTrailingNewLine": true,
                                            "trailingTrivia": [
                                                {
                                                    "kind": "NewLineTrivia",
                                                    "text": "\r\n"
                                                }
                                            ]
                                        }
                                    },
                                    {
                                        "kind": "ReturnStatement",
                                        "fullStart": 824,
                                        "fullEnd": 851,
                                        "start": 836,
                                        "end": 849,
                                        "fullWidth": 27,
                                        "width": 13,
                                        "returnKeyword": {
                                            "kind": "ReturnKeyword",
                                            "fullStart": 824,
                                            "fullEnd": 843,
                                            "start": 836,
                                            "end": 842,
                                            "fullWidth": 19,
                                            "width": 6,
                                            "text": "return",
                                            "value": "return",
                                            "valueText": "return",
                                            "hasLeadingTrivia": true,
                                            "hasTrailingTrivia": true,
                                            "leadingTrivia": [
                                                {
                                                    "kind": "WhitespaceTrivia",
                                                    "text": "            "
                                                }
                                            ],
                                            "trailingTrivia": [
                                                {
                                                    "kind": "WhitespaceTrivia",
                                                    "text": " "
                                                }
                                            ]
                                        },
                                        "expression": {
                                            "kind": "FalseKeyword",
                                            "fullStart": 843,
                                            "fullEnd": 848,
                                            "start": 843,
                                            "end": 848,
                                            "fullWidth": 5,
                                            "width": 5,
                                            "text": "false",
                                            "value": false,
                                            "valueText": "false"
                                        },
                                        "semicolonToken": {
                                            "kind": "SemicolonToken",
                                            "fullStart": 848,
                                            "fullEnd": 851,
                                            "start": 848,
                                            "end": 849,
                                            "fullWidth": 3,
                                            "width": 1,
                                            "text": ";",
                                            "value": ";",
                                            "valueText": ";",
                                            "hasTrailingTrivia": true,
                                            "hasTrailingNewLine": true,
                                            "trailingTrivia": [
                                                {
                                                    "kind": "NewLineTrivia",
                                                    "text": "\r\n"
                                                }
                                            ]
                                        }
                                    }
                                ],
                                "closeBraceToken": {
                                    "kind": "CloseBraceToken",
                                    "fullStart": 851,
                                    "fullEnd": 861,
                                    "start": 859,
                                    "end": 860,
                                    "fullWidth": 10,
                                    "width": 1,
                                    "text": "}",
                                    "value": "}",
                                    "valueText": "}",
                                    "hasLeadingTrivia": true,
                                    "hasTrailingTrivia": true,
                                    "leadingTrivia": [
                                        {
                                            "kind": "WhitespaceTrivia",
                                            "text": "        "
                                        }
                                    ],
                                    "trailingTrivia": [
                                        {
                                            "kind": "WhitespaceTrivia",
                                            "text": " "
                                        }
                                    ]
                                }
                            },
                            "catchClause": {
                                "kind": "CatchClause",
                                "fullStart": 861,
                                "fullEnd": 930,
                                "start": 861,
                                "end": 928,
                                "fullWidth": 69,
                                "width": 67,
                                "catchKeyword": {
                                    "kind": "CatchKeyword",
                                    "fullStart": 861,
                                    "fullEnd": 867,
                                    "start": 861,
                                    "end": 866,
                                    "fullWidth": 6,
                                    "width": 5,
                                    "text": "catch",
                                    "value": "catch",
                                    "valueText": "catch",
                                    "hasTrailingTrivia": true,
                                    "trailingTrivia": [
                                        {
                                            "kind": "WhitespaceTrivia",
                                            "text": " "
                                        }
                                    ]
                                },
                                "openParenToken": {
                                    "kind": "OpenParenToken",
                                    "fullStart": 867,
                                    "fullEnd": 868,
                                    "start": 867,
                                    "end": 868,
                                    "fullWidth": 1,
                                    "width": 1,
                                    "text": "(",
                                    "value": "(",
                                    "valueText": "("
                                },
                                "identifier": {
                                    "kind": "IdentifierName",
                                    "fullStart": 868,
                                    "fullEnd": 869,
                                    "start": 868,
                                    "end": 869,
                                    "fullWidth": 1,
                                    "width": 1,
                                    "text": "e",
                                    "value": "e",
                                    "valueText": "e"
                                },
                                "closeParenToken": {
                                    "kind": "CloseParenToken",
                                    "fullStart": 869,
                                    "fullEnd": 871,
                                    "start": 869,
                                    "end": 870,
                                    "fullWidth": 2,
                                    "width": 1,
                                    "text": ")",
                                    "value": ")",
                                    "valueText": ")",
                                    "hasTrailingTrivia": true,
                                    "trailingTrivia": [
                                        {
                                            "kind": "WhitespaceTrivia",
                                            "text": " "
                                        }
                                    ]
                                },
                                "block": {
                                    "kind": "Block",
                                    "fullStart": 871,
                                    "fullEnd": 930,
                                    "start": 871,
                                    "end": 928,
                                    "fullWidth": 59,
                                    "width": 57,
                                    "openBraceToken": {
                                        "kind": "OpenBraceToken",
                                        "fullStart": 871,
                                        "fullEnd": 874,
                                        "start": 871,
                                        "end": 872,
                                        "fullWidth": 3,
                                        "width": 1,
                                        "text": "{",
                                        "value": "{",
                                        "valueText": "{",
                                        "hasTrailingTrivia": true,
                                        "hasTrailingNewLine": true,
                                        "trailingTrivia": [
                                            {
                                                "kind": "NewLineTrivia",
                                                "text": "\r\n"
                                            }
                                        ]
                                    },
                                    "statements": [
                                        {
                                            "kind": "ReturnStatement",
                                            "fullStart": 874,
                                            "fullEnd": 919,
                                            "start": 886,
                                            "end": 917,
                                            "fullWidth": 45,
                                            "width": 31,
                                            "returnKeyword": {
                                                "kind": "ReturnKeyword",
                                                "fullStart": 874,
                                                "fullEnd": 893,
                                                "start": 886,
                                                "end": 892,
                                                "fullWidth": 19,
                                                "width": 6,
                                                "text": "return",
                                                "value": "return",
                                                "valueText": "return",
                                                "hasLeadingTrivia": true,
                                                "hasTrailingTrivia": true,
                                                "leadingTrivia": [
                                                    {
                                                        "kind": "WhitespaceTrivia",
                                                        "text": "            "
                                                    }
                                                ],
                                                "trailingTrivia": [
                                                    {
                                                        "kind": "WhitespaceTrivia",
                                                        "text": " "
                                                    }
                                                ]
                                            },
                                            "expression": {
                                                "kind": "InstanceOfExpression",
                                                "fullStart": 893,
                                                "fullEnd": 916,
                                                "start": 893,
                                                "end": 916,
                                                "fullWidth": 23,
                                                "width": 23,
                                                "left": {
                                                    "kind": "IdentifierName",
                                                    "fullStart": 893,
                                                    "fullEnd": 895,
                                                    "start": 893,
                                                    "end": 894,
                                                    "fullWidth": 2,
                                                    "width": 1,
                                                    "text": "e",
                                                    "value": "e",
                                                    "valueText": "e",
                                                    "hasTrailingTrivia": true,
                                                    "trailingTrivia": [
                                                        {
                                                            "kind": "WhitespaceTrivia",
                                                            "text": " "
                                                        }
                                                    ]
                                                },
                                                "operatorToken": {
                                                    "kind": "InstanceOfKeyword",
                                                    "fullStart": 895,
                                                    "fullEnd": 906,
                                                    "start": 895,
                                                    "end": 905,
                                                    "fullWidth": 11,
                                                    "width": 10,
                                                    "text": "instanceof",
                                                    "value": "instanceof",
                                                    "valueText": "instanceof",
                                                    "hasTrailingTrivia": true,
                                                    "trailingTrivia": [
                                                        {
                                                            "kind": "WhitespaceTrivia",
                                                            "text": " "
                                                        }
                                                    ]
                                                },
                                                "right": {
                                                    "kind": "IdentifierName",
                                                    "fullStart": 906,
                                                    "fullEnd": 916,
                                                    "start": 906,
                                                    "end": 916,
                                                    "fullWidth": 10,
                                                    "width": 10,
                                                    "text": "RangeError",
                                                    "value": "RangeError",
                                                    "valueText": "RangeError"
                                                }
                                            },
                                            "semicolonToken": {
                                                "kind": "SemicolonToken",
                                                "fullStart": 916,
                                                "fullEnd": 919,
                                                "start": 916,
                                                "end": 917,
                                                "fullWidth": 3,
                                                "width": 1,
                                                "text": ";",
                                                "value": ";",
                                                "valueText": ";",
                                                "hasTrailingTrivia": true,
                                                "hasTrailingNewLine": true,
                                                "trailingTrivia": [
                                                    {
                                                        "kind": "NewLineTrivia",
                                                        "text": "\r\n"
                                                    }
                                                ]
                                            }
                                        }
                                    ],
                                    "closeBraceToken": {
                                        "kind": "CloseBraceToken",
                                        "fullStart": 919,
                                        "fullEnd": 930,
                                        "start": 927,
                                        "end": 928,
                                        "fullWidth": 11,
                                        "width": 1,
                                        "text": "}",
                                        "value": "}",
                                        "valueText": "}",
                                        "hasLeadingTrivia": true,
                                        "hasTrailingTrivia": true,
                                        "hasTrailingNewLine": true,
                                        "leadingTrivia": [
                                            {
                                                "kind": "WhitespaceTrivia",
                                                "text": "        "
                                            }
                                        ],
                                        "trailingTrivia": [
                                            {
                                                "kind": "NewLineTrivia",
                                                "text": "\r\n"
                                            }
                                        ]
                                    }
                                }
                            }
                        }
                    ],
                    "closeBraceToken": {
                        "kind": "CloseBraceToken",
                        "fullStart": 930,
                        "fullEnd": 937,
                        "start": 934,
                        "end": 935,
                        "fullWidth": 7,
                        "width": 1,
                        "text": "}",
                        "value": "}",
                        "valueText": "}",
                        "hasLeadingTrivia": true,
                        "hasTrailingTrivia": true,
                        "hasTrailingNewLine": true,
                        "leadingTrivia": [
                            {
                                "kind": "WhitespaceTrivia",
                                "text": "    "
                            }
                        ],
                        "trailingTrivia": [
                            {
                                "kind": "NewLineTrivia",
                                "text": "\r\n"
                            }
                        ]
                    }
                }
            },
            {
                "kind": "ExpressionStatement",
                "fullStart": 937,
                "fullEnd": 961,
                "start": 937,
                "end": 959,
                "fullWidth": 24,
                "width": 22,
                "expression": {
                    "kind": "InvocationExpression",
                    "fullStart": 937,
                    "fullEnd": 958,
                    "start": 937,
                    "end": 958,
                    "fullWidth": 21,
                    "width": 21,
                    "expression": {
                        "kind": "IdentifierName",
                        "fullStart": 937,
                        "fullEnd": 948,
                        "start": 937,
                        "end": 948,
                        "fullWidth": 11,
                        "width": 11,
                        "text": "runTestCase",
                        "value": "runTestCase",
                        "valueText": "runTestCase"
                    },
                    "argumentList": {
                        "kind": "ArgumentList",
                        "fullStart": 948,
                        "fullEnd": 958,
                        "start": 948,
                        "end": 958,
                        "fullWidth": 10,
                        "width": 10,
                        "openParenToken": {
                            "kind": "OpenParenToken",
                            "fullStart": 948,
                            "fullEnd": 949,
                            "start": 948,
                            "end": 949,
                            "fullWidth": 1,
                            "width": 1,
                            "text": "(",
                            "value": "(",
                            "valueText": "("
                        },
                        "arguments": [
                            {
                                "kind": "IdentifierName",
                                "fullStart": 949,
                                "fullEnd": 957,
                                "start": 949,
                                "end": 957,
                                "fullWidth": 8,
                                "width": 8,
                                "text": "testcase",
                                "value": "testcase",
                                "valueText": "testcase"
                            }
                        ],
                        "closeParenToken": {
                            "kind": "CloseParenToken",
                            "fullStart": 957,
                            "fullEnd": 958,
                            "start": 957,
                            "end": 958,
                            "fullWidth": 1,
                            "width": 1,
                            "text": ")",
                            "value": ")",
                            "valueText": ")"
                        }
                    }
                },
                "semicolonToken": {
                    "kind": "SemicolonToken",
                    "fullStart": 958,
                    "fullEnd": 961,
                    "start": 958,
                    "end": 959,
                    "fullWidth": 3,
                    "width": 1,
                    "text": ";",
                    "value": ";",
                    "valueText": ";",
                    "hasTrailingTrivia": true,
                    "hasTrailingNewLine": true,
                    "trailingTrivia": [
                        {
                            "kind": "NewLineTrivia",
                            "text": "\r\n"
                        }
                    ]
                }
            }
        ],
        "endOfFileToken": {
            "kind": "EndOfFileToken",
            "fullStart": 961,
            "fullEnd": 961,
            "start": 961,
            "end": 961,
            "fullWidth": 0,
            "width": 0,
            "text": ""
        }
    },
    "lineMap": {
        "lineStarts": [
            0,
            67,
            152,
            232,
            308,
            380,
            385,
            439,
            641,
            646,
            648,
            650,
            673,
            675,
            701,
            703,
            718,
            773,
            807,
            824,
            851,
            874,
            919,
            930,
            937,
            961
        ],
        "length": 961
    }
}<|MERGE_RESOLUTION|>--- conflicted
+++ resolved
@@ -250,12 +250,8 @@
                                         "start": 687,
                                         "end": 698,
                                         "fullWidth": 11,
-<<<<<<< HEAD
                                         "width": 11,
-                                        "identifier": {
-=======
                                         "propertyName": {
->>>>>>> 85e84683
                                             "kind": "IdentifierName",
                                             "fullStart": 687,
                                             "fullEnd": 694,
