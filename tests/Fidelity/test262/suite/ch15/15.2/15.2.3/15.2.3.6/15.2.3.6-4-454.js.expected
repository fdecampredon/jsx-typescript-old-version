{
    "isDeclaration": false,
    "languageVersion": "EcmaScript5",
    "parseOptions": {
        "allowAutomaticSemicolonInsertion": true
    },
    "sourceUnit": {
        "kind": "SourceUnit",
        "fullStart": 0,
        "fullEnd": 1475,
        "start": 652,
        "end": 1475,
        "fullWidth": 1475,
        "width": 823,
        "isIncrementallyUnusable": true,
        "moduleElements": [
            {
                "kind": "FunctionDeclaration",
                "fullStart": 0,
                "fullEnd": 1451,
                "start": 652,
                "end": 1449,
                "fullWidth": 1451,
                "width": 797,
                "isIncrementallyUnusable": true,
                "modifiers": [],
                "functionKeyword": {
                    "kind": "FunctionKeyword",
                    "fullStart": 0,
                    "fullEnd": 661,
                    "start": 652,
                    "end": 660,
                    "fullWidth": 661,
                    "width": 8,
                    "text": "function",
                    "value": "function",
                    "valueText": "function",
                    "hasLeadingTrivia": true,
                    "hasLeadingComment": true,
                    "hasLeadingNewLine": true,
                    "hasTrailingTrivia": true,
                    "leadingTrivia": [
                        {
                            "kind": "SingleLineCommentTrivia",
                            "text": "/// Copyright (c) 2012 Ecma International.  All rights reserved. "
                        },
                        {
                            "kind": "NewLineTrivia",
                            "text": "\r\n"
                        },
                        {
                            "kind": "SingleLineCommentTrivia",
                            "text": "/// Ecma International makes this code available under the terms and conditions set"
                        },
                        {
                            "kind": "NewLineTrivia",
                            "text": "\r\n"
                        },
                        {
                            "kind": "SingleLineCommentTrivia",
                            "text": "/// forth on http://hg.ecmascript.org/tests/test262/raw-file/tip/LICENSE (the "
                        },
                        {
                            "kind": "NewLineTrivia",
                            "text": "\r\n"
                        },
                        {
                            "kind": "SingleLineCommentTrivia",
                            "text": "/// \"Use Terms\").   Any redistribution of this code must retain the above "
                        },
                        {
                            "kind": "NewLineTrivia",
                            "text": "\r\n"
                        },
                        {
                            "kind": "SingleLineCommentTrivia",
                            "text": "/// copyright and this notice and otherwise comply with the Use Terms."
                        },
                        {
                            "kind": "NewLineTrivia",
                            "text": "\r\n"
                        },
                        {
                            "kind": "MultiLineCommentTrivia",
                            "text": "/**\r\n * @path ch15/15.2/15.2.3/15.2.3.6/15.2.3.6-4-454.js\r\n * @description ES5 Attributes - fail to update [[Set]] attribute of accessor property ([[Get]] is undefined, [[Set]] is undefined, [[Enumerable]] is false, [[Configurable]] is false) to different value\r\n */"
                        },
                        {
                            "kind": "NewLineTrivia",
                            "text": "\r\n"
                        },
                        {
                            "kind": "NewLineTrivia",
                            "text": "\r\n"
                        },
                        {
                            "kind": "NewLineTrivia",
                            "text": "\r\n"
                        }
                    ],
                    "trailingTrivia": [
                        {
                            "kind": "WhitespaceTrivia",
                            "text": " "
                        }
                    ]
                },
                "identifier": {
                    "kind": "IdentifierName",
                    "fullStart": 661,
                    "fullEnd": 669,
                    "start": 661,
                    "end": 669,
                    "fullWidth": 8,
                    "width": 8,
                    "text": "testcase",
                    "value": "testcase",
                    "valueText": "testcase"
                },
                "callSignature": {
                    "kind": "CallSignature",
                    "fullStart": 669,
                    "fullEnd": 672,
                    "start": 669,
                    "end": 671,
                    "fullWidth": 3,
                    "width": 2,
                    "parameterList": {
                        "kind": "ParameterList",
                        "fullStart": 669,
                        "fullEnd": 672,
                        "start": 669,
                        "end": 671,
                        "fullWidth": 3,
                        "width": 2,
                        "openParenToken": {
                            "kind": "OpenParenToken",
                            "fullStart": 669,
                            "fullEnd": 670,
                            "start": 669,
                            "end": 670,
                            "fullWidth": 1,
                            "width": 1,
                            "text": "(",
                            "value": "(",
                            "valueText": "("
                        },
                        "parameters": [],
                        "closeParenToken": {
                            "kind": "CloseParenToken",
                            "fullStart": 670,
                            "fullEnd": 672,
                            "start": 670,
                            "end": 671,
                            "fullWidth": 2,
                            "width": 1,
                            "text": ")",
                            "value": ")",
                            "valueText": ")",
                            "hasTrailingTrivia": true,
                            "trailingTrivia": [
                                {
                                    "kind": "WhitespaceTrivia",
                                    "text": " "
                                }
                            ]
                        }
                    }
                },
                "block": {
                    "kind": "Block",
                    "fullStart": 672,
                    "fullEnd": 1451,
                    "start": 672,
                    "end": 1449,
                    "fullWidth": 779,
                    "width": 777,
                    "isIncrementallyUnusable": true,
                    "openBraceToken": {
                        "kind": "OpenBraceToken",
                        "fullStart": 672,
                        "fullEnd": 675,
                        "start": 672,
                        "end": 673,
                        "fullWidth": 3,
                        "width": 1,
                        "text": "{",
                        "value": "{",
                        "valueText": "{",
                        "hasTrailingTrivia": true,
                        "hasTrailingNewLine": true,
                        "trailingTrivia": [
                            {
                                "kind": "NewLineTrivia",
                                "text": "\r\n"
                            }
                        ]
                    },
                    "statements": [
                        {
                            "kind": "VariableStatement",
                            "fullStart": 675,
                            "fullEnd": 698,
                            "start": 683,
                            "end": 696,
                            "fullWidth": 23,
                            "width": 13,
                            "modifiers": [],
                            "variableDeclaration": {
                                "kind": "VariableDeclaration",
                                "fullStart": 675,
                                "fullEnd": 695,
                                "start": 683,
                                "end": 695,
                                "fullWidth": 20,
                                "width": 12,
                                "varKeyword": {
                                    "kind": "VarKeyword",
                                    "fullStart": 675,
                                    "fullEnd": 687,
                                    "start": 683,
                                    "end": 686,
                                    "fullWidth": 12,
                                    "width": 3,
                                    "text": "var",
                                    "value": "var",
                                    "valueText": "var",
                                    "hasLeadingTrivia": true,
                                    "hasTrailingTrivia": true,
                                    "leadingTrivia": [
                                        {
                                            "kind": "WhitespaceTrivia",
                                            "text": "        "
                                        }
                                    ],
                                    "trailingTrivia": [
                                        {
                                            "kind": "WhitespaceTrivia",
                                            "text": " "
                                        }
                                    ]
                                },
                                "variableDeclarators": [
                                    {
                                        "kind": "VariableDeclarator",
                                        "fullStart": 687,
                                        "fullEnd": 695,
                                        "start": 687,
                                        "end": 695,
                                        "fullWidth": 8,
<<<<<<< HEAD
                                        "width": 8,
                                        "identifier": {
=======
                                        "propertyName": {
>>>>>>> 85e84683
                                            "kind": "IdentifierName",
                                            "fullStart": 687,
                                            "fullEnd": 691,
                                            "start": 687,
                                            "end": 690,
                                            "fullWidth": 4,
                                            "width": 3,
                                            "text": "obj",
                                            "value": "obj",
                                            "valueText": "obj",
                                            "hasTrailingTrivia": true,
                                            "trailingTrivia": [
                                                {
                                                    "kind": "WhitespaceTrivia",
                                                    "text": " "
                                                }
                                            ]
                                        },
                                        "equalsValueClause": {
                                            "kind": "EqualsValueClause",
                                            "fullStart": 691,
                                            "fullEnd": 695,
                                            "start": 691,
                                            "end": 695,
                                            "fullWidth": 4,
                                            "width": 4,
                                            "equalsToken": {
                                                "kind": "EqualsToken",
                                                "fullStart": 691,
                                                "fullEnd": 693,
                                                "start": 691,
                                                "end": 692,
                                                "fullWidth": 2,
                                                "width": 1,
                                                "text": "=",
                                                "value": "=",
                                                "valueText": "=",
                                                "hasTrailingTrivia": true,
                                                "trailingTrivia": [
                                                    {
                                                        "kind": "WhitespaceTrivia",
                                                        "text": " "
                                                    }
                                                ]
                                            },
                                            "value": {
                                                "kind": "ObjectLiteralExpression",
                                                "fullStart": 693,
                                                "fullEnd": 695,
                                                "start": 693,
                                                "end": 695,
                                                "fullWidth": 2,
                                                "width": 2,
                                                "openBraceToken": {
                                                    "kind": "OpenBraceToken",
                                                    "fullStart": 693,
                                                    "fullEnd": 694,
                                                    "start": 693,
                                                    "end": 694,
                                                    "fullWidth": 1,
                                                    "width": 1,
                                                    "text": "{",
                                                    "value": "{",
                                                    "valueText": "{"
                                                },
                                                "propertyAssignments": [],
                                                "closeBraceToken": {
                                                    "kind": "CloseBraceToken",
                                                    "fullStart": 694,
                                                    "fullEnd": 695,
                                                    "start": 694,
                                                    "end": 695,
                                                    "fullWidth": 1,
                                                    "width": 1,
                                                    "text": "}",
                                                    "value": "}",
                                                    "valueText": "}"
                                                }
                                            }
                                        }
                                    }
                                ]
                            },
                            "semicolonToken": {
                                "kind": "SemicolonToken",
                                "fullStart": 695,
                                "fullEnd": 698,
                                "start": 695,
                                "end": 696,
                                "fullWidth": 3,
                                "width": 1,
                                "text": ";",
                                "value": ";",
                                "valueText": ";",
                                "hasTrailingTrivia": true,
                                "hasTrailingNewLine": true,
                                "trailingTrivia": [
                                    {
                                        "kind": "NewLineTrivia",
                                        "text": "\r\n"
                                    }
                                ]
                            }
                        },
                        {
                            "kind": "VariableStatement",
                            "fullStart": 698,
                            "fullEnd": 737,
                            "start": 708,
                            "end": 735,
                            "fullWidth": 39,
                            "width": 27,
                            "modifiers": [],
                            "variableDeclaration": {
                                "kind": "VariableDeclaration",
                                "fullStart": 698,
                                "fullEnd": 734,
                                "start": 708,
                                "end": 734,
                                "fullWidth": 36,
                                "width": 26,
                                "varKeyword": {
                                    "kind": "VarKeyword",
                                    "fullStart": 698,
                                    "fullEnd": 712,
                                    "start": 708,
                                    "end": 711,
                                    "fullWidth": 14,
                                    "width": 3,
                                    "text": "var",
                                    "value": "var",
                                    "valueText": "var",
                                    "hasLeadingTrivia": true,
                                    "hasLeadingNewLine": true,
                                    "hasTrailingTrivia": true,
                                    "leadingTrivia": [
                                        {
                                            "kind": "NewLineTrivia",
                                            "text": "\r\n"
                                        },
                                        {
                                            "kind": "WhitespaceTrivia",
                                            "text": "        "
                                        }
                                    ],
                                    "trailingTrivia": [
                                        {
                                            "kind": "WhitespaceTrivia",
                                            "text": " "
                                        }
                                    ]
                                },
                                "variableDeclarators": [
                                    {
                                        "kind": "VariableDeclarator",
                                        "fullStart": 712,
                                        "fullEnd": 734,
                                        "start": 712,
                                        "end": 734,
                                        "fullWidth": 22,
<<<<<<< HEAD
                                        "width": 22,
                                        "identifier": {
=======
                                        "propertyName": {
>>>>>>> 85e84683
                                            "kind": "IdentifierName",
                                            "fullStart": 712,
                                            "fullEnd": 726,
                                            "start": 712,
                                            "end": 725,
                                            "fullWidth": 14,
                                            "width": 13,
                                            "text": "verifySetFunc",
                                            "value": "verifySetFunc",
                                            "valueText": "verifySetFunc",
                                            "hasTrailingTrivia": true,
                                            "trailingTrivia": [
                                                {
                                                    "kind": "WhitespaceTrivia",
                                                    "text": " "
                                                }
                                            ]
                                        },
                                        "equalsValueClause": {
                                            "kind": "EqualsValueClause",
                                            "fullStart": 726,
                                            "fullEnd": 734,
                                            "start": 726,
                                            "end": 734,
                                            "fullWidth": 8,
                                            "width": 8,
                                            "equalsToken": {
                                                "kind": "EqualsToken",
                                                "fullStart": 726,
                                                "fullEnd": 728,
                                                "start": 726,
                                                "end": 727,
                                                "fullWidth": 2,
                                                "width": 1,
                                                "text": "=",
                                                "value": "=",
                                                "valueText": "=",
                                                "hasTrailingTrivia": true,
                                                "trailingTrivia": [
                                                    {
                                                        "kind": "WhitespaceTrivia",
                                                        "text": " "
                                                    }
                                                ]
                                            },
                                            "value": {
                                                "kind": "StringLiteral",
                                                "fullStart": 728,
                                                "fullEnd": 734,
                                                "start": 728,
                                                "end": 734,
                                                "fullWidth": 6,
                                                "width": 6,
                                                "text": "\"data\"",
                                                "value": "data",
                                                "valueText": "data"
                                            }
                                        }
                                    }
                                ]
                            },
                            "semicolonToken": {
                                "kind": "SemicolonToken",
                                "fullStart": 734,
                                "fullEnd": 737,
                                "start": 734,
                                "end": 735,
                                "fullWidth": 3,
                                "width": 1,
                                "text": ";",
                                "value": ";",
                                "valueText": ";",
                                "hasTrailingTrivia": true,
                                "hasTrailingNewLine": true,
                                "trailingTrivia": [
                                    {
                                        "kind": "NewLineTrivia",
                                        "text": "\r\n"
                                    }
                                ]
                            }
                        },
                        {
                            "kind": "VariableStatement",
                            "fullStart": 737,
                            "fullEnd": 827,
                            "start": 745,
                            "end": 825,
                            "fullWidth": 90,
                            "width": 80,
                            "modifiers": [],
                            "variableDeclaration": {
                                "kind": "VariableDeclaration",
                                "fullStart": 737,
                                "fullEnd": 824,
                                "start": 745,
                                "end": 824,
                                "fullWidth": 87,
                                "width": 79,
                                "varKeyword": {
                                    "kind": "VarKeyword",
                                    "fullStart": 737,
                                    "fullEnd": 749,
                                    "start": 745,
                                    "end": 748,
                                    "fullWidth": 12,
                                    "width": 3,
                                    "text": "var",
                                    "value": "var",
                                    "valueText": "var",
                                    "hasLeadingTrivia": true,
                                    "hasTrailingTrivia": true,
                                    "leadingTrivia": [
                                        {
                                            "kind": "WhitespaceTrivia",
                                            "text": "        "
                                        }
                                    ],
                                    "trailingTrivia": [
                                        {
                                            "kind": "WhitespaceTrivia",
                                            "text": " "
                                        }
                                    ]
                                },
                                "variableDeclarators": [
                                    {
                                        "kind": "VariableDeclarator",
                                        "fullStart": 749,
                                        "fullEnd": 824,
                                        "start": 749,
                                        "end": 824,
                                        "fullWidth": 75,
<<<<<<< HEAD
                                        "width": 75,
                                        "identifier": {
=======
                                        "propertyName": {
>>>>>>> 85e84683
                                            "kind": "IdentifierName",
                                            "fullStart": 749,
                                            "fullEnd": 757,
                                            "start": 749,
                                            "end": 756,
                                            "fullWidth": 8,
                                            "width": 7,
                                            "text": "setFunc",
                                            "value": "setFunc",
                                            "valueText": "setFunc",
                                            "hasTrailingTrivia": true,
                                            "trailingTrivia": [
                                                {
                                                    "kind": "WhitespaceTrivia",
                                                    "text": " "
                                                }
                                            ]
                                        },
                                        "equalsValueClause": {
                                            "kind": "EqualsValueClause",
                                            "fullStart": 757,
                                            "fullEnd": 824,
                                            "start": 757,
                                            "end": 824,
                                            "fullWidth": 67,
                                            "width": 67,
                                            "equalsToken": {
                                                "kind": "EqualsToken",
                                                "fullStart": 757,
                                                "fullEnd": 759,
                                                "start": 757,
                                                "end": 758,
                                                "fullWidth": 2,
                                                "width": 1,
                                                "text": "=",
                                                "value": "=",
                                                "valueText": "=",
                                                "hasTrailingTrivia": true,
                                                "trailingTrivia": [
                                                    {
                                                        "kind": "WhitespaceTrivia",
                                                        "text": " "
                                                    }
                                                ]
                                            },
                                            "value": {
                                                "kind": "FunctionExpression",
                                                "fullStart": 759,
                                                "fullEnd": 824,
                                                "start": 759,
                                                "end": 824,
                                                "fullWidth": 65,
                                                "width": 65,
                                                "functionKeyword": {
                                                    "kind": "FunctionKeyword",
                                                    "fullStart": 759,
                                                    "fullEnd": 768,
                                                    "start": 759,
                                                    "end": 767,
                                                    "fullWidth": 9,
                                                    "width": 8,
                                                    "text": "function",
                                                    "value": "function",
                                                    "valueText": "function",
                                                    "hasTrailingTrivia": true,
                                                    "trailingTrivia": [
                                                        {
                                                            "kind": "WhitespaceTrivia",
                                                            "text": " "
                                                        }
                                                    ]
                                                },
                                                "callSignature": {
                                                    "kind": "CallSignature",
                                                    "fullStart": 768,
                                                    "fullEnd": 776,
                                                    "start": 768,
                                                    "end": 775,
                                                    "fullWidth": 8,
                                                    "width": 7,
                                                    "parameterList": {
                                                        "kind": "ParameterList",
                                                        "fullStart": 768,
                                                        "fullEnd": 776,
                                                        "start": 768,
                                                        "end": 775,
                                                        "fullWidth": 8,
                                                        "width": 7,
                                                        "openParenToken": {
                                                            "kind": "OpenParenToken",
                                                            "fullStart": 768,
                                                            "fullEnd": 769,
                                                            "start": 768,
                                                            "end": 769,
                                                            "fullWidth": 1,
                                                            "width": 1,
                                                            "text": "(",
                                                            "value": "(",
                                                            "valueText": "("
                                                        },
                                                        "parameters": [
                                                            {
                                                                "kind": "Parameter",
                                                                "fullStart": 769,
                                                                "fullEnd": 774,
                                                                "start": 769,
                                                                "end": 774,
                                                                "fullWidth": 5,
                                                                "width": 5,
                                                                "modifiers": [],
                                                                "identifier": {
                                                                    "kind": "IdentifierName",
                                                                    "fullStart": 769,
                                                                    "fullEnd": 774,
                                                                    "start": 769,
                                                                    "end": 774,
                                                                    "fullWidth": 5,
                                                                    "width": 5,
                                                                    "text": "value",
                                                                    "value": "value",
                                                                    "valueText": "value"
                                                                }
                                                            }
                                                        ],
                                                        "closeParenToken": {
                                                            "kind": "CloseParenToken",
                                                            "fullStart": 774,
                                                            "fullEnd": 776,
                                                            "start": 774,
                                                            "end": 775,
                                                            "fullWidth": 2,
                                                            "width": 1,
                                                            "text": ")",
                                                            "value": ")",
                                                            "valueText": ")",
                                                            "hasTrailingTrivia": true,
                                                            "trailingTrivia": [
                                                                {
                                                                    "kind": "WhitespaceTrivia",
                                                                    "text": " "
                                                                }
                                                            ]
                                                        }
                                                    }
                                                },
                                                "block": {
                                                    "kind": "Block",
                                                    "fullStart": 776,
                                                    "fullEnd": 824,
                                                    "start": 776,
                                                    "end": 824,
                                                    "fullWidth": 48,
                                                    "width": 48,
                                                    "openBraceToken": {
                                                        "kind": "OpenBraceToken",
                                                        "fullStart": 776,
                                                        "fullEnd": 779,
                                                        "start": 776,
                                                        "end": 777,
                                                        "fullWidth": 3,
                                                        "width": 1,
                                                        "text": "{",
                                                        "value": "{",
                                                        "valueText": "{",
                                                        "hasTrailingTrivia": true,
                                                        "hasTrailingNewLine": true,
                                                        "trailingTrivia": [
                                                            {
                                                                "kind": "NewLineTrivia",
                                                                "text": "\r\n"
                                                            }
                                                        ]
                                                    },
                                                    "statements": [
                                                        {
                                                            "kind": "ExpressionStatement",
                                                            "fullStart": 779,
                                                            "fullEnd": 815,
                                                            "start": 791,
                                                            "end": 813,
                                                            "fullWidth": 36,
                                                            "width": 22,
                                                            "expression": {
                                                                "kind": "AssignmentExpression",
                                                                "fullStart": 779,
                                                                "fullEnd": 812,
                                                                "start": 791,
                                                                "end": 812,
                                                                "fullWidth": 33,
                                                                "width": 21,
                                                                "left": {
                                                                    "kind": "IdentifierName",
                                                                    "fullStart": 779,
                                                                    "fullEnd": 805,
                                                                    "start": 791,
                                                                    "end": 804,
                                                                    "fullWidth": 26,
                                                                    "width": 13,
                                                                    "text": "verifySetFunc",
                                                                    "value": "verifySetFunc",
                                                                    "valueText": "verifySetFunc",
                                                                    "hasLeadingTrivia": true,
                                                                    "hasTrailingTrivia": true,
                                                                    "leadingTrivia": [
                                                                        {
                                                                            "kind": "WhitespaceTrivia",
                                                                            "text": "            "
                                                                        }
                                                                    ],
                                                                    "trailingTrivia": [
                                                                        {
                                                                            "kind": "WhitespaceTrivia",
                                                                            "text": " "
                                                                        }
                                                                    ]
                                                                },
                                                                "operatorToken": {
                                                                    "kind": "EqualsToken",
                                                                    "fullStart": 805,
                                                                    "fullEnd": 807,
                                                                    "start": 805,
                                                                    "end": 806,
                                                                    "fullWidth": 2,
                                                                    "width": 1,
                                                                    "text": "=",
                                                                    "value": "=",
                                                                    "valueText": "=",
                                                                    "hasTrailingTrivia": true,
                                                                    "trailingTrivia": [
                                                                        {
                                                                            "kind": "WhitespaceTrivia",
                                                                            "text": " "
                                                                        }
                                                                    ]
                                                                },
                                                                "right": {
                                                                    "kind": "IdentifierName",
                                                                    "fullStart": 807,
                                                                    "fullEnd": 812,
                                                                    "start": 807,
                                                                    "end": 812,
                                                                    "fullWidth": 5,
                                                                    "width": 5,
                                                                    "text": "value",
                                                                    "value": "value",
                                                                    "valueText": "value"
                                                                }
                                                            },
                                                            "semicolonToken": {
                                                                "kind": "SemicolonToken",
                                                                "fullStart": 812,
                                                                "fullEnd": 815,
                                                                "start": 812,
                                                                "end": 813,
                                                                "fullWidth": 3,
                                                                "width": 1,
                                                                "text": ";",
                                                                "value": ";",
                                                                "valueText": ";",
                                                                "hasTrailingTrivia": true,
                                                                "hasTrailingNewLine": true,
                                                                "trailingTrivia": [
                                                                    {
                                                                        "kind": "NewLineTrivia",
                                                                        "text": "\r\n"
                                                                    }
                                                                ]
                                                            }
                                                        }
                                                    ],
                                                    "closeBraceToken": {
                                                        "kind": "CloseBraceToken",
                                                        "fullStart": 815,
                                                        "fullEnd": 824,
                                                        "start": 823,
                                                        "end": 824,
                                                        "fullWidth": 9,
                                                        "width": 1,
                                                        "text": "}",
                                                        "value": "}",
                                                        "valueText": "}",
                                                        "hasLeadingTrivia": true,
                                                        "leadingTrivia": [
                                                            {
                                                                "kind": "WhitespaceTrivia",
                                                                "text": "        "
                                                            }
                                                        ]
                                                    }
                                                }
                                            }
                                        }
                                    }
                                ]
                            },
                            "semicolonToken": {
                                "kind": "SemicolonToken",
                                "fullStart": 824,
                                "fullEnd": 827,
                                "start": 824,
                                "end": 825,
                                "fullWidth": 3,
                                "width": 1,
                                "text": ";",
                                "value": ";",
                                "valueText": ";",
                                "hasTrailingTrivia": true,
                                "hasTrailingNewLine": true,
                                "trailingTrivia": [
                                    {
                                        "kind": "NewLineTrivia",
                                        "text": "\r\n"
                                    }
                                ]
                            }
                        },
                        {
                            "kind": "ExpressionStatement",
                            "fullStart": 827,
                            "fullEnd": 1011,
                            "start": 837,
                            "end": 1009,
                            "fullWidth": 184,
                            "width": 172,
                            "isIncrementallyUnusable": true,
                            "expression": {
                                "kind": "InvocationExpression",
                                "fullStart": 827,
                                "fullEnd": 1008,
                                "start": 837,
                                "end": 1008,
                                "fullWidth": 181,
                                "width": 171,
                                "isIncrementallyUnusable": true,
                                "expression": {
                                    "kind": "MemberAccessExpression",
                                    "fullStart": 827,
                                    "fullEnd": 858,
                                    "start": 837,
                                    "end": 858,
                                    "fullWidth": 31,
                                    "width": 21,
                                    "expression": {
                                        "kind": "IdentifierName",
                                        "fullStart": 827,
                                        "fullEnd": 843,
                                        "start": 837,
                                        "end": 843,
                                        "fullWidth": 16,
                                        "width": 6,
                                        "text": "Object",
                                        "value": "Object",
                                        "valueText": "Object",
                                        "hasLeadingTrivia": true,
                                        "hasLeadingNewLine": true,
                                        "leadingTrivia": [
                                            {
                                                "kind": "NewLineTrivia",
                                                "text": "\r\n"
                                            },
                                            {
                                                "kind": "WhitespaceTrivia",
                                                "text": "        "
                                            }
                                        ]
                                    },
                                    "dotToken": {
                                        "kind": "DotToken",
                                        "fullStart": 843,
                                        "fullEnd": 844,
                                        "start": 843,
                                        "end": 844,
                                        "fullWidth": 1,
                                        "width": 1,
                                        "text": ".",
                                        "value": ".",
                                        "valueText": "."
                                    },
                                    "name": {
                                        "kind": "IdentifierName",
                                        "fullStart": 844,
                                        "fullEnd": 858,
                                        "start": 844,
                                        "end": 858,
                                        "fullWidth": 14,
                                        "width": 14,
                                        "text": "defineProperty",
                                        "value": "defineProperty",
                                        "valueText": "defineProperty"
                                    }
                                },
                                "argumentList": {
                                    "kind": "ArgumentList",
                                    "fullStart": 858,
                                    "fullEnd": 1008,
                                    "start": 858,
                                    "end": 1008,
                                    "fullWidth": 150,
                                    "width": 150,
                                    "isIncrementallyUnusable": true,
                                    "openParenToken": {
                                        "kind": "OpenParenToken",
                                        "fullStart": 858,
                                        "fullEnd": 859,
                                        "start": 858,
                                        "end": 859,
                                        "fullWidth": 1,
                                        "width": 1,
                                        "text": "(",
                                        "value": "(",
                                        "valueText": "("
                                    },
                                    "arguments": [
                                        {
                                            "kind": "IdentifierName",
                                            "fullStart": 859,
                                            "fullEnd": 862,
                                            "start": 859,
                                            "end": 862,
                                            "fullWidth": 3,
                                            "width": 3,
                                            "text": "obj",
                                            "value": "obj",
                                            "valueText": "obj"
                                        },
                                        {
                                            "kind": "CommaToken",
                                            "fullStart": 862,
                                            "fullEnd": 864,
                                            "start": 862,
                                            "end": 863,
                                            "fullWidth": 2,
                                            "width": 1,
                                            "text": ",",
                                            "value": ",",
                                            "valueText": ",",
                                            "hasTrailingTrivia": true,
                                            "trailingTrivia": [
                                                {
                                                    "kind": "WhitespaceTrivia",
                                                    "text": " "
                                                }
                                            ]
                                        },
                                        {
                                            "kind": "StringLiteral",
                                            "fullStart": 864,
                                            "fullEnd": 870,
                                            "start": 864,
                                            "end": 870,
                                            "fullWidth": 6,
                                            "width": 6,
                                            "text": "\"prop\"",
                                            "value": "prop",
                                            "valueText": "prop"
                                        },
                                        {
                                            "kind": "CommaToken",
                                            "fullStart": 870,
                                            "fullEnd": 872,
                                            "start": 870,
                                            "end": 871,
                                            "fullWidth": 2,
                                            "width": 1,
                                            "text": ",",
                                            "value": ",",
                                            "valueText": ",",
                                            "hasTrailingTrivia": true,
                                            "trailingTrivia": [
                                                {
                                                    "kind": "WhitespaceTrivia",
                                                    "text": " "
                                                }
                                            ]
                                        },
                                        {
                                            "kind": "ObjectLiteralExpression",
                                            "fullStart": 872,
                                            "fullEnd": 1007,
                                            "start": 872,
                                            "end": 1007,
                                            "fullWidth": 135,
                                            "width": 135,
                                            "isIncrementallyUnusable": true,
                                            "openBraceToken": {
                                                "kind": "OpenBraceToken",
                                                "fullStart": 872,
                                                "fullEnd": 875,
                                                "start": 872,
                                                "end": 873,
                                                "fullWidth": 3,
                                                "width": 1,
                                                "text": "{",
                                                "value": "{",
                                                "valueText": "{",
                                                "hasTrailingTrivia": true,
                                                "hasTrailingNewLine": true,
                                                "trailingTrivia": [
                                                    {
                                                        "kind": "NewLineTrivia",
                                                        "text": "\r\n"
                                                    }
                                                ]
                                            },
                                            "propertyAssignments": [
                                                {
                                                    "kind": "SimplePropertyAssignment",
                                                    "fullStart": 875,
                                                    "fullEnd": 901,
                                                    "start": 887,
                                                    "end": 901,
                                                    "fullWidth": 26,
                                                    "width": 14,
                                                    "isIncrementallyUnusable": true,
                                                    "propertyName": {
                                                        "kind": "IdentifierName",
                                                        "fullStart": 875,
                                                        "fullEnd": 890,
                                                        "start": 887,
                                                        "end": 890,
                                                        "fullWidth": 15,
                                                        "width": 3,
                                                        "text": "get",
                                                        "value": "get",
                                                        "valueText": "get",
                                                        "hasLeadingTrivia": true,
                                                        "leadingTrivia": [
                                                            {
                                                                "kind": "WhitespaceTrivia",
                                                                "text": "            "
                                                            }
                                                        ]
                                                    },
                                                    "colonToken": {
                                                        "kind": "ColonToken",
                                                        "fullStart": 890,
                                                        "fullEnd": 892,
                                                        "start": 890,
                                                        "end": 891,
                                                        "fullWidth": 2,
                                                        "width": 1,
                                                        "text": ":",
                                                        "value": ":",
                                                        "valueText": ":",
                                                        "hasTrailingTrivia": true,
                                                        "trailingTrivia": [
                                                            {
                                                                "kind": "WhitespaceTrivia",
                                                                "text": " "
                                                            }
                                                        ]
                                                    },
                                                    "expression": {
                                                        "kind": "IdentifierName",
                                                        "fullStart": 892,
                                                        "fullEnd": 901,
                                                        "start": 892,
                                                        "end": 901,
                                                        "fullWidth": 9,
                                                        "width": 9,
                                                        "text": "undefined",
                                                        "value": "undefined",
                                                        "valueText": "undefined"
                                                    }
                                                },
                                                {
                                                    "kind": "CommaToken",
                                                    "fullStart": 901,
                                                    "fullEnd": 904,
                                                    "start": 901,
                                                    "end": 902,
                                                    "fullWidth": 3,
                                                    "width": 1,
                                                    "text": ",",
                                                    "value": ",",
                                                    "valueText": ",",
                                                    "hasTrailingTrivia": true,
                                                    "hasTrailingNewLine": true,
                                                    "trailingTrivia": [
                                                        {
                                                            "kind": "NewLineTrivia",
                                                            "text": "\r\n"
                                                        }
                                                    ]
                                                },
                                                {
                                                    "kind": "SimplePropertyAssignment",
                                                    "fullStart": 904,
                                                    "fullEnd": 930,
                                                    "start": 916,
                                                    "end": 930,
                                                    "fullWidth": 26,
                                                    "width": 14,
                                                    "isIncrementallyUnusable": true,
                                                    "propertyName": {
                                                        "kind": "IdentifierName",
                                                        "fullStart": 904,
                                                        "fullEnd": 919,
                                                        "start": 916,
                                                        "end": 919,
                                                        "fullWidth": 15,
                                                        "width": 3,
                                                        "text": "set",
                                                        "value": "set",
                                                        "valueText": "set",
                                                        "hasLeadingTrivia": true,
                                                        "leadingTrivia": [
                                                            {
                                                                "kind": "WhitespaceTrivia",
                                                                "text": "            "
                                                            }
                                                        ]
                                                    },
                                                    "colonToken": {
                                                        "kind": "ColonToken",
                                                        "fullStart": 919,
                                                        "fullEnd": 921,
                                                        "start": 919,
                                                        "end": 920,
                                                        "fullWidth": 2,
                                                        "width": 1,
                                                        "text": ":",
                                                        "value": ":",
                                                        "valueText": ":",
                                                        "hasTrailingTrivia": true,
                                                        "trailingTrivia": [
                                                            {
                                                                "kind": "WhitespaceTrivia",
                                                                "text": " "
                                                            }
                                                        ]
                                                    },
                                                    "expression": {
                                                        "kind": "IdentifierName",
                                                        "fullStart": 921,
                                                        "fullEnd": 930,
                                                        "start": 921,
                                                        "end": 930,
                                                        "fullWidth": 9,
                                                        "width": 9,
                                                        "text": "undefined",
                                                        "value": "undefined",
                                                        "valueText": "undefined"
                                                    }
                                                },
                                                {
                                                    "kind": "CommaToken",
                                                    "fullStart": 930,
                                                    "fullEnd": 933,
                                                    "start": 930,
                                                    "end": 931,
                                                    "fullWidth": 3,
                                                    "width": 1,
                                                    "text": ",",
                                                    "value": ",",
                                                    "valueText": ",",
                                                    "hasTrailingTrivia": true,
                                                    "hasTrailingNewLine": true,
                                                    "trailingTrivia": [
                                                        {
                                                            "kind": "NewLineTrivia",
                                                            "text": "\r\n"
                                                        }
                                                    ]
                                                },
                                                {
                                                    "kind": "SimplePropertyAssignment",
                                                    "fullStart": 933,
                                                    "fullEnd": 962,
                                                    "start": 945,
                                                    "end": 962,
                                                    "fullWidth": 29,
                                                    "width": 17,
                                                    "propertyName": {
                                                        "kind": "IdentifierName",
                                                        "fullStart": 933,
                                                        "fullEnd": 955,
                                                        "start": 945,
                                                        "end": 955,
                                                        "fullWidth": 22,
                                                        "width": 10,
                                                        "text": "enumerable",
                                                        "value": "enumerable",
                                                        "valueText": "enumerable",
                                                        "hasLeadingTrivia": true,
                                                        "leadingTrivia": [
                                                            {
                                                                "kind": "WhitespaceTrivia",
                                                                "text": "            "
                                                            }
                                                        ]
                                                    },
                                                    "colonToken": {
                                                        "kind": "ColonToken",
                                                        "fullStart": 955,
                                                        "fullEnd": 957,
                                                        "start": 955,
                                                        "end": 956,
                                                        "fullWidth": 2,
                                                        "width": 1,
                                                        "text": ":",
                                                        "value": ":",
                                                        "valueText": ":",
                                                        "hasTrailingTrivia": true,
                                                        "trailingTrivia": [
                                                            {
                                                                "kind": "WhitespaceTrivia",
                                                                "text": " "
                                                            }
                                                        ]
                                                    },
                                                    "expression": {
                                                        "kind": "FalseKeyword",
                                                        "fullStart": 957,
                                                        "fullEnd": 962,
                                                        "start": 957,
                                                        "end": 962,
                                                        "fullWidth": 5,
                                                        "width": 5,
                                                        "text": "false",
                                                        "value": false,
                                                        "valueText": "false"
                                                    }
                                                },
                                                {
                                                    "kind": "CommaToken",
                                                    "fullStart": 962,
                                                    "fullEnd": 965,
                                                    "start": 962,
                                                    "end": 963,
                                                    "fullWidth": 3,
                                                    "width": 1,
                                                    "text": ",",
                                                    "value": ",",
                                                    "valueText": ",",
                                                    "hasTrailingTrivia": true,
                                                    "hasTrailingNewLine": true,
                                                    "trailingTrivia": [
                                                        {
                                                            "kind": "NewLineTrivia",
                                                            "text": "\r\n"
                                                        }
                                                    ]
                                                },
                                                {
                                                    "kind": "SimplePropertyAssignment",
                                                    "fullStart": 965,
                                                    "fullEnd": 998,
                                                    "start": 977,
                                                    "end": 996,
                                                    "fullWidth": 33,
                                                    "width": 19,
                                                    "propertyName": {
                                                        "kind": "IdentifierName",
                                                        "fullStart": 965,
                                                        "fullEnd": 989,
                                                        "start": 977,
                                                        "end": 989,
                                                        "fullWidth": 24,
                                                        "width": 12,
                                                        "text": "configurable",
                                                        "value": "configurable",
                                                        "valueText": "configurable",
                                                        "hasLeadingTrivia": true,
                                                        "leadingTrivia": [
                                                            {
                                                                "kind": "WhitespaceTrivia",
                                                                "text": "            "
                                                            }
                                                        ]
                                                    },
                                                    "colonToken": {
                                                        "kind": "ColonToken",
                                                        "fullStart": 989,
                                                        "fullEnd": 991,
                                                        "start": 989,
                                                        "end": 990,
                                                        "fullWidth": 2,
                                                        "width": 1,
                                                        "text": ":",
                                                        "value": ":",
                                                        "valueText": ":",
                                                        "hasTrailingTrivia": true,
                                                        "trailingTrivia": [
                                                            {
                                                                "kind": "WhitespaceTrivia",
                                                                "text": " "
                                                            }
                                                        ]
                                                    },
                                                    "expression": {
                                                        "kind": "FalseKeyword",
                                                        "fullStart": 991,
                                                        "fullEnd": 998,
                                                        "start": 991,
                                                        "end": 996,
                                                        "fullWidth": 7,
                                                        "width": 5,
                                                        "text": "false",
                                                        "value": false,
                                                        "valueText": "false",
                                                        "hasTrailingTrivia": true,
                                                        "hasTrailingNewLine": true,
                                                        "trailingTrivia": [
                                                            {
                                                                "kind": "NewLineTrivia",
                                                                "text": "\r\n"
                                                            }
                                                        ]
                                                    }
                                                }
                                            ],
                                            "closeBraceToken": {
                                                "kind": "CloseBraceToken",
                                                "fullStart": 998,
                                                "fullEnd": 1007,
                                                "start": 1006,
                                                "end": 1007,
                                                "fullWidth": 9,
                                                "width": 1,
                                                "text": "}",
                                                "value": "}",
                                                "valueText": "}",
                                                "hasLeadingTrivia": true,
                                                "leadingTrivia": [
                                                    {
                                                        "kind": "WhitespaceTrivia",
                                                        "text": "        "
                                                    }
                                                ]
                                            }
                                        }
                                    ],
                                    "closeParenToken": {
                                        "kind": "CloseParenToken",
                                        "fullStart": 1007,
                                        "fullEnd": 1008,
                                        "start": 1007,
                                        "end": 1008,
                                        "fullWidth": 1,
                                        "width": 1,
                                        "text": ")",
                                        "value": ")",
                                        "valueText": ")"
                                    }
                                }
                            },
                            "semicolonToken": {
                                "kind": "SemicolonToken",
                                "fullStart": 1008,
                                "fullEnd": 1011,
                                "start": 1008,
                                "end": 1009,
                                "fullWidth": 3,
                                "width": 1,
                                "text": ";",
                                "value": ";",
                                "valueText": ";",
                                "hasTrailingTrivia": true,
                                "hasTrailingNewLine": true,
                                "trailingTrivia": [
                                    {
                                        "kind": "NewLineTrivia",
                                        "text": "\r\n"
                                    }
                                ]
                            }
                        },
                        {
                            "kind": "VariableStatement",
                            "fullStart": 1011,
                            "fullEnd": 1080,
                            "start": 1021,
                            "end": 1078,
                            "fullWidth": 69,
                            "width": 57,
                            "modifiers": [],
                            "variableDeclaration": {
                                "kind": "VariableDeclaration",
                                "fullStart": 1011,
                                "fullEnd": 1077,
                                "start": 1021,
                                "end": 1077,
                                "fullWidth": 66,
                                "width": 56,
                                "varKeyword": {
                                    "kind": "VarKeyword",
                                    "fullStart": 1011,
                                    "fullEnd": 1025,
                                    "start": 1021,
                                    "end": 1024,
                                    "fullWidth": 14,
                                    "width": 3,
                                    "text": "var",
                                    "value": "var",
                                    "valueText": "var",
                                    "hasLeadingTrivia": true,
                                    "hasLeadingNewLine": true,
                                    "hasTrailingTrivia": true,
                                    "leadingTrivia": [
                                        {
                                            "kind": "NewLineTrivia",
                                            "text": "\r\n"
                                        },
                                        {
                                            "kind": "WhitespaceTrivia",
                                            "text": "        "
                                        }
                                    ],
                                    "trailingTrivia": [
                                        {
                                            "kind": "WhitespaceTrivia",
                                            "text": " "
                                        }
                                    ]
                                },
                                "variableDeclarators": [
                                    {
                                        "kind": "VariableDeclarator",
                                        "fullStart": 1025,
                                        "fullEnd": 1077,
                                        "start": 1025,
                                        "end": 1077,
                                        "fullWidth": 52,
<<<<<<< HEAD
                                        "width": 52,
                                        "identifier": {
=======
                                        "propertyName": {
>>>>>>> 85e84683
                                            "kind": "IdentifierName",
                                            "fullStart": 1025,
                                            "fullEnd": 1031,
                                            "start": 1025,
                                            "end": 1030,
                                            "fullWidth": 6,
                                            "width": 5,
                                            "text": "desc1",
                                            "value": "desc1",
                                            "valueText": "desc1",
                                            "hasTrailingTrivia": true,
                                            "trailingTrivia": [
                                                {
                                                    "kind": "WhitespaceTrivia",
                                                    "text": " "
                                                }
                                            ]
                                        },
                                        "equalsValueClause": {
                                            "kind": "EqualsValueClause",
                                            "fullStart": 1031,
                                            "fullEnd": 1077,
                                            "start": 1031,
                                            "end": 1077,
                                            "fullWidth": 46,
                                            "width": 46,
                                            "equalsToken": {
                                                "kind": "EqualsToken",
                                                "fullStart": 1031,
                                                "fullEnd": 1033,
                                                "start": 1031,
                                                "end": 1032,
                                                "fullWidth": 2,
                                                "width": 1,
                                                "text": "=",
                                                "value": "=",
                                                "valueText": "=",
                                                "hasTrailingTrivia": true,
                                                "trailingTrivia": [
                                                    {
                                                        "kind": "WhitespaceTrivia",
                                                        "text": " "
                                                    }
                                                ]
                                            },
                                            "value": {
                                                "kind": "InvocationExpression",
                                                "fullStart": 1033,
                                                "fullEnd": 1077,
                                                "start": 1033,
                                                "end": 1077,
                                                "fullWidth": 44,
                                                "width": 44,
                                                "expression": {
                                                    "kind": "MemberAccessExpression",
                                                    "fullStart": 1033,
                                                    "fullEnd": 1064,
                                                    "start": 1033,
                                                    "end": 1064,
                                                    "fullWidth": 31,
                                                    "width": 31,
                                                    "expression": {
                                                        "kind": "IdentifierName",
                                                        "fullStart": 1033,
                                                        "fullEnd": 1039,
                                                        "start": 1033,
                                                        "end": 1039,
                                                        "fullWidth": 6,
                                                        "width": 6,
                                                        "text": "Object",
                                                        "value": "Object",
                                                        "valueText": "Object"
                                                    },
                                                    "dotToken": {
                                                        "kind": "DotToken",
                                                        "fullStart": 1039,
                                                        "fullEnd": 1040,
                                                        "start": 1039,
                                                        "end": 1040,
                                                        "fullWidth": 1,
                                                        "width": 1,
                                                        "text": ".",
                                                        "value": ".",
                                                        "valueText": "."
                                                    },
                                                    "name": {
                                                        "kind": "IdentifierName",
                                                        "fullStart": 1040,
                                                        "fullEnd": 1064,
                                                        "start": 1040,
                                                        "end": 1064,
                                                        "fullWidth": 24,
                                                        "width": 24,
                                                        "text": "getOwnPropertyDescriptor",
                                                        "value": "getOwnPropertyDescriptor",
                                                        "valueText": "getOwnPropertyDescriptor"
                                                    }
                                                },
                                                "argumentList": {
                                                    "kind": "ArgumentList",
                                                    "fullStart": 1064,
                                                    "fullEnd": 1077,
                                                    "start": 1064,
                                                    "end": 1077,
                                                    "fullWidth": 13,
                                                    "width": 13,
                                                    "openParenToken": {
                                                        "kind": "OpenParenToken",
                                                        "fullStart": 1064,
                                                        "fullEnd": 1065,
                                                        "start": 1064,
                                                        "end": 1065,
                                                        "fullWidth": 1,
                                                        "width": 1,
                                                        "text": "(",
                                                        "value": "(",
                                                        "valueText": "("
                                                    },
                                                    "arguments": [
                                                        {
                                                            "kind": "IdentifierName",
                                                            "fullStart": 1065,
                                                            "fullEnd": 1068,
                                                            "start": 1065,
                                                            "end": 1068,
                                                            "fullWidth": 3,
                                                            "width": 3,
                                                            "text": "obj",
                                                            "value": "obj",
                                                            "valueText": "obj"
                                                        },
                                                        {
                                                            "kind": "CommaToken",
                                                            "fullStart": 1068,
                                                            "fullEnd": 1070,
                                                            "start": 1068,
                                                            "end": 1069,
                                                            "fullWidth": 2,
                                                            "width": 1,
                                                            "text": ",",
                                                            "value": ",",
                                                            "valueText": ",",
                                                            "hasTrailingTrivia": true,
                                                            "trailingTrivia": [
                                                                {
                                                                    "kind": "WhitespaceTrivia",
                                                                    "text": " "
                                                                }
                                                            ]
                                                        },
                                                        {
                                                            "kind": "StringLiteral",
                                                            "fullStart": 1070,
                                                            "fullEnd": 1076,
                                                            "start": 1070,
                                                            "end": 1076,
                                                            "fullWidth": 6,
                                                            "width": 6,
                                                            "text": "\"prop\"",
                                                            "value": "prop",
                                                            "valueText": "prop"
                                                        }
                                                    ],
                                                    "closeParenToken": {
                                                        "kind": "CloseParenToken",
                                                        "fullStart": 1076,
                                                        "fullEnd": 1077,
                                                        "start": 1076,
                                                        "end": 1077,
                                                        "fullWidth": 1,
                                                        "width": 1,
                                                        "text": ")",
                                                        "value": ")",
                                                        "valueText": ")"
                                                    }
                                                }
                                            }
                                        }
                                    }
                                ]
                            },
                            "semicolonToken": {
                                "kind": "SemicolonToken",
                                "fullStart": 1077,
                                "fullEnd": 1080,
                                "start": 1077,
                                "end": 1078,
                                "fullWidth": 3,
                                "width": 1,
                                "text": ";",
                                "value": ";",
                                "valueText": ";",
                                "hasTrailingTrivia": true,
                                "hasTrailingNewLine": true,
                                "trailingTrivia": [
                                    {
                                        "kind": "NewLineTrivia",
                                        "text": "\r\n"
                                    }
                                ]
                            }
                        },
                        {
                            "kind": "TryStatement",
                            "fullStart": 1080,
                            "fullEnd": 1444,
                            "start": 1090,
                            "end": 1442,
                            "fullWidth": 364,
                            "width": 352,
                            "isIncrementallyUnusable": true,
                            "tryKeyword": {
                                "kind": "TryKeyword",
                                "fullStart": 1080,
                                "fullEnd": 1094,
                                "start": 1090,
                                "end": 1093,
                                "fullWidth": 14,
                                "width": 3,
                                "text": "try",
                                "value": "try",
                                "valueText": "try",
                                "hasLeadingTrivia": true,
                                "hasLeadingNewLine": true,
                                "hasTrailingTrivia": true,
                                "leadingTrivia": [
                                    {
                                        "kind": "NewLineTrivia",
                                        "text": "\r\n"
                                    },
                                    {
                                        "kind": "WhitespaceTrivia",
                                        "text": "        "
                                    }
                                ],
                                "trailingTrivia": [
                                    {
                                        "kind": "WhitespaceTrivia",
                                        "text": " "
                                    }
                                ]
                            },
                            "block": {
                                "kind": "Block",
                                "fullStart": 1094,
                                "fullEnd": 1233,
                                "start": 1094,
                                "end": 1232,
                                "fullWidth": 139,
                                "width": 138,
                                "isIncrementallyUnusable": true,
                                "openBraceToken": {
                                    "kind": "OpenBraceToken",
                                    "fullStart": 1094,
                                    "fullEnd": 1097,
                                    "start": 1094,
                                    "end": 1095,
                                    "fullWidth": 3,
                                    "width": 1,
                                    "text": "{",
                                    "value": "{",
                                    "valueText": "{",
                                    "hasTrailingTrivia": true,
                                    "hasTrailingNewLine": true,
                                    "trailingTrivia": [
                                        {
                                            "kind": "NewLineTrivia",
                                            "text": "\r\n"
                                        }
                                    ]
                                },
                                "statements": [
                                    {
                                        "kind": "ExpressionStatement",
                                        "fullStart": 1097,
                                        "fullEnd": 1194,
                                        "start": 1109,
                                        "end": 1192,
                                        "fullWidth": 97,
                                        "width": 83,
                                        "isIncrementallyUnusable": true,
                                        "expression": {
                                            "kind": "InvocationExpression",
                                            "fullStart": 1097,
                                            "fullEnd": 1191,
                                            "start": 1109,
                                            "end": 1191,
                                            "fullWidth": 94,
                                            "width": 82,
                                            "isIncrementallyUnusable": true,
                                            "expression": {
                                                "kind": "MemberAccessExpression",
                                                "fullStart": 1097,
                                                "fullEnd": 1130,
                                                "start": 1109,
                                                "end": 1130,
                                                "fullWidth": 33,
                                                "width": 21,
                                                "expression": {
                                                    "kind": "IdentifierName",
                                                    "fullStart": 1097,
                                                    "fullEnd": 1115,
                                                    "start": 1109,
                                                    "end": 1115,
                                                    "fullWidth": 18,
                                                    "width": 6,
                                                    "text": "Object",
                                                    "value": "Object",
                                                    "valueText": "Object",
                                                    "hasLeadingTrivia": true,
                                                    "leadingTrivia": [
                                                        {
                                                            "kind": "WhitespaceTrivia",
                                                            "text": "            "
                                                        }
                                                    ]
                                                },
                                                "dotToken": {
                                                    "kind": "DotToken",
                                                    "fullStart": 1115,
                                                    "fullEnd": 1116,
                                                    "start": 1115,
                                                    "end": 1116,
                                                    "fullWidth": 1,
                                                    "width": 1,
                                                    "text": ".",
                                                    "value": ".",
                                                    "valueText": "."
                                                },
                                                "name": {
                                                    "kind": "IdentifierName",
                                                    "fullStart": 1116,
                                                    "fullEnd": 1130,
                                                    "start": 1116,
                                                    "end": 1130,
                                                    "fullWidth": 14,
                                                    "width": 14,
                                                    "text": "defineProperty",
                                                    "value": "defineProperty",
                                                    "valueText": "defineProperty"
                                                }
                                            },
                                            "argumentList": {
                                                "kind": "ArgumentList",
                                                "fullStart": 1130,
                                                "fullEnd": 1191,
                                                "start": 1130,
                                                "end": 1191,
                                                "fullWidth": 61,
                                                "width": 61,
                                                "isIncrementallyUnusable": true,
                                                "openParenToken": {
                                                    "kind": "OpenParenToken",
                                                    "fullStart": 1130,
                                                    "fullEnd": 1131,
                                                    "start": 1130,
                                                    "end": 1131,
                                                    "fullWidth": 1,
                                                    "width": 1,
                                                    "text": "(",
                                                    "value": "(",
                                                    "valueText": "("
                                                },
                                                "arguments": [
                                                    {
                                                        "kind": "IdentifierName",
                                                        "fullStart": 1131,
                                                        "fullEnd": 1134,
                                                        "start": 1131,
                                                        "end": 1134,
                                                        "fullWidth": 3,
                                                        "width": 3,
                                                        "text": "obj",
                                                        "value": "obj",
                                                        "valueText": "obj"
                                                    },
                                                    {
                                                        "kind": "CommaToken",
                                                        "fullStart": 1134,
                                                        "fullEnd": 1136,
                                                        "start": 1134,
                                                        "end": 1135,
                                                        "fullWidth": 2,
                                                        "width": 1,
                                                        "text": ",",
                                                        "value": ",",
                                                        "valueText": ",",
                                                        "hasTrailingTrivia": true,
                                                        "trailingTrivia": [
                                                            {
                                                                "kind": "WhitespaceTrivia",
                                                                "text": " "
                                                            }
                                                        ]
                                                    },
                                                    {
                                                        "kind": "StringLiteral",
                                                        "fullStart": 1136,
                                                        "fullEnd": 1142,
                                                        "start": 1136,
                                                        "end": 1142,
                                                        "fullWidth": 6,
                                                        "width": 6,
                                                        "text": "\"prop\"",
                                                        "value": "prop",
                                                        "valueText": "prop"
                                                    },
                                                    {
                                                        "kind": "CommaToken",
                                                        "fullStart": 1142,
                                                        "fullEnd": 1144,
                                                        "start": 1142,
                                                        "end": 1143,
                                                        "fullWidth": 2,
                                                        "width": 1,
                                                        "text": ",",
                                                        "value": ",",
                                                        "valueText": ",",
                                                        "hasTrailingTrivia": true,
                                                        "trailingTrivia": [
                                                            {
                                                                "kind": "WhitespaceTrivia",
                                                                "text": " "
                                                            }
                                                        ]
                                                    },
                                                    {
                                                        "kind": "ObjectLiteralExpression",
                                                        "fullStart": 1144,
                                                        "fullEnd": 1190,
                                                        "start": 1144,
                                                        "end": 1190,
                                                        "fullWidth": 46,
                                                        "width": 46,
                                                        "isIncrementallyUnusable": true,
                                                        "openBraceToken": {
                                                            "kind": "OpenBraceToken",
                                                            "fullStart": 1144,
                                                            "fullEnd": 1147,
                                                            "start": 1144,
                                                            "end": 1145,
                                                            "fullWidth": 3,
                                                            "width": 1,
                                                            "text": "{",
                                                            "value": "{",
                                                            "valueText": "{",
                                                            "hasTrailingTrivia": true,
                                                            "hasTrailingNewLine": true,
                                                            "trailingTrivia": [
                                                                {
                                                                    "kind": "NewLineTrivia",
                                                                    "text": "\r\n"
                                                                }
                                                            ]
                                                        },
                                                        "propertyAssignments": [
                                                            {
                                                                "kind": "SimplePropertyAssignment",
                                                                "fullStart": 1147,
                                                                "fullEnd": 1177,
                                                                "start": 1163,
                                                                "end": 1175,
                                                                "fullWidth": 30,
                                                                "width": 12,
                                                                "isIncrementallyUnusable": true,
                                                                "propertyName": {
                                                                    "kind": "IdentifierName",
                                                                    "fullStart": 1147,
                                                                    "fullEnd": 1166,
                                                                    "start": 1163,
                                                                    "end": 1166,
                                                                    "fullWidth": 19,
                                                                    "width": 3,
                                                                    "text": "set",
                                                                    "value": "set",
                                                                    "valueText": "set",
                                                                    "hasLeadingTrivia": true,
                                                                    "leadingTrivia": [
                                                                        {
                                                                            "kind": "WhitespaceTrivia",
                                                                            "text": "                "
                                                                        }
                                                                    ]
                                                                },
                                                                "colonToken": {
                                                                    "kind": "ColonToken",
                                                                    "fullStart": 1166,
                                                                    "fullEnd": 1168,
                                                                    "start": 1166,
                                                                    "end": 1167,
                                                                    "fullWidth": 2,
                                                                    "width": 1,
                                                                    "text": ":",
                                                                    "value": ":",
                                                                    "valueText": ":",
                                                                    "hasTrailingTrivia": true,
                                                                    "trailingTrivia": [
                                                                        {
                                                                            "kind": "WhitespaceTrivia",
                                                                            "text": " "
                                                                        }
                                                                    ]
                                                                },
                                                                "expression": {
                                                                    "kind": "IdentifierName",
                                                                    "fullStart": 1168,
                                                                    "fullEnd": 1177,
                                                                    "start": 1168,
                                                                    "end": 1175,
                                                                    "fullWidth": 9,
                                                                    "width": 7,
                                                                    "text": "setFunc",
                                                                    "value": "setFunc",
                                                                    "valueText": "setFunc",
                                                                    "hasTrailingTrivia": true,
                                                                    "hasTrailingNewLine": true,
                                                                    "trailingTrivia": [
                                                                        {
                                                                            "kind": "NewLineTrivia",
                                                                            "text": "\r\n"
                                                                        }
                                                                    ]
                                                                }
                                                            }
                                                        ],
                                                        "closeBraceToken": {
                                                            "kind": "CloseBraceToken",
                                                            "fullStart": 1177,
                                                            "fullEnd": 1190,
                                                            "start": 1189,
                                                            "end": 1190,
                                                            "fullWidth": 13,
                                                            "width": 1,
                                                            "text": "}",
                                                            "value": "}",
                                                            "valueText": "}",
                                                            "hasLeadingTrivia": true,
                                                            "leadingTrivia": [
                                                                {
                                                                    "kind": "WhitespaceTrivia",
                                                                    "text": "            "
                                                                }
                                                            ]
                                                        }
                                                    }
                                                ],
                                                "closeParenToken": {
                                                    "kind": "CloseParenToken",
                                                    "fullStart": 1190,
                                                    "fullEnd": 1191,
                                                    "start": 1190,
                                                    "end": 1191,
                                                    "fullWidth": 1,
                                                    "width": 1,
                                                    "text": ")",
                                                    "value": ")",
                                                    "valueText": ")"
                                                }
                                            }
                                        },
                                        "semicolonToken": {
                                            "kind": "SemicolonToken",
                                            "fullStart": 1191,
                                            "fullEnd": 1194,
                                            "start": 1191,
                                            "end": 1192,
                                            "fullWidth": 3,
                                            "width": 1,
                                            "text": ";",
                                            "value": ";",
                                            "valueText": ";",
                                            "hasTrailingTrivia": true,
                                            "hasTrailingNewLine": true,
                                            "trailingTrivia": [
                                                {
                                                    "kind": "NewLineTrivia",
                                                    "text": "\r\n"
                                                }
                                            ]
                                        }
                                    },
                                    {
                                        "kind": "ReturnStatement",
                                        "fullStart": 1194,
                                        "fullEnd": 1223,
                                        "start": 1208,
                                        "end": 1221,
                                        "fullWidth": 29,
                                        "width": 13,
                                        "returnKeyword": {
                                            "kind": "ReturnKeyword",
                                            "fullStart": 1194,
                                            "fullEnd": 1215,
                                            "start": 1208,
                                            "end": 1214,
                                            "fullWidth": 21,
                                            "width": 6,
                                            "text": "return",
                                            "value": "return",
                                            "valueText": "return",
                                            "hasLeadingTrivia": true,
                                            "hasLeadingNewLine": true,
                                            "hasTrailingTrivia": true,
                                            "leadingTrivia": [
                                                {
                                                    "kind": "NewLineTrivia",
                                                    "text": "\r\n"
                                                },
                                                {
                                                    "kind": "WhitespaceTrivia",
                                                    "text": "            "
                                                }
                                            ],
                                            "trailingTrivia": [
                                                {
                                                    "kind": "WhitespaceTrivia",
                                                    "text": " "
                                                }
                                            ]
                                        },
                                        "expression": {
                                            "kind": "FalseKeyword",
                                            "fullStart": 1215,
                                            "fullEnd": 1220,
                                            "start": 1215,
                                            "end": 1220,
                                            "fullWidth": 5,
                                            "width": 5,
                                            "text": "false",
                                            "value": false,
                                            "valueText": "false"
                                        },
                                        "semicolonToken": {
                                            "kind": "SemicolonToken",
                                            "fullStart": 1220,
                                            "fullEnd": 1223,
                                            "start": 1220,
                                            "end": 1221,
                                            "fullWidth": 3,
                                            "width": 1,
                                            "text": ";",
                                            "value": ";",
                                            "valueText": ";",
                                            "hasTrailingTrivia": true,
                                            "hasTrailingNewLine": true,
                                            "trailingTrivia": [
                                                {
                                                    "kind": "NewLineTrivia",
                                                    "text": "\r\n"
                                                }
                                            ]
                                        }
                                    }
                                ],
                                "closeBraceToken": {
                                    "kind": "CloseBraceToken",
                                    "fullStart": 1223,
                                    "fullEnd": 1233,
                                    "start": 1231,
                                    "end": 1232,
                                    "fullWidth": 10,
                                    "width": 1,
                                    "text": "}",
                                    "value": "}",
                                    "valueText": "}",
                                    "hasLeadingTrivia": true,
                                    "hasTrailingTrivia": true,
                                    "leadingTrivia": [
                                        {
                                            "kind": "WhitespaceTrivia",
                                            "text": "        "
                                        }
                                    ],
                                    "trailingTrivia": [
                                        {
                                            "kind": "WhitespaceTrivia",
                                            "text": " "
                                        }
                                    ]
                                }
                            },
                            "catchClause": {
                                "kind": "CatchClause",
                                "fullStart": 1233,
                                "fullEnd": 1444,
                                "start": 1233,
                                "end": 1442,
                                "fullWidth": 211,
                                "width": 209,
                                "isIncrementallyUnusable": true,
                                "catchKeyword": {
                                    "kind": "CatchKeyword",
                                    "fullStart": 1233,
                                    "fullEnd": 1239,
                                    "start": 1233,
                                    "end": 1238,
                                    "fullWidth": 6,
                                    "width": 5,
                                    "text": "catch",
                                    "value": "catch",
                                    "valueText": "catch",
                                    "hasTrailingTrivia": true,
                                    "trailingTrivia": [
                                        {
                                            "kind": "WhitespaceTrivia",
                                            "text": " "
                                        }
                                    ]
                                },
                                "openParenToken": {
                                    "kind": "OpenParenToken",
                                    "fullStart": 1239,
                                    "fullEnd": 1240,
                                    "start": 1239,
                                    "end": 1240,
                                    "fullWidth": 1,
                                    "width": 1,
                                    "text": "(",
                                    "value": "(",
                                    "valueText": "("
                                },
                                "identifier": {
                                    "kind": "IdentifierName",
                                    "fullStart": 1240,
                                    "fullEnd": 1241,
                                    "start": 1240,
                                    "end": 1241,
                                    "fullWidth": 1,
                                    "width": 1,
                                    "text": "e",
                                    "value": "e",
                                    "valueText": "e"
                                },
                                "closeParenToken": {
                                    "kind": "CloseParenToken",
                                    "fullStart": 1241,
                                    "fullEnd": 1243,
                                    "start": 1241,
                                    "end": 1242,
                                    "fullWidth": 2,
                                    "width": 1,
                                    "text": ")",
                                    "value": ")",
                                    "valueText": ")",
                                    "hasTrailingTrivia": true,
                                    "trailingTrivia": [
                                        {
                                            "kind": "WhitespaceTrivia",
                                            "text": " "
                                        }
                                    ]
                                },
                                "block": {
                                    "kind": "Block",
                                    "fullStart": 1243,
                                    "fullEnd": 1444,
                                    "start": 1243,
                                    "end": 1442,
                                    "fullWidth": 201,
                                    "width": 199,
                                    "isIncrementallyUnusable": true,
                                    "openBraceToken": {
                                        "kind": "OpenBraceToken",
                                        "fullStart": 1243,
                                        "fullEnd": 1246,
                                        "start": 1243,
                                        "end": 1244,
                                        "fullWidth": 3,
                                        "width": 1,
                                        "text": "{",
                                        "value": "{",
                                        "valueText": "{",
                                        "hasTrailingTrivia": true,
                                        "hasTrailingNewLine": true,
                                        "trailingTrivia": [
                                            {
                                                "kind": "NewLineTrivia",
                                                "text": "\r\n"
                                            }
                                        ]
                                    },
                                    "statements": [
                                        {
                                            "kind": "VariableStatement",
                                            "fullStart": 1246,
                                            "fullEnd": 1317,
                                            "start": 1258,
                                            "end": 1315,
                                            "fullWidth": 71,
                                            "width": 57,
                                            "modifiers": [],
                                            "variableDeclaration": {
                                                "kind": "VariableDeclaration",
                                                "fullStart": 1246,
                                                "fullEnd": 1314,
                                                "start": 1258,
                                                "end": 1314,
                                                "fullWidth": 68,
                                                "width": 56,
                                                "varKeyword": {
                                                    "kind": "VarKeyword",
                                                    "fullStart": 1246,
                                                    "fullEnd": 1262,
                                                    "start": 1258,
                                                    "end": 1261,
                                                    "fullWidth": 16,
                                                    "width": 3,
                                                    "text": "var",
                                                    "value": "var",
                                                    "valueText": "var",
                                                    "hasLeadingTrivia": true,
                                                    "hasTrailingTrivia": true,
                                                    "leadingTrivia": [
                                                        {
                                                            "kind": "WhitespaceTrivia",
                                                            "text": "            "
                                                        }
                                                    ],
                                                    "trailingTrivia": [
                                                        {
                                                            "kind": "WhitespaceTrivia",
                                                            "text": " "
                                                        }
                                                    ]
                                                },
                                                "variableDeclarators": [
                                                    {
                                                        "kind": "VariableDeclarator",
                                                        "fullStart": 1262,
                                                        "fullEnd": 1314,
                                                        "start": 1262,
                                                        "end": 1314,
                                                        "fullWidth": 52,
<<<<<<< HEAD
                                                        "width": 52,
                                                        "identifier": {
=======
                                                        "propertyName": {
>>>>>>> 85e84683
                                                            "kind": "IdentifierName",
                                                            "fullStart": 1262,
                                                            "fullEnd": 1268,
                                                            "start": 1262,
                                                            "end": 1267,
                                                            "fullWidth": 6,
                                                            "width": 5,
                                                            "text": "desc2",
                                                            "value": "desc2",
                                                            "valueText": "desc2",
                                                            "hasTrailingTrivia": true,
                                                            "trailingTrivia": [
                                                                {
                                                                    "kind": "WhitespaceTrivia",
                                                                    "text": " "
                                                                }
                                                            ]
                                                        },
                                                        "equalsValueClause": {
                                                            "kind": "EqualsValueClause",
                                                            "fullStart": 1268,
                                                            "fullEnd": 1314,
                                                            "start": 1268,
                                                            "end": 1314,
                                                            "fullWidth": 46,
                                                            "width": 46,
                                                            "equalsToken": {
                                                                "kind": "EqualsToken",
                                                                "fullStart": 1268,
                                                                "fullEnd": 1270,
                                                                "start": 1268,
                                                                "end": 1269,
                                                                "fullWidth": 2,
                                                                "width": 1,
                                                                "text": "=",
                                                                "value": "=",
                                                                "valueText": "=",
                                                                "hasTrailingTrivia": true,
                                                                "trailingTrivia": [
                                                                    {
                                                                        "kind": "WhitespaceTrivia",
                                                                        "text": " "
                                                                    }
                                                                ]
                                                            },
                                                            "value": {
                                                                "kind": "InvocationExpression",
                                                                "fullStart": 1270,
                                                                "fullEnd": 1314,
                                                                "start": 1270,
                                                                "end": 1314,
                                                                "fullWidth": 44,
                                                                "width": 44,
                                                                "expression": {
                                                                    "kind": "MemberAccessExpression",
                                                                    "fullStart": 1270,
                                                                    "fullEnd": 1301,
                                                                    "start": 1270,
                                                                    "end": 1301,
                                                                    "fullWidth": 31,
                                                                    "width": 31,
                                                                    "expression": {
                                                                        "kind": "IdentifierName",
                                                                        "fullStart": 1270,
                                                                        "fullEnd": 1276,
                                                                        "start": 1270,
                                                                        "end": 1276,
                                                                        "fullWidth": 6,
                                                                        "width": 6,
                                                                        "text": "Object",
                                                                        "value": "Object",
                                                                        "valueText": "Object"
                                                                    },
                                                                    "dotToken": {
                                                                        "kind": "DotToken",
                                                                        "fullStart": 1276,
                                                                        "fullEnd": 1277,
                                                                        "start": 1276,
                                                                        "end": 1277,
                                                                        "fullWidth": 1,
                                                                        "width": 1,
                                                                        "text": ".",
                                                                        "value": ".",
                                                                        "valueText": "."
                                                                    },
                                                                    "name": {
                                                                        "kind": "IdentifierName",
                                                                        "fullStart": 1277,
                                                                        "fullEnd": 1301,
                                                                        "start": 1277,
                                                                        "end": 1301,
                                                                        "fullWidth": 24,
                                                                        "width": 24,
                                                                        "text": "getOwnPropertyDescriptor",
                                                                        "value": "getOwnPropertyDescriptor",
                                                                        "valueText": "getOwnPropertyDescriptor"
                                                                    }
                                                                },
                                                                "argumentList": {
                                                                    "kind": "ArgumentList",
                                                                    "fullStart": 1301,
                                                                    "fullEnd": 1314,
                                                                    "start": 1301,
                                                                    "end": 1314,
                                                                    "fullWidth": 13,
                                                                    "width": 13,
                                                                    "openParenToken": {
                                                                        "kind": "OpenParenToken",
                                                                        "fullStart": 1301,
                                                                        "fullEnd": 1302,
                                                                        "start": 1301,
                                                                        "end": 1302,
                                                                        "fullWidth": 1,
                                                                        "width": 1,
                                                                        "text": "(",
                                                                        "value": "(",
                                                                        "valueText": "("
                                                                    },
                                                                    "arguments": [
                                                                        {
                                                                            "kind": "IdentifierName",
                                                                            "fullStart": 1302,
                                                                            "fullEnd": 1305,
                                                                            "start": 1302,
                                                                            "end": 1305,
                                                                            "fullWidth": 3,
                                                                            "width": 3,
                                                                            "text": "obj",
                                                                            "value": "obj",
                                                                            "valueText": "obj"
                                                                        },
                                                                        {
                                                                            "kind": "CommaToken",
                                                                            "fullStart": 1305,
                                                                            "fullEnd": 1307,
                                                                            "start": 1305,
                                                                            "end": 1306,
                                                                            "fullWidth": 2,
                                                                            "width": 1,
                                                                            "text": ",",
                                                                            "value": ",",
                                                                            "valueText": ",",
                                                                            "hasTrailingTrivia": true,
                                                                            "trailingTrivia": [
                                                                                {
                                                                                    "kind": "WhitespaceTrivia",
                                                                                    "text": " "
                                                                                }
                                                                            ]
                                                                        },
                                                                        {
                                                                            "kind": "StringLiteral",
                                                                            "fullStart": 1307,
                                                                            "fullEnd": 1313,
                                                                            "start": 1307,
                                                                            "end": 1313,
                                                                            "fullWidth": 6,
                                                                            "width": 6,
                                                                            "text": "\"prop\"",
                                                                            "value": "prop",
                                                                            "valueText": "prop"
                                                                        }
                                                                    ],
                                                                    "closeParenToken": {
                                                                        "kind": "CloseParenToken",
                                                                        "fullStart": 1313,
                                                                        "fullEnd": 1314,
                                                                        "start": 1313,
                                                                        "end": 1314,
                                                                        "fullWidth": 1,
                                                                        "width": 1,
                                                                        "text": ")",
                                                                        "value": ")",
                                                                        "valueText": ")"
                                                                    }
                                                                }
                                                            }
                                                        }
                                                    }
                                                ]
                                            },
                                            "semicolonToken": {
                                                "kind": "SemicolonToken",
                                                "fullStart": 1314,
                                                "fullEnd": 1317,
                                                "start": 1314,
                                                "end": 1315,
                                                "fullWidth": 3,
                                                "width": 1,
                                                "text": ";",
                                                "value": ";",
                                                "valueText": ";",
                                                "hasTrailingTrivia": true,
                                                "hasTrailingNewLine": true,
                                                "trailingTrivia": [
                                                    {
                                                        "kind": "NewLineTrivia",
                                                        "text": "\r\n"
                                                    }
                                                ]
                                            }
                                        },
                                        {
                                            "kind": "ReturnStatement",
                                            "fullStart": 1317,
                                            "fullEnd": 1433,
                                            "start": 1329,
                                            "end": 1431,
                                            "fullWidth": 116,
                                            "width": 102,
                                            "isIncrementallyUnusable": true,
                                            "returnKeyword": {
                                                "kind": "ReturnKeyword",
                                                "fullStart": 1317,
                                                "fullEnd": 1336,
                                                "start": 1329,
                                                "end": 1335,
                                                "fullWidth": 19,
                                                "width": 6,
                                                "text": "return",
                                                "value": "return",
                                                "valueText": "return",
                                                "hasLeadingTrivia": true,
                                                "hasTrailingTrivia": true,
                                                "leadingTrivia": [
                                                    {
                                                        "kind": "WhitespaceTrivia",
                                                        "text": "            "
                                                    }
                                                ],
                                                "trailingTrivia": [
                                                    {
                                                        "kind": "WhitespaceTrivia",
                                                        "text": " "
                                                    }
                                                ]
                                            },
                                            "expression": {
                                                "kind": "LogicalAndExpression",
                                                "fullStart": 1336,
                                                "fullEnd": 1430,
                                                "start": 1336,
                                                "end": 1430,
                                                "fullWidth": 94,
                                                "width": 94,
                                                "isIncrementallyUnusable": true,
                                                "left": {
                                                    "kind": "LogicalAndExpression",
                                                    "fullStart": 1336,
                                                    "fullEnd": 1405,
                                                    "start": 1336,
                                                    "end": 1404,
                                                    "fullWidth": 69,
                                                    "width": 68,
                                                    "isIncrementallyUnusable": true,
                                                    "left": {
                                                        "kind": "EqualsExpression",
                                                        "fullStart": 1336,
                                                        "fullEnd": 1369,
                                                        "start": 1336,
                                                        "end": 1368,
                                                        "fullWidth": 33,
                                                        "width": 32,
                                                        "isIncrementallyUnusable": true,
                                                        "left": {
                                                            "kind": "TypeOfExpression",
                                                            "fullStart": 1336,
                                                            "fullEnd": 1353,
                                                            "start": 1336,
                                                            "end": 1352,
                                                            "fullWidth": 17,
                                                            "width": 16,
                                                            "isIncrementallyUnusable": true,
                                                            "typeOfKeyword": {
                                                                "kind": "TypeOfKeyword",
                                                                "fullStart": 1336,
                                                                "fullEnd": 1343,
                                                                "start": 1336,
                                                                "end": 1342,
                                                                "fullWidth": 7,
                                                                "width": 6,
                                                                "text": "typeof",
                                                                "value": "typeof",
                                                                "valueText": "typeof",
                                                                "hasTrailingTrivia": true,
                                                                "trailingTrivia": [
                                                                    {
                                                                        "kind": "WhitespaceTrivia",
                                                                        "text": " "
                                                                    }
                                                                ]
                                                            },
                                                            "expression": {
                                                                "kind": "MemberAccessExpression",
                                                                "fullStart": 1343,
                                                                "fullEnd": 1353,
                                                                "start": 1343,
                                                                "end": 1352,
                                                                "fullWidth": 10,
                                                                "width": 9,
                                                                "isIncrementallyUnusable": true,
                                                                "expression": {
                                                                    "kind": "IdentifierName",
                                                                    "fullStart": 1343,
                                                                    "fullEnd": 1348,
                                                                    "start": 1343,
                                                                    "end": 1348,
                                                                    "fullWidth": 5,
                                                                    "width": 5,
                                                                    "text": "desc1",
                                                                    "value": "desc1",
                                                                    "valueText": "desc1"
                                                                },
                                                                "dotToken": {
                                                                    "kind": "DotToken",
                                                                    "fullStart": 1348,
                                                                    "fullEnd": 1349,
                                                                    "start": 1348,
                                                                    "end": 1349,
                                                                    "fullWidth": 1,
                                                                    "width": 1,
                                                                    "text": ".",
                                                                    "value": ".",
                                                                    "valueText": "."
                                                                },
                                                                "name": {
                                                                    "kind": "IdentifierName",
                                                                    "fullStart": 1349,
                                                                    "fullEnd": 1353,
                                                                    "start": 1349,
                                                                    "end": 1352,
                                                                    "fullWidth": 4,
                                                                    "width": 3,
                                                                    "text": "set",
                                                                    "value": "set",
                                                                    "valueText": "set",
                                                                    "hasTrailingTrivia": true,
                                                                    "trailingTrivia": [
                                                                        {
                                                                            "kind": "WhitespaceTrivia",
                                                                            "text": " "
                                                                        }
                                                                    ]
                                                                }
                                                            }
                                                        },
                                                        "operatorToken": {
                                                            "kind": "EqualsEqualsEqualsToken",
                                                            "fullStart": 1353,
                                                            "fullEnd": 1357,
                                                            "start": 1353,
                                                            "end": 1356,
                                                            "fullWidth": 4,
                                                            "width": 3,
                                                            "text": "===",
                                                            "value": "===",
                                                            "valueText": "===",
                                                            "hasTrailingTrivia": true,
                                                            "trailingTrivia": [
                                                                {
                                                                    "kind": "WhitespaceTrivia",
                                                                    "text": " "
                                                                }
                                                            ]
                                                        },
                                                        "right": {
                                                            "kind": "StringLiteral",
                                                            "fullStart": 1357,
                                                            "fullEnd": 1369,
                                                            "start": 1357,
                                                            "end": 1368,
                                                            "fullWidth": 12,
                                                            "width": 11,
                                                            "text": "\"undefined\"",
                                                            "value": "undefined",
                                                            "valueText": "undefined",
                                                            "hasTrailingTrivia": true,
                                                            "trailingTrivia": [
                                                                {
                                                                    "kind": "WhitespaceTrivia",
                                                                    "text": " "
                                                                }
                                                            ]
                                                        }
                                                    },
                                                    "operatorToken": {
                                                        "kind": "AmpersandAmpersandToken",
                                                        "fullStart": 1369,
                                                        "fullEnd": 1372,
                                                        "start": 1369,
                                                        "end": 1371,
                                                        "fullWidth": 3,
                                                        "width": 2,
                                                        "text": "&&",
                                                        "value": "&&",
                                                        "valueText": "&&",
                                                        "hasTrailingTrivia": true,
                                                        "trailingTrivia": [
                                                            {
                                                                "kind": "WhitespaceTrivia",
                                                                "text": " "
                                                            }
                                                        ]
                                                    },
                                                    "right": {
                                                        "kind": "EqualsExpression",
                                                        "fullStart": 1372,
                                                        "fullEnd": 1405,
                                                        "start": 1372,
                                                        "end": 1404,
                                                        "fullWidth": 33,
                                                        "width": 32,
                                                        "isIncrementallyUnusable": true,
                                                        "left": {
                                                            "kind": "TypeOfExpression",
                                                            "fullStart": 1372,
                                                            "fullEnd": 1389,
                                                            "start": 1372,
                                                            "end": 1388,
                                                            "fullWidth": 17,
                                                            "width": 16,
                                                            "isIncrementallyUnusable": true,
                                                            "typeOfKeyword": {
                                                                "kind": "TypeOfKeyword",
                                                                "fullStart": 1372,
                                                                "fullEnd": 1379,
                                                                "start": 1372,
                                                                "end": 1378,
                                                                "fullWidth": 7,
                                                                "width": 6,
                                                                "text": "typeof",
                                                                "value": "typeof",
                                                                "valueText": "typeof",
                                                                "hasTrailingTrivia": true,
                                                                "trailingTrivia": [
                                                                    {
                                                                        "kind": "WhitespaceTrivia",
                                                                        "text": " "
                                                                    }
                                                                ]
                                                            },
                                                            "expression": {
                                                                "kind": "MemberAccessExpression",
                                                                "fullStart": 1379,
                                                                "fullEnd": 1389,
                                                                "start": 1379,
                                                                "end": 1388,
                                                                "fullWidth": 10,
                                                                "width": 9,
                                                                "isIncrementallyUnusable": true,
                                                                "expression": {
                                                                    "kind": "IdentifierName",
                                                                    "fullStart": 1379,
                                                                    "fullEnd": 1384,
                                                                    "start": 1379,
                                                                    "end": 1384,
                                                                    "fullWidth": 5,
                                                                    "width": 5,
                                                                    "text": "desc2",
                                                                    "value": "desc2",
                                                                    "valueText": "desc2"
                                                                },
                                                                "dotToken": {
                                                                    "kind": "DotToken",
                                                                    "fullStart": 1384,
                                                                    "fullEnd": 1385,
                                                                    "start": 1384,
                                                                    "end": 1385,
                                                                    "fullWidth": 1,
                                                                    "width": 1,
                                                                    "text": ".",
                                                                    "value": ".",
                                                                    "valueText": "."
                                                                },
                                                                "name": {
                                                                    "kind": "IdentifierName",
                                                                    "fullStart": 1385,
                                                                    "fullEnd": 1389,
                                                                    "start": 1385,
                                                                    "end": 1388,
                                                                    "fullWidth": 4,
                                                                    "width": 3,
                                                                    "text": "set",
                                                                    "value": "set",
                                                                    "valueText": "set",
                                                                    "hasTrailingTrivia": true,
                                                                    "trailingTrivia": [
                                                                        {
                                                                            "kind": "WhitespaceTrivia",
                                                                            "text": " "
                                                                        }
                                                                    ]
                                                                }
                                                            }
                                                        },
                                                        "operatorToken": {
                                                            "kind": "EqualsEqualsEqualsToken",
                                                            "fullStart": 1389,
                                                            "fullEnd": 1393,
                                                            "start": 1389,
                                                            "end": 1392,
                                                            "fullWidth": 4,
                                                            "width": 3,
                                                            "text": "===",
                                                            "value": "===",
                                                            "valueText": "===",
                                                            "hasTrailingTrivia": true,
                                                            "trailingTrivia": [
                                                                {
                                                                    "kind": "WhitespaceTrivia",
                                                                    "text": " "
                                                                }
                                                            ]
                                                        },
                                                        "right": {
                                                            "kind": "StringLiteral",
                                                            "fullStart": 1393,
                                                            "fullEnd": 1405,
                                                            "start": 1393,
                                                            "end": 1404,
                                                            "fullWidth": 12,
                                                            "width": 11,
                                                            "text": "\"undefined\"",
                                                            "value": "undefined",
                                                            "valueText": "undefined",
                                                            "hasTrailingTrivia": true,
                                                            "trailingTrivia": [
                                                                {
                                                                    "kind": "WhitespaceTrivia",
                                                                    "text": " "
                                                                }
                                                            ]
                                                        }
                                                    }
                                                },
                                                "operatorToken": {
                                                    "kind": "AmpersandAmpersandToken",
                                                    "fullStart": 1405,
                                                    "fullEnd": 1408,
                                                    "start": 1405,
                                                    "end": 1407,
                                                    "fullWidth": 3,
                                                    "width": 2,
                                                    "text": "&&",
                                                    "value": "&&",
                                                    "valueText": "&&",
                                                    "hasTrailingTrivia": true,
                                                    "trailingTrivia": [
                                                        {
                                                            "kind": "WhitespaceTrivia",
                                                            "text": " "
                                                        }
                                                    ]
                                                },
                                                "right": {
                                                    "kind": "InstanceOfExpression",
                                                    "fullStart": 1408,
                                                    "fullEnd": 1430,
                                                    "start": 1408,
                                                    "end": 1430,
                                                    "fullWidth": 22,
                                                    "width": 22,
                                                    "left": {
                                                        "kind": "IdentifierName",
                                                        "fullStart": 1408,
                                                        "fullEnd": 1410,
                                                        "start": 1408,
                                                        "end": 1409,
                                                        "fullWidth": 2,
                                                        "width": 1,
                                                        "text": "e",
                                                        "value": "e",
                                                        "valueText": "e",
                                                        "hasTrailingTrivia": true,
                                                        "trailingTrivia": [
                                                            {
                                                                "kind": "WhitespaceTrivia",
                                                                "text": " "
                                                            }
                                                        ]
                                                    },
                                                    "operatorToken": {
                                                        "kind": "InstanceOfKeyword",
                                                        "fullStart": 1410,
                                                        "fullEnd": 1421,
                                                        "start": 1410,
                                                        "end": 1420,
                                                        "fullWidth": 11,
                                                        "width": 10,
                                                        "text": "instanceof",
                                                        "value": "instanceof",
                                                        "valueText": "instanceof",
                                                        "hasTrailingTrivia": true,
                                                        "trailingTrivia": [
                                                            {
                                                                "kind": "WhitespaceTrivia",
                                                                "text": " "
                                                            }
                                                        ]
                                                    },
                                                    "right": {
                                                        "kind": "IdentifierName",
                                                        "fullStart": 1421,
                                                        "fullEnd": 1430,
                                                        "start": 1421,
                                                        "end": 1430,
                                                        "fullWidth": 9,
                                                        "width": 9,
                                                        "text": "TypeError",
                                                        "value": "TypeError",
                                                        "valueText": "TypeError"
                                                    }
                                                }
                                            },
                                            "semicolonToken": {
                                                "kind": "SemicolonToken",
                                                "fullStart": 1430,
                                                "fullEnd": 1433,
                                                "start": 1430,
                                                "end": 1431,
                                                "fullWidth": 3,
                                                "width": 1,
                                                "text": ";",
                                                "value": ";",
                                                "valueText": ";",
                                                "hasTrailingTrivia": true,
                                                "hasTrailingNewLine": true,
                                                "trailingTrivia": [
                                                    {
                                                        "kind": "NewLineTrivia",
                                                        "text": "\r\n"
                                                    }
                                                ]
                                            }
                                        }
                                    ],
                                    "closeBraceToken": {
                                        "kind": "CloseBraceToken",
                                        "fullStart": 1433,
                                        "fullEnd": 1444,
                                        "start": 1441,
                                        "end": 1442,
                                        "fullWidth": 11,
                                        "width": 1,
                                        "text": "}",
                                        "value": "}",
                                        "valueText": "}",
                                        "hasLeadingTrivia": true,
                                        "hasTrailingTrivia": true,
                                        "hasTrailingNewLine": true,
                                        "leadingTrivia": [
                                            {
                                                "kind": "WhitespaceTrivia",
                                                "text": "        "
                                            }
                                        ],
                                        "trailingTrivia": [
                                            {
                                                "kind": "NewLineTrivia",
                                                "text": "\r\n"
                                            }
                                        ]
                                    }
                                }
                            }
                        }
                    ],
                    "closeBraceToken": {
                        "kind": "CloseBraceToken",
                        "fullStart": 1444,
                        "fullEnd": 1451,
                        "start": 1448,
                        "end": 1449,
                        "fullWidth": 7,
                        "width": 1,
                        "text": "}",
                        "value": "}",
                        "valueText": "}",
                        "hasLeadingTrivia": true,
                        "hasTrailingTrivia": true,
                        "hasTrailingNewLine": true,
                        "leadingTrivia": [
                            {
                                "kind": "WhitespaceTrivia",
                                "text": "    "
                            }
                        ],
                        "trailingTrivia": [
                            {
                                "kind": "NewLineTrivia",
                                "text": "\r\n"
                            }
                        ]
                    }
                }
            },
            {
                "kind": "ExpressionStatement",
                "fullStart": 1451,
                "fullEnd": 1475,
                "start": 1451,
                "end": 1473,
                "fullWidth": 24,
                "width": 22,
                "expression": {
                    "kind": "InvocationExpression",
                    "fullStart": 1451,
                    "fullEnd": 1472,
                    "start": 1451,
                    "end": 1472,
                    "fullWidth": 21,
                    "width": 21,
                    "expression": {
                        "kind": "IdentifierName",
                        "fullStart": 1451,
                        "fullEnd": 1462,
                        "start": 1451,
                        "end": 1462,
                        "fullWidth": 11,
                        "width": 11,
                        "text": "runTestCase",
                        "value": "runTestCase",
                        "valueText": "runTestCase"
                    },
                    "argumentList": {
                        "kind": "ArgumentList",
                        "fullStart": 1462,
                        "fullEnd": 1472,
                        "start": 1462,
                        "end": 1472,
                        "fullWidth": 10,
                        "width": 10,
                        "openParenToken": {
                            "kind": "OpenParenToken",
                            "fullStart": 1462,
                            "fullEnd": 1463,
                            "start": 1462,
                            "end": 1463,
                            "fullWidth": 1,
                            "width": 1,
                            "text": "(",
                            "value": "(",
                            "valueText": "("
                        },
                        "arguments": [
                            {
                                "kind": "IdentifierName",
                                "fullStart": 1463,
                                "fullEnd": 1471,
                                "start": 1463,
                                "end": 1471,
                                "fullWidth": 8,
                                "width": 8,
                                "text": "testcase",
                                "value": "testcase",
                                "valueText": "testcase"
                            }
                        ],
                        "closeParenToken": {
                            "kind": "CloseParenToken",
                            "fullStart": 1471,
                            "fullEnd": 1472,
                            "start": 1471,
                            "end": 1472,
                            "fullWidth": 1,
                            "width": 1,
                            "text": ")",
                            "value": ")",
                            "valueText": ")"
                        }
                    }
                },
                "semicolonToken": {
                    "kind": "SemicolonToken",
                    "fullStart": 1472,
                    "fullEnd": 1475,
                    "start": 1472,
                    "end": 1473,
                    "fullWidth": 3,
                    "width": 1,
                    "text": ";",
                    "value": ";",
                    "valueText": ";",
                    "hasTrailingTrivia": true,
                    "hasTrailingNewLine": true,
                    "trailingTrivia": [
                        {
                            "kind": "NewLineTrivia",
                            "text": "\r\n"
                        }
                    ]
                }
            }
        ],
        "endOfFileToken": {
            "kind": "EndOfFileToken",
            "fullStart": 1475,
            "fullEnd": 1475,
            "start": 1475,
            "end": 1475,
            "fullWidth": 0,
            "width": 0,
            "text": ""
        }
    },
    "lineMap": {
        "lineStarts": [
            0,
            67,
            152,
            232,
            308,
            380,
            385,
            439,
            643,
            648,
            650,
            652,
            675,
            698,
            700,
            737,
            779,
            815,
            827,
            829,
            875,
            904,
            933,
            965,
            998,
            1011,
            1013,
            1080,
            1082,
            1097,
            1147,
            1177,
            1194,
            1196,
            1223,
            1246,
            1317,
            1433,
            1444,
            1451,
            1475
        ],
        "length": 1475
    }
}<|MERGE_RESOLUTION|>--- conflicted
+++ resolved
@@ -247,12 +247,8 @@
                                         "start": 687,
                                         "end": 695,
                                         "fullWidth": 8,
-<<<<<<< HEAD
                                         "width": 8,
-                                        "identifier": {
-=======
                                         "propertyName": {
->>>>>>> 85e84683
                                             "kind": "IdentifierName",
                                             "fullStart": 687,
                                             "fullEnd": 691,
@@ -413,12 +409,8 @@
                                         "start": 712,
                                         "end": 734,
                                         "fullWidth": 22,
-<<<<<<< HEAD
                                         "width": 22,
-                                        "identifier": {
-=======
                                         "propertyName": {
->>>>>>> 85e84683
                                             "kind": "IdentifierName",
                                             "fullStart": 712,
                                             "fullEnd": 726,
@@ -552,12 +544,8 @@
                                         "start": 749,
                                         "end": 824,
                                         "fullWidth": 75,
-<<<<<<< HEAD
                                         "width": 75,
-                                        "identifier": {
-=======
                                         "propertyName": {
->>>>>>> 85e84683
                                             "kind": "IdentifierName",
                                             "fullStart": 749,
                                             "fullEnd": 757,
@@ -1482,12 +1470,8 @@
                                         "start": 1025,
                                         "end": 1077,
                                         "fullWidth": 52,
-<<<<<<< HEAD
                                         "width": 52,
-                                        "identifier": {
-=======
                                         "propertyName": {
->>>>>>> 85e84683
                                             "kind": "IdentifierName",
                                             "fullStart": 1025,
                                             "fullEnd": 1031,
@@ -2321,12 +2305,8 @@
                                                         "start": 1262,
                                                         "end": 1314,
                                                         "fullWidth": 52,
-<<<<<<< HEAD
                                                         "width": 52,
-                                                        "identifier": {
-=======
                                                         "propertyName": {
->>>>>>> 85e84683
                                                             "kind": "IdentifierName",
                                                             "fullStart": 1262,
                                                             "fullEnd": 1268,
