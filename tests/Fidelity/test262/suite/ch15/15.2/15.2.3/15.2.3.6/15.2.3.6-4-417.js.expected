{
    "isDeclaration": false,
    "languageVersion": "EcmaScript5",
    "parseOptions": {
        "allowAutomaticSemicolonInsertion": true
    },
    "sourceUnit": {
        "kind": "SourceUnit",
        "fullStart": 0,
        "fullEnd": 1104,
        "start": 595,
        "end": 1104,
        "fullWidth": 1104,
        "width": 509,
        "isIncrementallyUnusable": true,
        "moduleElements": [
            {
                "kind": "FunctionDeclaration",
                "fullStart": 0,
                "fullEnd": 1080,
                "start": 595,
                "end": 1078,
                "fullWidth": 1080,
                "width": 483,
                "modifiers": [],
                "functionKeyword": {
                    "kind": "FunctionKeyword",
                    "fullStart": 0,
                    "fullEnd": 604,
                    "start": 595,
                    "end": 603,
                    "fullWidth": 604,
                    "width": 8,
                    "text": "function",
                    "value": "function",
                    "valueText": "function",
                    "hasLeadingTrivia": true,
                    "hasLeadingComment": true,
                    "hasLeadingNewLine": true,
                    "hasTrailingTrivia": true,
                    "leadingTrivia": [
                        {
                            "kind": "SingleLineCommentTrivia",
                            "text": "/// Copyright (c) 2012 Ecma International.  All rights reserved. "
                        },
                        {
                            "kind": "NewLineTrivia",
                            "text": "\r\n"
                        },
                        {
                            "kind": "SingleLineCommentTrivia",
                            "text": "/// Ecma International makes this code available under the terms and conditions set"
                        },
                        {
                            "kind": "NewLineTrivia",
                            "text": "\r\n"
                        },
                        {
                            "kind": "SingleLineCommentTrivia",
                            "text": "/// forth on http://hg.ecmascript.org/tests/test262/raw-file/tip/LICENSE (the "
                        },
                        {
                            "kind": "NewLineTrivia",
                            "text": "\r\n"
                        },
                        {
                            "kind": "SingleLineCommentTrivia",
                            "text": "/// \"Use Terms\").   Any redistribution of this code must retain the above "
                        },
                        {
                            "kind": "NewLineTrivia",
                            "text": "\r\n"
                        },
                        {
                            "kind": "SingleLineCommentTrivia",
                            "text": "/// copyright and this notice and otherwise comply with the Use Terms."
                        },
                        {
                            "kind": "NewLineTrivia",
                            "text": "\r\n"
                        },
                        {
                            "kind": "MultiLineCommentTrivia",
                            "text": "/**\r\n * @path ch15/15.2/15.2.3/15.2.3.6/15.2.3.6-4-417.js\r\n * @description ES5 Attributes - [[Value]] attribute of inherited property of [[Prototype]] internal property is correct(Function.prototype.bind)\r\n */"
                        },
                        {
                            "kind": "NewLineTrivia",
                            "text": "\r\n"
                        },
                        {
                            "kind": "NewLineTrivia",
                            "text": "\r\n"
                        },
                        {
                            "kind": "NewLineTrivia",
                            "text": "\r\n"
                        }
                    ],
                    "trailingTrivia": [
                        {
                            "kind": "WhitespaceTrivia",
                            "text": " "
                        }
                    ]
                },
                "identifier": {
                    "kind": "IdentifierName",
                    "fullStart": 604,
                    "fullEnd": 612,
                    "start": 604,
                    "end": 612,
                    "fullWidth": 8,
                    "width": 8,
                    "text": "testcase",
                    "value": "testcase",
                    "valueText": "testcase"
                },
                "callSignature": {
                    "kind": "CallSignature",
                    "fullStart": 612,
                    "fullEnd": 615,
                    "start": 612,
                    "end": 614,
                    "fullWidth": 3,
                    "width": 2,
                    "parameterList": {
                        "kind": "ParameterList",
                        "fullStart": 612,
                        "fullEnd": 615,
                        "start": 612,
                        "end": 614,
                        "fullWidth": 3,
                        "width": 2,
                        "openParenToken": {
                            "kind": "OpenParenToken",
                            "fullStart": 612,
                            "fullEnd": 613,
                            "start": 612,
                            "end": 613,
                            "fullWidth": 1,
                            "width": 1,
                            "text": "(",
                            "value": "(",
                            "valueText": "("
                        },
                        "parameters": [],
                        "closeParenToken": {
                            "kind": "CloseParenToken",
                            "fullStart": 613,
                            "fullEnd": 615,
                            "start": 613,
                            "end": 614,
                            "fullWidth": 2,
                            "width": 1,
                            "text": ")",
                            "value": ")",
                            "valueText": ")",
                            "hasTrailingTrivia": true,
                            "trailingTrivia": [
                                {
                                    "kind": "WhitespaceTrivia",
                                    "text": " "
                                }
                            ]
                        }
                    }
                },
                "block": {
                    "kind": "Block",
                    "fullStart": 615,
                    "fullEnd": 1080,
                    "start": 615,
                    "end": 1078,
                    "fullWidth": 465,
                    "width": 463,
                    "openBraceToken": {
                        "kind": "OpenBraceToken",
                        "fullStart": 615,
                        "fullEnd": 618,
                        "start": 615,
                        "end": 616,
                        "fullWidth": 3,
                        "width": 1,
                        "text": "{",
                        "value": "{",
                        "valueText": "{",
                        "hasTrailingTrivia": true,
                        "hasTrailingNewLine": true,
                        "trailingTrivia": [
                            {
                                "kind": "NewLineTrivia",
                                "text": "\r\n"
                            }
                        ]
                    },
                    "statements": [
                        {
                            "kind": "VariableStatement",
                            "fullStart": 618,
                            "fullEnd": 654,
                            "start": 626,
                            "end": 652,
                            "fullWidth": 36,
                            "width": 26,
                            "modifiers": [],
                            "variableDeclaration": {
                                "kind": "VariableDeclaration",
                                "fullStart": 618,
                                "fullEnd": 651,
                                "start": 626,
                                "end": 651,
                                "fullWidth": 33,
                                "width": 25,
                                "varKeyword": {
                                    "kind": "VarKeyword",
                                    "fullStart": 618,
                                    "fullEnd": 630,
                                    "start": 626,
                                    "end": 629,
                                    "fullWidth": 12,
                                    "width": 3,
                                    "text": "var",
                                    "value": "var",
                                    "valueText": "var",
                                    "hasLeadingTrivia": true,
                                    "hasTrailingTrivia": true,
                                    "leadingTrivia": [
                                        {
                                            "kind": "WhitespaceTrivia",
                                            "text": "        "
                                        }
                                    ],
                                    "trailingTrivia": [
                                        {
                                            "kind": "WhitespaceTrivia",
                                            "text": " "
                                        }
                                    ]
                                },
                                "variableDeclarators": [
                                    {
                                        "kind": "VariableDeclarator",
                                        "fullStart": 630,
                                        "fullEnd": 651,
                                        "start": 630,
                                        "end": 651,
                                        "fullWidth": 21,
<<<<<<< HEAD
                                        "width": 21,
                                        "identifier": {
=======
                                        "propertyName": {
>>>>>>> 85e84683
                                            "kind": "IdentifierName",
                                            "fullStart": 630,
                                            "fullEnd": 634,
                                            "start": 630,
                                            "end": 633,
                                            "fullWidth": 4,
                                            "width": 3,
                                            "text": "foo",
                                            "value": "foo",
                                            "valueText": "foo",
                                            "hasTrailingTrivia": true,
                                            "trailingTrivia": [
                                                {
                                                    "kind": "WhitespaceTrivia",
                                                    "text": " "
                                                }
                                            ]
                                        },
                                        "equalsValueClause": {
                                            "kind": "EqualsValueClause",
                                            "fullStart": 634,
                                            "fullEnd": 651,
                                            "start": 634,
                                            "end": 651,
                                            "fullWidth": 17,
                                            "width": 17,
                                            "equalsToken": {
                                                "kind": "EqualsToken",
                                                "fullStart": 634,
                                                "fullEnd": 636,
                                                "start": 634,
                                                "end": 635,
                                                "fullWidth": 2,
                                                "width": 1,
                                                "text": "=",
                                                "value": "=",
                                                "valueText": "=",
                                                "hasTrailingTrivia": true,
                                                "trailingTrivia": [
                                                    {
                                                        "kind": "WhitespaceTrivia",
                                                        "text": " "
                                                    }
                                                ]
                                            },
                                            "value": {
                                                "kind": "FunctionExpression",
                                                "fullStart": 636,
                                                "fullEnd": 651,
                                                "start": 636,
                                                "end": 651,
                                                "fullWidth": 15,
                                                "width": 15,
                                                "functionKeyword": {
                                                    "kind": "FunctionKeyword",
                                                    "fullStart": 636,
                                                    "fullEnd": 645,
                                                    "start": 636,
                                                    "end": 644,
                                                    "fullWidth": 9,
                                                    "width": 8,
                                                    "text": "function",
                                                    "value": "function",
                                                    "valueText": "function",
                                                    "hasTrailingTrivia": true,
                                                    "trailingTrivia": [
                                                        {
                                                            "kind": "WhitespaceTrivia",
                                                            "text": " "
                                                        }
                                                    ]
                                                },
                                                "callSignature": {
                                                    "kind": "CallSignature",
                                                    "fullStart": 645,
                                                    "fullEnd": 648,
                                                    "start": 645,
                                                    "end": 647,
                                                    "fullWidth": 3,
                                                    "width": 2,
                                                    "parameterList": {
                                                        "kind": "ParameterList",
                                                        "fullStart": 645,
                                                        "fullEnd": 648,
                                                        "start": 645,
                                                        "end": 647,
                                                        "fullWidth": 3,
                                                        "width": 2,
                                                        "openParenToken": {
                                                            "kind": "OpenParenToken",
                                                            "fullStart": 645,
                                                            "fullEnd": 646,
                                                            "start": 645,
                                                            "end": 646,
                                                            "fullWidth": 1,
                                                            "width": 1,
                                                            "text": "(",
                                                            "value": "(",
                                                            "valueText": "("
                                                        },
                                                        "parameters": [],
                                                        "closeParenToken": {
                                                            "kind": "CloseParenToken",
                                                            "fullStart": 646,
                                                            "fullEnd": 648,
                                                            "start": 646,
                                                            "end": 647,
                                                            "fullWidth": 2,
                                                            "width": 1,
                                                            "text": ")",
                                                            "value": ")",
                                                            "valueText": ")",
                                                            "hasTrailingTrivia": true,
                                                            "trailingTrivia": [
                                                                {
                                                                    "kind": "WhitespaceTrivia",
                                                                    "text": " "
                                                                }
                                                            ]
                                                        }
                                                    }
                                                },
                                                "block": {
                                                    "kind": "Block",
                                                    "fullStart": 648,
                                                    "fullEnd": 651,
                                                    "start": 648,
                                                    "end": 651,
                                                    "fullWidth": 3,
                                                    "width": 3,
                                                    "openBraceToken": {
                                                        "kind": "OpenBraceToken",
                                                        "fullStart": 648,
                                                        "fullEnd": 650,
                                                        "start": 648,
                                                        "end": 649,
                                                        "fullWidth": 2,
                                                        "width": 1,
                                                        "text": "{",
                                                        "value": "{",
                                                        "valueText": "{",
                                                        "hasTrailingTrivia": true,
                                                        "trailingTrivia": [
                                                            {
                                                                "kind": "WhitespaceTrivia",
                                                                "text": " "
                                                            }
                                                        ]
                                                    },
                                                    "statements": [],
                                                    "closeBraceToken": {
                                                        "kind": "CloseBraceToken",
                                                        "fullStart": 650,
                                                        "fullEnd": 651,
                                                        "start": 650,
                                                        "end": 651,
                                                        "fullWidth": 1,
                                                        "width": 1,
                                                        "text": "}",
                                                        "value": "}",
                                                        "valueText": "}"
                                                    }
                                                }
                                            }
                                        }
                                    }
                                ]
                            },
                            "semicolonToken": {
                                "kind": "SemicolonToken",
                                "fullStart": 651,
                                "fullEnd": 654,
                                "start": 651,
                                "end": 652,
                                "fullWidth": 3,
                                "width": 1,
                                "text": ";",
                                "value": ";",
                                "valueText": ";",
                                "hasTrailingTrivia": true,
                                "hasTrailingNewLine": true,
                                "trailingTrivia": [
                                    {
                                        "kind": "NewLineTrivia",
                                        "text": "\r\n"
                                    }
                                ]
                            }
                        },
                        {
                            "kind": "TryStatement",
                            "fullStart": 654,
                            "fullEnd": 1073,
                            "start": 662,
                            "end": 1071,
                            "fullWidth": 419,
                            "width": 409,
                            "tryKeyword": {
                                "kind": "TryKeyword",
                                "fullStart": 654,
                                "fullEnd": 666,
                                "start": 662,
                                "end": 665,
                                "fullWidth": 12,
                                "width": 3,
                                "text": "try",
                                "value": "try",
                                "valueText": "try",
                                "hasLeadingTrivia": true,
                                "hasTrailingTrivia": true,
                                "leadingTrivia": [
                                    {
                                        "kind": "WhitespaceTrivia",
                                        "text": "        "
                                    }
                                ],
                                "trailingTrivia": [
                                    {
                                        "kind": "WhitespaceTrivia",
                                        "text": " "
                                    }
                                ]
                            },
                            "block": {
                                "kind": "Block",
                                "fullStart": 666,
                                "fullEnd": 1006,
                                "start": 666,
                                "end": 1005,
                                "fullWidth": 340,
                                "width": 339,
                                "openBraceToken": {
                                    "kind": "OpenBraceToken",
                                    "fullStart": 666,
                                    "fullEnd": 669,
                                    "start": 666,
                                    "end": 667,
                                    "fullWidth": 3,
                                    "width": 1,
                                    "text": "{",
                                    "value": "{",
                                    "valueText": "{",
                                    "hasTrailingTrivia": true,
                                    "hasTrailingNewLine": true,
                                    "trailingTrivia": [
                                        {
                                            "kind": "NewLineTrivia",
                                            "text": "\r\n"
                                        }
                                    ]
                                },
                                "statements": [
                                    {
                                        "kind": "ExpressionStatement",
                                        "fullStart": 669,
                                        "fullEnd": 885,
                                        "start": 681,
                                        "end": 883,
                                        "fullWidth": 216,
                                        "width": 202,
                                        "expression": {
                                            "kind": "InvocationExpression",
                                            "fullStart": 669,
                                            "fullEnd": 882,
                                            "start": 681,
                                            "end": 882,
                                            "fullWidth": 213,
                                            "width": 201,
                                            "expression": {
                                                "kind": "MemberAccessExpression",
                                                "fullStart": 669,
                                                "fullEnd": 702,
                                                "start": 681,
                                                "end": 702,
                                                "fullWidth": 33,
                                                "width": 21,
                                                "expression": {
                                                    "kind": "IdentifierName",
                                                    "fullStart": 669,
                                                    "fullEnd": 687,
                                                    "start": 681,
                                                    "end": 687,
                                                    "fullWidth": 18,
                                                    "width": 6,
                                                    "text": "Object",
                                                    "value": "Object",
                                                    "valueText": "Object",
                                                    "hasLeadingTrivia": true,
                                                    "leadingTrivia": [
                                                        {
                                                            "kind": "WhitespaceTrivia",
                                                            "text": "            "
                                                        }
                                                    ]
                                                },
                                                "dotToken": {
                                                    "kind": "DotToken",
                                                    "fullStart": 687,
                                                    "fullEnd": 688,
                                                    "start": 687,
                                                    "end": 688,
                                                    "fullWidth": 1,
                                                    "width": 1,
                                                    "text": ".",
                                                    "value": ".",
                                                    "valueText": "."
                                                },
                                                "name": {
                                                    "kind": "IdentifierName",
                                                    "fullStart": 688,
                                                    "fullEnd": 702,
                                                    "start": 688,
                                                    "end": 702,
                                                    "fullWidth": 14,
                                                    "width": 14,
                                                    "text": "defineProperty",
                                                    "value": "defineProperty",
                                                    "valueText": "defineProperty"
                                                }
                                            },
                                            "argumentList": {
                                                "kind": "ArgumentList",
                                                "fullStart": 702,
                                                "fullEnd": 882,
                                                "start": 702,
                                                "end": 882,
                                                "fullWidth": 180,
                                                "width": 180,
                                                "openParenToken": {
                                                    "kind": "OpenParenToken",
                                                    "fullStart": 702,
                                                    "fullEnd": 703,
                                                    "start": 702,
                                                    "end": 703,
                                                    "fullWidth": 1,
                                                    "width": 1,
                                                    "text": "(",
                                                    "value": "(",
                                                    "valueText": "("
                                                },
                                                "arguments": [
                                                    {
                                                        "kind": "MemberAccessExpression",
                                                        "fullStart": 703,
                                                        "fullEnd": 721,
                                                        "start": 703,
                                                        "end": 721,
                                                        "fullWidth": 18,
                                                        "width": 18,
                                                        "expression": {
                                                            "kind": "IdentifierName",
                                                            "fullStart": 703,
                                                            "fullEnd": 711,
                                                            "start": 703,
                                                            "end": 711,
                                                            "fullWidth": 8,
                                                            "width": 8,
                                                            "text": "Function",
                                                            "value": "Function",
                                                            "valueText": "Function"
                                                        },
                                                        "dotToken": {
                                                            "kind": "DotToken",
                                                            "fullStart": 711,
                                                            "fullEnd": 712,
                                                            "start": 711,
                                                            "end": 712,
                                                            "fullWidth": 1,
                                                            "width": 1,
                                                            "text": ".",
                                                            "value": ".",
                                                            "valueText": "."
                                                        },
                                                        "name": {
                                                            "kind": "IdentifierName",
                                                            "fullStart": 712,
                                                            "fullEnd": 721,
                                                            "start": 712,
                                                            "end": 721,
                                                            "fullWidth": 9,
                                                            "width": 9,
                                                            "text": "prototype",
                                                            "value": "prototype",
                                                            "valueText": "prototype"
                                                        }
                                                    },
                                                    {
                                                        "kind": "CommaToken",
                                                        "fullStart": 721,
                                                        "fullEnd": 723,
                                                        "start": 721,
                                                        "end": 722,
                                                        "fullWidth": 2,
                                                        "width": 1,
                                                        "text": ",",
                                                        "value": ",",
                                                        "valueText": ",",
                                                        "hasTrailingTrivia": true,
                                                        "trailingTrivia": [
                                                            {
                                                                "kind": "WhitespaceTrivia",
                                                                "text": " "
                                                            }
                                                        ]
                                                    },
                                                    {
                                                        "kind": "StringLiteral",
                                                        "fullStart": 723,
                                                        "fullEnd": 729,
                                                        "start": 723,
                                                        "end": 729,
                                                        "fullWidth": 6,
                                                        "width": 6,
                                                        "text": "\"prop\"",
                                                        "value": "prop",
                                                        "valueText": "prop"
                                                    },
                                                    {
                                                        "kind": "CommaToken",
                                                        "fullStart": 729,
                                                        "fullEnd": 731,
                                                        "start": 729,
                                                        "end": 730,
                                                        "fullWidth": 2,
                                                        "width": 1,
                                                        "text": ",",
                                                        "value": ",",
                                                        "valueText": ",",
                                                        "hasTrailingTrivia": true,
                                                        "trailingTrivia": [
                                                            {
                                                                "kind": "WhitespaceTrivia",
                                                                "text": " "
                                                            }
                                                        ]
                                                    },
                                                    {
                                                        "kind": "ObjectLiteralExpression",
                                                        "fullStart": 731,
                                                        "fullEnd": 881,
                                                        "start": 731,
                                                        "end": 881,
                                                        "fullWidth": 150,
                                                        "width": 150,
                                                        "openBraceToken": {
                                                            "kind": "OpenBraceToken",
                                                            "fullStart": 731,
                                                            "fullEnd": 734,
                                                            "start": 731,
                                                            "end": 732,
                                                            "fullWidth": 3,
                                                            "width": 1,
                                                            "text": "{",
                                                            "value": "{",
                                                            "valueText": "{",
                                                            "hasTrailingTrivia": true,
                                                            "hasTrailingNewLine": true,
                                                            "trailingTrivia": [
                                                                {
                                                                    "kind": "NewLineTrivia",
                                                                    "text": "\r\n"
                                                                }
                                                            ]
                                                        },
                                                        "propertyAssignments": [
                                                            {
                                                                "kind": "SimplePropertyAssignment",
                                                                "fullStart": 734,
                                                                "fullEnd": 761,
                                                                "start": 750,
                                                                "end": 761,
                                                                "fullWidth": 27,
                                                                "width": 11,
                                                                "propertyName": {
                                                                    "kind": "IdentifierName",
                                                                    "fullStart": 734,
                                                                    "fullEnd": 755,
                                                                    "start": 750,
                                                                    "end": 755,
                                                                    "fullWidth": 21,
                                                                    "width": 5,
                                                                    "text": "value",
                                                                    "value": "value",
                                                                    "valueText": "value",
                                                                    "hasLeadingTrivia": true,
                                                                    "leadingTrivia": [
                                                                        {
                                                                            "kind": "WhitespaceTrivia",
                                                                            "text": "                "
                                                                        }
                                                                    ]
                                                                },
                                                                "colonToken": {
                                                                    "kind": "ColonToken",
                                                                    "fullStart": 755,
                                                                    "fullEnd": 757,
                                                                    "start": 755,
                                                                    "end": 756,
                                                                    "fullWidth": 2,
                                                                    "width": 1,
                                                                    "text": ":",
                                                                    "value": ":",
                                                                    "valueText": ":",
                                                                    "hasTrailingTrivia": true,
                                                                    "trailingTrivia": [
                                                                        {
                                                                            "kind": "WhitespaceTrivia",
                                                                            "text": " "
                                                                        }
                                                                    ]
                                                                },
                                                                "expression": {
                                                                    "kind": "NumericLiteral",
                                                                    "fullStart": 757,
                                                                    "fullEnd": 761,
                                                                    "start": 757,
                                                                    "end": 761,
                                                                    "fullWidth": 4,
                                                                    "width": 4,
                                                                    "text": "1001",
                                                                    "value": 1001,
                                                                    "valueText": "1001"
                                                                }
                                                            },
                                                            {
                                                                "kind": "CommaToken",
                                                                "fullStart": 761,
                                                                "fullEnd": 764,
                                                                "start": 761,
                                                                "end": 762,
                                                                "fullWidth": 3,
                                                                "width": 1,
                                                                "text": ",",
                                                                "value": ",",
                                                                "valueText": ",",
                                                                "hasTrailingTrivia": true,
                                                                "hasTrailingNewLine": true,
                                                                "trailingTrivia": [
                                                                    {
                                                                        "kind": "NewLineTrivia",
                                                                        "text": "\r\n"
                                                                    }
                                                                ]
                                                            },
                                                            {
                                                                "kind": "SimplePropertyAssignment",
                                                                "fullStart": 764,
                                                                "fullEnd": 794,
                                                                "start": 780,
                                                                "end": 794,
                                                                "fullWidth": 30,
                                                                "width": 14,
                                                                "propertyName": {
                                                                    "kind": "IdentifierName",
                                                                    "fullStart": 764,
                                                                    "fullEnd": 788,
                                                                    "start": 780,
                                                                    "end": 788,
                                                                    "fullWidth": 24,
                                                                    "width": 8,
                                                                    "text": "writable",
                                                                    "value": "writable",
                                                                    "valueText": "writable",
                                                                    "hasLeadingTrivia": true,
                                                                    "leadingTrivia": [
                                                                        {
                                                                            "kind": "WhitespaceTrivia",
                                                                            "text": "                "
                                                                        }
                                                                    ]
                                                                },
                                                                "colonToken": {
                                                                    "kind": "ColonToken",
                                                                    "fullStart": 788,
                                                                    "fullEnd": 790,
                                                                    "start": 788,
                                                                    "end": 789,
                                                                    "fullWidth": 2,
                                                                    "width": 1,
                                                                    "text": ":",
                                                                    "value": ":",
                                                                    "valueText": ":",
                                                                    "hasTrailingTrivia": true,
                                                                    "trailingTrivia": [
                                                                        {
                                                                            "kind": "WhitespaceTrivia",
                                                                            "text": " "
                                                                        }
                                                                    ]
                                                                },
                                                                "expression": {
                                                                    "kind": "TrueKeyword",
                                                                    "fullStart": 790,
                                                                    "fullEnd": 794,
                                                                    "start": 790,
                                                                    "end": 794,
                                                                    "fullWidth": 4,
                                                                    "width": 4,
                                                                    "text": "true",
                                                                    "value": true,
                                                                    "valueText": "true"
                                                                }
                                                            },
                                                            {
                                                                "kind": "CommaToken",
                                                                "fullStart": 794,
                                                                "fullEnd": 797,
                                                                "start": 794,
                                                                "end": 795,
                                                                "fullWidth": 3,
                                                                "width": 1,
                                                                "text": ",",
                                                                "value": ",",
                                                                "valueText": ",",
                                                                "hasTrailingTrivia": true,
                                                                "hasTrailingNewLine": true,
                                                                "trailingTrivia": [
                                                                    {
                                                                        "kind": "NewLineTrivia",
                                                                        "text": "\r\n"
                                                                    }
                                                                ]
                                                            },
                                                            {
                                                                "kind": "SimplePropertyAssignment",
                                                                "fullStart": 797,
                                                                "fullEnd": 829,
                                                                "start": 813,
                                                                "end": 829,
                                                                "fullWidth": 32,
                                                                "width": 16,
                                                                "propertyName": {
                                                                    "kind": "IdentifierName",
                                                                    "fullStart": 797,
                                                                    "fullEnd": 823,
                                                                    "start": 813,
                                                                    "end": 823,
                                                                    "fullWidth": 26,
                                                                    "width": 10,
                                                                    "text": "enumerable",
                                                                    "value": "enumerable",
                                                                    "valueText": "enumerable",
                                                                    "hasLeadingTrivia": true,
                                                                    "leadingTrivia": [
                                                                        {
                                                                            "kind": "WhitespaceTrivia",
                                                                            "text": "                "
                                                                        }
                                                                    ]
                                                                },
                                                                "colonToken": {
                                                                    "kind": "ColonToken",
                                                                    "fullStart": 823,
                                                                    "fullEnd": 825,
                                                                    "start": 823,
                                                                    "end": 824,
                                                                    "fullWidth": 2,
                                                                    "width": 1,
                                                                    "text": ":",
                                                                    "value": ":",
                                                                    "valueText": ":",
                                                                    "hasTrailingTrivia": true,
                                                                    "trailingTrivia": [
                                                                        {
                                                                            "kind": "WhitespaceTrivia",
                                                                            "text": " "
                                                                        }
                                                                    ]
                                                                },
                                                                "expression": {
                                                                    "kind": "TrueKeyword",
                                                                    "fullStart": 825,
                                                                    "fullEnd": 829,
                                                                    "start": 825,
                                                                    "end": 829,
                                                                    "fullWidth": 4,
                                                                    "width": 4,
                                                                    "text": "true",
                                                                    "value": true,
                                                                    "valueText": "true"
                                                                }
                                                            },
                                                            {
                                                                "kind": "CommaToken",
                                                                "fullStart": 829,
                                                                "fullEnd": 832,
                                                                "start": 829,
                                                                "end": 830,
                                                                "fullWidth": 3,
                                                                "width": 1,
                                                                "text": ",",
                                                                "value": ",",
                                                                "valueText": ",",
                                                                "hasTrailingTrivia": true,
                                                                "hasTrailingNewLine": true,
                                                                "trailingTrivia": [
                                                                    {
                                                                        "kind": "NewLineTrivia",
                                                                        "text": "\r\n"
                                                                    }
                                                                ]
                                                            },
                                                            {
                                                                "kind": "SimplePropertyAssignment",
                                                                "fullStart": 832,
                                                                "fullEnd": 868,
                                                                "start": 848,
                                                                "end": 866,
                                                                "fullWidth": 36,
                                                                "width": 18,
                                                                "propertyName": {
                                                                    "kind": "IdentifierName",
                                                                    "fullStart": 832,
                                                                    "fullEnd": 860,
                                                                    "start": 848,
                                                                    "end": 860,
                                                                    "fullWidth": 28,
                                                                    "width": 12,
                                                                    "text": "configurable",
                                                                    "value": "configurable",
                                                                    "valueText": "configurable",
                                                                    "hasLeadingTrivia": true,
                                                                    "leadingTrivia": [
                                                                        {
                                                                            "kind": "WhitespaceTrivia",
                                                                            "text": "                "
                                                                        }
                                                                    ]
                                                                },
                                                                "colonToken": {
                                                                    "kind": "ColonToken",
                                                                    "fullStart": 860,
                                                                    "fullEnd": 862,
                                                                    "start": 860,
                                                                    "end": 861,
                                                                    "fullWidth": 2,
                                                                    "width": 1,
                                                                    "text": ":",
                                                                    "value": ":",
                                                                    "valueText": ":",
                                                                    "hasTrailingTrivia": true,
                                                                    "trailingTrivia": [
                                                                        {
                                                                            "kind": "WhitespaceTrivia",
                                                                            "text": " "
                                                                        }
                                                                    ]
                                                                },
                                                                "expression": {
                                                                    "kind": "TrueKeyword",
                                                                    "fullStart": 862,
                                                                    "fullEnd": 868,
                                                                    "start": 862,
                                                                    "end": 866,
                                                                    "fullWidth": 6,
                                                                    "width": 4,
                                                                    "text": "true",
                                                                    "value": true,
                                                                    "valueText": "true",
                                                                    "hasTrailingTrivia": true,
                                                                    "hasTrailingNewLine": true,
                                                                    "trailingTrivia": [
                                                                        {
                                                                            "kind": "NewLineTrivia",
                                                                            "text": "\r\n"
                                                                        }
                                                                    ]
                                                                }
                                                            }
                                                        ],
                                                        "closeBraceToken": {
                                                            "kind": "CloseBraceToken",
                                                            "fullStart": 868,
                                                            "fullEnd": 881,
                                                            "start": 880,
                                                            "end": 881,
                                                            "fullWidth": 13,
                                                            "width": 1,
                                                            "text": "}",
                                                            "value": "}",
                                                            "valueText": "}",
                                                            "hasLeadingTrivia": true,
                                                            "leadingTrivia": [
                                                                {
                                                                    "kind": "WhitespaceTrivia",
                                                                    "text": "            "
                                                                }
                                                            ]
                                                        }
                                                    }
                                                ],
                                                "closeParenToken": {
                                                    "kind": "CloseParenToken",
                                                    "fullStart": 881,
                                                    "fullEnd": 882,
                                                    "start": 881,
                                                    "end": 882,
                                                    "fullWidth": 1,
                                                    "width": 1,
                                                    "text": ")",
                                                    "value": ")",
                                                    "valueText": ")"
                                                }
                                            }
                                        },
                                        "semicolonToken": {
                                            "kind": "SemicolonToken",
                                            "fullStart": 882,
                                            "fullEnd": 885,
                                            "start": 882,
                                            "end": 883,
                                            "fullWidth": 3,
                                            "width": 1,
                                            "text": ";",
                                            "value": ";",
                                            "valueText": ";",
                                            "hasTrailingTrivia": true,
                                            "hasTrailingNewLine": true,
                                            "trailingTrivia": [
                                                {
                                                    "kind": "NewLineTrivia",
                                                    "text": "\r\n"
                                                }
                                            ]
                                        }
                                    },
                                    {
                                        "kind": "VariableStatement",
                                        "fullStart": 885,
                                        "fullEnd": 924,
                                        "start": 899,
                                        "end": 922,
                                        "fullWidth": 39,
                                        "width": 23,
                                        "modifiers": [],
                                        "variableDeclaration": {
                                            "kind": "VariableDeclaration",
                                            "fullStart": 885,
                                            "fullEnd": 921,
                                            "start": 899,
                                            "end": 921,
                                            "fullWidth": 36,
                                            "width": 22,
                                            "varKeyword": {
                                                "kind": "VarKeyword",
                                                "fullStart": 885,
                                                "fullEnd": 903,
                                                "start": 899,
                                                "end": 902,
                                                "fullWidth": 18,
                                                "width": 3,
                                                "text": "var",
                                                "value": "var",
                                                "valueText": "var",
                                                "hasLeadingTrivia": true,
                                                "hasLeadingNewLine": true,
                                                "hasTrailingTrivia": true,
                                                "leadingTrivia": [
                                                    {
                                                        "kind": "NewLineTrivia",
                                                        "text": "\r\n"
                                                    },
                                                    {
                                                        "kind": "WhitespaceTrivia",
                                                        "text": "            "
                                                    }
                                                ],
                                                "trailingTrivia": [
                                                    {
                                                        "kind": "WhitespaceTrivia",
                                                        "text": " "
                                                    }
                                                ]
                                            },
                                            "variableDeclarators": [
                                                {
                                                    "kind": "VariableDeclarator",
                                                    "fullStart": 903,
                                                    "fullEnd": 921,
                                                    "start": 903,
                                                    "end": 921,
                                                    "fullWidth": 18,
<<<<<<< HEAD
                                                    "width": 18,
                                                    "identifier": {
=======
                                                    "propertyName": {
>>>>>>> 85e84683
                                                        "kind": "IdentifierName",
                                                        "fullStart": 903,
                                                        "fullEnd": 907,
                                                        "start": 903,
                                                        "end": 906,
                                                        "fullWidth": 4,
                                                        "width": 3,
                                                        "text": "obj",
                                                        "value": "obj",
                                                        "valueText": "obj",
                                                        "hasTrailingTrivia": true,
                                                        "trailingTrivia": [
                                                            {
                                                                "kind": "WhitespaceTrivia",
                                                                "text": " "
                                                            }
                                                        ]
                                                    },
                                                    "equalsValueClause": {
                                                        "kind": "EqualsValueClause",
                                                        "fullStart": 907,
                                                        "fullEnd": 921,
                                                        "start": 907,
                                                        "end": 921,
                                                        "fullWidth": 14,
                                                        "width": 14,
                                                        "equalsToken": {
                                                            "kind": "EqualsToken",
                                                            "fullStart": 907,
                                                            "fullEnd": 909,
                                                            "start": 907,
                                                            "end": 908,
                                                            "fullWidth": 2,
                                                            "width": 1,
                                                            "text": "=",
                                                            "value": "=",
                                                            "valueText": "=",
                                                            "hasTrailingTrivia": true,
                                                            "trailingTrivia": [
                                                                {
                                                                    "kind": "WhitespaceTrivia",
                                                                    "text": " "
                                                                }
                                                            ]
                                                        },
                                                        "value": {
                                                            "kind": "InvocationExpression",
                                                            "fullStart": 909,
                                                            "fullEnd": 921,
                                                            "start": 909,
                                                            "end": 921,
                                                            "fullWidth": 12,
                                                            "width": 12,
                                                            "expression": {
                                                                "kind": "MemberAccessExpression",
                                                                "fullStart": 909,
                                                                "fullEnd": 917,
                                                                "start": 909,
                                                                "end": 917,
                                                                "fullWidth": 8,
                                                                "width": 8,
                                                                "expression": {
                                                                    "kind": "IdentifierName",
                                                                    "fullStart": 909,
                                                                    "fullEnd": 912,
                                                                    "start": 909,
                                                                    "end": 912,
                                                                    "fullWidth": 3,
                                                                    "width": 3,
                                                                    "text": "foo",
                                                                    "value": "foo",
                                                                    "valueText": "foo"
                                                                },
                                                                "dotToken": {
                                                                    "kind": "DotToken",
                                                                    "fullStart": 912,
                                                                    "fullEnd": 913,
                                                                    "start": 912,
                                                                    "end": 913,
                                                                    "fullWidth": 1,
                                                                    "width": 1,
                                                                    "text": ".",
                                                                    "value": ".",
                                                                    "valueText": "."
                                                                },
                                                                "name": {
                                                                    "kind": "IdentifierName",
                                                                    "fullStart": 913,
                                                                    "fullEnd": 917,
                                                                    "start": 913,
                                                                    "end": 917,
                                                                    "fullWidth": 4,
                                                                    "width": 4,
                                                                    "text": "bind",
                                                                    "value": "bind",
                                                                    "valueText": "bind"
                                                                }
                                                            },
                                                            "argumentList": {
                                                                "kind": "ArgumentList",
                                                                "fullStart": 917,
                                                                "fullEnd": 921,
                                                                "start": 917,
                                                                "end": 921,
                                                                "fullWidth": 4,
                                                                "width": 4,
                                                                "openParenToken": {
                                                                    "kind": "OpenParenToken",
                                                                    "fullStart": 917,
                                                                    "fullEnd": 918,
                                                                    "start": 917,
                                                                    "end": 918,
                                                                    "fullWidth": 1,
                                                                    "width": 1,
                                                                    "text": "(",
                                                                    "value": "(",
                                                                    "valueText": "("
                                                                },
                                                                "arguments": [
                                                                    {
                                                                        "kind": "ObjectLiteralExpression",
                                                                        "fullStart": 918,
                                                                        "fullEnd": 920,
                                                                        "start": 918,
                                                                        "end": 920,
                                                                        "fullWidth": 2,
                                                                        "width": 2,
                                                                        "openBraceToken": {
                                                                            "kind": "OpenBraceToken",
                                                                            "fullStart": 918,
                                                                            "fullEnd": 919,
                                                                            "start": 918,
                                                                            "end": 919,
                                                                            "fullWidth": 1,
                                                                            "width": 1,
                                                                            "text": "{",
                                                                            "value": "{",
                                                                            "valueText": "{"
                                                                        },
                                                                        "propertyAssignments": [],
                                                                        "closeBraceToken": {
                                                                            "kind": "CloseBraceToken",
                                                                            "fullStart": 919,
                                                                            "fullEnd": 920,
                                                                            "start": 919,
                                                                            "end": 920,
                                                                            "fullWidth": 1,
                                                                            "width": 1,
                                                                            "text": "}",
                                                                            "value": "}",
                                                                            "valueText": "}"
                                                                        }
                                                                    }
                                                                ],
                                                                "closeParenToken": {
                                                                    "kind": "CloseParenToken",
                                                                    "fullStart": 920,
                                                                    "fullEnd": 921,
                                                                    "start": 920,
                                                                    "end": 921,
                                                                    "fullWidth": 1,
                                                                    "width": 1,
                                                                    "text": ")",
                                                                    "value": ")",
                                                                    "valueText": ")"
                                                                }
                                                            }
                                                        }
                                                    }
                                                }
                                            ]
                                        },
                                        "semicolonToken": {
                                            "kind": "SemicolonToken",
                                            "fullStart": 921,
                                            "fullEnd": 924,
                                            "start": 921,
                                            "end": 922,
                                            "fullWidth": 3,
                                            "width": 1,
                                            "text": ";",
                                            "value": ";",
                                            "valueText": ";",
                                            "hasTrailingTrivia": true,
                                            "hasTrailingNewLine": true,
                                            "trailingTrivia": [
                                                {
                                                    "kind": "NewLineTrivia",
                                                    "text": "\r\n"
                                                }
                                            ]
                                        }
                                    },
                                    {
                                        "kind": "ReturnStatement",
                                        "fullStart": 924,
                                        "fullEnd": 996,
                                        "start": 938,
                                        "end": 994,
                                        "fullWidth": 72,
                                        "width": 56,
                                        "returnKeyword": {
                                            "kind": "ReturnKeyword",
                                            "fullStart": 924,
                                            "fullEnd": 945,
                                            "start": 938,
                                            "end": 944,
                                            "fullWidth": 21,
                                            "width": 6,
                                            "text": "return",
                                            "value": "return",
                                            "valueText": "return",
                                            "hasLeadingTrivia": true,
                                            "hasLeadingNewLine": true,
                                            "hasTrailingTrivia": true,
                                            "leadingTrivia": [
                                                {
                                                    "kind": "NewLineTrivia",
                                                    "text": "\r\n"
                                                },
                                                {
                                                    "kind": "WhitespaceTrivia",
                                                    "text": "            "
                                                }
                                            ],
                                            "trailingTrivia": [
                                                {
                                                    "kind": "WhitespaceTrivia",
                                                    "text": " "
                                                }
                                            ]
                                        },
                                        "expression": {
                                            "kind": "LogicalAndExpression",
                                            "fullStart": 945,
                                            "fullEnd": 993,
                                            "start": 945,
                                            "end": 993,
                                            "fullWidth": 48,
                                            "width": 48,
                                            "left": {
                                                "kind": "LogicalNotExpression",
                                                "fullStart": 945,
                                                "fullEnd": 973,
                                                "start": 945,
                                                "end": 972,
                                                "fullWidth": 28,
                                                "width": 27,
                                                "operatorToken": {
                                                    "kind": "ExclamationToken",
                                                    "fullStart": 945,
                                                    "fullEnd": 946,
                                                    "start": 945,
                                                    "end": 946,
                                                    "fullWidth": 1,
                                                    "width": 1,
                                                    "text": "!",
                                                    "value": "!",
                                                    "valueText": "!"
                                                },
                                                "operand": {
                                                    "kind": "InvocationExpression",
                                                    "fullStart": 946,
                                                    "fullEnd": 973,
                                                    "start": 946,
                                                    "end": 972,
                                                    "fullWidth": 27,
                                                    "width": 26,
                                                    "expression": {
                                                        "kind": "MemberAccessExpression",
                                                        "fullStart": 946,
                                                        "fullEnd": 964,
                                                        "start": 946,
                                                        "end": 964,
                                                        "fullWidth": 18,
                                                        "width": 18,
                                                        "expression": {
                                                            "kind": "IdentifierName",
                                                            "fullStart": 946,
                                                            "fullEnd": 949,
                                                            "start": 946,
                                                            "end": 949,
                                                            "fullWidth": 3,
                                                            "width": 3,
                                                            "text": "obj",
                                                            "value": "obj",
                                                            "valueText": "obj"
                                                        },
                                                        "dotToken": {
                                                            "kind": "DotToken",
                                                            "fullStart": 949,
                                                            "fullEnd": 950,
                                                            "start": 949,
                                                            "end": 950,
                                                            "fullWidth": 1,
                                                            "width": 1,
                                                            "text": ".",
                                                            "value": ".",
                                                            "valueText": "."
                                                        },
                                                        "name": {
                                                            "kind": "IdentifierName",
                                                            "fullStart": 950,
                                                            "fullEnd": 964,
                                                            "start": 950,
                                                            "end": 964,
                                                            "fullWidth": 14,
                                                            "width": 14,
                                                            "text": "hasOwnProperty",
                                                            "value": "hasOwnProperty",
                                                            "valueText": "hasOwnProperty"
                                                        }
                                                    },
                                                    "argumentList": {
                                                        "kind": "ArgumentList",
                                                        "fullStart": 964,
                                                        "fullEnd": 973,
                                                        "start": 964,
                                                        "end": 972,
                                                        "fullWidth": 9,
                                                        "width": 8,
                                                        "openParenToken": {
                                                            "kind": "OpenParenToken",
                                                            "fullStart": 964,
                                                            "fullEnd": 965,
                                                            "start": 964,
                                                            "end": 965,
                                                            "fullWidth": 1,
                                                            "width": 1,
                                                            "text": "(",
                                                            "value": "(",
                                                            "valueText": "("
                                                        },
                                                        "arguments": [
                                                            {
                                                                "kind": "StringLiteral",
                                                                "fullStart": 965,
                                                                "fullEnd": 971,
                                                                "start": 965,
                                                                "end": 971,
                                                                "fullWidth": 6,
                                                                "width": 6,
                                                                "text": "\"prop\"",
                                                                "value": "prop",
                                                                "valueText": "prop"
                                                            }
                                                        ],
                                                        "closeParenToken": {
                                                            "kind": "CloseParenToken",
                                                            "fullStart": 971,
                                                            "fullEnd": 973,
                                                            "start": 971,
                                                            "end": 972,
                                                            "fullWidth": 2,
                                                            "width": 1,
                                                            "text": ")",
                                                            "value": ")",
                                                            "valueText": ")",
                                                            "hasTrailingTrivia": true,
                                                            "trailingTrivia": [
                                                                {
                                                                    "kind": "WhitespaceTrivia",
                                                                    "text": " "
                                                                }
                                                            ]
                                                        }
                                                    }
                                                }
                                            },
                                            "operatorToken": {
                                                "kind": "AmpersandAmpersandToken",
                                                "fullStart": 973,
                                                "fullEnd": 976,
                                                "start": 973,
                                                "end": 975,
                                                "fullWidth": 3,
                                                "width": 2,
                                                "text": "&&",
                                                "value": "&&",
                                                "valueText": "&&",
                                                "hasTrailingTrivia": true,
                                                "trailingTrivia": [
                                                    {
                                                        "kind": "WhitespaceTrivia",
                                                        "text": " "
                                                    }
                                                ]
                                            },
                                            "right": {
                                                "kind": "EqualsExpression",
                                                "fullStart": 976,
                                                "fullEnd": 993,
                                                "start": 976,
                                                "end": 993,
                                                "fullWidth": 17,
                                                "width": 17,
                                                "left": {
                                                    "kind": "MemberAccessExpression",
                                                    "fullStart": 976,
                                                    "fullEnd": 985,
                                                    "start": 976,
                                                    "end": 984,
                                                    "fullWidth": 9,
                                                    "width": 8,
                                                    "expression": {
                                                        "kind": "IdentifierName",
                                                        "fullStart": 976,
                                                        "fullEnd": 979,
                                                        "start": 976,
                                                        "end": 979,
                                                        "fullWidth": 3,
                                                        "width": 3,
                                                        "text": "obj",
                                                        "value": "obj",
                                                        "valueText": "obj"
                                                    },
                                                    "dotToken": {
                                                        "kind": "DotToken",
                                                        "fullStart": 979,
                                                        "fullEnd": 980,
                                                        "start": 979,
                                                        "end": 980,
                                                        "fullWidth": 1,
                                                        "width": 1,
                                                        "text": ".",
                                                        "value": ".",
                                                        "valueText": "."
                                                    },
                                                    "name": {
                                                        "kind": "IdentifierName",
                                                        "fullStart": 980,
                                                        "fullEnd": 985,
                                                        "start": 980,
                                                        "end": 984,
                                                        "fullWidth": 5,
                                                        "width": 4,
                                                        "text": "prop",
                                                        "value": "prop",
                                                        "valueText": "prop",
                                                        "hasTrailingTrivia": true,
                                                        "trailingTrivia": [
                                                            {
                                                                "kind": "WhitespaceTrivia",
                                                                "text": " "
                                                            }
                                                        ]
                                                    }
                                                },
                                                "operatorToken": {
                                                    "kind": "EqualsEqualsEqualsToken",
                                                    "fullStart": 985,
                                                    "fullEnd": 989,
                                                    "start": 985,
                                                    "end": 988,
                                                    "fullWidth": 4,
                                                    "width": 3,
                                                    "text": "===",
                                                    "value": "===",
                                                    "valueText": "===",
                                                    "hasTrailingTrivia": true,
                                                    "trailingTrivia": [
                                                        {
                                                            "kind": "WhitespaceTrivia",
                                                            "text": " "
                                                        }
                                                    ]
                                                },
                                                "right": {
                                                    "kind": "NumericLiteral",
                                                    "fullStart": 989,
                                                    "fullEnd": 993,
                                                    "start": 989,
                                                    "end": 993,
                                                    "fullWidth": 4,
                                                    "width": 4,
                                                    "text": "1001",
                                                    "value": 1001,
                                                    "valueText": "1001"
                                                }
                                            }
                                        },
                                        "semicolonToken": {
                                            "kind": "SemicolonToken",
                                            "fullStart": 993,
                                            "fullEnd": 996,
                                            "start": 993,
                                            "end": 994,
                                            "fullWidth": 3,
                                            "width": 1,
                                            "text": ";",
                                            "value": ";",
                                            "valueText": ";",
                                            "hasTrailingTrivia": true,
                                            "hasTrailingNewLine": true,
                                            "trailingTrivia": [
                                                {
                                                    "kind": "NewLineTrivia",
                                                    "text": "\r\n"
                                                }
                                            ]
                                        }
                                    }
                                ],
                                "closeBraceToken": {
                                    "kind": "CloseBraceToken",
                                    "fullStart": 996,
                                    "fullEnd": 1006,
                                    "start": 1004,
                                    "end": 1005,
                                    "fullWidth": 10,
                                    "width": 1,
                                    "text": "}",
                                    "value": "}",
                                    "valueText": "}",
                                    "hasLeadingTrivia": true,
                                    "hasTrailingTrivia": true,
                                    "leadingTrivia": [
                                        {
                                            "kind": "WhitespaceTrivia",
                                            "text": "        "
                                        }
                                    ],
                                    "trailingTrivia": [
                                        {
                                            "kind": "WhitespaceTrivia",
                                            "text": " "
                                        }
                                    ]
                                }
                            },
                            "finallyClause": {
                                "kind": "FinallyClause",
                                "fullStart": 1006,
                                "fullEnd": 1073,
                                "start": 1006,
                                "end": 1071,
                                "fullWidth": 67,
                                "width": 65,
                                "finallyKeyword": {
                                    "kind": "FinallyKeyword",
                                    "fullStart": 1006,
                                    "fullEnd": 1014,
                                    "start": 1006,
                                    "end": 1013,
                                    "fullWidth": 8,
                                    "width": 7,
                                    "text": "finally",
                                    "value": "finally",
                                    "valueText": "finally",
                                    "hasTrailingTrivia": true,
                                    "trailingTrivia": [
                                        {
                                            "kind": "WhitespaceTrivia",
                                            "text": " "
                                        }
                                    ]
                                },
                                "block": {
                                    "kind": "Block",
                                    "fullStart": 1014,
                                    "fullEnd": 1073,
                                    "start": 1014,
                                    "end": 1071,
                                    "fullWidth": 59,
                                    "width": 57,
                                    "openBraceToken": {
                                        "kind": "OpenBraceToken",
                                        "fullStart": 1014,
                                        "fullEnd": 1017,
                                        "start": 1014,
                                        "end": 1015,
                                        "fullWidth": 3,
                                        "width": 1,
                                        "text": "{",
                                        "value": "{",
                                        "valueText": "{",
                                        "hasTrailingTrivia": true,
                                        "hasTrailingNewLine": true,
                                        "trailingTrivia": [
                                            {
                                                "kind": "NewLineTrivia",
                                                "text": "\r\n"
                                            }
                                        ]
                                    },
                                    "statements": [
                                        {
                                            "kind": "ExpressionStatement",
                                            "fullStart": 1017,
                                            "fullEnd": 1062,
                                            "start": 1029,
                                            "end": 1060,
                                            "fullWidth": 45,
                                            "width": 31,
                                            "expression": {
                                                "kind": "DeleteExpression",
                                                "fullStart": 1017,
                                                "fullEnd": 1059,
                                                "start": 1029,
                                                "end": 1059,
                                                "fullWidth": 42,
                                                "width": 30,
                                                "deleteKeyword": {
                                                    "kind": "DeleteKeyword",
                                                    "fullStart": 1017,
                                                    "fullEnd": 1036,
                                                    "start": 1029,
                                                    "end": 1035,
                                                    "fullWidth": 19,
                                                    "width": 6,
                                                    "text": "delete",
                                                    "value": "delete",
                                                    "valueText": "delete",
                                                    "hasLeadingTrivia": true,
                                                    "hasTrailingTrivia": true,
                                                    "leadingTrivia": [
                                                        {
                                                            "kind": "WhitespaceTrivia",
                                                            "text": "            "
                                                        }
                                                    ],
                                                    "trailingTrivia": [
                                                        {
                                                            "kind": "WhitespaceTrivia",
                                                            "text": " "
                                                        }
                                                    ]
                                                },
                                                "expression": {
                                                    "kind": "MemberAccessExpression",
                                                    "fullStart": 1036,
                                                    "fullEnd": 1059,
                                                    "start": 1036,
                                                    "end": 1059,
                                                    "fullWidth": 23,
                                                    "width": 23,
                                                    "expression": {
                                                        "kind": "MemberAccessExpression",
                                                        "fullStart": 1036,
                                                        "fullEnd": 1054,
                                                        "start": 1036,
                                                        "end": 1054,
                                                        "fullWidth": 18,
                                                        "width": 18,
                                                        "expression": {
                                                            "kind": "IdentifierName",
                                                            "fullStart": 1036,
                                                            "fullEnd": 1044,
                                                            "start": 1036,
                                                            "end": 1044,
                                                            "fullWidth": 8,
                                                            "width": 8,
                                                            "text": "Function",
                                                            "value": "Function",
                                                            "valueText": "Function"
                                                        },
                                                        "dotToken": {
                                                            "kind": "DotToken",
                                                            "fullStart": 1044,
                                                            "fullEnd": 1045,
                                                            "start": 1044,
                                                            "end": 1045,
                                                            "fullWidth": 1,
                                                            "width": 1,
                                                            "text": ".",
                                                            "value": ".",
                                                            "valueText": "."
                                                        },
                                                        "name": {
                                                            "kind": "IdentifierName",
                                                            "fullStart": 1045,
                                                            "fullEnd": 1054,
                                                            "start": 1045,
                                                            "end": 1054,
                                                            "fullWidth": 9,
                                                            "width": 9,
                                                            "text": "prototype",
                                                            "value": "prototype",
                                                            "valueText": "prototype"
                                                        }
                                                    },
                                                    "dotToken": {
                                                        "kind": "DotToken",
                                                        "fullStart": 1054,
                                                        "fullEnd": 1055,
                                                        "start": 1054,
                                                        "end": 1055,
                                                        "fullWidth": 1,
                                                        "width": 1,
                                                        "text": ".",
                                                        "value": ".",
                                                        "valueText": "."
                                                    },
                                                    "name": {
                                                        "kind": "IdentifierName",
                                                        "fullStart": 1055,
                                                        "fullEnd": 1059,
                                                        "start": 1055,
                                                        "end": 1059,
                                                        "fullWidth": 4,
                                                        "width": 4,
                                                        "text": "prop",
                                                        "value": "prop",
                                                        "valueText": "prop"
                                                    }
                                                }
                                            },
                                            "semicolonToken": {
                                                "kind": "SemicolonToken",
                                                "fullStart": 1059,
                                                "fullEnd": 1062,
                                                "start": 1059,
                                                "end": 1060,
                                                "fullWidth": 3,
                                                "width": 1,
                                                "text": ";",
                                                "value": ";",
                                                "valueText": ";",
                                                "hasTrailingTrivia": true,
                                                "hasTrailingNewLine": true,
                                                "trailingTrivia": [
                                                    {
                                                        "kind": "NewLineTrivia",
                                                        "text": "\r\n"
                                                    }
                                                ]
                                            }
                                        }
                                    ],
                                    "closeBraceToken": {
                                        "kind": "CloseBraceToken",
                                        "fullStart": 1062,
                                        "fullEnd": 1073,
                                        "start": 1070,
                                        "end": 1071,
                                        "fullWidth": 11,
                                        "width": 1,
                                        "text": "}",
                                        "value": "}",
                                        "valueText": "}",
                                        "hasLeadingTrivia": true,
                                        "hasTrailingTrivia": true,
                                        "hasTrailingNewLine": true,
                                        "leadingTrivia": [
                                            {
                                                "kind": "WhitespaceTrivia",
                                                "text": "        "
                                            }
                                        ],
                                        "trailingTrivia": [
                                            {
                                                "kind": "NewLineTrivia",
                                                "text": "\r\n"
                                            }
                                        ]
                                    }
                                }
                            }
                        }
                    ],
                    "closeBraceToken": {
                        "kind": "CloseBraceToken",
                        "fullStart": 1073,
                        "fullEnd": 1080,
                        "start": 1077,
                        "end": 1078,
                        "fullWidth": 7,
                        "width": 1,
                        "text": "}",
                        "value": "}",
                        "valueText": "}",
                        "hasLeadingTrivia": true,
                        "hasTrailingTrivia": true,
                        "hasTrailingNewLine": true,
                        "leadingTrivia": [
                            {
                                "kind": "WhitespaceTrivia",
                                "text": "    "
                            }
                        ],
                        "trailingTrivia": [
                            {
                                "kind": "NewLineTrivia",
                                "text": "\r\n"
                            }
                        ]
                    }
                }
            },
            {
                "kind": "ExpressionStatement",
                "fullStart": 1080,
                "fullEnd": 1104,
                "start": 1080,
                "end": 1102,
                "fullWidth": 24,
                "width": 22,
                "expression": {
                    "kind": "InvocationExpression",
                    "fullStart": 1080,
                    "fullEnd": 1101,
                    "start": 1080,
                    "end": 1101,
                    "fullWidth": 21,
                    "width": 21,
                    "expression": {
                        "kind": "IdentifierName",
                        "fullStart": 1080,
                        "fullEnd": 1091,
                        "start": 1080,
                        "end": 1091,
                        "fullWidth": 11,
                        "width": 11,
                        "text": "runTestCase",
                        "value": "runTestCase",
                        "valueText": "runTestCase"
                    },
                    "argumentList": {
                        "kind": "ArgumentList",
                        "fullStart": 1091,
                        "fullEnd": 1101,
                        "start": 1091,
                        "end": 1101,
                        "fullWidth": 10,
                        "width": 10,
                        "openParenToken": {
                            "kind": "OpenParenToken",
                            "fullStart": 1091,
                            "fullEnd": 1092,
                            "start": 1091,
                            "end": 1092,
                            "fullWidth": 1,
                            "width": 1,
                            "text": "(",
                            "value": "(",
                            "valueText": "("
                        },
                        "arguments": [
                            {
                                "kind": "IdentifierName",
                                "fullStart": 1092,
                                "fullEnd": 1100,
                                "start": 1092,
                                "end": 1100,
                                "fullWidth": 8,
                                "width": 8,
                                "text": "testcase",
                                "value": "testcase",
                                "valueText": "testcase"
                            }
                        ],
                        "closeParenToken": {
                            "kind": "CloseParenToken",
                            "fullStart": 1100,
                            "fullEnd": 1101,
                            "start": 1100,
                            "end": 1101,
                            "fullWidth": 1,
                            "width": 1,
                            "text": ")",
                            "value": ")",
                            "valueText": ")"
                        }
                    }
                },
                "semicolonToken": {
                    "kind": "SemicolonToken",
                    "fullStart": 1101,
                    "fullEnd": 1104,
                    "start": 1101,
                    "end": 1102,
                    "fullWidth": 3,
                    "width": 1,
                    "text": ";",
                    "value": ";",
                    "valueText": ";",
                    "hasTrailingTrivia": true,
                    "hasTrailingNewLine": true,
                    "trailingTrivia": [
                        {
                            "kind": "NewLineTrivia",
                            "text": "\r\n"
                        }
                    ]
                }
            }
        ],
        "endOfFileToken": {
            "kind": "EndOfFileToken",
            "fullStart": 1104,
            "fullEnd": 1104,
            "start": 1104,
            "end": 1104,
            "fullWidth": 0,
            "width": 0,
            "text": ""
        }
    },
    "lineMap": {
        "lineStarts": [
            0,
            67,
            152,
            232,
            308,
            380,
            385,
            439,
            586,
            591,
            593,
            595,
            618,
            654,
            669,
            734,
            764,
            797,
            832,
            868,
            885,
            887,
            924,
            926,
            996,
            1017,
            1062,
            1073,
            1080,
            1104
        ],
        "length": 1104
    }
}<|MERGE_RESOLUTION|>--- conflicted
+++ resolved
@@ -245,12 +245,8 @@
                                         "start": 630,
                                         "end": 651,
                                         "fullWidth": 21,
-<<<<<<< HEAD
                                         "width": 21,
-                                        "identifier": {
-=======
                                         "propertyName": {
->>>>>>> 85e84683
                                             "kind": "IdentifierName",
                                             "fullStart": 630,
                                             "fullEnd": 634,
@@ -1133,12 +1129,8 @@
                                                     "start": 903,
                                                     "end": 921,
                                                     "fullWidth": 18,
-<<<<<<< HEAD
                                                     "width": 18,
-                                                    "identifier": {
-=======
                                                     "propertyName": {
->>>>>>> 85e84683
                                                         "kind": "IdentifierName",
                                                         "fullStart": 903,
                                                         "fullEnd": 907,
