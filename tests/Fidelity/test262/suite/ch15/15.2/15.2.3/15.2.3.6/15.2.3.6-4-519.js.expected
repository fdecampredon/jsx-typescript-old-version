{
    "isDeclaration": false,
    "languageVersion": "EcmaScript5",
    "parseOptions": {
        "allowAutomaticSemicolonInsertion": true
    },
    "sourceUnit": {
        "kind": "SourceUnit",
        "fullStart": 0,
        "fullEnd": 1362,
        "start": 664,
        "end": 1362,
        "fullWidth": 1362,
        "width": 698,
        "isIncrementallyUnusable": true,
        "moduleElements": [
            {
                "kind": "FunctionDeclaration",
                "fullStart": 0,
                "fullEnd": 1338,
                "start": 664,
                "end": 1336,
                "fullWidth": 1338,
                "width": 672,
                "isIncrementallyUnusable": true,
                "modifiers": [],
                "functionKeyword": {
                    "kind": "FunctionKeyword",
                    "fullStart": 0,
                    "fullEnd": 673,
                    "start": 664,
                    "end": 672,
                    "fullWidth": 673,
                    "width": 8,
                    "text": "function",
                    "value": "function",
                    "valueText": "function",
                    "hasLeadingTrivia": true,
                    "hasLeadingComment": true,
                    "hasLeadingNewLine": true,
                    "hasTrailingTrivia": true,
                    "leadingTrivia": [
                        {
                            "kind": "SingleLineCommentTrivia",
                            "text": "/// Copyright (c) 2012 Ecma International.  All rights reserved. "
                        },
                        {
                            "kind": "NewLineTrivia",
                            "text": "\r\n"
                        },
                        {
                            "kind": "SingleLineCommentTrivia",
                            "text": "/// Ecma International makes this code available under the terms and conditions set"
                        },
                        {
                            "kind": "NewLineTrivia",
                            "text": "\r\n"
                        },
                        {
                            "kind": "SingleLineCommentTrivia",
                            "text": "/// forth on http://hg.ecmascript.org/tests/test262/raw-file/tip/LICENSE (the "
                        },
                        {
                            "kind": "NewLineTrivia",
                            "text": "\r\n"
                        },
                        {
                            "kind": "SingleLineCommentTrivia",
                            "text": "/// \"Use Terms\").   Any redistribution of this code must retain the above "
                        },
                        {
                            "kind": "NewLineTrivia",
                            "text": "\r\n"
                        },
                        {
                            "kind": "SingleLineCommentTrivia",
                            "text": "/// copyright and this notice and otherwise comply with the Use Terms."
                        },
                        {
                            "kind": "NewLineTrivia",
                            "text": "\r\n"
                        },
                        {
                            "kind": "MultiLineCommentTrivia",
                            "text": "/**\r\n * @path ch15/15.2/15.2.3/15.2.3.6/15.2.3.6-4-519.js\r\n * @description ES5 Attributes - success to update [[Configurable]] attribute of accessor property ([[Get]] is a Function, [[Set]] is undefined, [[Enumerable]] is false, [[Configurable]] is true) to different value\r\n */"
                        },
                        {
                            "kind": "NewLineTrivia",
                            "text": "\r\n"
                        },
                        {
                            "kind": "NewLineTrivia",
                            "text": "\r\n"
                        },
                        {
                            "kind": "NewLineTrivia",
                            "text": "\r\n"
                        }
                    ],
                    "trailingTrivia": [
                        {
                            "kind": "WhitespaceTrivia",
                            "text": " "
                        }
                    ]
                },
                "identifier": {
                    "kind": "IdentifierName",
                    "fullStart": 673,
                    "fullEnd": 681,
                    "start": 673,
                    "end": 681,
                    "fullWidth": 8,
                    "width": 8,
                    "text": "testcase",
                    "value": "testcase",
                    "valueText": "testcase"
                },
                "callSignature": {
                    "kind": "CallSignature",
                    "fullStart": 681,
                    "fullEnd": 684,
                    "start": 681,
                    "end": 683,
                    "fullWidth": 3,
                    "width": 2,
                    "parameterList": {
                        "kind": "ParameterList",
                        "fullStart": 681,
                        "fullEnd": 684,
                        "start": 681,
                        "end": 683,
                        "fullWidth": 3,
                        "width": 2,
                        "openParenToken": {
                            "kind": "OpenParenToken",
                            "fullStart": 681,
                            "fullEnd": 682,
                            "start": 681,
                            "end": 682,
                            "fullWidth": 1,
                            "width": 1,
                            "text": "(",
                            "value": "(",
                            "valueText": "("
                        },
                        "parameters": [],
                        "closeParenToken": {
                            "kind": "CloseParenToken",
                            "fullStart": 682,
                            "fullEnd": 684,
                            "start": 682,
                            "end": 683,
                            "fullWidth": 2,
                            "width": 1,
                            "text": ")",
                            "value": ")",
                            "valueText": ")",
                            "hasTrailingTrivia": true,
                            "trailingTrivia": [
                                {
                                    "kind": "WhitespaceTrivia",
                                    "text": " "
                                }
                            ]
                        }
                    }
                },
                "block": {
                    "kind": "Block",
                    "fullStart": 684,
                    "fullEnd": 1338,
                    "start": 684,
                    "end": 1336,
                    "fullWidth": 654,
                    "width": 652,
                    "isIncrementallyUnusable": true,
                    "openBraceToken": {
                        "kind": "OpenBraceToken",
                        "fullStart": 684,
                        "fullEnd": 687,
                        "start": 684,
                        "end": 685,
                        "fullWidth": 3,
                        "width": 1,
                        "text": "{",
                        "value": "{",
                        "valueText": "{",
                        "hasTrailingTrivia": true,
                        "hasTrailingNewLine": true,
                        "trailingTrivia": [
                            {
                                "kind": "NewLineTrivia",
                                "text": "\r\n"
                            }
                        ]
                    },
                    "statements": [
                        {
                            "kind": "VariableStatement",
                            "fullStart": 687,
                            "fullEnd": 710,
                            "start": 695,
                            "end": 708,
                            "fullWidth": 23,
                            "width": 13,
                            "modifiers": [],
                            "variableDeclaration": {
                                "kind": "VariableDeclaration",
                                "fullStart": 687,
                                "fullEnd": 707,
                                "start": 695,
                                "end": 707,
                                "fullWidth": 20,
                                "width": 12,
                                "varKeyword": {
                                    "kind": "VarKeyword",
                                    "fullStart": 687,
                                    "fullEnd": 699,
                                    "start": 695,
                                    "end": 698,
                                    "fullWidth": 12,
                                    "width": 3,
                                    "text": "var",
                                    "value": "var",
                                    "valueText": "var",
                                    "hasLeadingTrivia": true,
                                    "hasTrailingTrivia": true,
                                    "leadingTrivia": [
                                        {
                                            "kind": "WhitespaceTrivia",
                                            "text": "        "
                                        }
                                    ],
                                    "trailingTrivia": [
                                        {
                                            "kind": "WhitespaceTrivia",
                                            "text": " "
                                        }
                                    ]
                                },
                                "variableDeclarators": [
                                    {
                                        "kind": "VariableDeclarator",
                                        "fullStart": 699,
                                        "fullEnd": 707,
                                        "start": 699,
                                        "end": 707,
                                        "fullWidth": 8,
<<<<<<< HEAD
                                        "width": 8,
                                        "identifier": {
=======
                                        "propertyName": {
>>>>>>> 85e84683
                                            "kind": "IdentifierName",
                                            "fullStart": 699,
                                            "fullEnd": 703,
                                            "start": 699,
                                            "end": 702,
                                            "fullWidth": 4,
                                            "width": 3,
                                            "text": "obj",
                                            "value": "obj",
                                            "valueText": "obj",
                                            "hasTrailingTrivia": true,
                                            "trailingTrivia": [
                                                {
                                                    "kind": "WhitespaceTrivia",
                                                    "text": " "
                                                }
                                            ]
                                        },
                                        "equalsValueClause": {
                                            "kind": "EqualsValueClause",
                                            "fullStart": 703,
                                            "fullEnd": 707,
                                            "start": 703,
                                            "end": 707,
                                            "fullWidth": 4,
                                            "width": 4,
                                            "equalsToken": {
                                                "kind": "EqualsToken",
                                                "fullStart": 703,
                                                "fullEnd": 705,
                                                "start": 703,
                                                "end": 704,
                                                "fullWidth": 2,
                                                "width": 1,
                                                "text": "=",
                                                "value": "=",
                                                "valueText": "=",
                                                "hasTrailingTrivia": true,
                                                "trailingTrivia": [
                                                    {
                                                        "kind": "WhitespaceTrivia",
                                                        "text": " "
                                                    }
                                                ]
                                            },
                                            "value": {
                                                "kind": "ObjectLiteralExpression",
                                                "fullStart": 705,
                                                "fullEnd": 707,
                                                "start": 705,
                                                "end": 707,
                                                "fullWidth": 2,
                                                "width": 2,
                                                "openBraceToken": {
                                                    "kind": "OpenBraceToken",
                                                    "fullStart": 705,
                                                    "fullEnd": 706,
                                                    "start": 705,
                                                    "end": 706,
                                                    "fullWidth": 1,
                                                    "width": 1,
                                                    "text": "{",
                                                    "value": "{",
                                                    "valueText": "{"
                                                },
                                                "propertyAssignments": [],
                                                "closeBraceToken": {
                                                    "kind": "CloseBraceToken",
                                                    "fullStart": 706,
                                                    "fullEnd": 707,
                                                    "start": 706,
                                                    "end": 707,
                                                    "fullWidth": 1,
                                                    "width": 1,
                                                    "text": "}",
                                                    "value": "}",
                                                    "valueText": "}"
                                                }
                                            }
                                        }
                                    }
                                ]
                            },
                            "semicolonToken": {
                                "kind": "SemicolonToken",
                                "fullStart": 707,
                                "fullEnd": 710,
                                "start": 707,
                                "end": 708,
                                "fullWidth": 3,
                                "width": 1,
                                "text": ";",
                                "value": ";",
                                "valueText": ";",
                                "hasTrailingTrivia": true,
                                "hasTrailingNewLine": true,
                                "trailingTrivia": [
                                    {
                                        "kind": "NewLineTrivia",
                                        "text": "\r\n"
                                    }
                                ]
                            }
                        },
                        {
                            "kind": "VariableStatement",
                            "fullStart": 710,
                            "fullEnd": 787,
                            "start": 720,
                            "end": 785,
                            "fullWidth": 77,
                            "width": 65,
                            "modifiers": [],
                            "variableDeclaration": {
                                "kind": "VariableDeclaration",
                                "fullStart": 710,
                                "fullEnd": 784,
                                "start": 720,
                                "end": 784,
                                "fullWidth": 74,
                                "width": 64,
                                "varKeyword": {
                                    "kind": "VarKeyword",
                                    "fullStart": 710,
                                    "fullEnd": 724,
                                    "start": 720,
                                    "end": 723,
                                    "fullWidth": 14,
                                    "width": 3,
                                    "text": "var",
                                    "value": "var",
                                    "valueText": "var",
                                    "hasLeadingTrivia": true,
                                    "hasLeadingNewLine": true,
                                    "hasTrailingTrivia": true,
                                    "leadingTrivia": [
                                        {
                                            "kind": "NewLineTrivia",
                                            "text": "\r\n"
                                        },
                                        {
                                            "kind": "WhitespaceTrivia",
                                            "text": "        "
                                        }
                                    ],
                                    "trailingTrivia": [
                                        {
                                            "kind": "WhitespaceTrivia",
                                            "text": " "
                                        }
                                    ]
                                },
                                "variableDeclarators": [
                                    {
                                        "kind": "VariableDeclarator",
                                        "fullStart": 724,
                                        "fullEnd": 784,
                                        "start": 724,
                                        "end": 784,
                                        "fullWidth": 60,
<<<<<<< HEAD
                                        "width": 60,
                                        "identifier": {
=======
                                        "propertyName": {
>>>>>>> 85e84683
                                            "kind": "IdentifierName",
                                            "fullStart": 724,
                                            "fullEnd": 732,
                                            "start": 724,
                                            "end": 731,
                                            "fullWidth": 8,
                                            "width": 7,
                                            "text": "getFunc",
                                            "value": "getFunc",
                                            "valueText": "getFunc",
                                            "hasTrailingTrivia": true,
                                            "trailingTrivia": [
                                                {
                                                    "kind": "WhitespaceTrivia",
                                                    "text": " "
                                                }
                                            ]
                                        },
                                        "equalsValueClause": {
                                            "kind": "EqualsValueClause",
                                            "fullStart": 732,
                                            "fullEnd": 784,
                                            "start": 732,
                                            "end": 784,
                                            "fullWidth": 52,
                                            "width": 52,
                                            "equalsToken": {
                                                "kind": "EqualsToken",
                                                "fullStart": 732,
                                                "fullEnd": 734,
                                                "start": 732,
                                                "end": 733,
                                                "fullWidth": 2,
                                                "width": 1,
                                                "text": "=",
                                                "value": "=",
                                                "valueText": "=",
                                                "hasTrailingTrivia": true,
                                                "trailingTrivia": [
                                                    {
                                                        "kind": "WhitespaceTrivia",
                                                        "text": " "
                                                    }
                                                ]
                                            },
                                            "value": {
                                                "kind": "FunctionExpression",
                                                "fullStart": 734,
                                                "fullEnd": 784,
                                                "start": 734,
                                                "end": 784,
                                                "fullWidth": 50,
                                                "width": 50,
                                                "functionKeyword": {
                                                    "kind": "FunctionKeyword",
                                                    "fullStart": 734,
                                                    "fullEnd": 743,
                                                    "start": 734,
                                                    "end": 742,
                                                    "fullWidth": 9,
                                                    "width": 8,
                                                    "text": "function",
                                                    "value": "function",
                                                    "valueText": "function",
                                                    "hasTrailingTrivia": true,
                                                    "trailingTrivia": [
                                                        {
                                                            "kind": "WhitespaceTrivia",
                                                            "text": " "
                                                        }
                                                    ]
                                                },
                                                "callSignature": {
                                                    "kind": "CallSignature",
                                                    "fullStart": 743,
                                                    "fullEnd": 746,
                                                    "start": 743,
                                                    "end": 745,
                                                    "fullWidth": 3,
                                                    "width": 2,
                                                    "parameterList": {
                                                        "kind": "ParameterList",
                                                        "fullStart": 743,
                                                        "fullEnd": 746,
                                                        "start": 743,
                                                        "end": 745,
                                                        "fullWidth": 3,
                                                        "width": 2,
                                                        "openParenToken": {
                                                            "kind": "OpenParenToken",
                                                            "fullStart": 743,
                                                            "fullEnd": 744,
                                                            "start": 743,
                                                            "end": 744,
                                                            "fullWidth": 1,
                                                            "width": 1,
                                                            "text": "(",
                                                            "value": "(",
                                                            "valueText": "("
                                                        },
                                                        "parameters": [],
                                                        "closeParenToken": {
                                                            "kind": "CloseParenToken",
                                                            "fullStart": 744,
                                                            "fullEnd": 746,
                                                            "start": 744,
                                                            "end": 745,
                                                            "fullWidth": 2,
                                                            "width": 1,
                                                            "text": ")",
                                                            "value": ")",
                                                            "valueText": ")",
                                                            "hasTrailingTrivia": true,
                                                            "trailingTrivia": [
                                                                {
                                                                    "kind": "WhitespaceTrivia",
                                                                    "text": " "
                                                                }
                                                            ]
                                                        }
                                                    }
                                                },
                                                "block": {
                                                    "kind": "Block",
                                                    "fullStart": 746,
                                                    "fullEnd": 784,
                                                    "start": 746,
                                                    "end": 784,
                                                    "fullWidth": 38,
                                                    "width": 38,
                                                    "openBraceToken": {
                                                        "kind": "OpenBraceToken",
                                                        "fullStart": 746,
                                                        "fullEnd": 749,
                                                        "start": 746,
                                                        "end": 747,
                                                        "fullWidth": 3,
                                                        "width": 1,
                                                        "text": "{",
                                                        "value": "{",
                                                        "valueText": "{",
                                                        "hasTrailingTrivia": true,
                                                        "hasTrailingNewLine": true,
                                                        "trailingTrivia": [
                                                            {
                                                                "kind": "NewLineTrivia",
                                                                "text": "\r\n"
                                                            }
                                                        ]
                                                    },
                                                    "statements": [
                                                        {
                                                            "kind": "ReturnStatement",
                                                            "fullStart": 749,
                                                            "fullEnd": 775,
                                                            "start": 761,
                                                            "end": 773,
                                                            "fullWidth": 26,
                                                            "width": 12,
                                                            "returnKeyword": {
                                                                "kind": "ReturnKeyword",
                                                                "fullStart": 749,
                                                                "fullEnd": 768,
                                                                "start": 761,
                                                                "end": 767,
                                                                "fullWidth": 19,
                                                                "width": 6,
                                                                "text": "return",
                                                                "value": "return",
                                                                "valueText": "return",
                                                                "hasLeadingTrivia": true,
                                                                "hasTrailingTrivia": true,
                                                                "leadingTrivia": [
                                                                    {
                                                                        "kind": "WhitespaceTrivia",
                                                                        "text": "            "
                                                                    }
                                                                ],
                                                                "trailingTrivia": [
                                                                    {
                                                                        "kind": "WhitespaceTrivia",
                                                                        "text": " "
                                                                    }
                                                                ]
                                                            },
                                                            "expression": {
                                                                "kind": "NumericLiteral",
                                                                "fullStart": 768,
                                                                "fullEnd": 772,
                                                                "start": 768,
                                                                "end": 772,
                                                                "fullWidth": 4,
                                                                "width": 4,
                                                                "text": "1001",
                                                                "value": 1001,
                                                                "valueText": "1001"
                                                            },
                                                            "semicolonToken": {
                                                                "kind": "SemicolonToken",
                                                                "fullStart": 772,
                                                                "fullEnd": 775,
                                                                "start": 772,
                                                                "end": 773,
                                                                "fullWidth": 3,
                                                                "width": 1,
                                                                "text": ";",
                                                                "value": ";",
                                                                "valueText": ";",
                                                                "hasTrailingTrivia": true,
                                                                "hasTrailingNewLine": true,
                                                                "trailingTrivia": [
                                                                    {
                                                                        "kind": "NewLineTrivia",
                                                                        "text": "\r\n"
                                                                    }
                                                                ]
                                                            }
                                                        }
                                                    ],
                                                    "closeBraceToken": {
                                                        "kind": "CloseBraceToken",
                                                        "fullStart": 775,
                                                        "fullEnd": 784,
                                                        "start": 783,
                                                        "end": 784,
                                                        "fullWidth": 9,
                                                        "width": 1,
                                                        "text": "}",
                                                        "value": "}",
                                                        "valueText": "}",
                                                        "hasLeadingTrivia": true,
                                                        "leadingTrivia": [
                                                            {
                                                                "kind": "WhitespaceTrivia",
                                                                "text": "        "
                                                            }
                                                        ]
                                                    }
                                                }
                                            }
                                        }
                                    }
                                ]
                            },
                            "semicolonToken": {
                                "kind": "SemicolonToken",
                                "fullStart": 784,
                                "fullEnd": 787,
                                "start": 784,
                                "end": 785,
                                "fullWidth": 3,
                                "width": 1,
                                "text": ";",
                                "value": ";",
                                "valueText": ";",
                                "hasTrailingTrivia": true,
                                "hasTrailingNewLine": true,
                                "trailingTrivia": [
                                    {
                                        "kind": "NewLineTrivia",
                                        "text": "\r\n"
                                    }
                                ]
                            }
                        },
                        {
                            "kind": "ExpressionStatement",
                            "fullStart": 787,
                            "fullEnd": 968,
                            "start": 797,
                            "end": 966,
                            "fullWidth": 181,
                            "width": 169,
                            "isIncrementallyUnusable": true,
                            "expression": {
                                "kind": "InvocationExpression",
                                "fullStart": 787,
                                "fullEnd": 965,
                                "start": 797,
                                "end": 965,
                                "fullWidth": 178,
                                "width": 168,
                                "isIncrementallyUnusable": true,
                                "expression": {
                                    "kind": "MemberAccessExpression",
                                    "fullStart": 787,
                                    "fullEnd": 818,
                                    "start": 797,
                                    "end": 818,
                                    "fullWidth": 31,
                                    "width": 21,
                                    "expression": {
                                        "kind": "IdentifierName",
                                        "fullStart": 787,
                                        "fullEnd": 803,
                                        "start": 797,
                                        "end": 803,
                                        "fullWidth": 16,
                                        "width": 6,
                                        "text": "Object",
                                        "value": "Object",
                                        "valueText": "Object",
                                        "hasLeadingTrivia": true,
                                        "hasLeadingNewLine": true,
                                        "leadingTrivia": [
                                            {
                                                "kind": "NewLineTrivia",
                                                "text": "\r\n"
                                            },
                                            {
                                                "kind": "WhitespaceTrivia",
                                                "text": "        "
                                            }
                                        ]
                                    },
                                    "dotToken": {
                                        "kind": "DotToken",
                                        "fullStart": 803,
                                        "fullEnd": 804,
                                        "start": 803,
                                        "end": 804,
                                        "fullWidth": 1,
                                        "width": 1,
                                        "text": ".",
                                        "value": ".",
                                        "valueText": "."
                                    },
                                    "name": {
                                        "kind": "IdentifierName",
                                        "fullStart": 804,
                                        "fullEnd": 818,
                                        "start": 804,
                                        "end": 818,
                                        "fullWidth": 14,
                                        "width": 14,
                                        "text": "defineProperty",
                                        "value": "defineProperty",
                                        "valueText": "defineProperty"
                                    }
                                },
                                "argumentList": {
                                    "kind": "ArgumentList",
                                    "fullStart": 818,
                                    "fullEnd": 965,
                                    "start": 818,
                                    "end": 965,
                                    "fullWidth": 147,
                                    "width": 147,
                                    "isIncrementallyUnusable": true,
                                    "openParenToken": {
                                        "kind": "OpenParenToken",
                                        "fullStart": 818,
                                        "fullEnd": 819,
                                        "start": 818,
                                        "end": 819,
                                        "fullWidth": 1,
                                        "width": 1,
                                        "text": "(",
                                        "value": "(",
                                        "valueText": "("
                                    },
                                    "arguments": [
                                        {
                                            "kind": "IdentifierName",
                                            "fullStart": 819,
                                            "fullEnd": 822,
                                            "start": 819,
                                            "end": 822,
                                            "fullWidth": 3,
                                            "width": 3,
                                            "text": "obj",
                                            "value": "obj",
                                            "valueText": "obj"
                                        },
                                        {
                                            "kind": "CommaToken",
                                            "fullStart": 822,
                                            "fullEnd": 824,
                                            "start": 822,
                                            "end": 823,
                                            "fullWidth": 2,
                                            "width": 1,
                                            "text": ",",
                                            "value": ",",
                                            "valueText": ",",
                                            "hasTrailingTrivia": true,
                                            "trailingTrivia": [
                                                {
                                                    "kind": "WhitespaceTrivia",
                                                    "text": " "
                                                }
                                            ]
                                        },
                                        {
                                            "kind": "StringLiteral",
                                            "fullStart": 824,
                                            "fullEnd": 830,
                                            "start": 824,
                                            "end": 830,
                                            "fullWidth": 6,
                                            "width": 6,
                                            "text": "\"prop\"",
                                            "value": "prop",
                                            "valueText": "prop"
                                        },
                                        {
                                            "kind": "CommaToken",
                                            "fullStart": 830,
                                            "fullEnd": 832,
                                            "start": 830,
                                            "end": 831,
                                            "fullWidth": 2,
                                            "width": 1,
                                            "text": ",",
                                            "value": ",",
                                            "valueText": ",",
                                            "hasTrailingTrivia": true,
                                            "trailingTrivia": [
                                                {
                                                    "kind": "WhitespaceTrivia",
                                                    "text": " "
                                                }
                                            ]
                                        },
                                        {
                                            "kind": "ObjectLiteralExpression",
                                            "fullStart": 832,
                                            "fullEnd": 964,
                                            "start": 832,
                                            "end": 964,
                                            "fullWidth": 132,
                                            "width": 132,
                                            "isIncrementallyUnusable": true,
                                            "openBraceToken": {
                                                "kind": "OpenBraceToken",
                                                "fullStart": 832,
                                                "fullEnd": 835,
                                                "start": 832,
                                                "end": 833,
                                                "fullWidth": 3,
                                                "width": 1,
                                                "text": "{",
                                                "value": "{",
                                                "valueText": "{",
                                                "hasTrailingTrivia": true,
                                                "hasTrailingNewLine": true,
                                                "trailingTrivia": [
                                                    {
                                                        "kind": "NewLineTrivia",
                                                        "text": "\r\n"
                                                    }
                                                ]
                                            },
                                            "propertyAssignments": [
                                                {
                                                    "kind": "SimplePropertyAssignment",
                                                    "fullStart": 835,
                                                    "fullEnd": 859,
                                                    "start": 847,
                                                    "end": 859,
                                                    "fullWidth": 24,
                                                    "width": 12,
                                                    "isIncrementallyUnusable": true,
                                                    "propertyName": {
                                                        "kind": "IdentifierName",
                                                        "fullStart": 835,
                                                        "fullEnd": 850,
                                                        "start": 847,
                                                        "end": 850,
                                                        "fullWidth": 15,
                                                        "width": 3,
                                                        "text": "get",
                                                        "value": "get",
                                                        "valueText": "get",
                                                        "hasLeadingTrivia": true,
                                                        "leadingTrivia": [
                                                            {
                                                                "kind": "WhitespaceTrivia",
                                                                "text": "            "
                                                            }
                                                        ]
                                                    },
                                                    "colonToken": {
                                                        "kind": "ColonToken",
                                                        "fullStart": 850,
                                                        "fullEnd": 852,
                                                        "start": 850,
                                                        "end": 851,
                                                        "fullWidth": 2,
                                                        "width": 1,
                                                        "text": ":",
                                                        "value": ":",
                                                        "valueText": ":",
                                                        "hasTrailingTrivia": true,
                                                        "trailingTrivia": [
                                                            {
                                                                "kind": "WhitespaceTrivia",
                                                                "text": " "
                                                            }
                                                        ]
                                                    },
                                                    "expression": {
                                                        "kind": "IdentifierName",
                                                        "fullStart": 852,
                                                        "fullEnd": 859,
                                                        "start": 852,
                                                        "end": 859,
                                                        "fullWidth": 7,
                                                        "width": 7,
                                                        "text": "getFunc",
                                                        "value": "getFunc",
                                                        "valueText": "getFunc"
                                                    }
                                                },
                                                {
                                                    "kind": "CommaToken",
                                                    "fullStart": 859,
                                                    "fullEnd": 862,
                                                    "start": 859,
                                                    "end": 860,
                                                    "fullWidth": 3,
                                                    "width": 1,
                                                    "text": ",",
                                                    "value": ",",
                                                    "valueText": ",",
                                                    "hasTrailingTrivia": true,
                                                    "hasTrailingNewLine": true,
                                                    "trailingTrivia": [
                                                        {
                                                            "kind": "NewLineTrivia",
                                                            "text": "\r\n"
                                                        }
                                                    ]
                                                },
                                                {
                                                    "kind": "SimplePropertyAssignment",
                                                    "fullStart": 862,
                                                    "fullEnd": 888,
                                                    "start": 874,
                                                    "end": 888,
                                                    "fullWidth": 26,
                                                    "width": 14,
                                                    "isIncrementallyUnusable": true,
                                                    "propertyName": {
                                                        "kind": "IdentifierName",
                                                        "fullStart": 862,
                                                        "fullEnd": 877,
                                                        "start": 874,
                                                        "end": 877,
                                                        "fullWidth": 15,
                                                        "width": 3,
                                                        "text": "set",
                                                        "value": "set",
                                                        "valueText": "set",
                                                        "hasLeadingTrivia": true,
                                                        "leadingTrivia": [
                                                            {
                                                                "kind": "WhitespaceTrivia",
                                                                "text": "            "
                                                            }
                                                        ]
                                                    },
                                                    "colonToken": {
                                                        "kind": "ColonToken",
                                                        "fullStart": 877,
                                                        "fullEnd": 879,
                                                        "start": 877,
                                                        "end": 878,
                                                        "fullWidth": 2,
                                                        "width": 1,
                                                        "text": ":",
                                                        "value": ":",
                                                        "valueText": ":",
                                                        "hasTrailingTrivia": true,
                                                        "trailingTrivia": [
                                                            {
                                                                "kind": "WhitespaceTrivia",
                                                                "text": " "
                                                            }
                                                        ]
                                                    },
                                                    "expression": {
                                                        "kind": "IdentifierName",
                                                        "fullStart": 879,
                                                        "fullEnd": 888,
                                                        "start": 879,
                                                        "end": 888,
                                                        "fullWidth": 9,
                                                        "width": 9,
                                                        "text": "undefined",
                                                        "value": "undefined",
                                                        "valueText": "undefined"
                                                    }
                                                },
                                                {
                                                    "kind": "CommaToken",
                                                    "fullStart": 888,
                                                    "fullEnd": 891,
                                                    "start": 888,
                                                    "end": 889,
                                                    "fullWidth": 3,
                                                    "width": 1,
                                                    "text": ",",
                                                    "value": ",",
                                                    "valueText": ",",
                                                    "hasTrailingTrivia": true,
                                                    "hasTrailingNewLine": true,
                                                    "trailingTrivia": [
                                                        {
                                                            "kind": "NewLineTrivia",
                                                            "text": "\r\n"
                                                        }
                                                    ]
                                                },
                                                {
                                                    "kind": "SimplePropertyAssignment",
                                                    "fullStart": 891,
                                                    "fullEnd": 920,
                                                    "start": 903,
                                                    "end": 920,
                                                    "fullWidth": 29,
                                                    "width": 17,
                                                    "propertyName": {
                                                        "kind": "IdentifierName",
                                                        "fullStart": 891,
                                                        "fullEnd": 913,
                                                        "start": 903,
                                                        "end": 913,
                                                        "fullWidth": 22,
                                                        "width": 10,
                                                        "text": "enumerable",
                                                        "value": "enumerable",
                                                        "valueText": "enumerable",
                                                        "hasLeadingTrivia": true,
                                                        "leadingTrivia": [
                                                            {
                                                                "kind": "WhitespaceTrivia",
                                                                "text": "            "
                                                            }
                                                        ]
                                                    },
                                                    "colonToken": {
                                                        "kind": "ColonToken",
                                                        "fullStart": 913,
                                                        "fullEnd": 915,
                                                        "start": 913,
                                                        "end": 914,
                                                        "fullWidth": 2,
                                                        "width": 1,
                                                        "text": ":",
                                                        "value": ":",
                                                        "valueText": ":",
                                                        "hasTrailingTrivia": true,
                                                        "trailingTrivia": [
                                                            {
                                                                "kind": "WhitespaceTrivia",
                                                                "text": " "
                                                            }
                                                        ]
                                                    },
                                                    "expression": {
                                                        "kind": "FalseKeyword",
                                                        "fullStart": 915,
                                                        "fullEnd": 920,
                                                        "start": 915,
                                                        "end": 920,
                                                        "fullWidth": 5,
                                                        "width": 5,
                                                        "text": "false",
                                                        "value": false,
                                                        "valueText": "false"
                                                    }
                                                },
                                                {
                                                    "kind": "CommaToken",
                                                    "fullStart": 920,
                                                    "fullEnd": 923,
                                                    "start": 920,
                                                    "end": 921,
                                                    "fullWidth": 3,
                                                    "width": 1,
                                                    "text": ",",
                                                    "value": ",",
                                                    "valueText": ",",
                                                    "hasTrailingTrivia": true,
                                                    "hasTrailingNewLine": true,
                                                    "trailingTrivia": [
                                                        {
                                                            "kind": "NewLineTrivia",
                                                            "text": "\r\n"
                                                        }
                                                    ]
                                                },
                                                {
                                                    "kind": "SimplePropertyAssignment",
                                                    "fullStart": 923,
                                                    "fullEnd": 955,
                                                    "start": 935,
                                                    "end": 953,
                                                    "fullWidth": 32,
                                                    "width": 18,
                                                    "propertyName": {
                                                        "kind": "IdentifierName",
                                                        "fullStart": 923,
                                                        "fullEnd": 947,
                                                        "start": 935,
                                                        "end": 947,
                                                        "fullWidth": 24,
                                                        "width": 12,
                                                        "text": "configurable",
                                                        "value": "configurable",
                                                        "valueText": "configurable",
                                                        "hasLeadingTrivia": true,
                                                        "leadingTrivia": [
                                                            {
                                                                "kind": "WhitespaceTrivia",
                                                                "text": "            "
                                                            }
                                                        ]
                                                    },
                                                    "colonToken": {
                                                        "kind": "ColonToken",
                                                        "fullStart": 947,
                                                        "fullEnd": 949,
                                                        "start": 947,
                                                        "end": 948,
                                                        "fullWidth": 2,
                                                        "width": 1,
                                                        "text": ":",
                                                        "value": ":",
                                                        "valueText": ":",
                                                        "hasTrailingTrivia": true,
                                                        "trailingTrivia": [
                                                            {
                                                                "kind": "WhitespaceTrivia",
                                                                "text": " "
                                                            }
                                                        ]
                                                    },
                                                    "expression": {
                                                        "kind": "TrueKeyword",
                                                        "fullStart": 949,
                                                        "fullEnd": 955,
                                                        "start": 949,
                                                        "end": 953,
                                                        "fullWidth": 6,
                                                        "width": 4,
                                                        "text": "true",
                                                        "value": true,
                                                        "valueText": "true",
                                                        "hasTrailingTrivia": true,
                                                        "hasTrailingNewLine": true,
                                                        "trailingTrivia": [
                                                            {
                                                                "kind": "NewLineTrivia",
                                                                "text": "\r\n"
                                                            }
                                                        ]
                                                    }
                                                }
                                            ],
                                            "closeBraceToken": {
                                                "kind": "CloseBraceToken",
                                                "fullStart": 955,
                                                "fullEnd": 964,
                                                "start": 963,
                                                "end": 964,
                                                "fullWidth": 9,
                                                "width": 1,
                                                "text": "}",
                                                "value": "}",
                                                "valueText": "}",
                                                "hasLeadingTrivia": true,
                                                "leadingTrivia": [
                                                    {
                                                        "kind": "WhitespaceTrivia",
                                                        "text": "        "
                                                    }
                                                ]
                                            }
                                        }
                                    ],
                                    "closeParenToken": {
                                        "kind": "CloseParenToken",
                                        "fullStart": 964,
                                        "fullEnd": 965,
                                        "start": 964,
                                        "end": 965,
                                        "fullWidth": 1,
                                        "width": 1,
                                        "text": ")",
                                        "value": ")",
                                        "valueText": ")"
                                    }
                                }
                            },
                            "semicolonToken": {
                                "kind": "SemicolonToken",
                                "fullStart": 965,
                                "fullEnd": 968,
                                "start": 965,
                                "end": 966,
                                "fullWidth": 3,
                                "width": 1,
                                "text": ";",
                                "value": ";",
                                "valueText": ";",
                                "hasTrailingTrivia": true,
                                "hasTrailingNewLine": true,
                                "trailingTrivia": [
                                    {
                                        "kind": "NewLineTrivia",
                                        "text": "\r\n"
                                    }
                                ]
                            }
                        },
                        {
                            "kind": "VariableStatement",
                            "fullStart": 968,
                            "fullEnd": 1035,
                            "start": 976,
                            "end": 1033,
                            "fullWidth": 67,
                            "width": 57,
                            "modifiers": [],
                            "variableDeclaration": {
                                "kind": "VariableDeclaration",
                                "fullStart": 968,
                                "fullEnd": 1032,
                                "start": 976,
                                "end": 1032,
                                "fullWidth": 64,
                                "width": 56,
                                "varKeyword": {
                                    "kind": "VarKeyword",
                                    "fullStart": 968,
                                    "fullEnd": 980,
                                    "start": 976,
                                    "end": 979,
                                    "fullWidth": 12,
                                    "width": 3,
                                    "text": "var",
                                    "value": "var",
                                    "valueText": "var",
                                    "hasLeadingTrivia": true,
                                    "hasTrailingTrivia": true,
                                    "leadingTrivia": [
                                        {
                                            "kind": "WhitespaceTrivia",
                                            "text": "        "
                                        }
                                    ],
                                    "trailingTrivia": [
                                        {
                                            "kind": "WhitespaceTrivia",
                                            "text": " "
                                        }
                                    ]
                                },
                                "variableDeclarators": [
                                    {
                                        "kind": "VariableDeclarator",
                                        "fullStart": 980,
                                        "fullEnd": 1032,
                                        "start": 980,
                                        "end": 1032,
                                        "fullWidth": 52,
<<<<<<< HEAD
                                        "width": 52,
                                        "identifier": {
=======
                                        "propertyName": {
>>>>>>> 85e84683
                                            "kind": "IdentifierName",
                                            "fullStart": 980,
                                            "fullEnd": 986,
                                            "start": 980,
                                            "end": 985,
                                            "fullWidth": 6,
                                            "width": 5,
                                            "text": "desc1",
                                            "value": "desc1",
                                            "valueText": "desc1",
                                            "hasTrailingTrivia": true,
                                            "trailingTrivia": [
                                                {
                                                    "kind": "WhitespaceTrivia",
                                                    "text": " "
                                                }
                                            ]
                                        },
                                        "equalsValueClause": {
                                            "kind": "EqualsValueClause",
                                            "fullStart": 986,
                                            "fullEnd": 1032,
                                            "start": 986,
                                            "end": 1032,
                                            "fullWidth": 46,
                                            "width": 46,
                                            "equalsToken": {
                                                "kind": "EqualsToken",
                                                "fullStart": 986,
                                                "fullEnd": 988,
                                                "start": 986,
                                                "end": 987,
                                                "fullWidth": 2,
                                                "width": 1,
                                                "text": "=",
                                                "value": "=",
                                                "valueText": "=",
                                                "hasTrailingTrivia": true,
                                                "trailingTrivia": [
                                                    {
                                                        "kind": "WhitespaceTrivia",
                                                        "text": " "
                                                    }
                                                ]
                                            },
                                            "value": {
                                                "kind": "InvocationExpression",
                                                "fullStart": 988,
                                                "fullEnd": 1032,
                                                "start": 988,
                                                "end": 1032,
                                                "fullWidth": 44,
                                                "width": 44,
                                                "expression": {
                                                    "kind": "MemberAccessExpression",
                                                    "fullStart": 988,
                                                    "fullEnd": 1019,
                                                    "start": 988,
                                                    "end": 1019,
                                                    "fullWidth": 31,
                                                    "width": 31,
                                                    "expression": {
                                                        "kind": "IdentifierName",
                                                        "fullStart": 988,
                                                        "fullEnd": 994,
                                                        "start": 988,
                                                        "end": 994,
                                                        "fullWidth": 6,
                                                        "width": 6,
                                                        "text": "Object",
                                                        "value": "Object",
                                                        "valueText": "Object"
                                                    },
                                                    "dotToken": {
                                                        "kind": "DotToken",
                                                        "fullStart": 994,
                                                        "fullEnd": 995,
                                                        "start": 994,
                                                        "end": 995,
                                                        "fullWidth": 1,
                                                        "width": 1,
                                                        "text": ".",
                                                        "value": ".",
                                                        "valueText": "."
                                                    },
                                                    "name": {
                                                        "kind": "IdentifierName",
                                                        "fullStart": 995,
                                                        "fullEnd": 1019,
                                                        "start": 995,
                                                        "end": 1019,
                                                        "fullWidth": 24,
                                                        "width": 24,
                                                        "text": "getOwnPropertyDescriptor",
                                                        "value": "getOwnPropertyDescriptor",
                                                        "valueText": "getOwnPropertyDescriptor"
                                                    }
                                                },
                                                "argumentList": {
                                                    "kind": "ArgumentList",
                                                    "fullStart": 1019,
                                                    "fullEnd": 1032,
                                                    "start": 1019,
                                                    "end": 1032,
                                                    "fullWidth": 13,
                                                    "width": 13,
                                                    "openParenToken": {
                                                        "kind": "OpenParenToken",
                                                        "fullStart": 1019,
                                                        "fullEnd": 1020,
                                                        "start": 1019,
                                                        "end": 1020,
                                                        "fullWidth": 1,
                                                        "width": 1,
                                                        "text": "(",
                                                        "value": "(",
                                                        "valueText": "("
                                                    },
                                                    "arguments": [
                                                        {
                                                            "kind": "IdentifierName",
                                                            "fullStart": 1020,
                                                            "fullEnd": 1023,
                                                            "start": 1020,
                                                            "end": 1023,
                                                            "fullWidth": 3,
                                                            "width": 3,
                                                            "text": "obj",
                                                            "value": "obj",
                                                            "valueText": "obj"
                                                        },
                                                        {
                                                            "kind": "CommaToken",
                                                            "fullStart": 1023,
                                                            "fullEnd": 1025,
                                                            "start": 1023,
                                                            "end": 1024,
                                                            "fullWidth": 2,
                                                            "width": 1,
                                                            "text": ",",
                                                            "value": ",",
                                                            "valueText": ",",
                                                            "hasTrailingTrivia": true,
                                                            "trailingTrivia": [
                                                                {
                                                                    "kind": "WhitespaceTrivia",
                                                                    "text": " "
                                                                }
                                                            ]
                                                        },
                                                        {
                                                            "kind": "StringLiteral",
                                                            "fullStart": 1025,
                                                            "fullEnd": 1031,
                                                            "start": 1025,
                                                            "end": 1031,
                                                            "fullWidth": 6,
                                                            "width": 6,
                                                            "text": "\"prop\"",
                                                            "value": "prop",
                                                            "valueText": "prop"
                                                        }
                                                    ],
                                                    "closeParenToken": {
                                                        "kind": "CloseParenToken",
                                                        "fullStart": 1031,
                                                        "fullEnd": 1032,
                                                        "start": 1031,
                                                        "end": 1032,
                                                        "fullWidth": 1,
                                                        "width": 1,
                                                        "text": ")",
                                                        "value": ")",
                                                        "valueText": ")"
                                                    }
                                                }
                                            }
                                        }
                                    }
                                ]
                            },
                            "semicolonToken": {
                                "kind": "SemicolonToken",
                                "fullStart": 1032,
                                "fullEnd": 1035,
                                "start": 1032,
                                "end": 1033,
                                "fullWidth": 3,
                                "width": 1,
                                "text": ";",
                                "value": ";",
                                "valueText": ";",
                                "hasTrailingTrivia": true,
                                "hasTrailingNewLine": true,
                                "trailingTrivia": [
                                    {
                                        "kind": "NewLineTrivia",
                                        "text": "\r\n"
                                    }
                                ]
                            }
                        },
                        {
                            "kind": "ExpressionStatement",
                            "fullStart": 1035,
                            "fullEnd": 1129,
                            "start": 1045,
                            "end": 1127,
                            "fullWidth": 94,
                            "width": 82,
                            "expression": {
                                "kind": "InvocationExpression",
                                "fullStart": 1035,
                                "fullEnd": 1126,
                                "start": 1045,
                                "end": 1126,
                                "fullWidth": 91,
                                "width": 81,
                                "expression": {
                                    "kind": "MemberAccessExpression",
                                    "fullStart": 1035,
                                    "fullEnd": 1066,
                                    "start": 1045,
                                    "end": 1066,
                                    "fullWidth": 31,
                                    "width": 21,
                                    "expression": {
                                        "kind": "IdentifierName",
                                        "fullStart": 1035,
                                        "fullEnd": 1051,
                                        "start": 1045,
                                        "end": 1051,
                                        "fullWidth": 16,
                                        "width": 6,
                                        "text": "Object",
                                        "value": "Object",
                                        "valueText": "Object",
                                        "hasLeadingTrivia": true,
                                        "hasLeadingNewLine": true,
                                        "leadingTrivia": [
                                            {
                                                "kind": "NewLineTrivia",
                                                "text": "\r\n"
                                            },
                                            {
                                                "kind": "WhitespaceTrivia",
                                                "text": "        "
                                            }
                                        ]
                                    },
                                    "dotToken": {
                                        "kind": "DotToken",
                                        "fullStart": 1051,
                                        "fullEnd": 1052,
                                        "start": 1051,
                                        "end": 1052,
                                        "fullWidth": 1,
                                        "width": 1,
                                        "text": ".",
                                        "value": ".",
                                        "valueText": "."
                                    },
                                    "name": {
                                        "kind": "IdentifierName",
                                        "fullStart": 1052,
                                        "fullEnd": 1066,
                                        "start": 1052,
                                        "end": 1066,
                                        "fullWidth": 14,
                                        "width": 14,
                                        "text": "defineProperty",
                                        "value": "defineProperty",
                                        "valueText": "defineProperty"
                                    }
                                },
                                "argumentList": {
                                    "kind": "ArgumentList",
                                    "fullStart": 1066,
                                    "fullEnd": 1126,
                                    "start": 1066,
                                    "end": 1126,
                                    "fullWidth": 60,
                                    "width": 60,
                                    "openParenToken": {
                                        "kind": "OpenParenToken",
                                        "fullStart": 1066,
                                        "fullEnd": 1067,
                                        "start": 1066,
                                        "end": 1067,
                                        "fullWidth": 1,
                                        "width": 1,
                                        "text": "(",
                                        "value": "(",
                                        "valueText": "("
                                    },
                                    "arguments": [
                                        {
                                            "kind": "IdentifierName",
                                            "fullStart": 1067,
                                            "fullEnd": 1070,
                                            "start": 1067,
                                            "end": 1070,
                                            "fullWidth": 3,
                                            "width": 3,
                                            "text": "obj",
                                            "value": "obj",
                                            "valueText": "obj"
                                        },
                                        {
                                            "kind": "CommaToken",
                                            "fullStart": 1070,
                                            "fullEnd": 1072,
                                            "start": 1070,
                                            "end": 1071,
                                            "fullWidth": 2,
                                            "width": 1,
                                            "text": ",",
                                            "value": ",",
                                            "valueText": ",",
                                            "hasTrailingTrivia": true,
                                            "trailingTrivia": [
                                                {
                                                    "kind": "WhitespaceTrivia",
                                                    "text": " "
                                                }
                                            ]
                                        },
                                        {
                                            "kind": "StringLiteral",
                                            "fullStart": 1072,
                                            "fullEnd": 1078,
                                            "start": 1072,
                                            "end": 1078,
                                            "fullWidth": 6,
                                            "width": 6,
                                            "text": "\"prop\"",
                                            "value": "prop",
                                            "valueText": "prop"
                                        },
                                        {
                                            "kind": "CommaToken",
                                            "fullStart": 1078,
                                            "fullEnd": 1080,
                                            "start": 1078,
                                            "end": 1079,
                                            "fullWidth": 2,
                                            "width": 1,
                                            "text": ",",
                                            "value": ",",
                                            "valueText": ",",
                                            "hasTrailingTrivia": true,
                                            "trailingTrivia": [
                                                {
                                                    "kind": "WhitespaceTrivia",
                                                    "text": " "
                                                }
                                            ]
                                        },
                                        {
                                            "kind": "ObjectLiteralExpression",
                                            "fullStart": 1080,
                                            "fullEnd": 1125,
                                            "start": 1080,
                                            "end": 1125,
                                            "fullWidth": 45,
                                            "width": 45,
                                            "openBraceToken": {
                                                "kind": "OpenBraceToken",
                                                "fullStart": 1080,
                                                "fullEnd": 1083,
                                                "start": 1080,
                                                "end": 1081,
                                                "fullWidth": 3,
                                                "width": 1,
                                                "text": "{",
                                                "value": "{",
                                                "valueText": "{",
                                                "hasTrailingTrivia": true,
                                                "hasTrailingNewLine": true,
                                                "trailingTrivia": [
                                                    {
                                                        "kind": "NewLineTrivia",
                                                        "text": "\r\n"
                                                    }
                                                ]
                                            },
                                            "propertyAssignments": [
                                                {
                                                    "kind": "SimplePropertyAssignment",
                                                    "fullStart": 1083,
                                                    "fullEnd": 1116,
                                                    "start": 1095,
                                                    "end": 1114,
                                                    "fullWidth": 33,
                                                    "width": 19,
                                                    "propertyName": {
                                                        "kind": "IdentifierName",
                                                        "fullStart": 1083,
                                                        "fullEnd": 1107,
                                                        "start": 1095,
                                                        "end": 1107,
                                                        "fullWidth": 24,
                                                        "width": 12,
                                                        "text": "configurable",
                                                        "value": "configurable",
                                                        "valueText": "configurable",
                                                        "hasLeadingTrivia": true,
                                                        "leadingTrivia": [
                                                            {
                                                                "kind": "WhitespaceTrivia",
                                                                "text": "            "
                                                            }
                                                        ]
                                                    },
                                                    "colonToken": {
                                                        "kind": "ColonToken",
                                                        "fullStart": 1107,
                                                        "fullEnd": 1109,
                                                        "start": 1107,
                                                        "end": 1108,
                                                        "fullWidth": 2,
                                                        "width": 1,
                                                        "text": ":",
                                                        "value": ":",
                                                        "valueText": ":",
                                                        "hasTrailingTrivia": true,
                                                        "trailingTrivia": [
                                                            {
                                                                "kind": "WhitespaceTrivia",
                                                                "text": " "
                                                            }
                                                        ]
                                                    },
                                                    "expression": {
                                                        "kind": "FalseKeyword",
                                                        "fullStart": 1109,
                                                        "fullEnd": 1116,
                                                        "start": 1109,
                                                        "end": 1114,
                                                        "fullWidth": 7,
                                                        "width": 5,
                                                        "text": "false",
                                                        "value": false,
                                                        "valueText": "false",
                                                        "hasTrailingTrivia": true,
                                                        "hasTrailingNewLine": true,
                                                        "trailingTrivia": [
                                                            {
                                                                "kind": "NewLineTrivia",
                                                                "text": "\r\n"
                                                            }
                                                        ]
                                                    }
                                                }
                                            ],
                                            "closeBraceToken": {
                                                "kind": "CloseBraceToken",
                                                "fullStart": 1116,
                                                "fullEnd": 1125,
                                                "start": 1124,
                                                "end": 1125,
                                                "fullWidth": 9,
                                                "width": 1,
                                                "text": "}",
                                                "value": "}",
                                                "valueText": "}",
                                                "hasLeadingTrivia": true,
                                                "leadingTrivia": [
                                                    {
                                                        "kind": "WhitespaceTrivia",
                                                        "text": "        "
                                                    }
                                                ]
                                            }
                                        }
                                    ],
                                    "closeParenToken": {
                                        "kind": "CloseParenToken",
                                        "fullStart": 1125,
                                        "fullEnd": 1126,
                                        "start": 1125,
                                        "end": 1126,
                                        "fullWidth": 1,
                                        "width": 1,
                                        "text": ")",
                                        "value": ")",
                                        "valueText": ")"
                                    }
                                }
                            },
                            "semicolonToken": {
                                "kind": "SemicolonToken",
                                "fullStart": 1126,
                                "fullEnd": 1129,
                                "start": 1126,
                                "end": 1127,
                                "fullWidth": 3,
                                "width": 1,
                                "text": ";",
                                "value": ";",
                                "valueText": ";",
                                "hasTrailingTrivia": true,
                                "hasTrailingNewLine": true,
                                "trailingTrivia": [
                                    {
                                        "kind": "NewLineTrivia",
                                        "text": "\r\n"
                                    }
                                ]
                            }
                        },
                        {
                            "kind": "VariableStatement",
                            "fullStart": 1129,
                            "fullEnd": 1196,
                            "start": 1137,
                            "end": 1194,
                            "fullWidth": 67,
                            "width": 57,
                            "modifiers": [],
                            "variableDeclaration": {
                                "kind": "VariableDeclaration",
                                "fullStart": 1129,
                                "fullEnd": 1193,
                                "start": 1137,
                                "end": 1193,
                                "fullWidth": 64,
                                "width": 56,
                                "varKeyword": {
                                    "kind": "VarKeyword",
                                    "fullStart": 1129,
                                    "fullEnd": 1141,
                                    "start": 1137,
                                    "end": 1140,
                                    "fullWidth": 12,
                                    "width": 3,
                                    "text": "var",
                                    "value": "var",
                                    "valueText": "var",
                                    "hasLeadingTrivia": true,
                                    "hasTrailingTrivia": true,
                                    "leadingTrivia": [
                                        {
                                            "kind": "WhitespaceTrivia",
                                            "text": "        "
                                        }
                                    ],
                                    "trailingTrivia": [
                                        {
                                            "kind": "WhitespaceTrivia",
                                            "text": " "
                                        }
                                    ]
                                },
                                "variableDeclarators": [
                                    {
                                        "kind": "VariableDeclarator",
                                        "fullStart": 1141,
                                        "fullEnd": 1193,
                                        "start": 1141,
                                        "end": 1193,
                                        "fullWidth": 52,
<<<<<<< HEAD
                                        "width": 52,
                                        "identifier": {
=======
                                        "propertyName": {
>>>>>>> 85e84683
                                            "kind": "IdentifierName",
                                            "fullStart": 1141,
                                            "fullEnd": 1147,
                                            "start": 1141,
                                            "end": 1146,
                                            "fullWidth": 6,
                                            "width": 5,
                                            "text": "desc2",
                                            "value": "desc2",
                                            "valueText": "desc2",
                                            "hasTrailingTrivia": true,
                                            "trailingTrivia": [
                                                {
                                                    "kind": "WhitespaceTrivia",
                                                    "text": " "
                                                }
                                            ]
                                        },
                                        "equalsValueClause": {
                                            "kind": "EqualsValueClause",
                                            "fullStart": 1147,
                                            "fullEnd": 1193,
                                            "start": 1147,
                                            "end": 1193,
                                            "fullWidth": 46,
                                            "width": 46,
                                            "equalsToken": {
                                                "kind": "EqualsToken",
                                                "fullStart": 1147,
                                                "fullEnd": 1149,
                                                "start": 1147,
                                                "end": 1148,
                                                "fullWidth": 2,
                                                "width": 1,
                                                "text": "=",
                                                "value": "=",
                                                "valueText": "=",
                                                "hasTrailingTrivia": true,
                                                "trailingTrivia": [
                                                    {
                                                        "kind": "WhitespaceTrivia",
                                                        "text": " "
                                                    }
                                                ]
                                            },
                                            "value": {
                                                "kind": "InvocationExpression",
                                                "fullStart": 1149,
                                                "fullEnd": 1193,
                                                "start": 1149,
                                                "end": 1193,
                                                "fullWidth": 44,
                                                "width": 44,
                                                "expression": {
                                                    "kind": "MemberAccessExpression",
                                                    "fullStart": 1149,
                                                    "fullEnd": 1180,
                                                    "start": 1149,
                                                    "end": 1180,
                                                    "fullWidth": 31,
                                                    "width": 31,
                                                    "expression": {
                                                        "kind": "IdentifierName",
                                                        "fullStart": 1149,
                                                        "fullEnd": 1155,
                                                        "start": 1149,
                                                        "end": 1155,
                                                        "fullWidth": 6,
                                                        "width": 6,
                                                        "text": "Object",
                                                        "value": "Object",
                                                        "valueText": "Object"
                                                    },
                                                    "dotToken": {
                                                        "kind": "DotToken",
                                                        "fullStart": 1155,
                                                        "fullEnd": 1156,
                                                        "start": 1155,
                                                        "end": 1156,
                                                        "fullWidth": 1,
                                                        "width": 1,
                                                        "text": ".",
                                                        "value": ".",
                                                        "valueText": "."
                                                    },
                                                    "name": {
                                                        "kind": "IdentifierName",
                                                        "fullStart": 1156,
                                                        "fullEnd": 1180,
                                                        "start": 1156,
                                                        "end": 1180,
                                                        "fullWidth": 24,
                                                        "width": 24,
                                                        "text": "getOwnPropertyDescriptor",
                                                        "value": "getOwnPropertyDescriptor",
                                                        "valueText": "getOwnPropertyDescriptor"
                                                    }
                                                },
                                                "argumentList": {
                                                    "kind": "ArgumentList",
                                                    "fullStart": 1180,
                                                    "fullEnd": 1193,
                                                    "start": 1180,
                                                    "end": 1193,
                                                    "fullWidth": 13,
                                                    "width": 13,
                                                    "openParenToken": {
                                                        "kind": "OpenParenToken",
                                                        "fullStart": 1180,
                                                        "fullEnd": 1181,
                                                        "start": 1180,
                                                        "end": 1181,
                                                        "fullWidth": 1,
                                                        "width": 1,
                                                        "text": "(",
                                                        "value": "(",
                                                        "valueText": "("
                                                    },
                                                    "arguments": [
                                                        {
                                                            "kind": "IdentifierName",
                                                            "fullStart": 1181,
                                                            "fullEnd": 1184,
                                                            "start": 1181,
                                                            "end": 1184,
                                                            "fullWidth": 3,
                                                            "width": 3,
                                                            "text": "obj",
                                                            "value": "obj",
                                                            "valueText": "obj"
                                                        },
                                                        {
                                                            "kind": "CommaToken",
                                                            "fullStart": 1184,
                                                            "fullEnd": 1186,
                                                            "start": 1184,
                                                            "end": 1185,
                                                            "fullWidth": 2,
                                                            "width": 1,
                                                            "text": ",",
                                                            "value": ",",
                                                            "valueText": ",",
                                                            "hasTrailingTrivia": true,
                                                            "trailingTrivia": [
                                                                {
                                                                    "kind": "WhitespaceTrivia",
                                                                    "text": " "
                                                                }
                                                            ]
                                                        },
                                                        {
                                                            "kind": "StringLiteral",
                                                            "fullStart": 1186,
                                                            "fullEnd": 1192,
                                                            "start": 1186,
                                                            "end": 1192,
                                                            "fullWidth": 6,
                                                            "width": 6,
                                                            "text": "\"prop\"",
                                                            "value": "prop",
                                                            "valueText": "prop"
                                                        }
                                                    ],
                                                    "closeParenToken": {
                                                        "kind": "CloseParenToken",
                                                        "fullStart": 1192,
                                                        "fullEnd": 1193,
                                                        "start": 1192,
                                                        "end": 1193,
                                                        "fullWidth": 1,
                                                        "width": 1,
                                                        "text": ")",
                                                        "value": ")",
                                                        "valueText": ")"
                                                    }
                                                }
                                            }
                                        }
                                    }
                                ]
                            },
                            "semicolonToken": {
                                "kind": "SemicolonToken",
                                "fullStart": 1193,
                                "fullEnd": 1196,
                                "start": 1193,
                                "end": 1194,
                                "fullWidth": 3,
                                "width": 1,
                                "text": ";",
                                "value": ";",
                                "valueText": ";",
                                "hasTrailingTrivia": true,
                                "hasTrailingNewLine": true,
                                "trailingTrivia": [
                                    {
                                        "kind": "NewLineTrivia",
                                        "text": "\r\n"
                                    }
                                ]
                            }
                        },
                        {
                            "kind": "ExpressionStatement",
                            "fullStart": 1196,
                            "fullEnd": 1222,
                            "start": 1204,
                            "end": 1220,
                            "fullWidth": 26,
                            "width": 16,
                            "expression": {
                                "kind": "DeleteExpression",
                                "fullStart": 1196,
                                "fullEnd": 1219,
                                "start": 1204,
                                "end": 1219,
                                "fullWidth": 23,
                                "width": 15,
                                "deleteKeyword": {
                                    "kind": "DeleteKeyword",
                                    "fullStart": 1196,
                                    "fullEnd": 1211,
                                    "start": 1204,
                                    "end": 1210,
                                    "fullWidth": 15,
                                    "width": 6,
                                    "text": "delete",
                                    "value": "delete",
                                    "valueText": "delete",
                                    "hasLeadingTrivia": true,
                                    "hasTrailingTrivia": true,
                                    "leadingTrivia": [
                                        {
                                            "kind": "WhitespaceTrivia",
                                            "text": "        "
                                        }
                                    ],
                                    "trailingTrivia": [
                                        {
                                            "kind": "WhitespaceTrivia",
                                            "text": " "
                                        }
                                    ]
                                },
                                "expression": {
                                    "kind": "MemberAccessExpression",
                                    "fullStart": 1211,
                                    "fullEnd": 1219,
                                    "start": 1211,
                                    "end": 1219,
                                    "fullWidth": 8,
                                    "width": 8,
                                    "expression": {
                                        "kind": "IdentifierName",
                                        "fullStart": 1211,
                                        "fullEnd": 1214,
                                        "start": 1211,
                                        "end": 1214,
                                        "fullWidth": 3,
                                        "width": 3,
                                        "text": "obj",
                                        "value": "obj",
                                        "valueText": "obj"
                                    },
                                    "dotToken": {
                                        "kind": "DotToken",
                                        "fullStart": 1214,
                                        "fullEnd": 1215,
                                        "start": 1214,
                                        "end": 1215,
                                        "fullWidth": 1,
                                        "width": 1,
                                        "text": ".",
                                        "value": ".",
                                        "valueText": "."
                                    },
                                    "name": {
                                        "kind": "IdentifierName",
                                        "fullStart": 1215,
                                        "fullEnd": 1219,
                                        "start": 1215,
                                        "end": 1219,
                                        "fullWidth": 4,
                                        "width": 4,
                                        "text": "prop",
                                        "value": "prop",
                                        "valueText": "prop"
                                    }
                                }
                            },
                            "semicolonToken": {
                                "kind": "SemicolonToken",
                                "fullStart": 1219,
                                "fullEnd": 1222,
                                "start": 1219,
                                "end": 1220,
                                "fullWidth": 3,
                                "width": 1,
                                "text": ";",
                                "value": ";",
                                "valueText": ";",
                                "hasTrailingTrivia": true,
                                "hasTrailingNewLine": true,
                                "trailingTrivia": [
                                    {
                                        "kind": "NewLineTrivia",
                                        "text": "\r\n"
                                    }
                                ]
                            }
                        },
                        {
                            "kind": "ReturnStatement",
                            "fullStart": 1222,
                            "fullEnd": 1331,
                            "start": 1232,
                            "end": 1329,
                            "fullWidth": 109,
                            "width": 97,
                            "returnKeyword": {
                                "kind": "ReturnKeyword",
                                "fullStart": 1222,
                                "fullEnd": 1239,
                                "start": 1232,
                                "end": 1238,
                                "fullWidth": 17,
                                "width": 6,
                                "text": "return",
                                "value": "return",
                                "valueText": "return",
                                "hasLeadingTrivia": true,
                                "hasLeadingNewLine": true,
                                "hasTrailingTrivia": true,
                                "leadingTrivia": [
                                    {
                                        "kind": "NewLineTrivia",
                                        "text": "\r\n"
                                    },
                                    {
                                        "kind": "WhitespaceTrivia",
                                        "text": "        "
                                    }
                                ],
                                "trailingTrivia": [
                                    {
                                        "kind": "WhitespaceTrivia",
                                        "text": " "
                                    }
                                ]
                            },
                            "expression": {
                                "kind": "LogicalAndExpression",
                                "fullStart": 1239,
                                "fullEnd": 1328,
                                "start": 1239,
                                "end": 1328,
                                "fullWidth": 89,
                                "width": 89,
                                "left": {
                                    "kind": "LogicalAndExpression",
                                    "fullStart": 1239,
                                    "fullEnd": 1299,
                                    "start": 1239,
                                    "end": 1298,
                                    "fullWidth": 60,
                                    "width": 59,
                                    "left": {
                                        "kind": "EqualsExpression",
                                        "fullStart": 1239,
                                        "fullEnd": 1267,
                                        "start": 1239,
                                        "end": 1266,
                                        "fullWidth": 28,
                                        "width": 27,
                                        "left": {
                                            "kind": "MemberAccessExpression",
                                            "fullStart": 1239,
                                            "fullEnd": 1258,
                                            "start": 1239,
                                            "end": 1257,
                                            "fullWidth": 19,
                                            "width": 18,
                                            "expression": {
                                                "kind": "IdentifierName",
                                                "fullStart": 1239,
                                                "fullEnd": 1244,
                                                "start": 1239,
                                                "end": 1244,
                                                "fullWidth": 5,
                                                "width": 5,
                                                "text": "desc1",
                                                "value": "desc1",
                                                "valueText": "desc1"
                                            },
                                            "dotToken": {
                                                "kind": "DotToken",
                                                "fullStart": 1244,
                                                "fullEnd": 1245,
                                                "start": 1244,
                                                "end": 1245,
                                                "fullWidth": 1,
                                                "width": 1,
                                                "text": ".",
                                                "value": ".",
                                                "valueText": "."
                                            },
                                            "name": {
                                                "kind": "IdentifierName",
                                                "fullStart": 1245,
                                                "fullEnd": 1258,
                                                "start": 1245,
                                                "end": 1257,
                                                "fullWidth": 13,
                                                "width": 12,
                                                "text": "configurable",
                                                "value": "configurable",
                                                "valueText": "configurable",
                                                "hasTrailingTrivia": true,
                                                "trailingTrivia": [
                                                    {
                                                        "kind": "WhitespaceTrivia",
                                                        "text": " "
                                                    }
                                                ]
                                            }
                                        },
                                        "operatorToken": {
                                            "kind": "EqualsEqualsEqualsToken",
                                            "fullStart": 1258,
                                            "fullEnd": 1262,
                                            "start": 1258,
                                            "end": 1261,
                                            "fullWidth": 4,
                                            "width": 3,
                                            "text": "===",
                                            "value": "===",
                                            "valueText": "===",
                                            "hasTrailingTrivia": true,
                                            "trailingTrivia": [
                                                {
                                                    "kind": "WhitespaceTrivia",
                                                    "text": " "
                                                }
                                            ]
                                        },
                                        "right": {
                                            "kind": "TrueKeyword",
                                            "fullStart": 1262,
                                            "fullEnd": 1267,
                                            "start": 1262,
                                            "end": 1266,
                                            "fullWidth": 5,
                                            "width": 4,
                                            "text": "true",
                                            "value": true,
                                            "valueText": "true",
                                            "hasTrailingTrivia": true,
                                            "trailingTrivia": [
                                                {
                                                    "kind": "WhitespaceTrivia",
                                                    "text": " "
                                                }
                                            ]
                                        }
                                    },
                                    "operatorToken": {
                                        "kind": "AmpersandAmpersandToken",
                                        "fullStart": 1267,
                                        "fullEnd": 1270,
                                        "start": 1267,
                                        "end": 1269,
                                        "fullWidth": 3,
                                        "width": 2,
                                        "text": "&&",
                                        "value": "&&",
                                        "valueText": "&&",
                                        "hasTrailingTrivia": true,
                                        "trailingTrivia": [
                                            {
                                                "kind": "WhitespaceTrivia",
                                                "text": " "
                                            }
                                        ]
                                    },
                                    "right": {
                                        "kind": "EqualsExpression",
                                        "fullStart": 1270,
                                        "fullEnd": 1299,
                                        "start": 1270,
                                        "end": 1298,
                                        "fullWidth": 29,
                                        "width": 28,
                                        "left": {
                                            "kind": "MemberAccessExpression",
                                            "fullStart": 1270,
                                            "fullEnd": 1289,
                                            "start": 1270,
                                            "end": 1288,
                                            "fullWidth": 19,
                                            "width": 18,
                                            "expression": {
                                                "kind": "IdentifierName",
                                                "fullStart": 1270,
                                                "fullEnd": 1275,
                                                "start": 1270,
                                                "end": 1275,
                                                "fullWidth": 5,
                                                "width": 5,
                                                "text": "desc2",
                                                "value": "desc2",
                                                "valueText": "desc2"
                                            },
                                            "dotToken": {
                                                "kind": "DotToken",
                                                "fullStart": 1275,
                                                "fullEnd": 1276,
                                                "start": 1275,
                                                "end": 1276,
                                                "fullWidth": 1,
                                                "width": 1,
                                                "text": ".",
                                                "value": ".",
                                                "valueText": "."
                                            },
                                            "name": {
                                                "kind": "IdentifierName",
                                                "fullStart": 1276,
                                                "fullEnd": 1289,
                                                "start": 1276,
                                                "end": 1288,
                                                "fullWidth": 13,
                                                "width": 12,
                                                "text": "configurable",
                                                "value": "configurable",
                                                "valueText": "configurable",
                                                "hasTrailingTrivia": true,
                                                "trailingTrivia": [
                                                    {
                                                        "kind": "WhitespaceTrivia",
                                                        "text": " "
                                                    }
                                                ]
                                            }
                                        },
                                        "operatorToken": {
                                            "kind": "EqualsEqualsEqualsToken",
                                            "fullStart": 1289,
                                            "fullEnd": 1293,
                                            "start": 1289,
                                            "end": 1292,
                                            "fullWidth": 4,
                                            "width": 3,
                                            "text": "===",
                                            "value": "===",
                                            "valueText": "===",
                                            "hasTrailingTrivia": true,
                                            "trailingTrivia": [
                                                {
                                                    "kind": "WhitespaceTrivia",
                                                    "text": " "
                                                }
                                            ]
                                        },
                                        "right": {
                                            "kind": "FalseKeyword",
                                            "fullStart": 1293,
                                            "fullEnd": 1299,
                                            "start": 1293,
                                            "end": 1298,
                                            "fullWidth": 6,
                                            "width": 5,
                                            "text": "false",
                                            "value": false,
                                            "valueText": "false",
                                            "hasTrailingTrivia": true,
                                            "trailingTrivia": [
                                                {
                                                    "kind": "WhitespaceTrivia",
                                                    "text": " "
                                                }
                                            ]
                                        }
                                    }
                                },
                                "operatorToken": {
                                    "kind": "AmpersandAmpersandToken",
                                    "fullStart": 1299,
                                    "fullEnd": 1302,
                                    "start": 1299,
                                    "end": 1301,
                                    "fullWidth": 3,
                                    "width": 2,
                                    "text": "&&",
                                    "value": "&&",
                                    "valueText": "&&",
                                    "hasTrailingTrivia": true,
                                    "trailingTrivia": [
                                        {
                                            "kind": "WhitespaceTrivia",
                                            "text": " "
                                        }
                                    ]
                                },
                                "right": {
                                    "kind": "InvocationExpression",
                                    "fullStart": 1302,
                                    "fullEnd": 1328,
                                    "start": 1302,
                                    "end": 1328,
                                    "fullWidth": 26,
                                    "width": 26,
                                    "expression": {
                                        "kind": "MemberAccessExpression",
                                        "fullStart": 1302,
                                        "fullEnd": 1320,
                                        "start": 1302,
                                        "end": 1320,
                                        "fullWidth": 18,
                                        "width": 18,
                                        "expression": {
                                            "kind": "IdentifierName",
                                            "fullStart": 1302,
                                            "fullEnd": 1305,
                                            "start": 1302,
                                            "end": 1305,
                                            "fullWidth": 3,
                                            "width": 3,
                                            "text": "obj",
                                            "value": "obj",
                                            "valueText": "obj"
                                        },
                                        "dotToken": {
                                            "kind": "DotToken",
                                            "fullStart": 1305,
                                            "fullEnd": 1306,
                                            "start": 1305,
                                            "end": 1306,
                                            "fullWidth": 1,
                                            "width": 1,
                                            "text": ".",
                                            "value": ".",
                                            "valueText": "."
                                        },
                                        "name": {
                                            "kind": "IdentifierName",
                                            "fullStart": 1306,
                                            "fullEnd": 1320,
                                            "start": 1306,
                                            "end": 1320,
                                            "fullWidth": 14,
                                            "width": 14,
                                            "text": "hasOwnProperty",
                                            "value": "hasOwnProperty",
                                            "valueText": "hasOwnProperty"
                                        }
                                    },
                                    "argumentList": {
                                        "kind": "ArgumentList",
                                        "fullStart": 1320,
                                        "fullEnd": 1328,
                                        "start": 1320,
                                        "end": 1328,
                                        "fullWidth": 8,
                                        "width": 8,
                                        "openParenToken": {
                                            "kind": "OpenParenToken",
                                            "fullStart": 1320,
                                            "fullEnd": 1321,
                                            "start": 1320,
                                            "end": 1321,
                                            "fullWidth": 1,
                                            "width": 1,
                                            "text": "(",
                                            "value": "(",
                                            "valueText": "("
                                        },
                                        "arguments": [
                                            {
                                                "kind": "StringLiteral",
                                                "fullStart": 1321,
                                                "fullEnd": 1327,
                                                "start": 1321,
                                                "end": 1327,
                                                "fullWidth": 6,
                                                "width": 6,
                                                "text": "\"prop\"",
                                                "value": "prop",
                                                "valueText": "prop"
                                            }
                                        ],
                                        "closeParenToken": {
                                            "kind": "CloseParenToken",
                                            "fullStart": 1327,
                                            "fullEnd": 1328,
                                            "start": 1327,
                                            "end": 1328,
                                            "fullWidth": 1,
                                            "width": 1,
                                            "text": ")",
                                            "value": ")",
                                            "valueText": ")"
                                        }
                                    }
                                }
                            },
                            "semicolonToken": {
                                "kind": "SemicolonToken",
                                "fullStart": 1328,
                                "fullEnd": 1331,
                                "start": 1328,
                                "end": 1329,
                                "fullWidth": 3,
                                "width": 1,
                                "text": ";",
                                "value": ";",
                                "valueText": ";",
                                "hasTrailingTrivia": true,
                                "hasTrailingNewLine": true,
                                "trailingTrivia": [
                                    {
                                        "kind": "NewLineTrivia",
                                        "text": "\r\n"
                                    }
                                ]
                            }
                        }
                    ],
                    "closeBraceToken": {
                        "kind": "CloseBraceToken",
                        "fullStart": 1331,
                        "fullEnd": 1338,
                        "start": 1335,
                        "end": 1336,
                        "fullWidth": 7,
                        "width": 1,
                        "text": "}",
                        "value": "}",
                        "valueText": "}",
                        "hasLeadingTrivia": true,
                        "hasTrailingTrivia": true,
                        "hasTrailingNewLine": true,
                        "leadingTrivia": [
                            {
                                "kind": "WhitespaceTrivia",
                                "text": "    "
                            }
                        ],
                        "trailingTrivia": [
                            {
                                "kind": "NewLineTrivia",
                                "text": "\r\n"
                            }
                        ]
                    }
                }
            },
            {
                "kind": "ExpressionStatement",
                "fullStart": 1338,
                "fullEnd": 1362,
                "start": 1338,
                "end": 1360,
                "fullWidth": 24,
                "width": 22,
                "expression": {
                    "kind": "InvocationExpression",
                    "fullStart": 1338,
                    "fullEnd": 1359,
                    "start": 1338,
                    "end": 1359,
                    "fullWidth": 21,
                    "width": 21,
                    "expression": {
                        "kind": "IdentifierName",
                        "fullStart": 1338,
                        "fullEnd": 1349,
                        "start": 1338,
                        "end": 1349,
                        "fullWidth": 11,
                        "width": 11,
                        "text": "runTestCase",
                        "value": "runTestCase",
                        "valueText": "runTestCase"
                    },
                    "argumentList": {
                        "kind": "ArgumentList",
                        "fullStart": 1349,
                        "fullEnd": 1359,
                        "start": 1349,
                        "end": 1359,
                        "fullWidth": 10,
                        "width": 10,
                        "openParenToken": {
                            "kind": "OpenParenToken",
                            "fullStart": 1349,
                            "fullEnd": 1350,
                            "start": 1349,
                            "end": 1350,
                            "fullWidth": 1,
                            "width": 1,
                            "text": "(",
                            "value": "(",
                            "valueText": "("
                        },
                        "arguments": [
                            {
                                "kind": "IdentifierName",
                                "fullStart": 1350,
                                "fullEnd": 1358,
                                "start": 1350,
                                "end": 1358,
                                "fullWidth": 8,
                                "width": 8,
                                "text": "testcase",
                                "value": "testcase",
                                "valueText": "testcase"
                            }
                        ],
                        "closeParenToken": {
                            "kind": "CloseParenToken",
                            "fullStart": 1358,
                            "fullEnd": 1359,
                            "start": 1358,
                            "end": 1359,
                            "fullWidth": 1,
                            "width": 1,
                            "text": ")",
                            "value": ")",
                            "valueText": ")"
                        }
                    }
                },
                "semicolonToken": {
                    "kind": "SemicolonToken",
                    "fullStart": 1359,
                    "fullEnd": 1362,
                    "start": 1359,
                    "end": 1360,
                    "fullWidth": 3,
                    "width": 1,
                    "text": ";",
                    "value": ";",
                    "valueText": ";",
                    "hasTrailingTrivia": true,
                    "hasTrailingNewLine": true,
                    "trailingTrivia": [
                        {
                            "kind": "NewLineTrivia",
                            "text": "\r\n"
                        }
                    ]
                }
            }
        ],
        "endOfFileToken": {
            "kind": "EndOfFileToken",
            "fullStart": 1362,
            "fullEnd": 1362,
            "start": 1362,
            "end": 1362,
            "fullWidth": 0,
            "width": 0,
            "text": ""
        }
    },
    "lineMap": {
        "lineStarts": [
            0,
            67,
            152,
            232,
            308,
            380,
            385,
            439,
            655,
            660,
            662,
            664,
            687,
            710,
            712,
            749,
            775,
            787,
            789,
            835,
            862,
            891,
            923,
            955,
            968,
            1035,
            1037,
            1083,
            1116,
            1129,
            1196,
            1222,
            1224,
            1331,
            1338,
            1362
        ],
        "length": 1362
    }
}<|MERGE_RESOLUTION|>--- conflicted
+++ resolved
@@ -247,12 +247,8 @@
                                         "start": 699,
                                         "end": 707,
                                         "fullWidth": 8,
-<<<<<<< HEAD
                                         "width": 8,
-                                        "identifier": {
-=======
                                         "propertyName": {
->>>>>>> 85e84683
                                             "kind": "IdentifierName",
                                             "fullStart": 699,
                                             "fullEnd": 703,
@@ -413,12 +409,8 @@
                                         "start": 724,
                                         "end": 784,
                                         "fullWidth": 60,
-<<<<<<< HEAD
                                         "width": 60,
-                                        "identifier": {
-=======
                                         "propertyName": {
->>>>>>> 85e84683
                                             "kind": "IdentifierName",
                                             "fullStart": 724,
                                             "fullEnd": 732,
@@ -1287,12 +1279,8 @@
                                         "start": 980,
                                         "end": 1032,
                                         "fullWidth": 52,
-<<<<<<< HEAD
                                         "width": 52,
-                                        "identifier": {
-=======
                                         "propertyName": {
->>>>>>> 85e84683
                                             "kind": "IdentifierName",
                                             "fullStart": 980,
                                             "fullEnd": 986,
@@ -1855,12 +1843,8 @@
                                         "start": 1141,
                                         "end": 1193,
                                         "fullWidth": 52,
-<<<<<<< HEAD
                                         "width": 52,
-                                        "identifier": {
-=======
                                         "propertyName": {
->>>>>>> 85e84683
                                             "kind": "IdentifierName",
                                             "fullStart": 1141,
                                             "fullEnd": 1147,
