--- conflicted
+++ resolved
@@ -252,12 +252,8 @@
                                         "start": 752,
                                         "end": 763,
                                         "fullWidth": 11,
-<<<<<<< HEAD
                                         "width": 11,
-                                        "identifier": {
-=======
                                         "propertyName": {
->>>>>>> 85e84683
                                             "kind": "IdentifierName",
                                             "fullStart": 752,
                                             "fullEnd": 759,
