--- conflicted
+++ resolved
@@ -895,11 +895,8 @@
                                                     "start": 756,
                                                     "end": 761,
                                                     "fullWidth": 5,
-<<<<<<< HEAD
                                                     "width": 5,
-=======
                                                     "modifiers": [],
->>>>>>> e3c38734
                                                     "identifier": {
                                                         "kind": "IdentifierName",
                                                         "fullStart": 756,
