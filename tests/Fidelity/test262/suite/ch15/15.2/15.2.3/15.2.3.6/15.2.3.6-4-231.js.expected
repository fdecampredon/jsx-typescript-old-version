--- conflicted
+++ resolved
@@ -247,12 +247,8 @@
                                         "start": 719,
                                         "end": 730,
                                         "fullWidth": 11,
-<<<<<<< HEAD
                                         "width": 11,
-                                        "identifier": {
-=======
                                         "propertyName": {
->>>>>>> 85e84683
                                             "kind": "IdentifierName",
                                             "fullStart": 719,
                                             "fullEnd": 726,
