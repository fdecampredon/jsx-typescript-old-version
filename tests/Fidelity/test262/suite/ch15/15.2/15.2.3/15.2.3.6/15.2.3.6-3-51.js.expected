{
    "isDeclaration": false,
    "languageVersion": "EcmaScript5",
    "parseOptions": {
        "allowAutomaticSemicolonInsertion": true
    },
    "sourceUnit": {
        "kind": "SourceUnit",
        "fullStart": 0,
        "fullEnd": 900,
        "start": 559,
        "end": 900,
        "fullWidth": 900,
        "width": 341,
        "isIncrementallyUnusable": true,
        "moduleElements": [
            {
                "kind": "FunctionDeclaration",
                "fullStart": 0,
                "fullEnd": 876,
                "start": 559,
                "end": 874,
                "fullWidth": 876,
                "width": 315,
                "modifiers": [],
                "functionKeyword": {
                    "kind": "FunctionKeyword",
                    "fullStart": 0,
                    "fullEnd": 568,
                    "start": 559,
                    "end": 567,
                    "fullWidth": 568,
                    "width": 8,
                    "text": "function",
                    "value": "function",
                    "valueText": "function",
                    "hasLeadingTrivia": true,
                    "hasLeadingComment": true,
                    "hasLeadingNewLine": true,
                    "hasTrailingTrivia": true,
                    "leadingTrivia": [
                        {
                            "kind": "SingleLineCommentTrivia",
                            "text": "/// Copyright (c) 2012 Ecma International.  All rights reserved. "
                        },
                        {
                            "kind": "NewLineTrivia",
                            "text": "\r\n"
                        },
                        {
                            "kind": "SingleLineCommentTrivia",
                            "text": "/// Ecma International makes this code available under the terms and conditions set"
                        },
                        {
                            "kind": "NewLineTrivia",
                            "text": "\r\n"
                        },
                        {
                            "kind": "SingleLineCommentTrivia",
                            "text": "/// forth on http://hg.ecmascript.org/tests/test262/raw-file/tip/LICENSE (the "
                        },
                        {
                            "kind": "NewLineTrivia",
                            "text": "\r\n"
                        },
                        {
                            "kind": "SingleLineCommentTrivia",
                            "text": "/// \"Use Terms\").   Any redistribution of this code must retain the above "
                        },
                        {
                            "kind": "NewLineTrivia",
                            "text": "\r\n"
                        },
                        {
                            "kind": "SingleLineCommentTrivia",
                            "text": "/// copyright and this notice and otherwise comply with the Use Terms."
                        },
                        {
                            "kind": "NewLineTrivia",
                            "text": "\r\n"
                        },
                        {
                            "kind": "MultiLineCommentTrivia",
                            "text": "/**\r\n * @path ch15/15.2/15.2.3/15.2.3.6/15.2.3.6-3-51.js\r\n * @description Object.defineProperty - value of 'enumerable' property in 'Attributes' is +0 (8.10.5 step 3.b)\r\n */"
                        },
                        {
                            "kind": "NewLineTrivia",
                            "text": "\r\n"
                        },
                        {
                            "kind": "NewLineTrivia",
                            "text": "\r\n"
                        },
                        {
                            "kind": "NewLineTrivia",
                            "text": "\r\n"
                        }
                    ],
                    "trailingTrivia": [
                        {
                            "kind": "WhitespaceTrivia",
                            "text": " "
                        }
                    ]
                },
                "identifier": {
                    "kind": "IdentifierName",
                    "fullStart": 568,
                    "fullEnd": 576,
                    "start": 568,
                    "end": 576,
                    "fullWidth": 8,
                    "width": 8,
                    "text": "testcase",
                    "value": "testcase",
                    "valueText": "testcase"
                },
                "callSignature": {
                    "kind": "CallSignature",
                    "fullStart": 576,
                    "fullEnd": 579,
                    "start": 576,
                    "end": 578,
                    "fullWidth": 3,
                    "width": 2,
                    "parameterList": {
                        "kind": "ParameterList",
                        "fullStart": 576,
                        "fullEnd": 579,
                        "start": 576,
                        "end": 578,
                        "fullWidth": 3,
                        "width": 2,
                        "openParenToken": {
                            "kind": "OpenParenToken",
                            "fullStart": 576,
                            "fullEnd": 577,
                            "start": 576,
                            "end": 577,
                            "fullWidth": 1,
                            "width": 1,
                            "text": "(",
                            "value": "(",
                            "valueText": "("
                        },
                        "parameters": [],
                        "closeParenToken": {
                            "kind": "CloseParenToken",
                            "fullStart": 577,
                            "fullEnd": 579,
                            "start": 577,
                            "end": 578,
                            "fullWidth": 2,
                            "width": 1,
                            "text": ")",
                            "value": ")",
                            "valueText": ")",
                            "hasTrailingTrivia": true,
                            "trailingTrivia": [
                                {
                                    "kind": "WhitespaceTrivia",
                                    "text": " "
                                }
                            ]
                        }
                    }
                },
                "block": {
                    "kind": "Block",
                    "fullStart": 579,
                    "fullEnd": 876,
                    "start": 579,
                    "end": 874,
                    "fullWidth": 297,
                    "width": 295,
                    "openBraceToken": {
                        "kind": "OpenBraceToken",
                        "fullStart": 579,
                        "fullEnd": 582,
                        "start": 579,
                        "end": 580,
                        "fullWidth": 3,
                        "width": 1,
                        "text": "{",
                        "value": "{",
                        "valueText": "{",
                        "hasTrailingTrivia": true,
                        "hasTrailingNewLine": true,
                        "trailingTrivia": [
                            {
                                "kind": "NewLineTrivia",
                                "text": "\r\n"
                            }
                        ]
                    },
                    "statements": [
                        {
                            "kind": "VariableStatement",
                            "fullStart": 582,
                            "fullEnd": 605,
                            "start": 590,
                            "end": 603,
                            "fullWidth": 23,
                            "width": 13,
                            "modifiers": [],
                            "variableDeclaration": {
                                "kind": "VariableDeclaration",
                                "fullStart": 582,
                                "fullEnd": 602,
                                "start": 590,
                                "end": 602,
                                "fullWidth": 20,
                                "width": 12,
                                "varKeyword": {
                                    "kind": "VarKeyword",
                                    "fullStart": 582,
                                    "fullEnd": 594,
                                    "start": 590,
                                    "end": 593,
                                    "fullWidth": 12,
                                    "width": 3,
                                    "text": "var",
                                    "value": "var",
                                    "valueText": "var",
                                    "hasLeadingTrivia": true,
                                    "hasTrailingTrivia": true,
                                    "leadingTrivia": [
                                        {
                                            "kind": "WhitespaceTrivia",
                                            "text": "        "
                                        }
                                    ],
                                    "trailingTrivia": [
                                        {
                                            "kind": "WhitespaceTrivia",
                                            "text": " "
                                        }
                                    ]
                                },
                                "variableDeclarators": [
                                    {
                                        "kind": "VariableDeclarator",
                                        "fullStart": 594,
                                        "fullEnd": 602,
                                        "start": 594,
                                        "end": 602,
                                        "fullWidth": 8,
<<<<<<< HEAD
                                        "width": 8,
                                        "identifier": {
=======
                                        "propertyName": {
>>>>>>> 85e84683
                                            "kind": "IdentifierName",
                                            "fullStart": 594,
                                            "fullEnd": 598,
                                            "start": 594,
                                            "end": 597,
                                            "fullWidth": 4,
                                            "width": 3,
                                            "text": "obj",
                                            "value": "obj",
                                            "valueText": "obj",
                                            "hasTrailingTrivia": true,
                                            "trailingTrivia": [
                                                {
                                                    "kind": "WhitespaceTrivia",
                                                    "text": " "
                                                }
                                            ]
                                        },
                                        "equalsValueClause": {
                                            "kind": "EqualsValueClause",
                                            "fullStart": 598,
                                            "fullEnd": 602,
                                            "start": 598,
                                            "end": 602,
                                            "fullWidth": 4,
                                            "width": 4,
                                            "equalsToken": {
                                                "kind": "EqualsToken",
                                                "fullStart": 598,
                                                "fullEnd": 600,
                                                "start": 598,
                                                "end": 599,
                                                "fullWidth": 2,
                                                "width": 1,
                                                "text": "=",
                                                "value": "=",
                                                "valueText": "=",
                                                "hasTrailingTrivia": true,
                                                "trailingTrivia": [
                                                    {
                                                        "kind": "WhitespaceTrivia",
                                                        "text": " "
                                                    }
                                                ]
                                            },
                                            "value": {
                                                "kind": "ObjectLiteralExpression",
                                                "fullStart": 600,
                                                "fullEnd": 602,
                                                "start": 600,
                                                "end": 602,
                                                "fullWidth": 2,
                                                "width": 2,
                                                "openBraceToken": {
                                                    "kind": "OpenBraceToken",
                                                    "fullStart": 600,
                                                    "fullEnd": 601,
                                                    "start": 600,
                                                    "end": 601,
                                                    "fullWidth": 1,
                                                    "width": 1,
                                                    "text": "{",
                                                    "value": "{",
                                                    "valueText": "{"
                                                },
                                                "propertyAssignments": [],
                                                "closeBraceToken": {
                                                    "kind": "CloseBraceToken",
                                                    "fullStart": 601,
                                                    "fullEnd": 602,
                                                    "start": 601,
                                                    "end": 602,
                                                    "fullWidth": 1,
                                                    "width": 1,
                                                    "text": "}",
                                                    "value": "}",
                                                    "valueText": "}"
                                                }
                                            }
                                        }
                                    }
                                ]
                            },
                            "semicolonToken": {
                                "kind": "SemicolonToken",
                                "fullStart": 602,
                                "fullEnd": 605,
                                "start": 602,
                                "end": 603,
                                "fullWidth": 3,
                                "width": 1,
                                "text": ";",
                                "value": ";",
                                "valueText": ";",
                                "hasTrailingTrivia": true,
                                "hasTrailingNewLine": true,
                                "trailingTrivia": [
                                    {
                                        "kind": "NewLineTrivia",
                                        "text": "\r\n"
                                    }
                                ]
                            }
                        },
                        {
                            "kind": "VariableStatement",
                            "fullStart": 605,
                            "fullEnd": 636,
                            "start": 613,
                            "end": 634,
                            "fullWidth": 31,
                            "width": 21,
                            "modifiers": [],
                            "variableDeclaration": {
                                "kind": "VariableDeclaration",
                                "fullStart": 605,
                                "fullEnd": 633,
                                "start": 613,
                                "end": 633,
                                "fullWidth": 28,
                                "width": 20,
                                "varKeyword": {
                                    "kind": "VarKeyword",
                                    "fullStart": 605,
                                    "fullEnd": 617,
                                    "start": 613,
                                    "end": 616,
                                    "fullWidth": 12,
                                    "width": 3,
                                    "text": "var",
                                    "value": "var",
                                    "valueText": "var",
                                    "hasLeadingTrivia": true,
                                    "hasTrailingTrivia": true,
                                    "leadingTrivia": [
                                        {
                                            "kind": "WhitespaceTrivia",
                                            "text": "        "
                                        }
                                    ],
                                    "trailingTrivia": [
                                        {
                                            "kind": "WhitespaceTrivia",
                                            "text": " "
                                        }
                                    ]
                                },
                                "variableDeclarators": [
                                    {
                                        "kind": "VariableDeclarator",
                                        "fullStart": 617,
                                        "fullEnd": 633,
                                        "start": 617,
                                        "end": 633,
                                        "fullWidth": 16,
<<<<<<< HEAD
                                        "width": 16,
                                        "identifier": {
=======
                                        "propertyName": {
>>>>>>> 85e84683
                                            "kind": "IdentifierName",
                                            "fullStart": 617,
                                            "fullEnd": 626,
                                            "start": 617,
                                            "end": 625,
                                            "fullWidth": 9,
                                            "width": 8,
                                            "text": "accessed",
                                            "value": "accessed",
                                            "valueText": "accessed",
                                            "hasTrailingTrivia": true,
                                            "trailingTrivia": [
                                                {
                                                    "kind": "WhitespaceTrivia",
                                                    "text": " "
                                                }
                                            ]
                                        },
                                        "equalsValueClause": {
                                            "kind": "EqualsValueClause",
                                            "fullStart": 626,
                                            "fullEnd": 633,
                                            "start": 626,
                                            "end": 633,
                                            "fullWidth": 7,
                                            "width": 7,
                                            "equalsToken": {
                                                "kind": "EqualsToken",
                                                "fullStart": 626,
                                                "fullEnd": 628,
                                                "start": 626,
                                                "end": 627,
                                                "fullWidth": 2,
                                                "width": 1,
                                                "text": "=",
                                                "value": "=",
                                                "valueText": "=",
                                                "hasTrailingTrivia": true,
                                                "trailingTrivia": [
                                                    {
                                                        "kind": "WhitespaceTrivia",
                                                        "text": " "
                                                    }
                                                ]
                                            },
                                            "value": {
                                                "kind": "FalseKeyword",
                                                "fullStart": 628,
                                                "fullEnd": 633,
                                                "start": 628,
                                                "end": 633,
                                                "fullWidth": 5,
                                                "width": 5,
                                                "text": "false",
                                                "value": false,
                                                "valueText": "false"
                                            }
                                        }
                                    }
                                ]
                            },
                            "semicolonToken": {
                                "kind": "SemicolonToken",
                                "fullStart": 633,
                                "fullEnd": 636,
                                "start": 633,
                                "end": 634,
                                "fullWidth": 3,
                                "width": 1,
                                "text": ";",
                                "value": ";",
                                "valueText": ";",
                                "hasTrailingTrivia": true,
                                "hasTrailingNewLine": true,
                                "trailingTrivia": [
                                    {
                                        "kind": "NewLineTrivia",
                                        "text": "\r\n"
                                    }
                                ]
                            }
                        },
                        {
                            "kind": "ExpressionStatement",
                            "fullStart": 636,
                            "fullEnd": 707,
                            "start": 646,
                            "end": 705,
                            "fullWidth": 71,
                            "width": 59,
                            "expression": {
                                "kind": "InvocationExpression",
                                "fullStart": 636,
                                "fullEnd": 704,
                                "start": 646,
                                "end": 704,
                                "fullWidth": 68,
                                "width": 58,
                                "expression": {
                                    "kind": "MemberAccessExpression",
                                    "fullStart": 636,
                                    "fullEnd": 667,
                                    "start": 646,
                                    "end": 667,
                                    "fullWidth": 31,
                                    "width": 21,
                                    "expression": {
                                        "kind": "IdentifierName",
                                        "fullStart": 636,
                                        "fullEnd": 652,
                                        "start": 646,
                                        "end": 652,
                                        "fullWidth": 16,
                                        "width": 6,
                                        "text": "Object",
                                        "value": "Object",
                                        "valueText": "Object",
                                        "hasLeadingTrivia": true,
                                        "hasLeadingNewLine": true,
                                        "leadingTrivia": [
                                            {
                                                "kind": "NewLineTrivia",
                                                "text": "\r\n"
                                            },
                                            {
                                                "kind": "WhitespaceTrivia",
                                                "text": "        "
                                            }
                                        ]
                                    },
                                    "dotToken": {
                                        "kind": "DotToken",
                                        "fullStart": 652,
                                        "fullEnd": 653,
                                        "start": 652,
                                        "end": 653,
                                        "fullWidth": 1,
                                        "width": 1,
                                        "text": ".",
                                        "value": ".",
                                        "valueText": "."
                                    },
                                    "name": {
                                        "kind": "IdentifierName",
                                        "fullStart": 653,
                                        "fullEnd": 667,
                                        "start": 653,
                                        "end": 667,
                                        "fullWidth": 14,
                                        "width": 14,
                                        "text": "defineProperty",
                                        "value": "defineProperty",
                                        "valueText": "defineProperty"
                                    }
                                },
                                "argumentList": {
                                    "kind": "ArgumentList",
                                    "fullStart": 667,
                                    "fullEnd": 704,
                                    "start": 667,
                                    "end": 704,
                                    "fullWidth": 37,
                                    "width": 37,
                                    "openParenToken": {
                                        "kind": "OpenParenToken",
                                        "fullStart": 667,
                                        "fullEnd": 668,
                                        "start": 667,
                                        "end": 668,
                                        "fullWidth": 1,
                                        "width": 1,
                                        "text": "(",
                                        "value": "(",
                                        "valueText": "("
                                    },
                                    "arguments": [
                                        {
                                            "kind": "IdentifierName",
                                            "fullStart": 668,
                                            "fullEnd": 671,
                                            "start": 668,
                                            "end": 671,
                                            "fullWidth": 3,
                                            "width": 3,
                                            "text": "obj",
                                            "value": "obj",
                                            "valueText": "obj"
                                        },
                                        {
                                            "kind": "CommaToken",
                                            "fullStart": 671,
                                            "fullEnd": 673,
                                            "start": 671,
                                            "end": 672,
                                            "fullWidth": 2,
                                            "width": 1,
                                            "text": ",",
                                            "value": ",",
                                            "valueText": ",",
                                            "hasTrailingTrivia": true,
                                            "trailingTrivia": [
                                                {
                                                    "kind": "WhitespaceTrivia",
                                                    "text": " "
                                                }
                                            ]
                                        },
                                        {
                                            "kind": "StringLiteral",
                                            "fullStart": 673,
                                            "fullEnd": 683,
                                            "start": 673,
                                            "end": 683,
                                            "fullWidth": 10,
                                            "width": 10,
                                            "text": "\"property\"",
                                            "value": "property",
                                            "valueText": "property"
                                        },
                                        {
                                            "kind": "CommaToken",
                                            "fullStart": 683,
                                            "fullEnd": 685,
                                            "start": 683,
                                            "end": 684,
                                            "fullWidth": 2,
                                            "width": 1,
                                            "text": ",",
                                            "value": ",",
                                            "valueText": ",",
                                            "hasTrailingTrivia": true,
                                            "trailingTrivia": [
                                                {
                                                    "kind": "WhitespaceTrivia",
                                                    "text": " "
                                                }
                                            ]
                                        },
                                        {
                                            "kind": "ObjectLiteralExpression",
                                            "fullStart": 685,
                                            "fullEnd": 703,
                                            "start": 685,
                                            "end": 703,
                                            "fullWidth": 18,
                                            "width": 18,
                                            "openBraceToken": {
                                                "kind": "OpenBraceToken",
                                                "fullStart": 685,
                                                "fullEnd": 687,
                                                "start": 685,
                                                "end": 686,
                                                "fullWidth": 2,
                                                "width": 1,
                                                "text": "{",
                                                "value": "{",
                                                "valueText": "{",
                                                "hasTrailingTrivia": true,
                                                "trailingTrivia": [
                                                    {
                                                        "kind": "WhitespaceTrivia",
                                                        "text": " "
                                                    }
                                                ]
                                            },
                                            "propertyAssignments": [
                                                {
                                                    "kind": "SimplePropertyAssignment",
                                                    "fullStart": 687,
                                                    "fullEnd": 702,
                                                    "start": 687,
                                                    "end": 701,
                                                    "fullWidth": 15,
                                                    "width": 14,
                                                    "propertyName": {
                                                        "kind": "IdentifierName",
                                                        "fullStart": 687,
                                                        "fullEnd": 697,
                                                        "start": 687,
                                                        "end": 697,
                                                        "fullWidth": 10,
                                                        "width": 10,
                                                        "text": "enumerable",
                                                        "value": "enumerable",
                                                        "valueText": "enumerable"
                                                    },
                                                    "colonToken": {
                                                        "kind": "ColonToken",
                                                        "fullStart": 697,
                                                        "fullEnd": 699,
                                                        "start": 697,
                                                        "end": 698,
                                                        "fullWidth": 2,
                                                        "width": 1,
                                                        "text": ":",
                                                        "value": ":",
                                                        "valueText": ":",
                                                        "hasTrailingTrivia": true,
                                                        "trailingTrivia": [
                                                            {
                                                                "kind": "WhitespaceTrivia",
                                                                "text": " "
                                                            }
                                                        ]
                                                    },
                                                    "expression": {
                                                        "kind": "PlusExpression",
                                                        "fullStart": 699,
                                                        "fullEnd": 702,
                                                        "start": 699,
                                                        "end": 701,
                                                        "fullWidth": 3,
                                                        "width": 2,
                                                        "operatorToken": {
                                                            "kind": "PlusToken",
                                                            "fullStart": 699,
                                                            "fullEnd": 700,
                                                            "start": 699,
                                                            "end": 700,
                                                            "fullWidth": 1,
                                                            "width": 1,
                                                            "text": "+",
                                                            "value": "+",
                                                            "valueText": "+"
                                                        },
                                                        "operand": {
                                                            "kind": "NumericLiteral",
                                                            "fullStart": 700,
                                                            "fullEnd": 702,
                                                            "start": 700,
                                                            "end": 701,
                                                            "fullWidth": 2,
                                                            "width": 1,
                                                            "text": "0",
                                                            "value": 0,
                                                            "valueText": "0",
                                                            "hasTrailingTrivia": true,
                                                            "trailingTrivia": [
                                                                {
                                                                    "kind": "WhitespaceTrivia",
                                                                    "text": " "
                                                                }
                                                            ]
                                                        }
                                                    }
                                                }
                                            ],
                                            "closeBraceToken": {
                                                "kind": "CloseBraceToken",
                                                "fullStart": 702,
                                                "fullEnd": 703,
                                                "start": 702,
                                                "end": 703,
                                                "fullWidth": 1,
                                                "width": 1,
                                                "text": "}",
                                                "value": "}",
                                                "valueText": "}"
                                            }
                                        }
                                    ],
                                    "closeParenToken": {
                                        "kind": "CloseParenToken",
                                        "fullStart": 703,
                                        "fullEnd": 704,
                                        "start": 703,
                                        "end": 704,
                                        "fullWidth": 1,
                                        "width": 1,
                                        "text": ")",
                                        "value": ")",
                                        "valueText": ")"
                                    }
                                }
                            },
                            "semicolonToken": {
                                "kind": "SemicolonToken",
                                "fullStart": 704,
                                "fullEnd": 707,
                                "start": 704,
                                "end": 705,
                                "fullWidth": 3,
                                "width": 1,
                                "text": ";",
                                "value": ";",
                                "valueText": ";",
                                "hasTrailingTrivia": true,
                                "hasTrailingNewLine": true,
                                "trailingTrivia": [
                                    {
                                        "kind": "NewLineTrivia",
                                        "text": "\r\n"
                                    }
                                ]
                            }
                        },
                        {
                            "kind": "ForInStatement",
                            "fullStart": 707,
                            "fullEnd": 842,
                            "start": 717,
                            "end": 840,
                            "fullWidth": 135,
                            "width": 123,
                            "forKeyword": {
                                "kind": "ForKeyword",
                                "fullStart": 707,
                                "fullEnd": 721,
                                "start": 717,
                                "end": 720,
                                "fullWidth": 14,
                                "width": 3,
                                "text": "for",
                                "value": "for",
                                "valueText": "for",
                                "hasLeadingTrivia": true,
                                "hasLeadingNewLine": true,
                                "hasTrailingTrivia": true,
                                "leadingTrivia": [
                                    {
                                        "kind": "NewLineTrivia",
                                        "text": "\r\n"
                                    },
                                    {
                                        "kind": "WhitespaceTrivia",
                                        "text": "        "
                                    }
                                ],
                                "trailingTrivia": [
                                    {
                                        "kind": "WhitespaceTrivia",
                                        "text": " "
                                    }
                                ]
                            },
                            "openParenToken": {
                                "kind": "OpenParenToken",
                                "fullStart": 721,
                                "fullEnd": 722,
                                "start": 721,
                                "end": 722,
                                "fullWidth": 1,
                                "width": 1,
                                "text": "(",
                                "value": "(",
                                "valueText": "("
                            },
                            "variableDeclaration": {
                                "kind": "VariableDeclaration",
                                "fullStart": 722,
                                "fullEnd": 731,
                                "start": 722,
                                "end": 730,
                                "fullWidth": 9,
                                "width": 8,
                                "varKeyword": {
                                    "kind": "VarKeyword",
                                    "fullStart": 722,
                                    "fullEnd": 726,
                                    "start": 722,
                                    "end": 725,
                                    "fullWidth": 4,
                                    "width": 3,
                                    "text": "var",
                                    "value": "var",
                                    "valueText": "var",
                                    "hasTrailingTrivia": true,
                                    "trailingTrivia": [
                                        {
                                            "kind": "WhitespaceTrivia",
                                            "text": " "
                                        }
                                    ]
                                },
                                "variableDeclarators": [
                                    {
                                        "kind": "VariableDeclarator",
                                        "fullStart": 726,
                                        "fullEnd": 731,
                                        "start": 726,
                                        "end": 730,
                                        "fullWidth": 5,
<<<<<<< HEAD
                                        "width": 4,
                                        "identifier": {
=======
                                        "propertyName": {
>>>>>>> 85e84683
                                            "kind": "IdentifierName",
                                            "fullStart": 726,
                                            "fullEnd": 731,
                                            "start": 726,
                                            "end": 730,
                                            "fullWidth": 5,
                                            "width": 4,
                                            "text": "prop",
                                            "value": "prop",
                                            "valueText": "prop",
                                            "hasTrailingTrivia": true,
                                            "trailingTrivia": [
                                                {
                                                    "kind": "WhitespaceTrivia",
                                                    "text": " "
                                                }
                                            ]
                                        }
                                    }
                                ]
                            },
                            "inKeyword": {
                                "kind": "InKeyword",
                                "fullStart": 731,
                                "fullEnd": 734,
                                "start": 731,
                                "end": 733,
                                "fullWidth": 3,
                                "width": 2,
                                "text": "in",
                                "value": "in",
                                "valueText": "in",
                                "hasTrailingTrivia": true,
                                "trailingTrivia": [
                                    {
                                        "kind": "WhitespaceTrivia",
                                        "text": " "
                                    }
                                ]
                            },
                            "expression": {
                                "kind": "IdentifierName",
                                "fullStart": 734,
                                "fullEnd": 737,
                                "start": 734,
                                "end": 737,
                                "fullWidth": 3,
                                "width": 3,
                                "text": "obj",
                                "value": "obj",
                                "valueText": "obj"
                            },
                            "closeParenToken": {
                                "kind": "CloseParenToken",
                                "fullStart": 737,
                                "fullEnd": 739,
                                "start": 737,
                                "end": 738,
                                "fullWidth": 2,
                                "width": 1,
                                "text": ")",
                                "value": ")",
                                "valueText": ")",
                                "hasTrailingTrivia": true,
                                "trailingTrivia": [
                                    {
                                        "kind": "WhitespaceTrivia",
                                        "text": " "
                                    }
                                ]
                            },
                            "statement": {
                                "kind": "Block",
                                "fullStart": 739,
                                "fullEnd": 842,
                                "start": 739,
                                "end": 840,
                                "fullWidth": 103,
                                "width": 101,
                                "openBraceToken": {
                                    "kind": "OpenBraceToken",
                                    "fullStart": 739,
                                    "fullEnd": 742,
                                    "start": 739,
                                    "end": 740,
                                    "fullWidth": 3,
                                    "width": 1,
                                    "text": "{",
                                    "value": "{",
                                    "valueText": "{",
                                    "hasTrailingTrivia": true,
                                    "hasTrailingNewLine": true,
                                    "trailingTrivia": [
                                        {
                                            "kind": "NewLineTrivia",
                                            "text": "\r\n"
                                        }
                                    ]
                                },
                                "statements": [
                                    {
                                        "kind": "IfStatement",
                                        "fullStart": 742,
                                        "fullEnd": 831,
                                        "start": 754,
                                        "end": 829,
                                        "fullWidth": 89,
                                        "width": 75,
                                        "ifKeyword": {
                                            "kind": "IfKeyword",
                                            "fullStart": 742,
                                            "fullEnd": 757,
                                            "start": 754,
                                            "end": 756,
                                            "fullWidth": 15,
                                            "width": 2,
                                            "text": "if",
                                            "value": "if",
                                            "valueText": "if",
                                            "hasLeadingTrivia": true,
                                            "hasTrailingTrivia": true,
                                            "leadingTrivia": [
                                                {
                                                    "kind": "WhitespaceTrivia",
                                                    "text": "            "
                                                }
                                            ],
                                            "trailingTrivia": [
                                                {
                                                    "kind": "WhitespaceTrivia",
                                                    "text": " "
                                                }
                                            ]
                                        },
                                        "openParenToken": {
                                            "kind": "OpenParenToken",
                                            "fullStart": 757,
                                            "fullEnd": 758,
                                            "start": 757,
                                            "end": 758,
                                            "fullWidth": 1,
                                            "width": 1,
                                            "text": "(",
                                            "value": "(",
                                            "valueText": "("
                                        },
                                        "condition": {
                                            "kind": "EqualsExpression",
                                            "fullStart": 758,
                                            "fullEnd": 777,
                                            "start": 758,
                                            "end": 777,
                                            "fullWidth": 19,
                                            "width": 19,
                                            "left": {
                                                "kind": "IdentifierName",
                                                "fullStart": 758,
                                                "fullEnd": 763,
                                                "start": 758,
                                                "end": 762,
                                                "fullWidth": 5,
                                                "width": 4,
                                                "text": "prop",
                                                "value": "prop",
                                                "valueText": "prop",
                                                "hasTrailingTrivia": true,
                                                "trailingTrivia": [
                                                    {
                                                        "kind": "WhitespaceTrivia",
                                                        "text": " "
                                                    }
                                                ]
                                            },
                                            "operatorToken": {
                                                "kind": "EqualsEqualsEqualsToken",
                                                "fullStart": 763,
                                                "fullEnd": 767,
                                                "start": 763,
                                                "end": 766,
                                                "fullWidth": 4,
                                                "width": 3,
                                                "text": "===",
                                                "value": "===",
                                                "valueText": "===",
                                                "hasTrailingTrivia": true,
                                                "trailingTrivia": [
                                                    {
                                                        "kind": "WhitespaceTrivia",
                                                        "text": " "
                                                    }
                                                ]
                                            },
                                            "right": {
                                                "kind": "StringLiteral",
                                                "fullStart": 767,
                                                "fullEnd": 777,
                                                "start": 767,
                                                "end": 777,
                                                "fullWidth": 10,
                                                "width": 10,
                                                "text": "\"property\"",
                                                "value": "property",
                                                "valueText": "property"
                                            }
                                        },
                                        "closeParenToken": {
                                            "kind": "CloseParenToken",
                                            "fullStart": 777,
                                            "fullEnd": 779,
                                            "start": 777,
                                            "end": 778,
                                            "fullWidth": 2,
                                            "width": 1,
                                            "text": ")",
                                            "value": ")",
                                            "valueText": ")",
                                            "hasTrailingTrivia": true,
                                            "trailingTrivia": [
                                                {
                                                    "kind": "WhitespaceTrivia",
                                                    "text": " "
                                                }
                                            ]
                                        },
                                        "statement": {
                                            "kind": "Block",
                                            "fullStart": 779,
                                            "fullEnd": 831,
                                            "start": 779,
                                            "end": 829,
                                            "fullWidth": 52,
                                            "width": 50,
                                            "openBraceToken": {
                                                "kind": "OpenBraceToken",
                                                "fullStart": 779,
                                                "fullEnd": 782,
                                                "start": 779,
                                                "end": 780,
                                                "fullWidth": 3,
                                                "width": 1,
                                                "text": "{",
                                                "value": "{",
                                                "valueText": "{",
                                                "hasTrailingTrivia": true,
                                                "hasTrailingNewLine": true,
                                                "trailingTrivia": [
                                                    {
                                                        "kind": "NewLineTrivia",
                                                        "text": "\r\n"
                                                    }
                                                ]
                                            },
                                            "statements": [
                                                {
                                                    "kind": "ExpressionStatement",
                                                    "fullStart": 782,
                                                    "fullEnd": 816,
                                                    "start": 798,
                                                    "end": 814,
                                                    "fullWidth": 34,
                                                    "width": 16,
                                                    "expression": {
                                                        "kind": "AssignmentExpression",
                                                        "fullStart": 782,
                                                        "fullEnd": 813,
                                                        "start": 798,
                                                        "end": 813,
                                                        "fullWidth": 31,
                                                        "width": 15,
                                                        "left": {
                                                            "kind": "IdentifierName",
                                                            "fullStart": 782,
                                                            "fullEnd": 807,
                                                            "start": 798,
                                                            "end": 806,
                                                            "fullWidth": 25,
                                                            "width": 8,
                                                            "text": "accessed",
                                                            "value": "accessed",
                                                            "valueText": "accessed",
                                                            "hasLeadingTrivia": true,
                                                            "hasTrailingTrivia": true,
                                                            "leadingTrivia": [
                                                                {
                                                                    "kind": "WhitespaceTrivia",
                                                                    "text": "                "
                                                                }
                                                            ],
                                                            "trailingTrivia": [
                                                                {
                                                                    "kind": "WhitespaceTrivia",
                                                                    "text": " "
                                                                }
                                                            ]
                                                        },
                                                        "operatorToken": {
                                                            "kind": "EqualsToken",
                                                            "fullStart": 807,
                                                            "fullEnd": 809,
                                                            "start": 807,
                                                            "end": 808,
                                                            "fullWidth": 2,
                                                            "width": 1,
                                                            "text": "=",
                                                            "value": "=",
                                                            "valueText": "=",
                                                            "hasTrailingTrivia": true,
                                                            "trailingTrivia": [
                                                                {
                                                                    "kind": "WhitespaceTrivia",
                                                                    "text": " "
                                                                }
                                                            ]
                                                        },
                                                        "right": {
                                                            "kind": "TrueKeyword",
                                                            "fullStart": 809,
                                                            "fullEnd": 813,
                                                            "start": 809,
                                                            "end": 813,
                                                            "fullWidth": 4,
                                                            "width": 4,
                                                            "text": "true",
                                                            "value": true,
                                                            "valueText": "true"
                                                        }
                                                    },
                                                    "semicolonToken": {
                                                        "kind": "SemicolonToken",
                                                        "fullStart": 813,
                                                        "fullEnd": 816,
                                                        "start": 813,
                                                        "end": 814,
                                                        "fullWidth": 3,
                                                        "width": 1,
                                                        "text": ";",
                                                        "value": ";",
                                                        "valueText": ";",
                                                        "hasTrailingTrivia": true,
                                                        "hasTrailingNewLine": true,
                                                        "trailingTrivia": [
                                                            {
                                                                "kind": "NewLineTrivia",
                                                                "text": "\r\n"
                                                            }
                                                        ]
                                                    }
                                                }
                                            ],
                                            "closeBraceToken": {
                                                "kind": "CloseBraceToken",
                                                "fullStart": 816,
                                                "fullEnd": 831,
                                                "start": 828,
                                                "end": 829,
                                                "fullWidth": 15,
                                                "width": 1,
                                                "text": "}",
                                                "value": "}",
                                                "valueText": "}",
                                                "hasLeadingTrivia": true,
                                                "hasTrailingTrivia": true,
                                                "hasTrailingNewLine": true,
                                                "leadingTrivia": [
                                                    {
                                                        "kind": "WhitespaceTrivia",
                                                        "text": "            "
                                                    }
                                                ],
                                                "trailingTrivia": [
                                                    {
                                                        "kind": "NewLineTrivia",
                                                        "text": "\r\n"
                                                    }
                                                ]
                                            }
                                        }
                                    }
                                ],
                                "closeBraceToken": {
                                    "kind": "CloseBraceToken",
                                    "fullStart": 831,
                                    "fullEnd": 842,
                                    "start": 839,
                                    "end": 840,
                                    "fullWidth": 11,
                                    "width": 1,
                                    "text": "}",
                                    "value": "}",
                                    "valueText": "}",
                                    "hasLeadingTrivia": true,
                                    "hasTrailingTrivia": true,
                                    "hasTrailingNewLine": true,
                                    "leadingTrivia": [
                                        {
                                            "kind": "WhitespaceTrivia",
                                            "text": "        "
                                        }
                                    ],
                                    "trailingTrivia": [
                                        {
                                            "kind": "NewLineTrivia",
                                            "text": "\r\n"
                                        }
                                    ]
                                }
                            }
                        },
                        {
                            "kind": "ReturnStatement",
                            "fullStart": 842,
                            "fullEnd": 869,
                            "start": 850,
                            "end": 867,
                            "fullWidth": 27,
                            "width": 17,
                            "returnKeyword": {
                                "kind": "ReturnKeyword",
                                "fullStart": 842,
                                "fullEnd": 857,
                                "start": 850,
                                "end": 856,
                                "fullWidth": 15,
                                "width": 6,
                                "text": "return",
                                "value": "return",
                                "valueText": "return",
                                "hasLeadingTrivia": true,
                                "hasTrailingTrivia": true,
                                "leadingTrivia": [
                                    {
                                        "kind": "WhitespaceTrivia",
                                        "text": "        "
                                    }
                                ],
                                "trailingTrivia": [
                                    {
                                        "kind": "WhitespaceTrivia",
                                        "text": " "
                                    }
                                ]
                            },
                            "expression": {
                                "kind": "LogicalNotExpression",
                                "fullStart": 857,
                                "fullEnd": 866,
                                "start": 857,
                                "end": 866,
                                "fullWidth": 9,
                                "width": 9,
                                "operatorToken": {
                                    "kind": "ExclamationToken",
                                    "fullStart": 857,
                                    "fullEnd": 858,
                                    "start": 857,
                                    "end": 858,
                                    "fullWidth": 1,
                                    "width": 1,
                                    "text": "!",
                                    "value": "!",
                                    "valueText": "!"
                                },
                                "operand": {
                                    "kind": "IdentifierName",
                                    "fullStart": 858,
                                    "fullEnd": 866,
                                    "start": 858,
                                    "end": 866,
                                    "fullWidth": 8,
                                    "width": 8,
                                    "text": "accessed",
                                    "value": "accessed",
                                    "valueText": "accessed"
                                }
                            },
                            "semicolonToken": {
                                "kind": "SemicolonToken",
                                "fullStart": 866,
                                "fullEnd": 869,
                                "start": 866,
                                "end": 867,
                                "fullWidth": 3,
                                "width": 1,
                                "text": ";",
                                "value": ";",
                                "valueText": ";",
                                "hasTrailingTrivia": true,
                                "hasTrailingNewLine": true,
                                "trailingTrivia": [
                                    {
                                        "kind": "NewLineTrivia",
                                        "text": "\r\n"
                                    }
                                ]
                            }
                        }
                    ],
                    "closeBraceToken": {
                        "kind": "CloseBraceToken",
                        "fullStart": 869,
                        "fullEnd": 876,
                        "start": 873,
                        "end": 874,
                        "fullWidth": 7,
                        "width": 1,
                        "text": "}",
                        "value": "}",
                        "valueText": "}",
                        "hasLeadingTrivia": true,
                        "hasTrailingTrivia": true,
                        "hasTrailingNewLine": true,
                        "leadingTrivia": [
                            {
                                "kind": "WhitespaceTrivia",
                                "text": "    "
                            }
                        ],
                        "trailingTrivia": [
                            {
                                "kind": "NewLineTrivia",
                                "text": "\r\n"
                            }
                        ]
                    }
                }
            },
            {
                "kind": "ExpressionStatement",
                "fullStart": 876,
                "fullEnd": 900,
                "start": 876,
                "end": 898,
                "fullWidth": 24,
                "width": 22,
                "expression": {
                    "kind": "InvocationExpression",
                    "fullStart": 876,
                    "fullEnd": 897,
                    "start": 876,
                    "end": 897,
                    "fullWidth": 21,
                    "width": 21,
                    "expression": {
                        "kind": "IdentifierName",
                        "fullStart": 876,
                        "fullEnd": 887,
                        "start": 876,
                        "end": 887,
                        "fullWidth": 11,
                        "width": 11,
                        "text": "runTestCase",
                        "value": "runTestCase",
                        "valueText": "runTestCase"
                    },
                    "argumentList": {
                        "kind": "ArgumentList",
                        "fullStart": 887,
                        "fullEnd": 897,
                        "start": 887,
                        "end": 897,
                        "fullWidth": 10,
                        "width": 10,
                        "openParenToken": {
                            "kind": "OpenParenToken",
                            "fullStart": 887,
                            "fullEnd": 888,
                            "start": 887,
                            "end": 888,
                            "fullWidth": 1,
                            "width": 1,
                            "text": "(",
                            "value": "(",
                            "valueText": "("
                        },
                        "arguments": [
                            {
                                "kind": "IdentifierName",
                                "fullStart": 888,
                                "fullEnd": 896,
                                "start": 888,
                                "end": 896,
                                "fullWidth": 8,
                                "width": 8,
                                "text": "testcase",
                                "value": "testcase",
                                "valueText": "testcase"
                            }
                        ],
                        "closeParenToken": {
                            "kind": "CloseParenToken",
                            "fullStart": 896,
                            "fullEnd": 897,
                            "start": 896,
                            "end": 897,
                            "fullWidth": 1,
                            "width": 1,
                            "text": ")",
                            "value": ")",
                            "valueText": ")"
                        }
                    }
                },
                "semicolonToken": {
                    "kind": "SemicolonToken",
                    "fullStart": 897,
                    "fullEnd": 900,
                    "start": 897,
                    "end": 898,
                    "fullWidth": 3,
                    "width": 1,
                    "text": ";",
                    "value": ";",
                    "valueText": ";",
                    "hasTrailingTrivia": true,
                    "hasTrailingNewLine": true,
                    "trailingTrivia": [
                        {
                            "kind": "NewLineTrivia",
                            "text": "\r\n"
                        }
                    ]
                }
            }
        ],
        "endOfFileToken": {
            "kind": "EndOfFileToken",
            "fullStart": 900,
            "fullEnd": 900,
            "start": 900,
            "end": 900,
            "fullWidth": 0,
            "width": 0,
            "text": ""
        }
    },
    "lineMap": {
        "lineStarts": [
            0,
            67,
            152,
            232,
            308,
            380,
            385,
            438,
            550,
            555,
            557,
            559,
            582,
            605,
            636,
            638,
            707,
            709,
            742,
            782,
            816,
            831,
            842,
            869,
            876,
            900
        ],
        "length": 900
    }
}<|MERGE_RESOLUTION|>--- conflicted
+++ resolved
@@ -245,12 +245,8 @@
                                         "start": 594,
                                         "end": 602,
                                         "fullWidth": 8,
-<<<<<<< HEAD
                                         "width": 8,
-                                        "identifier": {
-=======
                                         "propertyName": {
->>>>>>> 85e84683
                                             "kind": "IdentifierName",
                                             "fullStart": 594,
                                             "fullEnd": 598,
@@ -406,12 +402,8 @@
                                         "start": 617,
                                         "end": 633,
                                         "fullWidth": 16,
-<<<<<<< HEAD
                                         "width": 16,
-                                        "identifier": {
-=======
                                         "propertyName": {
->>>>>>> 85e84683
                                             "kind": "IdentifierName",
                                             "fullStart": 617,
                                             "fullEnd": 626,
@@ -894,12 +886,8 @@
                                         "start": 726,
                                         "end": 730,
                                         "fullWidth": 5,
-<<<<<<< HEAD
                                         "width": 4,
-                                        "identifier": {
-=======
                                         "propertyName": {
->>>>>>> 85e84683
                                             "kind": "IdentifierName",
                                             "fullStart": 726,
                                             "fullEnd": 731,
