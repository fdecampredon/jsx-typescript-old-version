--- conflicted
+++ resolved
@@ -247,12 +247,8 @@
                                         "start": 688,
                                         "end": 696,
                                         "fullWidth": 8,
-<<<<<<< HEAD
                                         "width": 8,
-                                        "identifier": {
-=======
                                         "propertyName": {
->>>>>>> 85e84683
                                             "kind": "IdentifierName",
                                             "fullStart": 688,
                                             "fullEnd": 692,
@@ -413,12 +409,8 @@
                                         "start": 713,
                                         "end": 773,
                                         "fullWidth": 60,
-<<<<<<< HEAD
                                         "width": 60,
-                                        "identifier": {
-=======
                                         "propertyName": {
->>>>>>> 85e84683
                                             "kind": "IdentifierName",
                                             "fullStart": 713,
                                             "fullEnd": 721,
@@ -740,12 +732,8 @@
                                         "start": 790,
                                         "end": 812,
                                         "fullWidth": 22,
-<<<<<<< HEAD
                                         "width": 22,
-                                        "identifier": {
-=======
                                         "propertyName": {
->>>>>>> 85e84683
                                             "kind": "IdentifierName",
                                             "fullStart": 790,
                                             "fullEnd": 804,
@@ -879,12 +867,8 @@
                                         "start": 827,
                                         "end": 902,
                                         "fullWidth": 75,
-<<<<<<< HEAD
                                         "width": 75,
-                                        "identifier": {
-=======
                                         "propertyName": {
->>>>>>> 85e84683
                                             "kind": "IdentifierName",
                                             "fullStart": 827,
                                             "fullEnd": 835,
@@ -1809,12 +1793,8 @@
                                         "start": 1098,
                                         "end": 1125,
                                         "fullWidth": 27,
-<<<<<<< HEAD
                                         "width": 27,
-                                        "identifier": {
-=======
                                         "propertyName": {
->>>>>>> 85e84683
                                             "kind": "IdentifierName",
                                             "fullStart": 1098,
                                             "fullEnd": 1106,
@@ -2028,12 +2008,8 @@
                                         "start": 1140,
                                         "end": 1192,
                                         "fullWidth": 52,
-<<<<<<< HEAD
                                         "width": 52,
-                                        "identifier": {
-=======
                                         "propertyName": {
->>>>>>> 85e84683
                                             "kind": "IdentifierName",
                                             "fullStart": 1140,
                                             "fullEnd": 1146,
@@ -2867,12 +2843,8 @@
                                                         "start": 1379,
                                                         "end": 1406,
                                                         "fullWidth": 27,
-<<<<<<< HEAD
                                                         "width": 27,
-                                                        "identifier": {
-=======
                                                         "propertyName": {
->>>>>>> 85e84683
                                                             "kind": "IdentifierName",
                                                             "fullStart": 1379,
                                                             "fullEnd": 1387,
@@ -3086,12 +3058,8 @@
                                                         "start": 1425,
                                                         "end": 1477,
                                                         "fullWidth": 52,
-<<<<<<< HEAD
                                                         "width": 52,
-                                                        "identifier": {
-=======
                                                         "propertyName": {
->>>>>>> 85e84683
                                                             "kind": "IdentifierName",
                                                             "fullStart": 1425,
                                                             "fullEnd": 1431,
