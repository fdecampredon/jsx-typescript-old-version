--- conflicted
+++ resolved
@@ -882,12 +882,8 @@
                                                     "start": 858,
                                                     "end": 882,
                                                     "fullWidth": 24,
-<<<<<<< HEAD
                                                     "width": 24,
-                                                    "identifier": {
-=======
                                                     "propertyName": {
->>>>>>> 85e84683
                                                         "kind": "IdentifierName",
                                                         "fullStart": 858,
                                                         "fullEnd": 865,
@@ -1133,12 +1129,8 @@
                                                     "start": 903,
                                                     "end": 927,
                                                     "fullWidth": 24,
-<<<<<<< HEAD
                                                     "width": 24,
-                                                    "identifier": {
-=======
                                                     "propertyName": {
->>>>>>> 85e84683
                                                         "kind": "IdentifierName",
                                                         "fullStart": 903,
                                                         "fullEnd": 920,
@@ -1302,12 +1294,8 @@
                                                     "start": 951,
                                                     "end": 952,
                                                     "fullWidth": 2,
-<<<<<<< HEAD
                                                     "width": 1,
-                                                    "identifier": {
-=======
                                                     "propertyName": {
->>>>>>> 85e84683
                                                         "kind": "IdentifierName",
                                                         "fullStart": 951,
                                                         "fullEnd": 953,
