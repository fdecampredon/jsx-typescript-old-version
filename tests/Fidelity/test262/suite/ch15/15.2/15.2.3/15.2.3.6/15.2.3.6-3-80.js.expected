{
    "isDeclaration": false,
    "languageVersion": "EcmaScript5",
    "parseOptions": {
        "allowAutomaticSemicolonInsertion": true
    },
    "sourceUnit": {
        "kind": "SourceUnit",
        "fullStart": 0,
        "fullEnd": 1244,
        "start": 580,
        "end": 1244,
        "fullWidth": 1244,
        "width": 664,
        "isIncrementallyUnusable": true,
        "moduleElements": [
            {
                "kind": "FunctionDeclaration",
                "fullStart": 0,
                "fullEnd": 1220,
                "start": 580,
                "end": 1218,
                "fullWidth": 1220,
                "width": 638,
                "isIncrementallyUnusable": true,
                "modifiers": [],
                "functionKeyword": {
                    "kind": "FunctionKeyword",
                    "fullStart": 0,
                    "fullEnd": 589,
                    "start": 580,
                    "end": 588,
                    "fullWidth": 589,
                    "width": 8,
                    "text": "function",
                    "value": "function",
                    "valueText": "function",
                    "hasLeadingTrivia": true,
                    "hasLeadingComment": true,
                    "hasLeadingNewLine": true,
                    "hasTrailingTrivia": true,
                    "leadingTrivia": [
                        {
                            "kind": "SingleLineCommentTrivia",
                            "text": "/// Copyright (c) 2012 Ecma International.  All rights reserved. "
                        },
                        {
                            "kind": "NewLineTrivia",
                            "text": "\r\n"
                        },
                        {
                            "kind": "SingleLineCommentTrivia",
                            "text": "/// Ecma International makes this code available under the terms and conditions set"
                        },
                        {
                            "kind": "NewLineTrivia",
                            "text": "\r\n"
                        },
                        {
                            "kind": "SingleLineCommentTrivia",
                            "text": "/// forth on http://hg.ecmascript.org/tests/test262/raw-file/tip/LICENSE (the "
                        },
                        {
                            "kind": "NewLineTrivia",
                            "text": "\r\n"
                        },
                        {
                            "kind": "SingleLineCommentTrivia",
                            "text": "/// \"Use Terms\").   Any redistribution of this code must retain the above "
                        },
                        {
                            "kind": "NewLineTrivia",
                            "text": "\r\n"
                        },
                        {
                            "kind": "SingleLineCommentTrivia",
                            "text": "/// copyright and this notice and otherwise comply with the Use Terms."
                        },
                        {
                            "kind": "NewLineTrivia",
                            "text": "\r\n"
                        },
                        {
                            "kind": "MultiLineCommentTrivia",
                            "text": "/**\r\n * @path ch15/15.2/15.2.3/15.2.3.6/15.2.3.6-3-80.js\r\n * @description Object.defineProperty - 'configurable' property in 'Attributes' is an inherited accessor property (8.10.5 step 4.a)\r\n */"
                        },
                        {
                            "kind": "NewLineTrivia",
                            "text": "\r\n"
                        },
                        {
                            "kind": "NewLineTrivia",
                            "text": "\r\n"
                        },
                        {
                            "kind": "NewLineTrivia",
                            "text": "\r\n"
                        }
                    ],
                    "trailingTrivia": [
                        {
                            "kind": "WhitespaceTrivia",
                            "text": " "
                        }
                    ]
                },
                "identifier": {
                    "kind": "IdentifierName",
                    "fullStart": 589,
                    "fullEnd": 597,
                    "start": 589,
                    "end": 597,
                    "fullWidth": 8,
                    "width": 8,
                    "text": "testcase",
                    "value": "testcase",
                    "valueText": "testcase"
                },
                "callSignature": {
                    "kind": "CallSignature",
                    "fullStart": 597,
                    "fullEnd": 600,
                    "start": 597,
                    "end": 599,
                    "fullWidth": 3,
                    "width": 2,
                    "parameterList": {
                        "kind": "ParameterList",
                        "fullStart": 597,
                        "fullEnd": 600,
                        "start": 597,
                        "end": 599,
                        "fullWidth": 3,
                        "width": 2,
                        "openParenToken": {
                            "kind": "OpenParenToken",
                            "fullStart": 597,
                            "fullEnd": 598,
                            "start": 597,
                            "end": 598,
                            "fullWidth": 1,
                            "width": 1,
                            "text": "(",
                            "value": "(",
                            "valueText": "("
                        },
                        "parameters": [],
                        "closeParenToken": {
                            "kind": "CloseParenToken",
                            "fullStart": 598,
                            "fullEnd": 600,
                            "start": 598,
                            "end": 599,
                            "fullWidth": 2,
                            "width": 1,
                            "text": ")",
                            "value": ")",
                            "valueText": ")",
                            "hasTrailingTrivia": true,
                            "trailingTrivia": [
                                {
                                    "kind": "WhitespaceTrivia",
                                    "text": " "
                                }
                            ]
                        }
                    }
                },
                "block": {
                    "kind": "Block",
                    "fullStart": 600,
                    "fullEnd": 1220,
                    "start": 600,
                    "end": 1218,
                    "fullWidth": 620,
                    "width": 618,
                    "isIncrementallyUnusable": true,
                    "openBraceToken": {
                        "kind": "OpenBraceToken",
                        "fullStart": 600,
                        "fullEnd": 603,
                        "start": 600,
                        "end": 601,
                        "fullWidth": 3,
                        "width": 1,
                        "text": "{",
                        "value": "{",
                        "valueText": "{",
                        "hasTrailingTrivia": true,
                        "hasTrailingNewLine": true,
                        "trailingTrivia": [
                            {
                                "kind": "NewLineTrivia",
                                "text": "\r\n"
                            }
                        ]
                    },
                    "statements": [
                        {
                            "kind": "VariableStatement",
                            "fullStart": 603,
                            "fullEnd": 626,
                            "start": 611,
                            "end": 624,
                            "fullWidth": 23,
                            "width": 13,
                            "modifiers": [],
                            "variableDeclaration": {
                                "kind": "VariableDeclaration",
                                "fullStart": 603,
                                "fullEnd": 623,
                                "start": 611,
                                "end": 623,
                                "fullWidth": 20,
                                "width": 12,
                                "varKeyword": {
                                    "kind": "VarKeyword",
                                    "fullStart": 603,
                                    "fullEnd": 615,
                                    "start": 611,
                                    "end": 614,
                                    "fullWidth": 12,
                                    "width": 3,
                                    "text": "var",
                                    "value": "var",
                                    "valueText": "var",
                                    "hasLeadingTrivia": true,
                                    "hasTrailingTrivia": true,
                                    "leadingTrivia": [
                                        {
                                            "kind": "WhitespaceTrivia",
                                            "text": "        "
                                        }
                                    ],
                                    "trailingTrivia": [
                                        {
                                            "kind": "WhitespaceTrivia",
                                            "text": " "
                                        }
                                    ]
                                },
                                "variableDeclarators": [
                                    {
                                        "kind": "VariableDeclarator",
                                        "fullStart": 615,
                                        "fullEnd": 623,
                                        "start": 615,
                                        "end": 623,
                                        "fullWidth": 8,
<<<<<<< HEAD
                                        "width": 8,
                                        "identifier": {
=======
                                        "propertyName": {
>>>>>>> 85e84683
                                            "kind": "IdentifierName",
                                            "fullStart": 615,
                                            "fullEnd": 619,
                                            "start": 615,
                                            "end": 618,
                                            "fullWidth": 4,
                                            "width": 3,
                                            "text": "obj",
                                            "value": "obj",
                                            "valueText": "obj",
                                            "hasTrailingTrivia": true,
                                            "trailingTrivia": [
                                                {
                                                    "kind": "WhitespaceTrivia",
                                                    "text": " "
                                                }
                                            ]
                                        },
                                        "equalsValueClause": {
                                            "kind": "EqualsValueClause",
                                            "fullStart": 619,
                                            "fullEnd": 623,
                                            "start": 619,
                                            "end": 623,
                                            "fullWidth": 4,
                                            "width": 4,
                                            "equalsToken": {
                                                "kind": "EqualsToken",
                                                "fullStart": 619,
                                                "fullEnd": 621,
                                                "start": 619,
                                                "end": 620,
                                                "fullWidth": 2,
                                                "width": 1,
                                                "text": "=",
                                                "value": "=",
                                                "valueText": "=",
                                                "hasTrailingTrivia": true,
                                                "trailingTrivia": [
                                                    {
                                                        "kind": "WhitespaceTrivia",
                                                        "text": " "
                                                    }
                                                ]
                                            },
                                            "value": {
                                                "kind": "ObjectLiteralExpression",
                                                "fullStart": 621,
                                                "fullEnd": 623,
                                                "start": 621,
                                                "end": 623,
                                                "fullWidth": 2,
                                                "width": 2,
                                                "openBraceToken": {
                                                    "kind": "OpenBraceToken",
                                                    "fullStart": 621,
                                                    "fullEnd": 622,
                                                    "start": 621,
                                                    "end": 622,
                                                    "fullWidth": 1,
                                                    "width": 1,
                                                    "text": "{",
                                                    "value": "{",
                                                    "valueText": "{"
                                                },
                                                "propertyAssignments": [],
                                                "closeBraceToken": {
                                                    "kind": "CloseBraceToken",
                                                    "fullStart": 622,
                                                    "fullEnd": 623,
                                                    "start": 622,
                                                    "end": 623,
                                                    "fullWidth": 1,
                                                    "width": 1,
                                                    "text": "}",
                                                    "value": "}",
                                                    "valueText": "}"
                                                }
                                            }
                                        }
                                    }
                                ]
                            },
                            "semicolonToken": {
                                "kind": "SemicolonToken",
                                "fullStart": 623,
                                "fullEnd": 626,
                                "start": 623,
                                "end": 624,
                                "fullWidth": 3,
                                "width": 1,
                                "text": ";",
                                "value": ";",
                                "valueText": ";",
                                "hasTrailingTrivia": true,
                                "hasTrailingNewLine": true,
                                "trailingTrivia": [
                                    {
                                        "kind": "NewLineTrivia",
                                        "text": "\r\n"
                                    }
                                ]
                            }
                        },
                        {
                            "kind": "VariableStatement",
                            "fullStart": 626,
                            "fullEnd": 653,
                            "start": 636,
                            "end": 651,
                            "fullWidth": 27,
                            "width": 15,
                            "modifiers": [],
                            "variableDeclaration": {
                                "kind": "VariableDeclaration",
                                "fullStart": 626,
                                "fullEnd": 650,
                                "start": 636,
                                "end": 650,
                                "fullWidth": 24,
                                "width": 14,
                                "varKeyword": {
                                    "kind": "VarKeyword",
                                    "fullStart": 626,
                                    "fullEnd": 640,
                                    "start": 636,
                                    "end": 639,
                                    "fullWidth": 14,
                                    "width": 3,
                                    "text": "var",
                                    "value": "var",
                                    "valueText": "var",
                                    "hasLeadingTrivia": true,
                                    "hasLeadingNewLine": true,
                                    "hasTrailingTrivia": true,
                                    "leadingTrivia": [
                                        {
                                            "kind": "NewLineTrivia",
                                            "text": "\r\n"
                                        },
                                        {
                                            "kind": "WhitespaceTrivia",
                                            "text": "        "
                                        }
                                    ],
                                    "trailingTrivia": [
                                        {
                                            "kind": "WhitespaceTrivia",
                                            "text": " "
                                        }
                                    ]
                                },
                                "variableDeclarators": [
                                    {
                                        "kind": "VariableDeclarator",
                                        "fullStart": 640,
                                        "fullEnd": 650,
                                        "start": 640,
                                        "end": 650,
                                        "fullWidth": 10,
<<<<<<< HEAD
                                        "width": 10,
                                        "identifier": {
=======
                                        "propertyName": {
>>>>>>> 85e84683
                                            "kind": "IdentifierName",
                                            "fullStart": 640,
                                            "fullEnd": 646,
                                            "start": 640,
                                            "end": 645,
                                            "fullWidth": 6,
                                            "width": 5,
                                            "text": "proto",
                                            "value": "proto",
                                            "valueText": "proto",
                                            "hasTrailingTrivia": true,
                                            "trailingTrivia": [
                                                {
                                                    "kind": "WhitespaceTrivia",
                                                    "text": " "
                                                }
                                            ]
                                        },
                                        "equalsValueClause": {
                                            "kind": "EqualsValueClause",
                                            "fullStart": 646,
                                            "fullEnd": 650,
                                            "start": 646,
                                            "end": 650,
                                            "fullWidth": 4,
                                            "width": 4,
                                            "equalsToken": {
                                                "kind": "EqualsToken",
                                                "fullStart": 646,
                                                "fullEnd": 648,
                                                "start": 646,
                                                "end": 647,
                                                "fullWidth": 2,
                                                "width": 1,
                                                "text": "=",
                                                "value": "=",
                                                "valueText": "=",
                                                "hasTrailingTrivia": true,
                                                "trailingTrivia": [
                                                    {
                                                        "kind": "WhitespaceTrivia",
                                                        "text": " "
                                                    }
                                                ]
                                            },
                                            "value": {
                                                "kind": "ObjectLiteralExpression",
                                                "fullStart": 648,
                                                "fullEnd": 650,
                                                "start": 648,
                                                "end": 650,
                                                "fullWidth": 2,
                                                "width": 2,
                                                "openBraceToken": {
                                                    "kind": "OpenBraceToken",
                                                    "fullStart": 648,
                                                    "fullEnd": 649,
                                                    "start": 648,
                                                    "end": 649,
                                                    "fullWidth": 1,
                                                    "width": 1,
                                                    "text": "{",
                                                    "value": "{",
                                                    "valueText": "{"
                                                },
                                                "propertyAssignments": [],
                                                "closeBraceToken": {
                                                    "kind": "CloseBraceToken",
                                                    "fullStart": 649,
                                                    "fullEnd": 650,
                                                    "start": 649,
                                                    "end": 650,
                                                    "fullWidth": 1,
                                                    "width": 1,
                                                    "text": "}",
                                                    "value": "}",
                                                    "valueText": "}"
                                                }
                                            }
                                        }
                                    }
                                ]
                            },
                            "semicolonToken": {
                                "kind": "SemicolonToken",
                                "fullStart": 650,
                                "fullEnd": 653,
                                "start": 650,
                                "end": 651,
                                "fullWidth": 3,
                                "width": 1,
                                "text": ";",
                                "value": ";",
                                "valueText": ";",
                                "hasTrailingTrivia": true,
                                "hasTrailingNewLine": true,
                                "trailingTrivia": [
                                    {
                                        "kind": "NewLineTrivia",
                                        "text": "\r\n"
                                    }
                                ]
                            }
                        },
                        {
                            "kind": "ExpressionStatement",
                            "fullStart": 653,
                            "fullEnd": 799,
                            "start": 661,
                            "end": 797,
                            "fullWidth": 146,
                            "width": 136,
                            "isIncrementallyUnusable": true,
                            "expression": {
                                "kind": "InvocationExpression",
                                "fullStart": 653,
                                "fullEnd": 796,
                                "start": 661,
                                "end": 796,
                                "fullWidth": 143,
                                "width": 135,
                                "isIncrementallyUnusable": true,
                                "expression": {
                                    "kind": "MemberAccessExpression",
                                    "fullStart": 653,
                                    "fullEnd": 682,
                                    "start": 661,
                                    "end": 682,
                                    "fullWidth": 29,
                                    "width": 21,
                                    "expression": {
                                        "kind": "IdentifierName",
                                        "fullStart": 653,
                                        "fullEnd": 667,
                                        "start": 661,
                                        "end": 667,
                                        "fullWidth": 14,
                                        "width": 6,
                                        "text": "Object",
                                        "value": "Object",
                                        "valueText": "Object",
                                        "hasLeadingTrivia": true,
                                        "leadingTrivia": [
                                            {
                                                "kind": "WhitespaceTrivia",
                                                "text": "        "
                                            }
                                        ]
                                    },
                                    "dotToken": {
                                        "kind": "DotToken",
                                        "fullStart": 667,
                                        "fullEnd": 668,
                                        "start": 667,
                                        "end": 668,
                                        "fullWidth": 1,
                                        "width": 1,
                                        "text": ".",
                                        "value": ".",
                                        "valueText": "."
                                    },
                                    "name": {
                                        "kind": "IdentifierName",
                                        "fullStart": 668,
                                        "fullEnd": 682,
                                        "start": 668,
                                        "end": 682,
                                        "fullWidth": 14,
                                        "width": 14,
                                        "text": "defineProperty",
                                        "value": "defineProperty",
                                        "valueText": "defineProperty"
                                    }
                                },
                                "argumentList": {
                                    "kind": "ArgumentList",
                                    "fullStart": 682,
                                    "fullEnd": 796,
                                    "start": 682,
                                    "end": 796,
                                    "fullWidth": 114,
                                    "width": 114,
                                    "isIncrementallyUnusable": true,
                                    "openParenToken": {
                                        "kind": "OpenParenToken",
                                        "fullStart": 682,
                                        "fullEnd": 683,
                                        "start": 682,
                                        "end": 683,
                                        "fullWidth": 1,
                                        "width": 1,
                                        "text": "(",
                                        "value": "(",
                                        "valueText": "("
                                    },
                                    "arguments": [
                                        {
                                            "kind": "IdentifierName",
                                            "fullStart": 683,
                                            "fullEnd": 688,
                                            "start": 683,
                                            "end": 688,
                                            "fullWidth": 5,
                                            "width": 5,
                                            "text": "proto",
                                            "value": "proto",
                                            "valueText": "proto"
                                        },
                                        {
                                            "kind": "CommaToken",
                                            "fullStart": 688,
                                            "fullEnd": 690,
                                            "start": 688,
                                            "end": 689,
                                            "fullWidth": 2,
                                            "width": 1,
                                            "text": ",",
                                            "value": ",",
                                            "valueText": ",",
                                            "hasTrailingTrivia": true,
                                            "trailingTrivia": [
                                                {
                                                    "kind": "WhitespaceTrivia",
                                                    "text": " "
                                                }
                                            ]
                                        },
                                        {
                                            "kind": "StringLiteral",
                                            "fullStart": 690,
                                            "fullEnd": 704,
                                            "start": 690,
                                            "end": 704,
                                            "fullWidth": 14,
                                            "width": 14,
                                            "text": "\"configurable\"",
                                            "value": "configurable",
                                            "valueText": "configurable"
                                        },
                                        {
                                            "kind": "CommaToken",
                                            "fullStart": 704,
                                            "fullEnd": 706,
                                            "start": 704,
                                            "end": 705,
                                            "fullWidth": 2,
                                            "width": 1,
                                            "text": ",",
                                            "value": ",",
                                            "valueText": ",",
                                            "hasTrailingTrivia": true,
                                            "trailingTrivia": [
                                                {
                                                    "kind": "WhitespaceTrivia",
                                                    "text": " "
                                                }
                                            ]
                                        },
                                        {
                                            "kind": "ObjectLiteralExpression",
                                            "fullStart": 706,
                                            "fullEnd": 795,
                                            "start": 706,
                                            "end": 795,
                                            "fullWidth": 89,
                                            "width": 89,
                                            "isIncrementallyUnusable": true,
                                            "openBraceToken": {
                                                "kind": "OpenBraceToken",
                                                "fullStart": 706,
                                                "fullEnd": 709,
                                                "start": 706,
                                                "end": 707,
                                                "fullWidth": 3,
                                                "width": 1,
                                                "text": "{",
                                                "value": "{",
                                                "valueText": "{",
                                                "hasTrailingTrivia": true,
                                                "hasTrailingNewLine": true,
                                                "trailingTrivia": [
                                                    {
                                                        "kind": "NewLineTrivia",
                                                        "text": "\r\n"
                                                    }
                                                ]
                                            },
                                            "propertyAssignments": [
                                                {
                                                    "kind": "SimplePropertyAssignment",
                                                    "fullStart": 709,
                                                    "fullEnd": 786,
                                                    "start": 721,
                                                    "end": 784,
                                                    "fullWidth": 77,
                                                    "width": 63,
                                                    "isIncrementallyUnusable": true,
                                                    "propertyName": {
                                                        "kind": "IdentifierName",
                                                        "fullStart": 709,
                                                        "fullEnd": 724,
                                                        "start": 721,
                                                        "end": 724,
                                                        "fullWidth": 15,
                                                        "width": 3,
                                                        "text": "get",
                                                        "value": "get",
                                                        "valueText": "get",
                                                        "hasLeadingTrivia": true,
                                                        "leadingTrivia": [
                                                            {
                                                                "kind": "WhitespaceTrivia",
                                                                "text": "            "
                                                            }
                                                        ]
                                                    },
                                                    "colonToken": {
                                                        "kind": "ColonToken",
                                                        "fullStart": 724,
                                                        "fullEnd": 726,
                                                        "start": 724,
                                                        "end": 725,
                                                        "fullWidth": 2,
                                                        "width": 1,
                                                        "text": ":",
                                                        "value": ":",
                                                        "valueText": ":",
                                                        "hasTrailingTrivia": true,
                                                        "trailingTrivia": [
                                                            {
                                                                "kind": "WhitespaceTrivia",
                                                                "text": " "
                                                            }
                                                        ]
                                                    },
                                                    "expression": {
                                                        "kind": "FunctionExpression",
                                                        "fullStart": 726,
                                                        "fullEnd": 786,
                                                        "start": 726,
                                                        "end": 784,
                                                        "fullWidth": 60,
                                                        "width": 58,
                                                        "functionKeyword": {
                                                            "kind": "FunctionKeyword",
                                                            "fullStart": 726,
                                                            "fullEnd": 735,
                                                            "start": 726,
                                                            "end": 734,
                                                            "fullWidth": 9,
                                                            "width": 8,
                                                            "text": "function",
                                                            "value": "function",
                                                            "valueText": "function",
                                                            "hasTrailingTrivia": true,
                                                            "trailingTrivia": [
                                                                {
                                                                    "kind": "WhitespaceTrivia",
                                                                    "text": " "
                                                                }
                                                            ]
                                                        },
                                                        "callSignature": {
                                                            "kind": "CallSignature",
                                                            "fullStart": 735,
                                                            "fullEnd": 738,
                                                            "start": 735,
                                                            "end": 737,
                                                            "fullWidth": 3,
                                                            "width": 2,
                                                            "parameterList": {
                                                                "kind": "ParameterList",
                                                                "fullStart": 735,
                                                                "fullEnd": 738,
                                                                "start": 735,
                                                                "end": 737,
                                                                "fullWidth": 3,
                                                                "width": 2,
                                                                "openParenToken": {
                                                                    "kind": "OpenParenToken",
                                                                    "fullStart": 735,
                                                                    "fullEnd": 736,
                                                                    "start": 735,
                                                                    "end": 736,
                                                                    "fullWidth": 1,
                                                                    "width": 1,
                                                                    "text": "(",
                                                                    "value": "(",
                                                                    "valueText": "("
                                                                },
                                                                "parameters": [],
                                                                "closeParenToken": {
                                                                    "kind": "CloseParenToken",
                                                                    "fullStart": 736,
                                                                    "fullEnd": 738,
                                                                    "start": 736,
                                                                    "end": 737,
                                                                    "fullWidth": 2,
                                                                    "width": 1,
                                                                    "text": ")",
                                                                    "value": ")",
                                                                    "valueText": ")",
                                                                    "hasTrailingTrivia": true,
                                                                    "trailingTrivia": [
                                                                        {
                                                                            "kind": "WhitespaceTrivia",
                                                                            "text": " "
                                                                        }
                                                                    ]
                                                                }
                                                            }
                                                        },
                                                        "block": {
                                                            "kind": "Block",
                                                            "fullStart": 738,
                                                            "fullEnd": 786,
                                                            "start": 738,
                                                            "end": 784,
                                                            "fullWidth": 48,
                                                            "width": 46,
                                                            "openBraceToken": {
                                                                "kind": "OpenBraceToken",
                                                                "fullStart": 738,
                                                                "fullEnd": 741,
                                                                "start": 738,
                                                                "end": 739,
                                                                "fullWidth": 3,
                                                                "width": 1,
                                                                "text": "{",
                                                                "value": "{",
                                                                "valueText": "{",
                                                                "hasTrailingTrivia": true,
                                                                "hasTrailingNewLine": true,
                                                                "trailingTrivia": [
                                                                    {
                                                                        "kind": "NewLineTrivia",
                                                                        "text": "\r\n"
                                                                    }
                                                                ]
                                                            },
                                                            "statements": [
                                                                {
                                                                    "kind": "ReturnStatement",
                                                                    "fullStart": 741,
                                                                    "fullEnd": 771,
                                                                    "start": 757,
                                                                    "end": 769,
                                                                    "fullWidth": 30,
                                                                    "width": 12,
                                                                    "returnKeyword": {
                                                                        "kind": "ReturnKeyword",
                                                                        "fullStart": 741,
                                                                        "fullEnd": 764,
                                                                        "start": 757,
                                                                        "end": 763,
                                                                        "fullWidth": 23,
                                                                        "width": 6,
                                                                        "text": "return",
                                                                        "value": "return",
                                                                        "valueText": "return",
                                                                        "hasLeadingTrivia": true,
                                                                        "hasTrailingTrivia": true,
                                                                        "leadingTrivia": [
                                                                            {
                                                                                "kind": "WhitespaceTrivia",
                                                                                "text": "                "
                                                                            }
                                                                        ],
                                                                        "trailingTrivia": [
                                                                            {
                                                                                "kind": "WhitespaceTrivia",
                                                                                "text": " "
                                                                            }
                                                                        ]
                                                                    },
                                                                    "expression": {
                                                                        "kind": "TrueKeyword",
                                                                        "fullStart": 764,
                                                                        "fullEnd": 768,
                                                                        "start": 764,
                                                                        "end": 768,
                                                                        "fullWidth": 4,
                                                                        "width": 4,
                                                                        "text": "true",
                                                                        "value": true,
                                                                        "valueText": "true"
                                                                    },
                                                                    "semicolonToken": {
                                                                        "kind": "SemicolonToken",
                                                                        "fullStart": 768,
                                                                        "fullEnd": 771,
                                                                        "start": 768,
                                                                        "end": 769,
                                                                        "fullWidth": 3,
                                                                        "width": 1,
                                                                        "text": ";",
                                                                        "value": ";",
                                                                        "valueText": ";",
                                                                        "hasTrailingTrivia": true,
                                                                        "hasTrailingNewLine": true,
                                                                        "trailingTrivia": [
                                                                            {
                                                                                "kind": "NewLineTrivia",
                                                                                "text": "\r\n"
                                                                            }
                                                                        ]
                                                                    }
                                                                }
                                                            ],
                                                            "closeBraceToken": {
                                                                "kind": "CloseBraceToken",
                                                                "fullStart": 771,
                                                                "fullEnd": 786,
                                                                "start": 783,
                                                                "end": 784,
                                                                "fullWidth": 15,
                                                                "width": 1,
                                                                "text": "}",
                                                                "value": "}",
                                                                "valueText": "}",
                                                                "hasLeadingTrivia": true,
                                                                "hasTrailingTrivia": true,
                                                                "hasTrailingNewLine": true,
                                                                "leadingTrivia": [
                                                                    {
                                                                        "kind": "WhitespaceTrivia",
                                                                        "text": "            "
                                                                    }
                                                                ],
                                                                "trailingTrivia": [
                                                                    {
                                                                        "kind": "NewLineTrivia",
                                                                        "text": "\r\n"
                                                                    }
                                                                ]
                                                            }
                                                        }
                                                    }
                                                }
                                            ],
                                            "closeBraceToken": {
                                                "kind": "CloseBraceToken",
                                                "fullStart": 786,
                                                "fullEnd": 795,
                                                "start": 794,
                                                "end": 795,
                                                "fullWidth": 9,
                                                "width": 1,
                                                "text": "}",
                                                "value": "}",
                                                "valueText": "}",
                                                "hasLeadingTrivia": true,
                                                "leadingTrivia": [
                                                    {
                                                        "kind": "WhitespaceTrivia",
                                                        "text": "        "
                                                    }
                                                ]
                                            }
                                        }
                                    ],
                                    "closeParenToken": {
                                        "kind": "CloseParenToken",
                                        "fullStart": 795,
                                        "fullEnd": 796,
                                        "start": 795,
                                        "end": 796,
                                        "fullWidth": 1,
                                        "width": 1,
                                        "text": ")",
                                        "value": ")",
                                        "valueText": ")"
                                    }
                                }
                            },
                            "semicolonToken": {
                                "kind": "SemicolonToken",
                                "fullStart": 796,
                                "fullEnd": 799,
                                "start": 796,
                                "end": 797,
                                "fullWidth": 3,
                                "width": 1,
                                "text": ";",
                                "value": ";",
                                "valueText": ";",
                                "hasTrailingTrivia": true,
                                "hasTrailingNewLine": true,
                                "trailingTrivia": [
                                    {
                                        "kind": "NewLineTrivia",
                                        "text": "\r\n"
                                    }
                                ]
                            }
                        },
                        {
                            "kind": "VariableStatement",
                            "fullStart": 799,
                            "fullEnd": 846,
                            "start": 809,
                            "end": 844,
                            "fullWidth": 47,
                            "width": 35,
                            "modifiers": [],
                            "variableDeclaration": {
                                "kind": "VariableDeclaration",
                                "fullStart": 799,
                                "fullEnd": 843,
                                "start": 809,
                                "end": 843,
                                "fullWidth": 44,
                                "width": 34,
                                "varKeyword": {
                                    "kind": "VarKeyword",
                                    "fullStart": 799,
                                    "fullEnd": 813,
                                    "start": 809,
                                    "end": 812,
                                    "fullWidth": 14,
                                    "width": 3,
                                    "text": "var",
                                    "value": "var",
                                    "valueText": "var",
                                    "hasLeadingTrivia": true,
                                    "hasLeadingNewLine": true,
                                    "hasTrailingTrivia": true,
                                    "leadingTrivia": [
                                        {
                                            "kind": "NewLineTrivia",
                                            "text": "\r\n"
                                        },
                                        {
                                            "kind": "WhitespaceTrivia",
                                            "text": "        "
                                        }
                                    ],
                                    "trailingTrivia": [
                                        {
                                            "kind": "WhitespaceTrivia",
                                            "text": " "
                                        }
                                    ]
                                },
                                "variableDeclarators": [
                                    {
                                        "kind": "VariableDeclarator",
                                        "fullStart": 813,
                                        "fullEnd": 843,
                                        "start": 813,
                                        "end": 843,
                                        "fullWidth": 30,
<<<<<<< HEAD
                                        "width": 30,
                                        "identifier": {
=======
                                        "propertyName": {
>>>>>>> 85e84683
                                            "kind": "IdentifierName",
                                            "fullStart": 813,
                                            "fullEnd": 826,
                                            "start": 813,
                                            "end": 825,
                                            "fullWidth": 13,
                                            "width": 12,
                                            "text": "ConstructFun",
                                            "value": "ConstructFun",
                                            "valueText": "ConstructFun",
                                            "hasTrailingTrivia": true,
                                            "trailingTrivia": [
                                                {
                                                    "kind": "WhitespaceTrivia",
                                                    "text": " "
                                                }
                                            ]
                                        },
                                        "equalsValueClause": {
                                            "kind": "EqualsValueClause",
                                            "fullStart": 826,
                                            "fullEnd": 843,
                                            "start": 826,
                                            "end": 843,
                                            "fullWidth": 17,
                                            "width": 17,
                                            "equalsToken": {
                                                "kind": "EqualsToken",
                                                "fullStart": 826,
                                                "fullEnd": 828,
                                                "start": 826,
                                                "end": 827,
                                                "fullWidth": 2,
                                                "width": 1,
                                                "text": "=",
                                                "value": "=",
                                                "valueText": "=",
                                                "hasTrailingTrivia": true,
                                                "trailingTrivia": [
                                                    {
                                                        "kind": "WhitespaceTrivia",
                                                        "text": " "
                                                    }
                                                ]
                                            },
                                            "value": {
                                                "kind": "FunctionExpression",
                                                "fullStart": 828,
                                                "fullEnd": 843,
                                                "start": 828,
                                                "end": 843,
                                                "fullWidth": 15,
                                                "width": 15,
                                                "functionKeyword": {
                                                    "kind": "FunctionKeyword",
                                                    "fullStart": 828,
                                                    "fullEnd": 837,
                                                    "start": 828,
                                                    "end": 836,
                                                    "fullWidth": 9,
                                                    "width": 8,
                                                    "text": "function",
                                                    "value": "function",
                                                    "valueText": "function",
                                                    "hasTrailingTrivia": true,
                                                    "trailingTrivia": [
                                                        {
                                                            "kind": "WhitespaceTrivia",
                                                            "text": " "
                                                        }
                                                    ]
                                                },
                                                "callSignature": {
                                                    "kind": "CallSignature",
                                                    "fullStart": 837,
                                                    "fullEnd": 840,
                                                    "start": 837,
                                                    "end": 839,
                                                    "fullWidth": 3,
                                                    "width": 2,
                                                    "parameterList": {
                                                        "kind": "ParameterList",
                                                        "fullStart": 837,
                                                        "fullEnd": 840,
                                                        "start": 837,
                                                        "end": 839,
                                                        "fullWidth": 3,
                                                        "width": 2,
                                                        "openParenToken": {
                                                            "kind": "OpenParenToken",
                                                            "fullStart": 837,
                                                            "fullEnd": 838,
                                                            "start": 837,
                                                            "end": 838,
                                                            "fullWidth": 1,
                                                            "width": 1,
                                                            "text": "(",
                                                            "value": "(",
                                                            "valueText": "("
                                                        },
                                                        "parameters": [],
                                                        "closeParenToken": {
                                                            "kind": "CloseParenToken",
                                                            "fullStart": 838,
                                                            "fullEnd": 840,
                                                            "start": 838,
                                                            "end": 839,
                                                            "fullWidth": 2,
                                                            "width": 1,
                                                            "text": ")",
                                                            "value": ")",
                                                            "valueText": ")",
                                                            "hasTrailingTrivia": true,
                                                            "trailingTrivia": [
                                                                {
                                                                    "kind": "WhitespaceTrivia",
                                                                    "text": " "
                                                                }
                                                            ]
                                                        }
                                                    }
                                                },
                                                "block": {
                                                    "kind": "Block",
                                                    "fullStart": 840,
                                                    "fullEnd": 843,
                                                    "start": 840,
                                                    "end": 843,
                                                    "fullWidth": 3,
                                                    "width": 3,
                                                    "openBraceToken": {
                                                        "kind": "OpenBraceToken",
                                                        "fullStart": 840,
                                                        "fullEnd": 842,
                                                        "start": 840,
                                                        "end": 841,
                                                        "fullWidth": 2,
                                                        "width": 1,
                                                        "text": "{",
                                                        "value": "{",
                                                        "valueText": "{",
                                                        "hasTrailingTrivia": true,
                                                        "trailingTrivia": [
                                                            {
                                                                "kind": "WhitespaceTrivia",
                                                                "text": " "
                                                            }
                                                        ]
                                                    },
                                                    "statements": [],
                                                    "closeBraceToken": {
                                                        "kind": "CloseBraceToken",
                                                        "fullStart": 842,
                                                        "fullEnd": 843,
                                                        "start": 842,
                                                        "end": 843,
                                                        "fullWidth": 1,
                                                        "width": 1,
                                                        "text": "}",
                                                        "value": "}",
                                                        "valueText": "}"
                                                    }
                                                }
                                            }
                                        }
                                    }
                                ]
                            },
                            "semicolonToken": {
                                "kind": "SemicolonToken",
                                "fullStart": 843,
                                "fullEnd": 846,
                                "start": 843,
                                "end": 844,
                                "fullWidth": 3,
                                "width": 1,
                                "text": ";",
                                "value": ";",
                                "valueText": ";",
                                "hasTrailingTrivia": true,
                                "hasTrailingNewLine": true,
                                "trailingTrivia": [
                                    {
                                        "kind": "NewLineTrivia",
                                        "text": "\r\n"
                                    }
                                ]
                            }
                        },
                        {
                            "kind": "ExpressionStatement",
                            "fullStart": 846,
                            "fullEnd": 887,
                            "start": 854,
                            "end": 885,
                            "fullWidth": 41,
                            "width": 31,
                            "expression": {
                                "kind": "AssignmentExpression",
                                "fullStart": 846,
                                "fullEnd": 884,
                                "start": 854,
                                "end": 884,
                                "fullWidth": 38,
                                "width": 30,
                                "left": {
                                    "kind": "MemberAccessExpression",
                                    "fullStart": 846,
                                    "fullEnd": 877,
                                    "start": 854,
                                    "end": 876,
                                    "fullWidth": 31,
                                    "width": 22,
                                    "expression": {
                                        "kind": "IdentifierName",
                                        "fullStart": 846,
                                        "fullEnd": 866,
                                        "start": 854,
                                        "end": 866,
                                        "fullWidth": 20,
                                        "width": 12,
                                        "text": "ConstructFun",
                                        "value": "ConstructFun",
                                        "valueText": "ConstructFun",
                                        "hasLeadingTrivia": true,
                                        "leadingTrivia": [
                                            {
                                                "kind": "WhitespaceTrivia",
                                                "text": "        "
                                            }
                                        ]
                                    },
                                    "dotToken": {
                                        "kind": "DotToken",
                                        "fullStart": 866,
                                        "fullEnd": 867,
                                        "start": 866,
                                        "end": 867,
                                        "fullWidth": 1,
                                        "width": 1,
                                        "text": ".",
                                        "value": ".",
                                        "valueText": "."
                                    },
                                    "name": {
                                        "kind": "IdentifierName",
                                        "fullStart": 867,
                                        "fullEnd": 877,
                                        "start": 867,
                                        "end": 876,
                                        "fullWidth": 10,
                                        "width": 9,
                                        "text": "prototype",
                                        "value": "prototype",
                                        "valueText": "prototype",
                                        "hasTrailingTrivia": true,
                                        "trailingTrivia": [
                                            {
                                                "kind": "WhitespaceTrivia",
                                                "text": " "
                                            }
                                        ]
                                    }
                                },
                                "operatorToken": {
                                    "kind": "EqualsToken",
                                    "fullStart": 877,
                                    "fullEnd": 879,
                                    "start": 877,
                                    "end": 878,
                                    "fullWidth": 2,
                                    "width": 1,
                                    "text": "=",
                                    "value": "=",
                                    "valueText": "=",
                                    "hasTrailingTrivia": true,
                                    "trailingTrivia": [
                                        {
                                            "kind": "WhitespaceTrivia",
                                            "text": " "
                                        }
                                    ]
                                },
                                "right": {
                                    "kind": "IdentifierName",
                                    "fullStart": 879,
                                    "fullEnd": 884,
                                    "start": 879,
                                    "end": 884,
                                    "fullWidth": 5,
                                    "width": 5,
                                    "text": "proto",
                                    "value": "proto",
                                    "valueText": "proto"
                                }
                            },
                            "semicolonToken": {
                                "kind": "SemicolonToken",
                                "fullStart": 884,
                                "fullEnd": 887,
                                "start": 884,
                                "end": 885,
                                "fullWidth": 3,
                                "width": 1,
                                "text": ";",
                                "value": ";",
                                "valueText": ";",
                                "hasTrailingTrivia": true,
                                "hasTrailingNewLine": true,
                                "trailingTrivia": [
                                    {
                                        "kind": "NewLineTrivia",
                                        "text": "\r\n"
                                    }
                                ]
                            }
                        },
                        {
                            "kind": "VariableStatement",
                            "fullStart": 887,
                            "fullEnd": 930,
                            "start": 897,
                            "end": 928,
                            "fullWidth": 43,
                            "width": 31,
                            "modifiers": [],
                            "variableDeclaration": {
                                "kind": "VariableDeclaration",
                                "fullStart": 887,
                                "fullEnd": 927,
                                "start": 897,
                                "end": 927,
                                "fullWidth": 40,
                                "width": 30,
                                "varKeyword": {
                                    "kind": "VarKeyword",
                                    "fullStart": 887,
                                    "fullEnd": 901,
                                    "start": 897,
                                    "end": 900,
                                    "fullWidth": 14,
                                    "width": 3,
                                    "text": "var",
                                    "value": "var",
                                    "valueText": "var",
                                    "hasLeadingTrivia": true,
                                    "hasLeadingNewLine": true,
                                    "hasTrailingTrivia": true,
                                    "leadingTrivia": [
                                        {
                                            "kind": "NewLineTrivia",
                                            "text": "\r\n"
                                        },
                                        {
                                            "kind": "WhitespaceTrivia",
                                            "text": "        "
                                        }
                                    ],
                                    "trailingTrivia": [
                                        {
                                            "kind": "WhitespaceTrivia",
                                            "text": " "
                                        }
                                    ]
                                },
                                "variableDeclarators": [
                                    {
                                        "kind": "VariableDeclarator",
                                        "fullStart": 901,
                                        "fullEnd": 927,
                                        "start": 901,
                                        "end": 927,
                                        "fullWidth": 26,
<<<<<<< HEAD
                                        "width": 26,
                                        "identifier": {
=======
                                        "propertyName": {
>>>>>>> 85e84683
                                            "kind": "IdentifierName",
                                            "fullStart": 901,
                                            "fullEnd": 907,
                                            "start": 901,
                                            "end": 906,
                                            "fullWidth": 6,
                                            "width": 5,
                                            "text": "child",
                                            "value": "child",
                                            "valueText": "child",
                                            "hasTrailingTrivia": true,
                                            "trailingTrivia": [
                                                {
                                                    "kind": "WhitespaceTrivia",
                                                    "text": " "
                                                }
                                            ]
                                        },
                                        "equalsValueClause": {
                                            "kind": "EqualsValueClause",
                                            "fullStart": 907,
                                            "fullEnd": 927,
                                            "start": 907,
                                            "end": 927,
                                            "fullWidth": 20,
                                            "width": 20,
                                            "equalsToken": {
                                                "kind": "EqualsToken",
                                                "fullStart": 907,
                                                "fullEnd": 909,
                                                "start": 907,
                                                "end": 908,
                                                "fullWidth": 2,
                                                "width": 1,
                                                "text": "=",
                                                "value": "=",
                                                "valueText": "=",
                                                "hasTrailingTrivia": true,
                                                "trailingTrivia": [
                                                    {
                                                        "kind": "WhitespaceTrivia",
                                                        "text": " "
                                                    }
                                                ]
                                            },
                                            "value": {
                                                "kind": "ObjectCreationExpression",
                                                "fullStart": 909,
                                                "fullEnd": 927,
                                                "start": 909,
                                                "end": 927,
                                                "fullWidth": 18,
                                                "width": 18,
                                                "newKeyword": {
                                                    "kind": "NewKeyword",
                                                    "fullStart": 909,
                                                    "fullEnd": 913,
                                                    "start": 909,
                                                    "end": 912,
                                                    "fullWidth": 4,
                                                    "width": 3,
                                                    "text": "new",
                                                    "value": "new",
                                                    "valueText": "new",
                                                    "hasTrailingTrivia": true,
                                                    "trailingTrivia": [
                                                        {
                                                            "kind": "WhitespaceTrivia",
                                                            "text": " "
                                                        }
                                                    ]
                                                },
                                                "expression": {
                                                    "kind": "IdentifierName",
                                                    "fullStart": 913,
                                                    "fullEnd": 925,
                                                    "start": 913,
                                                    "end": 925,
                                                    "fullWidth": 12,
                                                    "width": 12,
                                                    "text": "ConstructFun",
                                                    "value": "ConstructFun",
                                                    "valueText": "ConstructFun"
                                                },
                                                "argumentList": {
                                                    "kind": "ArgumentList",
                                                    "fullStart": 925,
                                                    "fullEnd": 927,
                                                    "start": 925,
                                                    "end": 927,
                                                    "fullWidth": 2,
                                                    "width": 2,
                                                    "openParenToken": {
                                                        "kind": "OpenParenToken",
                                                        "fullStart": 925,
                                                        "fullEnd": 926,
                                                        "start": 925,
                                                        "end": 926,
                                                        "fullWidth": 1,
                                                        "width": 1,
                                                        "text": "(",
                                                        "value": "(",
                                                        "valueText": "("
                                                    },
                                                    "arguments": [],
                                                    "closeParenToken": {
                                                        "kind": "CloseParenToken",
                                                        "fullStart": 926,
                                                        "fullEnd": 927,
                                                        "start": 926,
                                                        "end": 927,
                                                        "fullWidth": 1,
                                                        "width": 1,
                                                        "text": ")",
                                                        "value": ")",
                                                        "valueText": ")"
                                                    }
                                                }
                                            }
                                        }
                                    }
                                ]
                            },
                            "semicolonToken": {
                                "kind": "SemicolonToken",
                                "fullStart": 927,
                                "fullEnd": 930,
                                "start": 927,
                                "end": 928,
                                "fullWidth": 3,
                                "width": 1,
                                "text": ";",
                                "value": ";",
                                "valueText": ";",
                                "hasTrailingTrivia": true,
                                "hasTrailingNewLine": true,
                                "trailingTrivia": [
                                    {
                                        "kind": "NewLineTrivia",
                                        "text": "\r\n"
                                    }
                                ]
                            }
                        },
                        {
                            "kind": "ExpressionStatement",
                            "fullStart": 930,
                            "fullEnd": 988,
                            "start": 940,
                            "end": 986,
                            "fullWidth": 58,
                            "width": 46,
                            "expression": {
                                "kind": "InvocationExpression",
                                "fullStart": 930,
                                "fullEnd": 985,
                                "start": 940,
                                "end": 985,
                                "fullWidth": 55,
                                "width": 45,
                                "expression": {
                                    "kind": "MemberAccessExpression",
                                    "fullStart": 930,
                                    "fullEnd": 961,
                                    "start": 940,
                                    "end": 961,
                                    "fullWidth": 31,
                                    "width": 21,
                                    "expression": {
                                        "kind": "IdentifierName",
                                        "fullStart": 930,
                                        "fullEnd": 946,
                                        "start": 940,
                                        "end": 946,
                                        "fullWidth": 16,
                                        "width": 6,
                                        "text": "Object",
                                        "value": "Object",
                                        "valueText": "Object",
                                        "hasLeadingTrivia": true,
                                        "hasLeadingNewLine": true,
                                        "leadingTrivia": [
                                            {
                                                "kind": "NewLineTrivia",
                                                "text": "\r\n"
                                            },
                                            {
                                                "kind": "WhitespaceTrivia",
                                                "text": "        "
                                            }
                                        ]
                                    },
                                    "dotToken": {
                                        "kind": "DotToken",
                                        "fullStart": 946,
                                        "fullEnd": 947,
                                        "start": 946,
                                        "end": 947,
                                        "fullWidth": 1,
                                        "width": 1,
                                        "text": ".",
                                        "value": ".",
                                        "valueText": "."
                                    },
                                    "name": {
                                        "kind": "IdentifierName",
                                        "fullStart": 947,
                                        "fullEnd": 961,
                                        "start": 947,
                                        "end": 961,
                                        "fullWidth": 14,
                                        "width": 14,
                                        "text": "defineProperty",
                                        "value": "defineProperty",
                                        "valueText": "defineProperty"
                                    }
                                },
                                "argumentList": {
                                    "kind": "ArgumentList",
                                    "fullStart": 961,
                                    "fullEnd": 985,
                                    "start": 961,
                                    "end": 985,
                                    "fullWidth": 24,
                                    "width": 24,
                                    "openParenToken": {
                                        "kind": "OpenParenToken",
                                        "fullStart": 961,
                                        "fullEnd": 962,
                                        "start": 961,
                                        "end": 962,
                                        "fullWidth": 1,
                                        "width": 1,
                                        "text": "(",
                                        "value": "(",
                                        "valueText": "("
                                    },
                                    "arguments": [
                                        {
                                            "kind": "IdentifierName",
                                            "fullStart": 962,
                                            "fullEnd": 965,
                                            "start": 962,
                                            "end": 965,
                                            "fullWidth": 3,
                                            "width": 3,
                                            "text": "obj",
                                            "value": "obj",
                                            "valueText": "obj"
                                        },
                                        {
                                            "kind": "CommaToken",
                                            "fullStart": 965,
                                            "fullEnd": 967,
                                            "start": 965,
                                            "end": 966,
                                            "fullWidth": 2,
                                            "width": 1,
                                            "text": ",",
                                            "value": ",",
                                            "valueText": ",",
                                            "hasTrailingTrivia": true,
                                            "trailingTrivia": [
                                                {
                                                    "kind": "WhitespaceTrivia",
                                                    "text": " "
                                                }
                                            ]
                                        },
                                        {
                                            "kind": "StringLiteral",
                                            "fullStart": 967,
                                            "fullEnd": 977,
                                            "start": 967,
                                            "end": 977,
                                            "fullWidth": 10,
                                            "width": 10,
                                            "text": "\"property\"",
                                            "value": "property",
                                            "valueText": "property"
                                        },
                                        {
                                            "kind": "CommaToken",
                                            "fullStart": 977,
                                            "fullEnd": 979,
                                            "start": 977,
                                            "end": 978,
                                            "fullWidth": 2,
                                            "width": 1,
                                            "text": ",",
                                            "value": ",",
                                            "valueText": ",",
                                            "hasTrailingTrivia": true,
                                            "trailingTrivia": [
                                                {
                                                    "kind": "WhitespaceTrivia",
                                                    "text": " "
                                                }
                                            ]
                                        },
                                        {
                                            "kind": "IdentifierName",
                                            "fullStart": 979,
                                            "fullEnd": 984,
                                            "start": 979,
                                            "end": 984,
                                            "fullWidth": 5,
                                            "width": 5,
                                            "text": "child",
                                            "value": "child",
                                            "valueText": "child"
                                        }
                                    ],
                                    "closeParenToken": {
                                        "kind": "CloseParenToken",
                                        "fullStart": 984,
                                        "fullEnd": 985,
                                        "start": 984,
                                        "end": 985,
                                        "fullWidth": 1,
                                        "width": 1,
                                        "text": ")",
                                        "value": ")",
                                        "valueText": ")"
                                    }
                                }
                            },
                            "semicolonToken": {
                                "kind": "SemicolonToken",
                                "fullStart": 985,
                                "fullEnd": 988,
                                "start": 985,
                                "end": 986,
                                "fullWidth": 3,
                                "width": 1,
                                "text": ";",
                                "value": ";",
                                "valueText": ";",
                                "hasTrailingTrivia": true,
                                "hasTrailingNewLine": true,
                                "trailingTrivia": [
                                    {
                                        "kind": "NewLineTrivia",
                                        "text": "\r\n"
                                    }
                                ]
                            }
                        },
                        {
                            "kind": "VariableStatement",
                            "fullStart": 988,
                            "fullEnd": 1051,
                            "start": 998,
                            "end": 1049,
                            "fullWidth": 63,
                            "width": 51,
                            "modifiers": [],
                            "variableDeclaration": {
                                "kind": "VariableDeclaration",
                                "fullStart": 988,
                                "fullEnd": 1048,
                                "start": 998,
                                "end": 1048,
                                "fullWidth": 60,
                                "width": 50,
                                "varKeyword": {
                                    "kind": "VarKeyword",
                                    "fullStart": 988,
                                    "fullEnd": 1002,
                                    "start": 998,
                                    "end": 1001,
                                    "fullWidth": 14,
                                    "width": 3,
                                    "text": "var",
                                    "value": "var",
                                    "valueText": "var",
                                    "hasLeadingTrivia": true,
                                    "hasLeadingNewLine": true,
                                    "hasTrailingTrivia": true,
                                    "leadingTrivia": [
                                        {
                                            "kind": "NewLineTrivia",
                                            "text": "\r\n"
                                        },
                                        {
                                            "kind": "WhitespaceTrivia",
                                            "text": "        "
                                        }
                                    ],
                                    "trailingTrivia": [
                                        {
                                            "kind": "WhitespaceTrivia",
                                            "text": " "
                                        }
                                    ]
                                },
                                "variableDeclarators": [
                                    {
                                        "kind": "VariableDeclarator",
                                        "fullStart": 1002,
                                        "fullEnd": 1048,
                                        "start": 1002,
                                        "end": 1048,
                                        "fullWidth": 46,
<<<<<<< HEAD
                                        "width": 46,
                                        "identifier": {
=======
                                        "propertyName": {
>>>>>>> 85e84683
                                            "kind": "IdentifierName",
                                            "fullStart": 1002,
                                            "fullEnd": 1016,
                                            "start": 1002,
                                            "end": 1015,
                                            "fullWidth": 14,
                                            "width": 13,
                                            "text": "beforeDeleted",
                                            "value": "beforeDeleted",
                                            "valueText": "beforeDeleted",
                                            "hasTrailingTrivia": true,
                                            "trailingTrivia": [
                                                {
                                                    "kind": "WhitespaceTrivia",
                                                    "text": " "
                                                }
                                            ]
                                        },
                                        "equalsValueClause": {
                                            "kind": "EqualsValueClause",
                                            "fullStart": 1016,
                                            "fullEnd": 1048,
                                            "start": 1016,
                                            "end": 1048,
                                            "fullWidth": 32,
                                            "width": 32,
                                            "equalsToken": {
                                                "kind": "EqualsToken",
                                                "fullStart": 1016,
                                                "fullEnd": 1018,
                                                "start": 1016,
                                                "end": 1017,
                                                "fullWidth": 2,
                                                "width": 1,
                                                "text": "=",
                                                "value": "=",
                                                "valueText": "=",
                                                "hasTrailingTrivia": true,
                                                "trailingTrivia": [
                                                    {
                                                        "kind": "WhitespaceTrivia",
                                                        "text": " "
                                                    }
                                                ]
                                            },
                                            "value": {
                                                "kind": "InvocationExpression",
                                                "fullStart": 1018,
                                                "fullEnd": 1048,
                                                "start": 1018,
                                                "end": 1048,
                                                "fullWidth": 30,
                                                "width": 30,
                                                "expression": {
                                                    "kind": "MemberAccessExpression",
                                                    "fullStart": 1018,
                                                    "fullEnd": 1036,
                                                    "start": 1018,
                                                    "end": 1036,
                                                    "fullWidth": 18,
                                                    "width": 18,
                                                    "expression": {
                                                        "kind": "IdentifierName",
                                                        "fullStart": 1018,
                                                        "fullEnd": 1021,
                                                        "start": 1018,
                                                        "end": 1021,
                                                        "fullWidth": 3,
                                                        "width": 3,
                                                        "text": "obj",
                                                        "value": "obj",
                                                        "valueText": "obj"
                                                    },
                                                    "dotToken": {
                                                        "kind": "DotToken",
                                                        "fullStart": 1021,
                                                        "fullEnd": 1022,
                                                        "start": 1021,
                                                        "end": 1022,
                                                        "fullWidth": 1,
                                                        "width": 1,
                                                        "text": ".",
                                                        "value": ".",
                                                        "valueText": "."
                                                    },
                                                    "name": {
                                                        "kind": "IdentifierName",
                                                        "fullStart": 1022,
                                                        "fullEnd": 1036,
                                                        "start": 1022,
                                                        "end": 1036,
                                                        "fullWidth": 14,
                                                        "width": 14,
                                                        "text": "hasOwnProperty",
                                                        "value": "hasOwnProperty",
                                                        "valueText": "hasOwnProperty"
                                                    }
                                                },
                                                "argumentList": {
                                                    "kind": "ArgumentList",
                                                    "fullStart": 1036,
                                                    "fullEnd": 1048,
                                                    "start": 1036,
                                                    "end": 1048,
                                                    "fullWidth": 12,
                                                    "width": 12,
                                                    "openParenToken": {
                                                        "kind": "OpenParenToken",
                                                        "fullStart": 1036,
                                                        "fullEnd": 1037,
                                                        "start": 1036,
                                                        "end": 1037,
                                                        "fullWidth": 1,
                                                        "width": 1,
                                                        "text": "(",
                                                        "value": "(",
                                                        "valueText": "("
                                                    },
                                                    "arguments": [
                                                        {
                                                            "kind": "StringLiteral",
                                                            "fullStart": 1037,
                                                            "fullEnd": 1047,
                                                            "start": 1037,
                                                            "end": 1047,
                                                            "fullWidth": 10,
                                                            "width": 10,
                                                            "text": "\"property\"",
                                                            "value": "property",
                                                            "valueText": "property"
                                                        }
                                                    ],
                                                    "closeParenToken": {
                                                        "kind": "CloseParenToken",
                                                        "fullStart": 1047,
                                                        "fullEnd": 1048,
                                                        "start": 1047,
                                                        "end": 1048,
                                                        "fullWidth": 1,
                                                        "width": 1,
                                                        "text": ")",
                                                        "value": ")",
                                                        "valueText": ")"
                                                    }
                                                }
                                            }
                                        }
                                    }
                                ]
                            },
                            "semicolonToken": {
                                "kind": "SemicolonToken",
                                "fullStart": 1048,
                                "fullEnd": 1051,
                                "start": 1048,
                                "end": 1049,
                                "fullWidth": 3,
                                "width": 1,
                                "text": ";",
                                "value": ";",
                                "valueText": ";",
                                "hasTrailingTrivia": true,
                                "hasTrailingNewLine": true,
                                "trailingTrivia": [
                                    {
                                        "kind": "NewLineTrivia",
                                        "text": "\r\n"
                                    }
                                ]
                            }
                        },
                        {
                            "kind": "ExpressionStatement",
                            "fullStart": 1051,
                            "fullEnd": 1083,
                            "start": 1061,
                            "end": 1081,
                            "fullWidth": 32,
                            "width": 20,
                            "expression": {
                                "kind": "DeleteExpression",
                                "fullStart": 1051,
                                "fullEnd": 1080,
                                "start": 1061,
                                "end": 1080,
                                "fullWidth": 29,
                                "width": 19,
                                "deleteKeyword": {
                                    "kind": "DeleteKeyword",
                                    "fullStart": 1051,
                                    "fullEnd": 1068,
                                    "start": 1061,
                                    "end": 1067,
                                    "fullWidth": 17,
                                    "width": 6,
                                    "text": "delete",
                                    "value": "delete",
                                    "valueText": "delete",
                                    "hasLeadingTrivia": true,
                                    "hasLeadingNewLine": true,
                                    "hasTrailingTrivia": true,
                                    "leadingTrivia": [
                                        {
                                            "kind": "NewLineTrivia",
                                            "text": "\r\n"
                                        },
                                        {
                                            "kind": "WhitespaceTrivia",
                                            "text": "        "
                                        }
                                    ],
                                    "trailingTrivia": [
                                        {
                                            "kind": "WhitespaceTrivia",
                                            "text": " "
                                        }
                                    ]
                                },
                                "expression": {
                                    "kind": "MemberAccessExpression",
                                    "fullStart": 1068,
                                    "fullEnd": 1080,
                                    "start": 1068,
                                    "end": 1080,
                                    "fullWidth": 12,
                                    "width": 12,
                                    "expression": {
                                        "kind": "IdentifierName",
                                        "fullStart": 1068,
                                        "fullEnd": 1071,
                                        "start": 1068,
                                        "end": 1071,
                                        "fullWidth": 3,
                                        "width": 3,
                                        "text": "obj",
                                        "value": "obj",
                                        "valueText": "obj"
                                    },
                                    "dotToken": {
                                        "kind": "DotToken",
                                        "fullStart": 1071,
                                        "fullEnd": 1072,
                                        "start": 1071,
                                        "end": 1072,
                                        "fullWidth": 1,
                                        "width": 1,
                                        "text": ".",
                                        "value": ".",
                                        "valueText": "."
                                    },
                                    "name": {
                                        "kind": "IdentifierName",
                                        "fullStart": 1072,
                                        "fullEnd": 1080,
                                        "start": 1072,
                                        "end": 1080,
                                        "fullWidth": 8,
                                        "width": 8,
                                        "text": "property",
                                        "value": "property",
                                        "valueText": "property"
                                    }
                                }
                            },
                            "semicolonToken": {
                                "kind": "SemicolonToken",
                                "fullStart": 1080,
                                "fullEnd": 1083,
                                "start": 1080,
                                "end": 1081,
                                "fullWidth": 3,
                                "width": 1,
                                "text": ";",
                                "value": ";",
                                "valueText": ";",
                                "hasTrailingTrivia": true,
                                "hasTrailingNewLine": true,
                                "trailingTrivia": [
                                    {
                                        "kind": "NewLineTrivia",
                                        "text": "\r\n"
                                    }
                                ]
                            }
                        },
                        {
                            "kind": "VariableStatement",
                            "fullStart": 1083,
                            "fullEnd": 1145,
                            "start": 1093,
                            "end": 1143,
                            "fullWidth": 62,
                            "width": 50,
                            "modifiers": [],
                            "variableDeclaration": {
                                "kind": "VariableDeclaration",
                                "fullStart": 1083,
                                "fullEnd": 1142,
                                "start": 1093,
                                "end": 1142,
                                "fullWidth": 59,
                                "width": 49,
                                "varKeyword": {
                                    "kind": "VarKeyword",
                                    "fullStart": 1083,
                                    "fullEnd": 1097,
                                    "start": 1093,
                                    "end": 1096,
                                    "fullWidth": 14,
                                    "width": 3,
                                    "text": "var",
                                    "value": "var",
                                    "valueText": "var",
                                    "hasLeadingTrivia": true,
                                    "hasLeadingNewLine": true,
                                    "hasTrailingTrivia": true,
                                    "leadingTrivia": [
                                        {
                                            "kind": "NewLineTrivia",
                                            "text": "\r\n"
                                        },
                                        {
                                            "kind": "WhitespaceTrivia",
                                            "text": "        "
                                        }
                                    ],
                                    "trailingTrivia": [
                                        {
                                            "kind": "WhitespaceTrivia",
                                            "text": " "
                                        }
                                    ]
                                },
                                "variableDeclarators": [
                                    {
                                        "kind": "VariableDeclarator",
                                        "fullStart": 1097,
                                        "fullEnd": 1142,
                                        "start": 1097,
                                        "end": 1142,
                                        "fullWidth": 45,
<<<<<<< HEAD
                                        "width": 45,
                                        "identifier": {
=======
                                        "propertyName": {
>>>>>>> 85e84683
                                            "kind": "IdentifierName",
                                            "fullStart": 1097,
                                            "fullEnd": 1110,
                                            "start": 1097,
                                            "end": 1109,
                                            "fullWidth": 13,
                                            "width": 12,
                                            "text": "afterDeleted",
                                            "value": "afterDeleted",
                                            "valueText": "afterDeleted",
                                            "hasTrailingTrivia": true,
                                            "trailingTrivia": [
                                                {
                                                    "kind": "WhitespaceTrivia",
                                                    "text": " "
                                                }
                                            ]
                                        },
                                        "equalsValueClause": {
                                            "kind": "EqualsValueClause",
                                            "fullStart": 1110,
                                            "fullEnd": 1142,
                                            "start": 1110,
                                            "end": 1142,
                                            "fullWidth": 32,
                                            "width": 32,
                                            "equalsToken": {
                                                "kind": "EqualsToken",
                                                "fullStart": 1110,
                                                "fullEnd": 1112,
                                                "start": 1110,
                                                "end": 1111,
                                                "fullWidth": 2,
                                                "width": 1,
                                                "text": "=",
                                                "value": "=",
                                                "valueText": "=",
                                                "hasTrailingTrivia": true,
                                                "trailingTrivia": [
                                                    {
                                                        "kind": "WhitespaceTrivia",
                                                        "text": " "
                                                    }
                                                ]
                                            },
                                            "value": {
                                                "kind": "InvocationExpression",
                                                "fullStart": 1112,
                                                "fullEnd": 1142,
                                                "start": 1112,
                                                "end": 1142,
                                                "fullWidth": 30,
                                                "width": 30,
                                                "expression": {
                                                    "kind": "MemberAccessExpression",
                                                    "fullStart": 1112,
                                                    "fullEnd": 1130,
                                                    "start": 1112,
                                                    "end": 1130,
                                                    "fullWidth": 18,
                                                    "width": 18,
                                                    "expression": {
                                                        "kind": "IdentifierName",
                                                        "fullStart": 1112,
                                                        "fullEnd": 1115,
                                                        "start": 1112,
                                                        "end": 1115,
                                                        "fullWidth": 3,
                                                        "width": 3,
                                                        "text": "obj",
                                                        "value": "obj",
                                                        "valueText": "obj"
                                                    },
                                                    "dotToken": {
                                                        "kind": "DotToken",
                                                        "fullStart": 1115,
                                                        "fullEnd": 1116,
                                                        "start": 1115,
                                                        "end": 1116,
                                                        "fullWidth": 1,
                                                        "width": 1,
                                                        "text": ".",
                                                        "value": ".",
                                                        "valueText": "."
                                                    },
                                                    "name": {
                                                        "kind": "IdentifierName",
                                                        "fullStart": 1116,
                                                        "fullEnd": 1130,
                                                        "start": 1116,
                                                        "end": 1130,
                                                        "fullWidth": 14,
                                                        "width": 14,
                                                        "text": "hasOwnProperty",
                                                        "value": "hasOwnProperty",
                                                        "valueText": "hasOwnProperty"
                                                    }
                                                },
                                                "argumentList": {
                                                    "kind": "ArgumentList",
                                                    "fullStart": 1130,
                                                    "fullEnd": 1142,
                                                    "start": 1130,
                                                    "end": 1142,
                                                    "fullWidth": 12,
                                                    "width": 12,
                                                    "openParenToken": {
                                                        "kind": "OpenParenToken",
                                                        "fullStart": 1130,
                                                        "fullEnd": 1131,
                                                        "start": 1130,
                                                        "end": 1131,
                                                        "fullWidth": 1,
                                                        "width": 1,
                                                        "text": "(",
                                                        "value": "(",
                                                        "valueText": "("
                                                    },
                                                    "arguments": [
                                                        {
                                                            "kind": "StringLiteral",
                                                            "fullStart": 1131,
                                                            "fullEnd": 1141,
                                                            "start": 1131,
                                                            "end": 1141,
                                                            "fullWidth": 10,
                                                            "width": 10,
                                                            "text": "\"property\"",
                                                            "value": "property",
                                                            "valueText": "property"
                                                        }
                                                    ],
                                                    "closeParenToken": {
                                                        "kind": "CloseParenToken",
                                                        "fullStart": 1141,
                                                        "fullEnd": 1142,
                                                        "start": 1141,
                                                        "end": 1142,
                                                        "fullWidth": 1,
                                                        "width": 1,
                                                        "text": ")",
                                                        "value": ")",
                                                        "valueText": ")"
                                                    }
                                                }
                                            }
                                        }
                                    }
                                ]
                            },
                            "semicolonToken": {
                                "kind": "SemicolonToken",
                                "fullStart": 1142,
                                "fullEnd": 1145,
                                "start": 1142,
                                "end": 1143,
                                "fullWidth": 3,
                                "width": 1,
                                "text": ";",
                                "value": ";",
                                "valueText": ";",
                                "hasTrailingTrivia": true,
                                "hasTrailingNewLine": true,
                                "trailingTrivia": [
                                    {
                                        "kind": "NewLineTrivia",
                                        "text": "\r\n"
                                    }
                                ]
                            }
                        },
                        {
                            "kind": "ReturnStatement",
                            "fullStart": 1145,
                            "fullEnd": 1213,
                            "start": 1155,
                            "end": 1211,
                            "fullWidth": 68,
                            "width": 56,
                            "returnKeyword": {
                                "kind": "ReturnKeyword",
                                "fullStart": 1145,
                                "fullEnd": 1162,
                                "start": 1155,
                                "end": 1161,
                                "fullWidth": 17,
                                "width": 6,
                                "text": "return",
                                "value": "return",
                                "valueText": "return",
                                "hasLeadingTrivia": true,
                                "hasLeadingNewLine": true,
                                "hasTrailingTrivia": true,
                                "leadingTrivia": [
                                    {
                                        "kind": "NewLineTrivia",
                                        "text": "\r\n"
                                    },
                                    {
                                        "kind": "WhitespaceTrivia",
                                        "text": "        "
                                    }
                                ],
                                "trailingTrivia": [
                                    {
                                        "kind": "WhitespaceTrivia",
                                        "text": " "
                                    }
                                ]
                            },
                            "expression": {
                                "kind": "LogicalAndExpression",
                                "fullStart": 1162,
                                "fullEnd": 1210,
                                "start": 1162,
                                "end": 1210,
                                "fullWidth": 48,
                                "width": 48,
                                "left": {
                                    "kind": "EqualsExpression",
                                    "fullStart": 1162,
                                    "fullEnd": 1185,
                                    "start": 1162,
                                    "end": 1184,
                                    "fullWidth": 23,
                                    "width": 22,
                                    "left": {
                                        "kind": "IdentifierName",
                                        "fullStart": 1162,
                                        "fullEnd": 1176,
                                        "start": 1162,
                                        "end": 1175,
                                        "fullWidth": 14,
                                        "width": 13,
                                        "text": "beforeDeleted",
                                        "value": "beforeDeleted",
                                        "valueText": "beforeDeleted",
                                        "hasTrailingTrivia": true,
                                        "trailingTrivia": [
                                            {
                                                "kind": "WhitespaceTrivia",
                                                "text": " "
                                            }
                                        ]
                                    },
                                    "operatorToken": {
                                        "kind": "EqualsEqualsEqualsToken",
                                        "fullStart": 1176,
                                        "fullEnd": 1180,
                                        "start": 1176,
                                        "end": 1179,
                                        "fullWidth": 4,
                                        "width": 3,
                                        "text": "===",
                                        "value": "===",
                                        "valueText": "===",
                                        "hasTrailingTrivia": true,
                                        "trailingTrivia": [
                                            {
                                                "kind": "WhitespaceTrivia",
                                                "text": " "
                                            }
                                        ]
                                    },
                                    "right": {
                                        "kind": "TrueKeyword",
                                        "fullStart": 1180,
                                        "fullEnd": 1185,
                                        "start": 1180,
                                        "end": 1184,
                                        "fullWidth": 5,
                                        "width": 4,
                                        "text": "true",
                                        "value": true,
                                        "valueText": "true",
                                        "hasTrailingTrivia": true,
                                        "trailingTrivia": [
                                            {
                                                "kind": "WhitespaceTrivia",
                                                "text": " "
                                            }
                                        ]
                                    }
                                },
                                "operatorToken": {
                                    "kind": "AmpersandAmpersandToken",
                                    "fullStart": 1185,
                                    "fullEnd": 1188,
                                    "start": 1185,
                                    "end": 1187,
                                    "fullWidth": 3,
                                    "width": 2,
                                    "text": "&&",
                                    "value": "&&",
                                    "valueText": "&&",
                                    "hasTrailingTrivia": true,
                                    "trailingTrivia": [
                                        {
                                            "kind": "WhitespaceTrivia",
                                            "text": " "
                                        }
                                    ]
                                },
                                "right": {
                                    "kind": "EqualsExpression",
                                    "fullStart": 1188,
                                    "fullEnd": 1210,
                                    "start": 1188,
                                    "end": 1210,
                                    "fullWidth": 22,
                                    "width": 22,
                                    "left": {
                                        "kind": "IdentifierName",
                                        "fullStart": 1188,
                                        "fullEnd": 1201,
                                        "start": 1188,
                                        "end": 1200,
                                        "fullWidth": 13,
                                        "width": 12,
                                        "text": "afterDeleted",
                                        "value": "afterDeleted",
                                        "valueText": "afterDeleted",
                                        "hasTrailingTrivia": true,
                                        "trailingTrivia": [
                                            {
                                                "kind": "WhitespaceTrivia",
                                                "text": " "
                                            }
                                        ]
                                    },
                                    "operatorToken": {
                                        "kind": "EqualsEqualsEqualsToken",
                                        "fullStart": 1201,
                                        "fullEnd": 1205,
                                        "start": 1201,
                                        "end": 1204,
                                        "fullWidth": 4,
                                        "width": 3,
                                        "text": "===",
                                        "value": "===",
                                        "valueText": "===",
                                        "hasTrailingTrivia": true,
                                        "trailingTrivia": [
                                            {
                                                "kind": "WhitespaceTrivia",
                                                "text": " "
                                            }
                                        ]
                                    },
                                    "right": {
                                        "kind": "FalseKeyword",
                                        "fullStart": 1205,
                                        "fullEnd": 1210,
                                        "start": 1205,
                                        "end": 1210,
                                        "fullWidth": 5,
                                        "width": 5,
                                        "text": "false",
                                        "value": false,
                                        "valueText": "false"
                                    }
                                }
                            },
                            "semicolonToken": {
                                "kind": "SemicolonToken",
                                "fullStart": 1210,
                                "fullEnd": 1213,
                                "start": 1210,
                                "end": 1211,
                                "fullWidth": 3,
                                "width": 1,
                                "text": ";",
                                "value": ";",
                                "valueText": ";",
                                "hasTrailingTrivia": true,
                                "hasTrailingNewLine": true,
                                "trailingTrivia": [
                                    {
                                        "kind": "NewLineTrivia",
                                        "text": "\r\n"
                                    }
                                ]
                            }
                        }
                    ],
                    "closeBraceToken": {
                        "kind": "CloseBraceToken",
                        "fullStart": 1213,
                        "fullEnd": 1220,
                        "start": 1217,
                        "end": 1218,
                        "fullWidth": 7,
                        "width": 1,
                        "text": "}",
                        "value": "}",
                        "valueText": "}",
                        "hasLeadingTrivia": true,
                        "hasTrailingTrivia": true,
                        "hasTrailingNewLine": true,
                        "leadingTrivia": [
                            {
                                "kind": "WhitespaceTrivia",
                                "text": "    "
                            }
                        ],
                        "trailingTrivia": [
                            {
                                "kind": "NewLineTrivia",
                                "text": "\r\n"
                            }
                        ]
                    }
                }
            },
            {
                "kind": "ExpressionStatement",
                "fullStart": 1220,
                "fullEnd": 1244,
                "start": 1220,
                "end": 1242,
                "fullWidth": 24,
                "width": 22,
                "expression": {
                    "kind": "InvocationExpression",
                    "fullStart": 1220,
                    "fullEnd": 1241,
                    "start": 1220,
                    "end": 1241,
                    "fullWidth": 21,
                    "width": 21,
                    "expression": {
                        "kind": "IdentifierName",
                        "fullStart": 1220,
                        "fullEnd": 1231,
                        "start": 1220,
                        "end": 1231,
                        "fullWidth": 11,
                        "width": 11,
                        "text": "runTestCase",
                        "value": "runTestCase",
                        "valueText": "runTestCase"
                    },
                    "argumentList": {
                        "kind": "ArgumentList",
                        "fullStart": 1231,
                        "fullEnd": 1241,
                        "start": 1231,
                        "end": 1241,
                        "fullWidth": 10,
                        "width": 10,
                        "openParenToken": {
                            "kind": "OpenParenToken",
                            "fullStart": 1231,
                            "fullEnd": 1232,
                            "start": 1231,
                            "end": 1232,
                            "fullWidth": 1,
                            "width": 1,
                            "text": "(",
                            "value": "(",
                            "valueText": "("
                        },
                        "arguments": [
                            {
                                "kind": "IdentifierName",
                                "fullStart": 1232,
                                "fullEnd": 1240,
                                "start": 1232,
                                "end": 1240,
                                "fullWidth": 8,
                                "width": 8,
                                "text": "testcase",
                                "value": "testcase",
                                "valueText": "testcase"
                            }
                        ],
                        "closeParenToken": {
                            "kind": "CloseParenToken",
                            "fullStart": 1240,
                            "fullEnd": 1241,
                            "start": 1240,
                            "end": 1241,
                            "fullWidth": 1,
                            "width": 1,
                            "text": ")",
                            "value": ")",
                            "valueText": ")"
                        }
                    }
                },
                "semicolonToken": {
                    "kind": "SemicolonToken",
                    "fullStart": 1241,
                    "fullEnd": 1244,
                    "start": 1241,
                    "end": 1242,
                    "fullWidth": 3,
                    "width": 1,
                    "text": ";",
                    "value": ";",
                    "valueText": ";",
                    "hasTrailingTrivia": true,
                    "hasTrailingNewLine": true,
                    "trailingTrivia": [
                        {
                            "kind": "NewLineTrivia",
                            "text": "\r\n"
                        }
                    ]
                }
            }
        ],
        "endOfFileToken": {
            "kind": "EndOfFileToken",
            "fullStart": 1244,
            "fullEnd": 1244,
            "start": 1244,
            "end": 1244,
            "fullWidth": 0,
            "width": 0,
            "text": ""
        }
    },
    "lineMap": {
        "lineStarts": [
            0,
            67,
            152,
            232,
            308,
            380,
            385,
            438,
            571,
            576,
            578,
            580,
            603,
            626,
            628,
            653,
            709,
            741,
            771,
            786,
            799,
            801,
            846,
            887,
            889,
            930,
            932,
            988,
            990,
            1051,
            1053,
            1083,
            1085,
            1145,
            1147,
            1213,
            1220,
            1244
        ],
        "length": 1244
    }
}<|MERGE_RESOLUTION|>--- conflicted
+++ resolved
@@ -247,12 +247,8 @@
                                         "start": 615,
                                         "end": 623,
                                         "fullWidth": 8,
-<<<<<<< HEAD
                                         "width": 8,
-                                        "identifier": {
-=======
                                         "propertyName": {
->>>>>>> 85e84683
                                             "kind": "IdentifierName",
                                             "fullStart": 615,
                                             "fullEnd": 619,
@@ -413,12 +409,8 @@
                                         "start": 640,
                                         "end": 650,
                                         "fullWidth": 10,
-<<<<<<< HEAD
                                         "width": 10,
-                                        "identifier": {
-=======
                                         "propertyName": {
->>>>>>> 85e84683
                                             "kind": "IdentifierName",
                                             "fullStart": 640,
                                             "fullEnd": 646,
@@ -1071,12 +1063,8 @@
                                         "start": 813,
                                         "end": 843,
                                         "fullWidth": 30,
-<<<<<<< HEAD
                                         "width": 30,
-                                        "identifier": {
-=======
                                         "propertyName": {
->>>>>>> 85e84683
                                             "kind": "IdentifierName",
                                             "fullStart": 813,
                                             "fullEnd": 826,
@@ -1450,12 +1438,8 @@
                                         "start": 901,
                                         "end": 927,
                                         "fullWidth": 26,
-<<<<<<< HEAD
                                         "width": 26,
-                                        "identifier": {
-=======
                                         "propertyName": {
->>>>>>> 85e84683
                                             "kind": "IdentifierName",
                                             "fullStart": 901,
                                             "fullEnd": 907,
@@ -1860,12 +1844,8 @@
                                         "start": 1002,
                                         "end": 1048,
                                         "fullWidth": 46,
-<<<<<<< HEAD
                                         "width": 46,
-                                        "identifier": {
-=======
                                         "propertyName": {
->>>>>>> 85e84683
                                             "kind": "IdentifierName",
                                             "fullStart": 1002,
                                             "fullEnd": 1016,
@@ -2207,12 +2187,8 @@
                                         "start": 1097,
                                         "end": 1142,
                                         "fullWidth": 45,
-<<<<<<< HEAD
                                         "width": 45,
-                                        "identifier": {
-=======
                                         "propertyName": {
->>>>>>> 85e84683
                                             "kind": "IdentifierName",
                                             "fullStart": 1097,
                                             "fullEnd": 1110,
