{
    "isDeclaration": false,
    "languageVersion": "EcmaScript5",
    "parseOptions": {
        "allowAutomaticSemicolonInsertion": true
    },
    "sourceUnit": {
        "kind": "SourceUnit",
        "fullStart": 0,
        "fullEnd": 1686,
        "start": 539,
        "end": 1686,
        "fullWidth": 1686,
        "width": 1147,
        "isIncrementallyUnusable": true,
        "moduleElements": [
            {
                "kind": "FunctionDeclaration",
                "fullStart": 0,
                "fullEnd": 1662,
                "start": 539,
                "end": 1660,
                "fullWidth": 1662,
                "width": 1121,
                "modifiers": [],
                "functionKeyword": {
                    "kind": "FunctionKeyword",
                    "fullStart": 0,
                    "fullEnd": 548,
                    "start": 539,
                    "end": 547,
                    "fullWidth": 548,
                    "width": 8,
                    "text": "function",
                    "value": "function",
                    "valueText": "function",
                    "hasLeadingTrivia": true,
                    "hasLeadingComment": true,
                    "hasLeadingNewLine": true,
                    "hasTrailingTrivia": true,
                    "leadingTrivia": [
                        {
                            "kind": "SingleLineCommentTrivia",
                            "text": "/// Copyright (c) 2012 Ecma International.  All rights reserved. "
                        },
                        {
                            "kind": "NewLineTrivia",
                            "text": "\r\n"
                        },
                        {
                            "kind": "SingleLineCommentTrivia",
                            "text": "/// Ecma International makes this code available under the terms and conditions set"
                        },
                        {
                            "kind": "NewLineTrivia",
                            "text": "\r\n"
                        },
                        {
                            "kind": "SingleLineCommentTrivia",
                            "text": "/// forth on http://hg.ecmascript.org/tests/test262/raw-file/tip/LICENSE (the "
                        },
                        {
                            "kind": "NewLineTrivia",
                            "text": "\r\n"
                        },
                        {
                            "kind": "SingleLineCommentTrivia",
                            "text": "/// \"Use Terms\").   Any redistribution of this code must retain the above "
                        },
                        {
                            "kind": "NewLineTrivia",
                            "text": "\r\n"
                        },
                        {
                            "kind": "SingleLineCommentTrivia",
                            "text": "/// copyright and this notice and otherwise comply with the Use Terms."
                        },
                        {
                            "kind": "NewLineTrivia",
                            "text": "\r\n"
                        },
                        {
                            "kind": "MultiLineCommentTrivia",
                            "text": "/**\r\n * @path ch15/15.2/15.2.3/15.2.3.6/15.2.3.6-4-600.js\r\n * @description ES5 Attributes - all attributes in Object.getOwnPropertyNames are correct\r\n */"
                        },
                        {
                            "kind": "NewLineTrivia",
                            "text": "\r\n"
                        },
                        {
                            "kind": "NewLineTrivia",
                            "text": "\r\n"
                        },
                        {
                            "kind": "NewLineTrivia",
                            "text": "\r\n"
                        }
                    ],
                    "trailingTrivia": [
                        {
                            "kind": "WhitespaceTrivia",
                            "text": " "
                        }
                    ]
                },
                "identifier": {
                    "kind": "IdentifierName",
                    "fullStart": 548,
                    "fullEnd": 556,
                    "start": 548,
                    "end": 556,
                    "fullWidth": 8,
                    "width": 8,
                    "text": "testcase",
                    "value": "testcase",
                    "valueText": "testcase"
                },
                "callSignature": {
                    "kind": "CallSignature",
                    "fullStart": 556,
                    "fullEnd": 559,
                    "start": 556,
                    "end": 558,
                    "fullWidth": 3,
                    "width": 2,
                    "parameterList": {
                        "kind": "ParameterList",
                        "fullStart": 556,
                        "fullEnd": 559,
                        "start": 556,
                        "end": 558,
                        "fullWidth": 3,
                        "width": 2,
                        "openParenToken": {
                            "kind": "OpenParenToken",
                            "fullStart": 556,
                            "fullEnd": 557,
                            "start": 556,
                            "end": 557,
                            "fullWidth": 1,
                            "width": 1,
                            "text": "(",
                            "value": "(",
                            "valueText": "("
                        },
                        "parameters": [],
                        "closeParenToken": {
                            "kind": "CloseParenToken",
                            "fullStart": 557,
                            "fullEnd": 559,
                            "start": 557,
                            "end": 558,
                            "fullWidth": 2,
                            "width": 1,
                            "text": ")",
                            "value": ")",
                            "valueText": ")",
                            "hasTrailingTrivia": true,
                            "trailingTrivia": [
                                {
                                    "kind": "WhitespaceTrivia",
                                    "text": " "
                                }
                            ]
                        }
                    }
                },
                "block": {
                    "kind": "Block",
                    "fullStart": 559,
                    "fullEnd": 1662,
                    "start": 559,
                    "end": 1660,
                    "fullWidth": 1103,
                    "width": 1101,
                    "openBraceToken": {
                        "kind": "OpenBraceToken",
                        "fullStart": 559,
                        "fullEnd": 562,
                        "start": 559,
                        "end": 560,
                        "fullWidth": 3,
                        "width": 1,
                        "text": "{",
                        "value": "{",
                        "valueText": "{",
                        "hasTrailingTrivia": true,
                        "hasTrailingNewLine": true,
                        "trailingTrivia": [
                            {
                                "kind": "NewLineTrivia",
                                "text": "\r\n"
                            }
                        ]
                    },
                    "statements": [
                        {
                            "kind": "VariableStatement",
                            "fullStart": 562,
                            "fullEnd": 646,
                            "start": 570,
                            "end": 644,
                            "fullWidth": 84,
                            "width": 74,
                            "modifiers": [],
                            "variableDeclaration": {
                                "kind": "VariableDeclaration",
                                "fullStart": 562,
                                "fullEnd": 643,
                                "start": 570,
                                "end": 643,
                                "fullWidth": 81,
                                "width": 73,
                                "varKeyword": {
                                    "kind": "VarKeyword",
                                    "fullStart": 562,
                                    "fullEnd": 574,
                                    "start": 570,
                                    "end": 573,
                                    "fullWidth": 12,
                                    "width": 3,
                                    "text": "var",
                                    "value": "var",
                                    "valueText": "var",
                                    "hasLeadingTrivia": true,
                                    "hasTrailingTrivia": true,
                                    "leadingTrivia": [
                                        {
                                            "kind": "WhitespaceTrivia",
                                            "text": "        "
                                        }
                                    ],
                                    "trailingTrivia": [
                                        {
                                            "kind": "WhitespaceTrivia",
                                            "text": " "
                                        }
                                    ]
                                },
                                "variableDeclarators": [
                                    {
                                        "kind": "VariableDeclarator",
                                        "fullStart": 574,
                                        "fullEnd": 643,
                                        "start": 574,
                                        "end": 643,
                                        "fullWidth": 69,
<<<<<<< HEAD
                                        "width": 69,
                                        "identifier": {
=======
                                        "propertyName": {
>>>>>>> 85e84683
                                            "kind": "IdentifierName",
                                            "fullStart": 574,
                                            "fullEnd": 579,
                                            "start": 574,
                                            "end": 578,
                                            "fullWidth": 5,
                                            "width": 4,
                                            "text": "desc",
                                            "value": "desc",
                                            "valueText": "desc",
                                            "hasTrailingTrivia": true,
                                            "trailingTrivia": [
                                                {
                                                    "kind": "WhitespaceTrivia",
                                                    "text": " "
                                                }
                                            ]
                                        },
                                        "equalsValueClause": {
                                            "kind": "EqualsValueClause",
                                            "fullStart": 579,
                                            "fullEnd": 643,
                                            "start": 579,
                                            "end": 643,
                                            "fullWidth": 64,
                                            "width": 64,
                                            "equalsToken": {
                                                "kind": "EqualsToken",
                                                "fullStart": 579,
                                                "fullEnd": 581,
                                                "start": 579,
                                                "end": 580,
                                                "fullWidth": 2,
                                                "width": 1,
                                                "text": "=",
                                                "value": "=",
                                                "valueText": "=",
                                                "hasTrailingTrivia": true,
                                                "trailingTrivia": [
                                                    {
                                                        "kind": "WhitespaceTrivia",
                                                        "text": " "
                                                    }
                                                ]
                                            },
                                            "value": {
                                                "kind": "InvocationExpression",
                                                "fullStart": 581,
                                                "fullEnd": 643,
                                                "start": 581,
                                                "end": 643,
                                                "fullWidth": 62,
                                                "width": 62,
                                                "expression": {
                                                    "kind": "MemberAccessExpression",
                                                    "fullStart": 581,
                                                    "fullEnd": 612,
                                                    "start": 581,
                                                    "end": 612,
                                                    "fullWidth": 31,
                                                    "width": 31,
                                                    "expression": {
                                                        "kind": "IdentifierName",
                                                        "fullStart": 581,
                                                        "fullEnd": 587,
                                                        "start": 581,
                                                        "end": 587,
                                                        "fullWidth": 6,
                                                        "width": 6,
                                                        "text": "Object",
                                                        "value": "Object",
                                                        "valueText": "Object"
                                                    },
                                                    "dotToken": {
                                                        "kind": "DotToken",
                                                        "fullStart": 587,
                                                        "fullEnd": 588,
                                                        "start": 587,
                                                        "end": 588,
                                                        "fullWidth": 1,
                                                        "width": 1,
                                                        "text": ".",
                                                        "value": ".",
                                                        "valueText": "."
                                                    },
                                                    "name": {
                                                        "kind": "IdentifierName",
                                                        "fullStart": 588,
                                                        "fullEnd": 612,
                                                        "start": 588,
                                                        "end": 612,
                                                        "fullWidth": 24,
                                                        "width": 24,
                                                        "text": "getOwnPropertyDescriptor",
                                                        "value": "getOwnPropertyDescriptor",
                                                        "valueText": "getOwnPropertyDescriptor"
                                                    }
                                                },
                                                "argumentList": {
                                                    "kind": "ArgumentList",
                                                    "fullStart": 612,
                                                    "fullEnd": 643,
                                                    "start": 612,
                                                    "end": 643,
                                                    "fullWidth": 31,
                                                    "width": 31,
                                                    "openParenToken": {
                                                        "kind": "OpenParenToken",
                                                        "fullStart": 612,
                                                        "fullEnd": 613,
                                                        "start": 612,
                                                        "end": 613,
                                                        "fullWidth": 1,
                                                        "width": 1,
                                                        "text": "(",
                                                        "value": "(",
                                                        "valueText": "("
                                                    },
                                                    "arguments": [
                                                        {
                                                            "kind": "IdentifierName",
                                                            "fullStart": 613,
                                                            "fullEnd": 619,
                                                            "start": 613,
                                                            "end": 619,
                                                            "fullWidth": 6,
                                                            "width": 6,
                                                            "text": "Object",
                                                            "value": "Object",
                                                            "valueText": "Object"
                                                        },
                                                        {
                                                            "kind": "CommaToken",
                                                            "fullStart": 619,
                                                            "fullEnd": 621,
                                                            "start": 619,
                                                            "end": 620,
                                                            "fullWidth": 2,
                                                            "width": 1,
                                                            "text": ",",
                                                            "value": ",",
                                                            "valueText": ",",
                                                            "hasTrailingTrivia": true,
                                                            "trailingTrivia": [
                                                                {
                                                                    "kind": "WhitespaceTrivia",
                                                                    "text": " "
                                                                }
                                                            ]
                                                        },
                                                        {
                                                            "kind": "StringLiteral",
                                                            "fullStart": 621,
                                                            "fullEnd": 642,
                                                            "start": 621,
                                                            "end": 642,
                                                            "fullWidth": 21,
                                                            "width": 21,
                                                            "text": "\"getOwnPropertyNames\"",
                                                            "value": "getOwnPropertyNames",
                                                            "valueText": "getOwnPropertyNames"
                                                        }
                                                    ],
                                                    "closeParenToken": {
                                                        "kind": "CloseParenToken",
                                                        "fullStart": 642,
                                                        "fullEnd": 643,
                                                        "start": 642,
                                                        "end": 643,
                                                        "fullWidth": 1,
                                                        "width": 1,
                                                        "text": ")",
                                                        "value": ")",
                                                        "valueText": ")"
                                                    }
                                                }
                                            }
                                        }
                                    }
                                ]
                            },
                            "semicolonToken": {
                                "kind": "SemicolonToken",
                                "fullStart": 643,
                                "fullEnd": 646,
                                "start": 643,
                                "end": 644,
                                "fullWidth": 3,
                                "width": 1,
                                "text": ";",
                                "value": ";",
                                "valueText": ";",
                                "hasTrailingTrivia": true,
                                "hasTrailingNewLine": true,
                                "trailingTrivia": [
                                    {
                                        "kind": "NewLineTrivia",
                                        "text": "\r\n"
                                    }
                                ]
                            }
                        },
                        {
                            "kind": "VariableStatement",
                            "fullStart": 646,
                            "fullEnd": 767,
                            "start": 656,
                            "end": 765,
                            "fullWidth": 121,
                            "width": 109,
                            "modifiers": [],
                            "variableDeclaration": {
                                "kind": "VariableDeclaration",
                                "fullStart": 646,
                                "fullEnd": 764,
                                "start": 656,
                                "end": 764,
                                "fullWidth": 118,
                                "width": 108,
                                "varKeyword": {
                                    "kind": "VarKeyword",
                                    "fullStart": 646,
                                    "fullEnd": 660,
                                    "start": 656,
                                    "end": 659,
                                    "fullWidth": 14,
                                    "width": 3,
                                    "text": "var",
                                    "value": "var",
                                    "valueText": "var",
                                    "hasLeadingTrivia": true,
                                    "hasLeadingNewLine": true,
                                    "hasTrailingTrivia": true,
                                    "leadingTrivia": [
                                        {
                                            "kind": "NewLineTrivia",
                                            "text": "\r\n"
                                        },
                                        {
                                            "kind": "WhitespaceTrivia",
                                            "text": "        "
                                        }
                                    ],
                                    "trailingTrivia": [
                                        {
                                            "kind": "WhitespaceTrivia",
                                            "text": " "
                                        }
                                    ]
                                },
                                "variableDeclarators": [
                                    {
                                        "kind": "VariableDeclarator",
                                        "fullStart": 660,
                                        "fullEnd": 764,
                                        "start": 660,
                                        "end": 764,
                                        "fullWidth": 104,
<<<<<<< HEAD
                                        "width": 104,
                                        "identifier": {
=======
                                        "propertyName": {
>>>>>>> 85e84683
                                            "kind": "IdentifierName",
                                            "fullStart": 660,
                                            "fullEnd": 679,
                                            "start": 660,
                                            "end": 678,
                                            "fullWidth": 19,
                                            "width": 18,
                                            "text": "propertyAreCorrect",
                                            "value": "propertyAreCorrect",
                                            "valueText": "propertyAreCorrect",
                                            "hasTrailingTrivia": true,
                                            "trailingTrivia": [
                                                {
                                                    "kind": "WhitespaceTrivia",
                                                    "text": " "
                                                }
                                            ]
                                        },
                                        "equalsValueClause": {
                                            "kind": "EqualsValueClause",
                                            "fullStart": 679,
                                            "fullEnd": 764,
                                            "start": 679,
                                            "end": 764,
                                            "fullWidth": 85,
                                            "width": 85,
                                            "equalsToken": {
                                                "kind": "EqualsToken",
                                                "fullStart": 679,
                                                "fullEnd": 681,
                                                "start": 679,
                                                "end": 680,
                                                "fullWidth": 2,
                                                "width": 1,
                                                "text": "=",
                                                "value": "=",
                                                "valueText": "=",
                                                "hasTrailingTrivia": true,
                                                "trailingTrivia": [
                                                    {
                                                        "kind": "WhitespaceTrivia",
                                                        "text": " "
                                                    }
                                                ]
                                            },
                                            "value": {
                                                "kind": "ParenthesizedExpression",
                                                "fullStart": 681,
                                                "fullEnd": 764,
                                                "start": 681,
                                                "end": 764,
                                                "fullWidth": 83,
                                                "width": 83,
                                                "openParenToken": {
                                                    "kind": "OpenParenToken",
                                                    "fullStart": 681,
                                                    "fullEnd": 682,
                                                    "start": 681,
                                                    "end": 682,
                                                    "fullWidth": 1,
                                                    "width": 1,
                                                    "text": "(",
                                                    "value": "(",
                                                    "valueText": "("
                                                },
                                                "expression": {
                                                    "kind": "LogicalAndExpression",
                                                    "fullStart": 682,
                                                    "fullEnd": 763,
                                                    "start": 682,
                                                    "end": 763,
                                                    "fullWidth": 81,
                                                    "width": 81,
                                                    "left": {
                                                        "kind": "LogicalAndExpression",
                                                        "fullStart": 682,
                                                        "fullEnd": 734,
                                                        "start": 682,
                                                        "end": 733,
                                                        "fullWidth": 52,
                                                        "width": 51,
                                                        "left": {
                                                            "kind": "EqualsExpression",
                                                            "fullStart": 682,
                                                            "fullEnd": 705,
                                                            "start": 682,
                                                            "end": 704,
                                                            "fullWidth": 23,
                                                            "width": 22,
                                                            "left": {
                                                                "kind": "MemberAccessExpression",
                                                                "fullStart": 682,
                                                                "fullEnd": 696,
                                                                "start": 682,
                                                                "end": 695,
                                                                "fullWidth": 14,
                                                                "width": 13,
                                                                "expression": {
                                                                    "kind": "IdentifierName",
                                                                    "fullStart": 682,
                                                                    "fullEnd": 686,
                                                                    "start": 682,
                                                                    "end": 686,
                                                                    "fullWidth": 4,
                                                                    "width": 4,
                                                                    "text": "desc",
                                                                    "value": "desc",
                                                                    "valueText": "desc"
                                                                },
                                                                "dotToken": {
                                                                    "kind": "DotToken",
                                                                    "fullStart": 686,
                                                                    "fullEnd": 687,
                                                                    "start": 686,
                                                                    "end": 687,
                                                                    "fullWidth": 1,
                                                                    "width": 1,
                                                                    "text": ".",
                                                                    "value": ".",
                                                                    "valueText": "."
                                                                },
                                                                "name": {
                                                                    "kind": "IdentifierName",
                                                                    "fullStart": 687,
                                                                    "fullEnd": 696,
                                                                    "start": 687,
                                                                    "end": 695,
                                                                    "fullWidth": 9,
                                                                    "width": 8,
                                                                    "text": "writable",
                                                                    "value": "writable",
                                                                    "valueText": "writable",
                                                                    "hasTrailingTrivia": true,
                                                                    "trailingTrivia": [
                                                                        {
                                                                            "kind": "WhitespaceTrivia",
                                                                            "text": " "
                                                                        }
                                                                    ]
                                                                }
                                                            },
                                                            "operatorToken": {
                                                                "kind": "EqualsEqualsEqualsToken",
                                                                "fullStart": 696,
                                                                "fullEnd": 700,
                                                                "start": 696,
                                                                "end": 699,
                                                                "fullWidth": 4,
                                                                "width": 3,
                                                                "text": "===",
                                                                "value": "===",
                                                                "valueText": "===",
                                                                "hasTrailingTrivia": true,
                                                                "trailingTrivia": [
                                                                    {
                                                                        "kind": "WhitespaceTrivia",
                                                                        "text": " "
                                                                    }
                                                                ]
                                                            },
                                                            "right": {
                                                                "kind": "TrueKeyword",
                                                                "fullStart": 700,
                                                                "fullEnd": 705,
                                                                "start": 700,
                                                                "end": 704,
                                                                "fullWidth": 5,
                                                                "width": 4,
                                                                "text": "true",
                                                                "value": true,
                                                                "valueText": "true",
                                                                "hasTrailingTrivia": true,
                                                                "trailingTrivia": [
                                                                    {
                                                                        "kind": "WhitespaceTrivia",
                                                                        "text": " "
                                                                    }
                                                                ]
                                                            }
                                                        },
                                                        "operatorToken": {
                                                            "kind": "AmpersandAmpersandToken",
                                                            "fullStart": 705,
                                                            "fullEnd": 708,
                                                            "start": 705,
                                                            "end": 707,
                                                            "fullWidth": 3,
                                                            "width": 2,
                                                            "text": "&&",
                                                            "value": "&&",
                                                            "valueText": "&&",
                                                            "hasTrailingTrivia": true,
                                                            "trailingTrivia": [
                                                                {
                                                                    "kind": "WhitespaceTrivia",
                                                                    "text": " "
                                                                }
                                                            ]
                                                        },
                                                        "right": {
                                                            "kind": "EqualsExpression",
                                                            "fullStart": 708,
                                                            "fullEnd": 734,
                                                            "start": 708,
                                                            "end": 733,
                                                            "fullWidth": 26,
                                                            "width": 25,
                                                            "left": {
                                                                "kind": "MemberAccessExpression",
                                                                "fullStart": 708,
                                                                "fullEnd": 724,
                                                                "start": 708,
                                                                "end": 723,
                                                                "fullWidth": 16,
                                                                "width": 15,
                                                                "expression": {
                                                                    "kind": "IdentifierName",
                                                                    "fullStart": 708,
                                                                    "fullEnd": 712,
                                                                    "start": 708,
                                                                    "end": 712,
                                                                    "fullWidth": 4,
                                                                    "width": 4,
                                                                    "text": "desc",
                                                                    "value": "desc",
                                                                    "valueText": "desc"
                                                                },
                                                                "dotToken": {
                                                                    "kind": "DotToken",
                                                                    "fullStart": 712,
                                                                    "fullEnd": 713,
                                                                    "start": 712,
                                                                    "end": 713,
                                                                    "fullWidth": 1,
                                                                    "width": 1,
                                                                    "text": ".",
                                                                    "value": ".",
                                                                    "valueText": "."
                                                                },
                                                                "name": {
                                                                    "kind": "IdentifierName",
                                                                    "fullStart": 713,
                                                                    "fullEnd": 724,
                                                                    "start": 713,
                                                                    "end": 723,
                                                                    "fullWidth": 11,
                                                                    "width": 10,
                                                                    "text": "enumerable",
                                                                    "value": "enumerable",
                                                                    "valueText": "enumerable",
                                                                    "hasTrailingTrivia": true,
                                                                    "trailingTrivia": [
                                                                        {
                                                                            "kind": "WhitespaceTrivia",
                                                                            "text": " "
                                                                        }
                                                                    ]
                                                                }
                                                            },
                                                            "operatorToken": {
                                                                "kind": "EqualsEqualsEqualsToken",
                                                                "fullStart": 724,
                                                                "fullEnd": 728,
                                                                "start": 724,
                                                                "end": 727,
                                                                "fullWidth": 4,
                                                                "width": 3,
                                                                "text": "===",
                                                                "value": "===",
                                                                "valueText": "===",
                                                                "hasTrailingTrivia": true,
                                                                "trailingTrivia": [
                                                                    {
                                                                        "kind": "WhitespaceTrivia",
                                                                        "text": " "
                                                                    }
                                                                ]
                                                            },
                                                            "right": {
                                                                "kind": "FalseKeyword",
                                                                "fullStart": 728,
                                                                "fullEnd": 734,
                                                                "start": 728,
                                                                "end": 733,
                                                                "fullWidth": 6,
                                                                "width": 5,
                                                                "text": "false",
                                                                "value": false,
                                                                "valueText": "false",
                                                                "hasTrailingTrivia": true,
                                                                "trailingTrivia": [
                                                                    {
                                                                        "kind": "WhitespaceTrivia",
                                                                        "text": " "
                                                                    }
                                                                ]
                                                            }
                                                        }
                                                    },
                                                    "operatorToken": {
                                                        "kind": "AmpersandAmpersandToken",
                                                        "fullStart": 734,
                                                        "fullEnd": 737,
                                                        "start": 734,
                                                        "end": 736,
                                                        "fullWidth": 3,
                                                        "width": 2,
                                                        "text": "&&",
                                                        "value": "&&",
                                                        "valueText": "&&",
                                                        "hasTrailingTrivia": true,
                                                        "trailingTrivia": [
                                                            {
                                                                "kind": "WhitespaceTrivia",
                                                                "text": " "
                                                            }
                                                        ]
                                                    },
                                                    "right": {
                                                        "kind": "EqualsExpression",
                                                        "fullStart": 737,
                                                        "fullEnd": 763,
                                                        "start": 737,
                                                        "end": 763,
                                                        "fullWidth": 26,
                                                        "width": 26,
                                                        "left": {
                                                            "kind": "MemberAccessExpression",
                                                            "fullStart": 737,
                                                            "fullEnd": 755,
                                                            "start": 737,
                                                            "end": 754,
                                                            "fullWidth": 18,
                                                            "width": 17,
                                                            "expression": {
                                                                "kind": "IdentifierName",
                                                                "fullStart": 737,
                                                                "fullEnd": 741,
                                                                "start": 737,
                                                                "end": 741,
                                                                "fullWidth": 4,
                                                                "width": 4,
                                                                "text": "desc",
                                                                "value": "desc",
                                                                "valueText": "desc"
                                                            },
                                                            "dotToken": {
                                                                "kind": "DotToken",
                                                                "fullStart": 741,
                                                                "fullEnd": 742,
                                                                "start": 741,
                                                                "end": 742,
                                                                "fullWidth": 1,
                                                                "width": 1,
                                                                "text": ".",
                                                                "value": ".",
                                                                "valueText": "."
                                                            },
                                                            "name": {
                                                                "kind": "IdentifierName",
                                                                "fullStart": 742,
                                                                "fullEnd": 755,
                                                                "start": 742,
                                                                "end": 754,
                                                                "fullWidth": 13,
                                                                "width": 12,
                                                                "text": "configurable",
                                                                "value": "configurable",
                                                                "valueText": "configurable",
                                                                "hasTrailingTrivia": true,
                                                                "trailingTrivia": [
                                                                    {
                                                                        "kind": "WhitespaceTrivia",
                                                                        "text": " "
                                                                    }
                                                                ]
                                                            }
                                                        },
                                                        "operatorToken": {
                                                            "kind": "EqualsEqualsEqualsToken",
                                                            "fullStart": 755,
                                                            "fullEnd": 759,
                                                            "start": 755,
                                                            "end": 758,
                                                            "fullWidth": 4,
                                                            "width": 3,
                                                            "text": "===",
                                                            "value": "===",
                                                            "valueText": "===",
                                                            "hasTrailingTrivia": true,
                                                            "trailingTrivia": [
                                                                {
                                                                    "kind": "WhitespaceTrivia",
                                                                    "text": " "
                                                                }
                                                            ]
                                                        },
                                                        "right": {
                                                            "kind": "TrueKeyword",
                                                            "fullStart": 759,
                                                            "fullEnd": 763,
                                                            "start": 759,
                                                            "end": 763,
                                                            "fullWidth": 4,
                                                            "width": 4,
                                                            "text": "true",
                                                            "value": true,
                                                            "valueText": "true"
                                                        }
                                                    }
                                                },
                                                "closeParenToken": {
                                                    "kind": "CloseParenToken",
                                                    "fullStart": 763,
                                                    "fullEnd": 764,
                                                    "start": 763,
                                                    "end": 764,
                                                    "fullWidth": 1,
                                                    "width": 1,
                                                    "text": ")",
                                                    "value": ")",
                                                    "valueText": ")"
                                                }
                                            }
                                        }
                                    }
                                ]
                            },
                            "semicolonToken": {
                                "kind": "SemicolonToken",
                                "fullStart": 764,
                                "fullEnd": 767,
                                "start": 764,
                                "end": 765,
                                "fullWidth": 3,
                                "width": 1,
                                "text": ";",
                                "value": ";",
                                "valueText": ";",
                                "hasTrailingTrivia": true,
                                "hasTrailingNewLine": true,
                                "trailingTrivia": [
                                    {
                                        "kind": "NewLineTrivia",
                                        "text": "\r\n"
                                    }
                                ]
                            }
                        },
                        {
                            "kind": "VariableStatement",
                            "fullStart": 767,
                            "fullEnd": 817,
                            "start": 777,
                            "end": 815,
                            "fullWidth": 50,
                            "width": 38,
                            "modifiers": [],
                            "variableDeclaration": {
                                "kind": "VariableDeclaration",
                                "fullStart": 767,
                                "fullEnd": 814,
                                "start": 777,
                                "end": 814,
                                "fullWidth": 47,
                                "width": 37,
                                "varKeyword": {
                                    "kind": "VarKeyword",
                                    "fullStart": 767,
                                    "fullEnd": 781,
                                    "start": 777,
                                    "end": 780,
                                    "fullWidth": 14,
                                    "width": 3,
                                    "text": "var",
                                    "value": "var",
                                    "valueText": "var",
                                    "hasLeadingTrivia": true,
                                    "hasLeadingNewLine": true,
                                    "hasTrailingTrivia": true,
                                    "leadingTrivia": [
                                        {
                                            "kind": "NewLineTrivia",
                                            "text": "\r\n"
                                        },
                                        {
                                            "kind": "WhitespaceTrivia",
                                            "text": "        "
                                        }
                                    ],
                                    "trailingTrivia": [
                                        {
                                            "kind": "WhitespaceTrivia",
                                            "text": " "
                                        }
                                    ]
                                },
                                "variableDeclarators": [
                                    {
                                        "kind": "VariableDeclarator",
                                        "fullStart": 781,
                                        "fullEnd": 814,
                                        "start": 781,
                                        "end": 814,
                                        "fullWidth": 33,
<<<<<<< HEAD
                                        "width": 33,
                                        "identifier": {
=======
                                        "propertyName": {
>>>>>>> 85e84683
                                            "kind": "IdentifierName",
                                            "fullStart": 781,
                                            "fullEnd": 786,
                                            "start": 781,
                                            "end": 785,
                                            "fullWidth": 5,
                                            "width": 4,
                                            "text": "temp",
                                            "value": "temp",
                                            "valueText": "temp",
                                            "hasTrailingTrivia": true,
                                            "trailingTrivia": [
                                                {
                                                    "kind": "WhitespaceTrivia",
                                                    "text": " "
                                                }
                                            ]
                                        },
                                        "equalsValueClause": {
                                            "kind": "EqualsValueClause",
                                            "fullStart": 786,
                                            "fullEnd": 814,
                                            "start": 786,
                                            "end": 814,
                                            "fullWidth": 28,
                                            "width": 28,
                                            "equalsToken": {
                                                "kind": "EqualsToken",
                                                "fullStart": 786,
                                                "fullEnd": 788,
                                                "start": 786,
                                                "end": 787,
                                                "fullWidth": 2,
                                                "width": 1,
                                                "text": "=",
                                                "value": "=",
                                                "valueText": "=",
                                                "hasTrailingTrivia": true,
                                                "trailingTrivia": [
                                                    {
                                                        "kind": "WhitespaceTrivia",
                                                        "text": " "
                                                    }
                                                ]
                                            },
                                            "value": {
                                                "kind": "MemberAccessExpression",
                                                "fullStart": 788,
                                                "fullEnd": 814,
                                                "start": 788,
                                                "end": 814,
                                                "fullWidth": 26,
                                                "width": 26,
                                                "expression": {
                                                    "kind": "IdentifierName",
                                                    "fullStart": 788,
                                                    "fullEnd": 794,
                                                    "start": 788,
                                                    "end": 794,
                                                    "fullWidth": 6,
                                                    "width": 6,
                                                    "text": "Object",
                                                    "value": "Object",
                                                    "valueText": "Object"
                                                },
                                                "dotToken": {
                                                    "kind": "DotToken",
                                                    "fullStart": 794,
                                                    "fullEnd": 795,
                                                    "start": 794,
                                                    "end": 795,
                                                    "fullWidth": 1,
                                                    "width": 1,
                                                    "text": ".",
                                                    "value": ".",
                                                    "valueText": "."
                                                },
                                                "name": {
                                                    "kind": "IdentifierName",
                                                    "fullStart": 795,
                                                    "fullEnd": 814,
                                                    "start": 795,
                                                    "end": 814,
                                                    "fullWidth": 19,
                                                    "width": 19,
                                                    "text": "getOwnPropertyNames",
                                                    "value": "getOwnPropertyNames",
                                                    "valueText": "getOwnPropertyNames"
                                                }
                                            }
                                        }
                                    }
                                ]
                            },
                            "semicolonToken": {
                                "kind": "SemicolonToken",
                                "fullStart": 814,
                                "fullEnd": 817,
                                "start": 814,
                                "end": 815,
                                "fullWidth": 3,
                                "width": 1,
                                "text": ";",
                                "value": ";",
                                "valueText": ";",
                                "hasTrailingTrivia": true,
                                "hasTrailingNewLine": true,
                                "trailingTrivia": [
                                    {
                                        "kind": "NewLineTrivia",
                                        "text": "\r\n"
                                    }
                                ]
                            }
                        },
                        {
                            "kind": "TryStatement",
                            "fullStart": 817,
                            "fullEnd": 1655,
                            "start": 827,
                            "end": 1653,
                            "fullWidth": 838,
                            "width": 826,
                            "tryKeyword": {
                                "kind": "TryKeyword",
                                "fullStart": 817,
                                "fullEnd": 831,
                                "start": 827,
                                "end": 830,
                                "fullWidth": 14,
                                "width": 3,
                                "text": "try",
                                "value": "try",
                                "valueText": "try",
                                "hasLeadingTrivia": true,
                                "hasLeadingNewLine": true,
                                "hasTrailingTrivia": true,
                                "leadingTrivia": [
                                    {
                                        "kind": "NewLineTrivia",
                                        "text": "\r\n"
                                    },
                                    {
                                        "kind": "WhitespaceTrivia",
                                        "text": "        "
                                    }
                                ],
                                "trailingTrivia": [
                                    {
                                        "kind": "WhitespaceTrivia",
                                        "text": " "
                                    }
                                ]
                            },
                            "block": {
                                "kind": "Block",
                                "fullStart": 831,
                                "fullEnd": 1413,
                                "start": 831,
                                "end": 1412,
                                "fullWidth": 582,
                                "width": 581,
                                "openBraceToken": {
                                    "kind": "OpenBraceToken",
                                    "fullStart": 831,
                                    "fullEnd": 834,
                                    "start": 831,
                                    "end": 832,
                                    "fullWidth": 3,
                                    "width": 1,
                                    "text": "{",
                                    "value": "{",
                                    "valueText": "{",
                                    "hasTrailingTrivia": true,
                                    "hasTrailingNewLine": true,
                                    "trailingTrivia": [
                                        {
                                            "kind": "NewLineTrivia",
                                            "text": "\r\n"
                                        }
                                    ]
                                },
                                "statements": [
                                    {
                                        "kind": "ExpressionStatement",
                                        "fullStart": 834,
                                        "fullEnd": 884,
                                        "start": 846,
                                        "end": 882,
                                        "fullWidth": 50,
                                        "width": 36,
                                        "expression": {
                                            "kind": "AssignmentExpression",
                                            "fullStart": 834,
                                            "fullEnd": 881,
                                            "start": 846,
                                            "end": 881,
                                            "fullWidth": 47,
                                            "width": 35,
                                            "left": {
                                                "kind": "MemberAccessExpression",
                                                "fullStart": 834,
                                                "fullEnd": 873,
                                                "start": 846,
                                                "end": 872,
                                                "fullWidth": 39,
                                                "width": 26,
                                                "expression": {
                                                    "kind": "IdentifierName",
                                                    "fullStart": 834,
                                                    "fullEnd": 852,
                                                    "start": 846,
                                                    "end": 852,
                                                    "fullWidth": 18,
                                                    "width": 6,
                                                    "text": "Object",
                                                    "value": "Object",
                                                    "valueText": "Object",
                                                    "hasLeadingTrivia": true,
                                                    "leadingTrivia": [
                                                        {
                                                            "kind": "WhitespaceTrivia",
                                                            "text": "            "
                                                        }
                                                    ]
                                                },
                                                "dotToken": {
                                                    "kind": "DotToken",
                                                    "fullStart": 852,
                                                    "fullEnd": 853,
                                                    "start": 852,
                                                    "end": 853,
                                                    "fullWidth": 1,
                                                    "width": 1,
                                                    "text": ".",
                                                    "value": ".",
                                                    "valueText": "."
                                                },
                                                "name": {
                                                    "kind": "IdentifierName",
                                                    "fullStart": 853,
                                                    "fullEnd": 873,
                                                    "start": 853,
                                                    "end": 872,
                                                    "fullWidth": 20,
                                                    "width": 19,
                                                    "text": "getOwnPropertyNames",
                                                    "value": "getOwnPropertyNames",
                                                    "valueText": "getOwnPropertyNames",
                                                    "hasTrailingTrivia": true,
                                                    "trailingTrivia": [
                                                        {
                                                            "kind": "WhitespaceTrivia",
                                                            "text": " "
                                                        }
                                                    ]
                                                }
                                            },
                                            "operatorToken": {
                                                "kind": "EqualsToken",
                                                "fullStart": 873,
                                                "fullEnd": 875,
                                                "start": 873,
                                                "end": 874,
                                                "fullWidth": 2,
                                                "width": 1,
                                                "text": "=",
                                                "value": "=",
                                                "valueText": "=",
                                                "hasTrailingTrivia": true,
                                                "trailingTrivia": [
                                                    {
                                                        "kind": "WhitespaceTrivia",
                                                        "text": " "
                                                    }
                                                ]
                                            },
                                            "right": {
                                                "kind": "StringLiteral",
                                                "fullStart": 875,
                                                "fullEnd": 881,
                                                "start": 875,
                                                "end": 881,
                                                "fullWidth": 6,
                                                "width": 6,
                                                "text": "\"2010\"",
                                                "value": "2010",
                                                "valueText": "2010"
                                            }
                                        },
                                        "semicolonToken": {
                                            "kind": "SemicolonToken",
                                            "fullStart": 881,
                                            "fullEnd": 884,
                                            "start": 881,
                                            "end": 882,
                                            "fullWidth": 3,
                                            "width": 1,
                                            "text": ";",
                                            "value": ";",
                                            "valueText": ";",
                                            "hasTrailingTrivia": true,
                                            "hasTrailingNewLine": true,
                                            "trailingTrivia": [
                                                {
                                                    "kind": "NewLineTrivia",
                                                    "text": "\r\n"
                                                }
                                            ]
                                        }
                                    },
                                    {
                                        "kind": "VariableStatement",
                                        "fullStart": 884,
                                        "fullEnd": 957,
                                        "start": 898,
                                        "end": 955,
                                        "fullWidth": 73,
                                        "width": 57,
                                        "modifiers": [],
                                        "variableDeclaration": {
                                            "kind": "VariableDeclaration",
                                            "fullStart": 884,
                                            "fullEnd": 954,
                                            "start": 898,
                                            "end": 954,
                                            "fullWidth": 70,
                                            "width": 56,
                                            "varKeyword": {
                                                "kind": "VarKeyword",
                                                "fullStart": 884,
                                                "fullEnd": 902,
                                                "start": 898,
                                                "end": 901,
                                                "fullWidth": 18,
                                                "width": 3,
                                                "text": "var",
                                                "value": "var",
                                                "valueText": "var",
                                                "hasLeadingTrivia": true,
                                                "hasLeadingNewLine": true,
                                                "hasTrailingTrivia": true,
                                                "leadingTrivia": [
                                                    {
                                                        "kind": "NewLineTrivia",
                                                        "text": "\r\n"
                                                    },
                                                    {
                                                        "kind": "WhitespaceTrivia",
                                                        "text": "            "
                                                    }
                                                ],
                                                "trailingTrivia": [
                                                    {
                                                        "kind": "WhitespaceTrivia",
                                                        "text": " "
                                                    }
                                                ]
                                            },
                                            "variableDeclarators": [
                                                {
                                                    "kind": "VariableDeclarator",
                                                    "fullStart": 902,
                                                    "fullEnd": 954,
                                                    "start": 902,
                                                    "end": 954,
                                                    "fullWidth": 52,
<<<<<<< HEAD
                                                    "width": 52,
                                                    "identifier": {
=======
                                                    "propertyName": {
>>>>>>> 85e84683
                                                        "kind": "IdentifierName",
                                                        "fullStart": 902,
                                                        "fullEnd": 913,
                                                        "start": 902,
                                                        "end": 912,
                                                        "fullWidth": 11,
                                                        "width": 10,
                                                        "text": "isWritable",
                                                        "value": "isWritable",
                                                        "valueText": "isWritable",
                                                        "hasTrailingTrivia": true,
                                                        "trailingTrivia": [
                                                            {
                                                                "kind": "WhitespaceTrivia",
                                                                "text": " "
                                                            }
                                                        ]
                                                    },
                                                    "equalsValueClause": {
                                                        "kind": "EqualsValueClause",
                                                        "fullStart": 913,
                                                        "fullEnd": 954,
                                                        "start": 913,
                                                        "end": 954,
                                                        "fullWidth": 41,
                                                        "width": 41,
                                                        "equalsToken": {
                                                            "kind": "EqualsToken",
                                                            "fullStart": 913,
                                                            "fullEnd": 915,
                                                            "start": 913,
                                                            "end": 914,
                                                            "fullWidth": 2,
                                                            "width": 1,
                                                            "text": "=",
                                                            "value": "=",
                                                            "valueText": "=",
                                                            "hasTrailingTrivia": true,
                                                            "trailingTrivia": [
                                                                {
                                                                    "kind": "WhitespaceTrivia",
                                                                    "text": " "
                                                                }
                                                            ]
                                                        },
                                                        "value": {
                                                            "kind": "ParenthesizedExpression",
                                                            "fullStart": 915,
                                                            "fullEnd": 954,
                                                            "start": 915,
                                                            "end": 954,
                                                            "fullWidth": 39,
                                                            "width": 39,
                                                            "openParenToken": {
                                                                "kind": "OpenParenToken",
                                                                "fullStart": 915,
                                                                "fullEnd": 916,
                                                                "start": 915,
                                                                "end": 916,
                                                                "fullWidth": 1,
                                                                "width": 1,
                                                                "text": "(",
                                                                "value": "(",
                                                                "valueText": "("
                                                            },
                                                            "expression": {
                                                                "kind": "EqualsExpression",
                                                                "fullStart": 916,
                                                                "fullEnd": 953,
                                                                "start": 916,
                                                                "end": 953,
                                                                "fullWidth": 37,
                                                                "width": 37,
                                                                "left": {
                                                                    "kind": "MemberAccessExpression",
                                                                    "fullStart": 916,
                                                                    "fullEnd": 943,
                                                                    "start": 916,
                                                                    "end": 942,
                                                                    "fullWidth": 27,
                                                                    "width": 26,
                                                                    "expression": {
                                                                        "kind": "IdentifierName",
                                                                        "fullStart": 916,
                                                                        "fullEnd": 922,
                                                                        "start": 916,
                                                                        "end": 922,
                                                                        "fullWidth": 6,
                                                                        "width": 6,
                                                                        "text": "Object",
                                                                        "value": "Object",
                                                                        "valueText": "Object"
                                                                    },
                                                                    "dotToken": {
                                                                        "kind": "DotToken",
                                                                        "fullStart": 922,
                                                                        "fullEnd": 923,
                                                                        "start": 922,
                                                                        "end": 923,
                                                                        "fullWidth": 1,
                                                                        "width": 1,
                                                                        "text": ".",
                                                                        "value": ".",
                                                                        "valueText": "."
                                                                    },
                                                                    "name": {
                                                                        "kind": "IdentifierName",
                                                                        "fullStart": 923,
                                                                        "fullEnd": 943,
                                                                        "start": 923,
                                                                        "end": 942,
                                                                        "fullWidth": 20,
                                                                        "width": 19,
                                                                        "text": "getOwnPropertyNames",
                                                                        "value": "getOwnPropertyNames",
                                                                        "valueText": "getOwnPropertyNames",
                                                                        "hasTrailingTrivia": true,
                                                                        "trailingTrivia": [
                                                                            {
                                                                                "kind": "WhitespaceTrivia",
                                                                                "text": " "
                                                                            }
                                                                        ]
                                                                    }
                                                                },
                                                                "operatorToken": {
                                                                    "kind": "EqualsEqualsEqualsToken",
                                                                    "fullStart": 943,
                                                                    "fullEnd": 947,
                                                                    "start": 943,
                                                                    "end": 946,
                                                                    "fullWidth": 4,
                                                                    "width": 3,
                                                                    "text": "===",
                                                                    "value": "===",
                                                                    "valueText": "===",
                                                                    "hasTrailingTrivia": true,
                                                                    "trailingTrivia": [
                                                                        {
                                                                            "kind": "WhitespaceTrivia",
                                                                            "text": " "
                                                                        }
                                                                    ]
                                                                },
                                                                "right": {
                                                                    "kind": "StringLiteral",
                                                                    "fullStart": 947,
                                                                    "fullEnd": 953,
                                                                    "start": 947,
                                                                    "end": 953,
                                                                    "fullWidth": 6,
                                                                    "width": 6,
                                                                    "text": "\"2010\"",
                                                                    "value": "2010",
                                                                    "valueText": "2010"
                                                                }
                                                            },
                                                            "closeParenToken": {
                                                                "kind": "CloseParenToken",
                                                                "fullStart": 953,
                                                                "fullEnd": 954,
                                                                "start": 953,
                                                                "end": 954,
                                                                "fullWidth": 1,
                                                                "width": 1,
                                                                "text": ")",
                                                                "value": ")",
                                                                "valueText": ")"
                                                            }
                                                        }
                                                    }
                                                }
                                            ]
                                        },
                                        "semicolonToken": {
                                            "kind": "SemicolonToken",
                                            "fullStart": 954,
                                            "fullEnd": 957,
                                            "start": 954,
                                            "end": 955,
                                            "fullWidth": 3,
                                            "width": 1,
                                            "text": ";",
                                            "value": ";",
                                            "valueText": ";",
                                            "hasTrailingTrivia": true,
                                            "hasTrailingNewLine": true,
                                            "trailingTrivia": [
                                                {
                                                    "kind": "NewLineTrivia",
                                                    "text": "\r\n"
                                                }
                                            ]
                                        }
                                    },
                                    {
                                        "kind": "VariableStatement",
                                        "fullStart": 957,
                                        "fullEnd": 998,
                                        "start": 971,
                                        "end": 996,
                                        "fullWidth": 41,
                                        "width": 25,
                                        "modifiers": [],
                                        "variableDeclaration": {
                                            "kind": "VariableDeclaration",
                                            "fullStart": 957,
                                            "fullEnd": 995,
                                            "start": 971,
                                            "end": 995,
                                            "fullWidth": 38,
                                            "width": 24,
                                            "varKeyword": {
                                                "kind": "VarKeyword",
                                                "fullStart": 957,
                                                "fullEnd": 975,
                                                "start": 971,
                                                "end": 974,
                                                "fullWidth": 18,
                                                "width": 3,
                                                "text": "var",
                                                "value": "var",
                                                "valueText": "var",
                                                "hasLeadingTrivia": true,
                                                "hasLeadingNewLine": true,
                                                "hasTrailingTrivia": true,
                                                "leadingTrivia": [
                                                    {
                                                        "kind": "NewLineTrivia",
                                                        "text": "\r\n"
                                                    },
                                                    {
                                                        "kind": "WhitespaceTrivia",
                                                        "text": "            "
                                                    }
                                                ],
                                                "trailingTrivia": [
                                                    {
                                                        "kind": "WhitespaceTrivia",
                                                        "text": " "
                                                    }
                                                ]
                                            },
                                            "variableDeclarators": [
                                                {
                                                    "kind": "VariableDeclarator",
                                                    "fullStart": 975,
                                                    "fullEnd": 995,
                                                    "start": 975,
                                                    "end": 995,
                                                    "fullWidth": 20,
<<<<<<< HEAD
                                                    "width": 20,
                                                    "identifier": {
=======
                                                    "propertyName": {
>>>>>>> 85e84683
                                                        "kind": "IdentifierName",
                                                        "fullStart": 975,
                                                        "fullEnd": 988,
                                                        "start": 975,
                                                        "end": 987,
                                                        "fullWidth": 13,
                                                        "width": 12,
                                                        "text": "isEnumerable",
                                                        "value": "isEnumerable",
                                                        "valueText": "isEnumerable",
                                                        "hasTrailingTrivia": true,
                                                        "trailingTrivia": [
                                                            {
                                                                "kind": "WhitespaceTrivia",
                                                                "text": " "
                                                            }
                                                        ]
                                                    },
                                                    "equalsValueClause": {
                                                        "kind": "EqualsValueClause",
                                                        "fullStart": 988,
                                                        "fullEnd": 995,
                                                        "start": 988,
                                                        "end": 995,
                                                        "fullWidth": 7,
                                                        "width": 7,
                                                        "equalsToken": {
                                                            "kind": "EqualsToken",
                                                            "fullStart": 988,
                                                            "fullEnd": 990,
                                                            "start": 988,
                                                            "end": 989,
                                                            "fullWidth": 2,
                                                            "width": 1,
                                                            "text": "=",
                                                            "value": "=",
                                                            "valueText": "=",
                                                            "hasTrailingTrivia": true,
                                                            "trailingTrivia": [
                                                                {
                                                                    "kind": "WhitespaceTrivia",
                                                                    "text": " "
                                                                }
                                                            ]
                                                        },
                                                        "value": {
                                                            "kind": "FalseKeyword",
                                                            "fullStart": 990,
                                                            "fullEnd": 995,
                                                            "start": 990,
                                                            "end": 995,
                                                            "fullWidth": 5,
                                                            "width": 5,
                                                            "text": "false",
                                                            "value": false,
                                                            "valueText": "false"
                                                        }
                                                    }
                                                }
                                            ]
                                        },
                                        "semicolonToken": {
                                            "kind": "SemicolonToken",
                                            "fullStart": 995,
                                            "fullEnd": 998,
                                            "start": 995,
                                            "end": 996,
                                            "fullWidth": 3,
                                            "width": 1,
                                            "text": ";",
                                            "value": ";",
                                            "valueText": ";",
                                            "hasTrailingTrivia": true,
                                            "hasTrailingNewLine": true,
                                            "trailingTrivia": [
                                                {
                                                    "kind": "NewLineTrivia",
                                                    "text": "\r\n"
                                                }
                                            ]
                                        }
                                    },
                                    {
                                        "kind": "ForInStatement",
                                        "fullStart": 998,
                                        "fullEnd": 1171,
                                        "start": 1012,
                                        "end": 1169,
                                        "fullWidth": 173,
                                        "width": 157,
                                        "forKeyword": {
                                            "kind": "ForKeyword",
                                            "fullStart": 998,
                                            "fullEnd": 1016,
                                            "start": 1012,
                                            "end": 1015,
                                            "fullWidth": 18,
                                            "width": 3,
                                            "text": "for",
                                            "value": "for",
                                            "valueText": "for",
                                            "hasLeadingTrivia": true,
                                            "hasLeadingNewLine": true,
                                            "hasTrailingTrivia": true,
                                            "leadingTrivia": [
                                                {
                                                    "kind": "NewLineTrivia",
                                                    "text": "\r\n"
                                                },
                                                {
                                                    "kind": "WhitespaceTrivia",
                                                    "text": "            "
                                                }
                                            ],
                                            "trailingTrivia": [
                                                {
                                                    "kind": "WhitespaceTrivia",
                                                    "text": " "
                                                }
                                            ]
                                        },
                                        "openParenToken": {
                                            "kind": "OpenParenToken",
                                            "fullStart": 1016,
                                            "fullEnd": 1017,
                                            "start": 1016,
                                            "end": 1017,
                                            "fullWidth": 1,
                                            "width": 1,
                                            "text": "(",
                                            "value": "(",
                                            "valueText": "("
                                        },
                                        "variableDeclaration": {
                                            "kind": "VariableDeclaration",
                                            "fullStart": 1017,
                                            "fullEnd": 1026,
                                            "start": 1017,
                                            "end": 1025,
                                            "fullWidth": 9,
                                            "width": 8,
                                            "varKeyword": {
                                                "kind": "VarKeyword",
                                                "fullStart": 1017,
                                                "fullEnd": 1021,
                                                "start": 1017,
                                                "end": 1020,
                                                "fullWidth": 4,
                                                "width": 3,
                                                "text": "var",
                                                "value": "var",
                                                "valueText": "var",
                                                "hasTrailingTrivia": true,
                                                "trailingTrivia": [
                                                    {
                                                        "kind": "WhitespaceTrivia",
                                                        "text": " "
                                                    }
                                                ]
                                            },
                                            "variableDeclarators": [
                                                {
                                                    "kind": "VariableDeclarator",
                                                    "fullStart": 1021,
                                                    "fullEnd": 1026,
                                                    "start": 1021,
                                                    "end": 1025,
                                                    "fullWidth": 5,
<<<<<<< HEAD
                                                    "width": 4,
                                                    "identifier": {
=======
                                                    "propertyName": {
>>>>>>> 85e84683
                                                        "kind": "IdentifierName",
                                                        "fullStart": 1021,
                                                        "fullEnd": 1026,
                                                        "start": 1021,
                                                        "end": 1025,
                                                        "fullWidth": 5,
                                                        "width": 4,
                                                        "text": "prop",
                                                        "value": "prop",
                                                        "valueText": "prop",
                                                        "hasTrailingTrivia": true,
                                                        "trailingTrivia": [
                                                            {
                                                                "kind": "WhitespaceTrivia",
                                                                "text": " "
                                                            }
                                                        ]
                                                    }
                                                }
                                            ]
                                        },
                                        "inKeyword": {
                                            "kind": "InKeyword",
                                            "fullStart": 1026,
                                            "fullEnd": 1029,
                                            "start": 1026,
                                            "end": 1028,
                                            "fullWidth": 3,
                                            "width": 2,
                                            "text": "in",
                                            "value": "in",
                                            "valueText": "in",
                                            "hasTrailingTrivia": true,
                                            "trailingTrivia": [
                                                {
                                                    "kind": "WhitespaceTrivia",
                                                    "text": " "
                                                }
                                            ]
                                        },
                                        "expression": {
                                            "kind": "IdentifierName",
                                            "fullStart": 1029,
                                            "fullEnd": 1035,
                                            "start": 1029,
                                            "end": 1035,
                                            "fullWidth": 6,
                                            "width": 6,
                                            "text": "Object",
                                            "value": "Object",
                                            "valueText": "Object"
                                        },
                                        "closeParenToken": {
                                            "kind": "CloseParenToken",
                                            "fullStart": 1035,
                                            "fullEnd": 1037,
                                            "start": 1035,
                                            "end": 1036,
                                            "fullWidth": 2,
                                            "width": 1,
                                            "text": ")",
                                            "value": ")",
                                            "valueText": ")",
                                            "hasTrailingTrivia": true,
                                            "trailingTrivia": [
                                                {
                                                    "kind": "WhitespaceTrivia",
                                                    "text": " "
                                                }
                                            ]
                                        },
                                        "statement": {
                                            "kind": "Block",
                                            "fullStart": 1037,
                                            "fullEnd": 1171,
                                            "start": 1037,
                                            "end": 1169,
                                            "fullWidth": 134,
                                            "width": 132,
                                            "openBraceToken": {
                                                "kind": "OpenBraceToken",
                                                "fullStart": 1037,
                                                "fullEnd": 1040,
                                                "start": 1037,
                                                "end": 1038,
                                                "fullWidth": 3,
                                                "width": 1,
                                                "text": "{",
                                                "value": "{",
                                                "valueText": "{",
                                                "hasTrailingTrivia": true,
                                                "hasTrailingNewLine": true,
                                                "trailingTrivia": [
                                                    {
                                                        "kind": "NewLineTrivia",
                                                        "text": "\r\n"
                                                    }
                                                ]
                                            },
                                            "statements": [
                                                {
                                                    "kind": "IfStatement",
                                                    "fullStart": 1040,
                                                    "fullEnd": 1156,
                                                    "start": 1056,
                                                    "end": 1154,
                                                    "fullWidth": 116,
                                                    "width": 98,
                                                    "ifKeyword": {
                                                        "kind": "IfKeyword",
                                                        "fullStart": 1040,
                                                        "fullEnd": 1059,
                                                        "start": 1056,
                                                        "end": 1058,
                                                        "fullWidth": 19,
                                                        "width": 2,
                                                        "text": "if",
                                                        "value": "if",
                                                        "valueText": "if",
                                                        "hasLeadingTrivia": true,
                                                        "hasTrailingTrivia": true,
                                                        "leadingTrivia": [
                                                            {
                                                                "kind": "WhitespaceTrivia",
                                                                "text": "                "
                                                            }
                                                        ],
                                                        "trailingTrivia": [
                                                            {
                                                                "kind": "WhitespaceTrivia",
                                                                "text": " "
                                                            }
                                                        ]
                                                    },
                                                    "openParenToken": {
                                                        "kind": "OpenParenToken",
                                                        "fullStart": 1059,
                                                        "fullEnd": 1060,
                                                        "start": 1059,
                                                        "end": 1060,
                                                        "fullWidth": 1,
                                                        "width": 1,
                                                        "text": "(",
                                                        "value": "(",
                                                        "valueText": "("
                                                    },
                                                    "condition": {
                                                        "kind": "EqualsExpression",
                                                        "fullStart": 1060,
                                                        "fullEnd": 1090,
                                                        "start": 1060,
                                                        "end": 1090,
                                                        "fullWidth": 30,
                                                        "width": 30,
                                                        "left": {
                                                            "kind": "IdentifierName",
                                                            "fullStart": 1060,
                                                            "fullEnd": 1065,
                                                            "start": 1060,
                                                            "end": 1064,
                                                            "fullWidth": 5,
                                                            "width": 4,
                                                            "text": "prop",
                                                            "value": "prop",
                                                            "valueText": "prop",
                                                            "hasTrailingTrivia": true,
                                                            "trailingTrivia": [
                                                                {
                                                                    "kind": "WhitespaceTrivia",
                                                                    "text": " "
                                                                }
                                                            ]
                                                        },
                                                        "operatorToken": {
                                                            "kind": "EqualsEqualsEqualsToken",
                                                            "fullStart": 1065,
                                                            "fullEnd": 1069,
                                                            "start": 1065,
                                                            "end": 1068,
                                                            "fullWidth": 4,
                                                            "width": 3,
                                                            "text": "===",
                                                            "value": "===",
                                                            "valueText": "===",
                                                            "hasTrailingTrivia": true,
                                                            "trailingTrivia": [
                                                                {
                                                                    "kind": "WhitespaceTrivia",
                                                                    "text": " "
                                                                }
                                                            ]
                                                        },
                                                        "right": {
                                                            "kind": "StringLiteral",
                                                            "fullStart": 1069,
                                                            "fullEnd": 1090,
                                                            "start": 1069,
                                                            "end": 1090,
                                                            "fullWidth": 21,
                                                            "width": 21,
                                                            "text": "\"getOwnPropertyNames\"",
                                                            "value": "getOwnPropertyNames",
                                                            "valueText": "getOwnPropertyNames"
                                                        }
                                                    },
                                                    "closeParenToken": {
                                                        "kind": "CloseParenToken",
                                                        "fullStart": 1090,
                                                        "fullEnd": 1092,
                                                        "start": 1090,
                                                        "end": 1091,
                                                        "fullWidth": 2,
                                                        "width": 1,
                                                        "text": ")",
                                                        "value": ")",
                                                        "valueText": ")",
                                                        "hasTrailingTrivia": true,
                                                        "trailingTrivia": [
                                                            {
                                                                "kind": "WhitespaceTrivia",
                                                                "text": " "
                                                            }
                                                        ]
                                                    },
                                                    "statement": {
                                                        "kind": "Block",
                                                        "fullStart": 1092,
                                                        "fullEnd": 1156,
                                                        "start": 1092,
                                                        "end": 1154,
                                                        "fullWidth": 64,
                                                        "width": 62,
                                                        "openBraceToken": {
                                                            "kind": "OpenBraceToken",
                                                            "fullStart": 1092,
                                                            "fullEnd": 1095,
                                                            "start": 1092,
                                                            "end": 1093,
                                                            "fullWidth": 3,
                                                            "width": 1,
                                                            "text": "{",
                                                            "value": "{",
                                                            "valueText": "{",
                                                            "hasTrailingTrivia": true,
                                                            "hasTrailingNewLine": true,
                                                            "trailingTrivia": [
                                                                {
                                                                    "kind": "NewLineTrivia",
                                                                    "text": "\r\n"
                                                                }
                                                            ]
                                                        },
                                                        "statements": [
                                                            {
                                                                "kind": "ExpressionStatement",
                                                                "fullStart": 1095,
                                                                "fullEnd": 1137,
                                                                "start": 1115,
                                                                "end": 1135,
                                                                "fullWidth": 42,
                                                                "width": 20,
                                                                "expression": {
                                                                    "kind": "AssignmentExpression",
                                                                    "fullStart": 1095,
                                                                    "fullEnd": 1134,
                                                                    "start": 1115,
                                                                    "end": 1134,
                                                                    "fullWidth": 39,
                                                                    "width": 19,
                                                                    "left": {
                                                                        "kind": "IdentifierName",
                                                                        "fullStart": 1095,
                                                                        "fullEnd": 1128,
                                                                        "start": 1115,
                                                                        "end": 1127,
                                                                        "fullWidth": 33,
                                                                        "width": 12,
                                                                        "text": "isEnumerable",
                                                                        "value": "isEnumerable",
                                                                        "valueText": "isEnumerable",
                                                                        "hasLeadingTrivia": true,
                                                                        "hasTrailingTrivia": true,
                                                                        "leadingTrivia": [
                                                                            {
                                                                                "kind": "WhitespaceTrivia",
                                                                                "text": "                    "
                                                                            }
                                                                        ],
                                                                        "trailingTrivia": [
                                                                            {
                                                                                "kind": "WhitespaceTrivia",
                                                                                "text": " "
                                                                            }
                                                                        ]
                                                                    },
                                                                    "operatorToken": {
                                                                        "kind": "EqualsToken",
                                                                        "fullStart": 1128,
                                                                        "fullEnd": 1130,
                                                                        "start": 1128,
                                                                        "end": 1129,
                                                                        "fullWidth": 2,
                                                                        "width": 1,
                                                                        "text": "=",
                                                                        "value": "=",
                                                                        "valueText": "=",
                                                                        "hasTrailingTrivia": true,
                                                                        "trailingTrivia": [
                                                                            {
                                                                                "kind": "WhitespaceTrivia",
                                                                                "text": " "
                                                                            }
                                                                        ]
                                                                    },
                                                                    "right": {
                                                                        "kind": "TrueKeyword",
                                                                        "fullStart": 1130,
                                                                        "fullEnd": 1134,
                                                                        "start": 1130,
                                                                        "end": 1134,
                                                                        "fullWidth": 4,
                                                                        "width": 4,
                                                                        "text": "true",
                                                                        "value": true,
                                                                        "valueText": "true"
                                                                    }
                                                                },
                                                                "semicolonToken": {
                                                                    "kind": "SemicolonToken",
                                                                    "fullStart": 1134,
                                                                    "fullEnd": 1137,
                                                                    "start": 1134,
                                                                    "end": 1135,
                                                                    "fullWidth": 3,
                                                                    "width": 1,
                                                                    "text": ";",
                                                                    "value": ";",
                                                                    "valueText": ";",
                                                                    "hasTrailingTrivia": true,
                                                                    "hasTrailingNewLine": true,
                                                                    "trailingTrivia": [
                                                                        {
                                                                            "kind": "NewLineTrivia",
                                                                            "text": "\r\n"
                                                                        }
                                                                    ]
                                                                }
                                                            }
                                                        ],
                                                        "closeBraceToken": {
                                                            "kind": "CloseBraceToken",
                                                            "fullStart": 1137,
                                                            "fullEnd": 1156,
                                                            "start": 1153,
                                                            "end": 1154,
                                                            "fullWidth": 19,
                                                            "width": 1,
                                                            "text": "}",
                                                            "value": "}",
                                                            "valueText": "}",
                                                            "hasLeadingTrivia": true,
                                                            "hasTrailingTrivia": true,
                                                            "hasTrailingNewLine": true,
                                                            "leadingTrivia": [
                                                                {
                                                                    "kind": "WhitespaceTrivia",
                                                                    "text": "                "
                                                                }
                                                            ],
                                                            "trailingTrivia": [
                                                                {
                                                                    "kind": "NewLineTrivia",
                                                                    "text": "\r\n"
                                                                }
                                                            ]
                                                        }
                                                    }
                                                }
                                            ],
                                            "closeBraceToken": {
                                                "kind": "CloseBraceToken",
                                                "fullStart": 1156,
                                                "fullEnd": 1171,
                                                "start": 1168,
                                                "end": 1169,
                                                "fullWidth": 15,
                                                "width": 1,
                                                "text": "}",
                                                "value": "}",
                                                "valueText": "}",
                                                "hasLeadingTrivia": true,
                                                "hasTrailingTrivia": true,
                                                "hasTrailingNewLine": true,
                                                "leadingTrivia": [
                                                    {
                                                        "kind": "WhitespaceTrivia",
                                                        "text": "            "
                                                    }
                                                ],
                                                "trailingTrivia": [
                                                    {
                                                        "kind": "NewLineTrivia",
                                                        "text": "\r\n"
                                                    }
                                                ]
                                            }
                                        }
                                    },
                                    {
                                        "kind": "ExpressionStatement",
                                        "fullStart": 1171,
                                        "fullEnd": 1229,
                                        "start": 1193,
                                        "end": 1227,
                                        "fullWidth": 58,
                                        "width": 34,
                                        "expression": {
                                            "kind": "DeleteExpression",
                                            "fullStart": 1171,
                                            "fullEnd": 1226,
                                            "start": 1193,
                                            "end": 1226,
                                            "fullWidth": 55,
                                            "width": 33,
                                            "deleteKeyword": {
                                                "kind": "DeleteKeyword",
                                                "fullStart": 1171,
                                                "fullEnd": 1200,
                                                "start": 1193,
                                                "end": 1199,
                                                "fullWidth": 29,
                                                "width": 6,
                                                "text": "delete",
                                                "value": "delete",
                                                "valueText": "delete",
                                                "hasLeadingTrivia": true,
                                                "hasLeadingNewLine": true,
                                                "hasTrailingTrivia": true,
                                                "leadingTrivia": [
                                                    {
                                                        "kind": "WhitespaceTrivia",
                                                        "text": "        "
                                                    },
                                                    {
                                                        "kind": "NewLineTrivia",
                                                        "text": "\r\n"
                                                    },
                                                    {
                                                        "kind": "WhitespaceTrivia",
                                                        "text": "            "
                                                    }
                                                ],
                                                "trailingTrivia": [
                                                    {
                                                        "kind": "WhitespaceTrivia",
                                                        "text": " "
                                                    }
                                                ]
                                            },
                                            "expression": {
                                                "kind": "MemberAccessExpression",
                                                "fullStart": 1200,
                                                "fullEnd": 1226,
                                                "start": 1200,
                                                "end": 1226,
                                                "fullWidth": 26,
                                                "width": 26,
                                                "expression": {
                                                    "kind": "IdentifierName",
                                                    "fullStart": 1200,
                                                    "fullEnd": 1206,
                                                    "start": 1200,
                                                    "end": 1206,
                                                    "fullWidth": 6,
                                                    "width": 6,
                                                    "text": "Object",
                                                    "value": "Object",
                                                    "valueText": "Object"
                                                },
                                                "dotToken": {
                                                    "kind": "DotToken",
                                                    "fullStart": 1206,
                                                    "fullEnd": 1207,
                                                    "start": 1206,
                                                    "end": 1207,
                                                    "fullWidth": 1,
                                                    "width": 1,
                                                    "text": ".",
                                                    "value": ".",
                                                    "valueText": "."
                                                },
                                                "name": {
                                                    "kind": "IdentifierName",
                                                    "fullStart": 1207,
                                                    "fullEnd": 1226,
                                                    "start": 1207,
                                                    "end": 1226,
                                                    "fullWidth": 19,
                                                    "width": 19,
                                                    "text": "getOwnPropertyNames",
                                                    "value": "getOwnPropertyNames",
                                                    "valueText": "getOwnPropertyNames"
                                                }
                                            }
                                        },
                                        "semicolonToken": {
                                            "kind": "SemicolonToken",
                                            "fullStart": 1226,
                                            "fullEnd": 1229,
                                            "start": 1226,
                                            "end": 1227,
                                            "fullWidth": 3,
                                            "width": 1,
                                            "text": ";",
                                            "value": ";",
                                            "valueText": ";",
                                            "hasTrailingTrivia": true,
                                            "hasTrailingNewLine": true,
                                            "trailingTrivia": [
                                                {
                                                    "kind": "NewLineTrivia",
                                                    "text": "\r\n"
                                                }
                                            ]
                                        }
                                    },
                                    {
                                        "kind": "VariableStatement",
                                        "fullStart": 1229,
                                        "fullEnd": 1312,
                                        "start": 1243,
                                        "end": 1310,
                                        "fullWidth": 83,
                                        "width": 67,
                                        "modifiers": [],
                                        "variableDeclaration": {
                                            "kind": "VariableDeclaration",
                                            "fullStart": 1229,
                                            "fullEnd": 1309,
                                            "start": 1243,
                                            "end": 1309,
                                            "fullWidth": 80,
                                            "width": 66,
                                            "varKeyword": {
                                                "kind": "VarKeyword",
                                                "fullStart": 1229,
                                                "fullEnd": 1247,
                                                "start": 1243,
                                                "end": 1246,
                                                "fullWidth": 18,
                                                "width": 3,
                                                "text": "var",
                                                "value": "var",
                                                "valueText": "var",
                                                "hasLeadingTrivia": true,
                                                "hasLeadingNewLine": true,
                                                "hasTrailingTrivia": true,
                                                "leadingTrivia": [
                                                    {
                                                        "kind": "NewLineTrivia",
                                                        "text": "\r\n"
                                                    },
                                                    {
                                                        "kind": "WhitespaceTrivia",
                                                        "text": "            "
                                                    }
                                                ],
                                                "trailingTrivia": [
                                                    {
                                                        "kind": "WhitespaceTrivia",
                                                        "text": " "
                                                    }
                                                ]
                                            },
                                            "variableDeclarators": [
                                                {
                                                    "kind": "VariableDeclarator",
                                                    "fullStart": 1247,
                                                    "fullEnd": 1309,
                                                    "start": 1247,
                                                    "end": 1309,
                                                    "fullWidth": 62,
<<<<<<< HEAD
                                                    "width": 62,
                                                    "identifier": {
=======
                                                    "propertyName": {
>>>>>>> 85e84683
                                                        "kind": "IdentifierName",
                                                        "fullStart": 1247,
                                                        "fullEnd": 1262,
                                                        "start": 1247,
                                                        "end": 1261,
                                                        "fullWidth": 15,
                                                        "width": 14,
                                                        "text": "isConfigurable",
                                                        "value": "isConfigurable",
                                                        "valueText": "isConfigurable",
                                                        "hasTrailingTrivia": true,
                                                        "trailingTrivia": [
                                                            {
                                                                "kind": "WhitespaceTrivia",
                                                                "text": " "
                                                            }
                                                        ]
                                                    },
                                                    "equalsValueClause": {
                                                        "kind": "EqualsValueClause",
                                                        "fullStart": 1262,
                                                        "fullEnd": 1309,
                                                        "start": 1262,
                                                        "end": 1309,
                                                        "fullWidth": 47,
                                                        "width": 47,
                                                        "equalsToken": {
                                                            "kind": "EqualsToken",
                                                            "fullStart": 1262,
                                                            "fullEnd": 1264,
                                                            "start": 1262,
                                                            "end": 1263,
                                                            "fullWidth": 2,
                                                            "width": 1,
                                                            "text": "=",
                                                            "value": "=",
                                                            "valueText": "=",
                                                            "hasTrailingTrivia": true,
                                                            "trailingTrivia": [
                                                                {
                                                                    "kind": "WhitespaceTrivia",
                                                                    "text": " "
                                                                }
                                                            ]
                                                        },
                                                        "value": {
                                                            "kind": "LogicalNotExpression",
                                                            "fullStart": 1264,
                                                            "fullEnd": 1309,
                                                            "start": 1264,
                                                            "end": 1309,
                                                            "fullWidth": 45,
                                                            "width": 45,
                                                            "operatorToken": {
                                                                "kind": "ExclamationToken",
                                                                "fullStart": 1264,
                                                                "fullEnd": 1265,
                                                                "start": 1264,
                                                                "end": 1265,
                                                                "fullWidth": 1,
                                                                "width": 1,
                                                                "text": "!",
                                                                "value": "!",
                                                                "valueText": "!"
                                                            },
                                                            "operand": {
                                                                "kind": "InvocationExpression",
                                                                "fullStart": 1265,
                                                                "fullEnd": 1309,
                                                                "start": 1265,
                                                                "end": 1309,
                                                                "fullWidth": 44,
                                                                "width": 44,
                                                                "expression": {
                                                                    "kind": "MemberAccessExpression",
                                                                    "fullStart": 1265,
                                                                    "fullEnd": 1286,
                                                                    "start": 1265,
                                                                    "end": 1286,
                                                                    "fullWidth": 21,
                                                                    "width": 21,
                                                                    "expression": {
                                                                        "kind": "IdentifierName",
                                                                        "fullStart": 1265,
                                                                        "fullEnd": 1271,
                                                                        "start": 1265,
                                                                        "end": 1271,
                                                                        "fullWidth": 6,
                                                                        "width": 6,
                                                                        "text": "Object",
                                                                        "value": "Object",
                                                                        "valueText": "Object"
                                                                    },
                                                                    "dotToken": {
                                                                        "kind": "DotToken",
                                                                        "fullStart": 1271,
                                                                        "fullEnd": 1272,
                                                                        "start": 1271,
                                                                        "end": 1272,
                                                                        "fullWidth": 1,
                                                                        "width": 1,
                                                                        "text": ".",
                                                                        "value": ".",
                                                                        "valueText": "."
                                                                    },
                                                                    "name": {
                                                                        "kind": "IdentifierName",
                                                                        "fullStart": 1272,
                                                                        "fullEnd": 1286,
                                                                        "start": 1272,
                                                                        "end": 1286,
                                                                        "fullWidth": 14,
                                                                        "width": 14,
                                                                        "text": "hasOwnProperty",
                                                                        "value": "hasOwnProperty",
                                                                        "valueText": "hasOwnProperty"
                                                                    }
                                                                },
                                                                "argumentList": {
                                                                    "kind": "ArgumentList",
                                                                    "fullStart": 1286,
                                                                    "fullEnd": 1309,
                                                                    "start": 1286,
                                                                    "end": 1309,
                                                                    "fullWidth": 23,
                                                                    "width": 23,
                                                                    "openParenToken": {
                                                                        "kind": "OpenParenToken",
                                                                        "fullStart": 1286,
                                                                        "fullEnd": 1287,
                                                                        "start": 1286,
                                                                        "end": 1287,
                                                                        "fullWidth": 1,
                                                                        "width": 1,
                                                                        "text": "(",
                                                                        "value": "(",
                                                                        "valueText": "("
                                                                    },
                                                                    "arguments": [
                                                                        {
                                                                            "kind": "StringLiteral",
                                                                            "fullStart": 1287,
                                                                            "fullEnd": 1308,
                                                                            "start": 1287,
                                                                            "end": 1308,
                                                                            "fullWidth": 21,
                                                                            "width": 21,
                                                                            "text": "\"getOwnPropertyNames\"",
                                                                            "value": "getOwnPropertyNames",
                                                                            "valueText": "getOwnPropertyNames"
                                                                        }
                                                                    ],
                                                                    "closeParenToken": {
                                                                        "kind": "CloseParenToken",
                                                                        "fullStart": 1308,
                                                                        "fullEnd": 1309,
                                                                        "start": 1308,
                                                                        "end": 1309,
                                                                        "fullWidth": 1,
                                                                        "width": 1,
                                                                        "text": ")",
                                                                        "value": ")",
                                                                        "valueText": ")"
                                                                    }
                                                                }
                                                            }
                                                        }
                                                    }
                                                }
                                            ]
                                        },
                                        "semicolonToken": {
                                            "kind": "SemicolonToken",
                                            "fullStart": 1309,
                                            "fullEnd": 1312,
                                            "start": 1309,
                                            "end": 1310,
                                            "fullWidth": 3,
                                            "width": 1,
                                            "text": ";",
                                            "value": ";",
                                            "valueText": ";",
                                            "hasTrailingTrivia": true,
                                            "hasTrailingNewLine": true,
                                            "trailingTrivia": [
                                                {
                                                    "kind": "NewLineTrivia",
                                                    "text": "\r\n"
                                                }
                                            ]
                                        }
                                    },
                                    {
                                        "kind": "ReturnStatement",
                                        "fullStart": 1312,
                                        "fullEnd": 1403,
                                        "start": 1326,
                                        "end": 1401,
                                        "fullWidth": 91,
                                        "width": 75,
                                        "returnKeyword": {
                                            "kind": "ReturnKeyword",
                                            "fullStart": 1312,
                                            "fullEnd": 1333,
                                            "start": 1326,
                                            "end": 1332,
                                            "fullWidth": 21,
                                            "width": 6,
                                            "text": "return",
                                            "value": "return",
                                            "valueText": "return",
                                            "hasLeadingTrivia": true,
                                            "hasLeadingNewLine": true,
                                            "hasTrailingTrivia": true,
                                            "leadingTrivia": [
                                                {
                                                    "kind": "NewLineTrivia",
                                                    "text": "\r\n"
                                                },
                                                {
                                                    "kind": "WhitespaceTrivia",
                                                    "text": "            "
                                                }
                                            ],
                                            "trailingTrivia": [
                                                {
                                                    "kind": "WhitespaceTrivia",
                                                    "text": " "
                                                }
                                            ]
                                        },
                                        "expression": {
                                            "kind": "LogicalAndExpression",
                                            "fullStart": 1333,
                                            "fullEnd": 1400,
                                            "start": 1333,
                                            "end": 1400,
                                            "fullWidth": 67,
                                            "width": 67,
                                            "left": {
                                                "kind": "LogicalAndExpression",
                                                "fullStart": 1333,
                                                "fullEnd": 1383,
                                                "start": 1333,
                                                "end": 1382,
                                                "fullWidth": 50,
                                                "width": 49,
                                                "left": {
                                                    "kind": "LogicalAndExpression",
                                                    "fullStart": 1333,
                                                    "fullEnd": 1366,
                                                    "start": 1333,
                                                    "end": 1365,
                                                    "fullWidth": 33,
                                                    "width": 32,
                                                    "left": {
                                                        "kind": "IdentifierName",
                                                        "fullStart": 1333,
                                                        "fullEnd": 1352,
                                                        "start": 1333,
                                                        "end": 1351,
                                                        "fullWidth": 19,
                                                        "width": 18,
                                                        "text": "propertyAreCorrect",
                                                        "value": "propertyAreCorrect",
                                                        "valueText": "propertyAreCorrect",
                                                        "hasTrailingTrivia": true,
                                                        "trailingTrivia": [
                                                            {
                                                                "kind": "WhitespaceTrivia",
                                                                "text": " "
                                                            }
                                                        ]
                                                    },
                                                    "operatorToken": {
                                                        "kind": "AmpersandAmpersandToken",
                                                        "fullStart": 1352,
                                                        "fullEnd": 1355,
                                                        "start": 1352,
                                                        "end": 1354,
                                                        "fullWidth": 3,
                                                        "width": 2,
                                                        "text": "&&",
                                                        "value": "&&",
                                                        "valueText": "&&",
                                                        "hasTrailingTrivia": true,
                                                        "trailingTrivia": [
                                                            {
                                                                "kind": "WhitespaceTrivia",
                                                                "text": " "
                                                            }
                                                        ]
                                                    },
                                                    "right": {
                                                        "kind": "IdentifierName",
                                                        "fullStart": 1355,
                                                        "fullEnd": 1366,
                                                        "start": 1355,
                                                        "end": 1365,
                                                        "fullWidth": 11,
                                                        "width": 10,
                                                        "text": "isWritable",
                                                        "value": "isWritable",
                                                        "valueText": "isWritable",
                                                        "hasTrailingTrivia": true,
                                                        "trailingTrivia": [
                                                            {
                                                                "kind": "WhitespaceTrivia",
                                                                "text": " "
                                                            }
                                                        ]
                                                    }
                                                },
                                                "operatorToken": {
                                                    "kind": "AmpersandAmpersandToken",
                                                    "fullStart": 1366,
                                                    "fullEnd": 1369,
                                                    "start": 1366,
                                                    "end": 1368,
                                                    "fullWidth": 3,
                                                    "width": 2,
                                                    "text": "&&",
                                                    "value": "&&",
                                                    "valueText": "&&",
                                                    "hasTrailingTrivia": true,
                                                    "trailingTrivia": [
                                                        {
                                                            "kind": "WhitespaceTrivia",
                                                            "text": " "
                                                        }
                                                    ]
                                                },
                                                "right": {
                                                    "kind": "LogicalNotExpression",
                                                    "fullStart": 1369,
                                                    "fullEnd": 1383,
                                                    "start": 1369,
                                                    "end": 1382,
                                                    "fullWidth": 14,
                                                    "width": 13,
                                                    "operatorToken": {
                                                        "kind": "ExclamationToken",
                                                        "fullStart": 1369,
                                                        "fullEnd": 1370,
                                                        "start": 1369,
                                                        "end": 1370,
                                                        "fullWidth": 1,
                                                        "width": 1,
                                                        "text": "!",
                                                        "value": "!",
                                                        "valueText": "!"
                                                    },
                                                    "operand": {
                                                        "kind": "IdentifierName",
                                                        "fullStart": 1370,
                                                        "fullEnd": 1383,
                                                        "start": 1370,
                                                        "end": 1382,
                                                        "fullWidth": 13,
                                                        "width": 12,
                                                        "text": "isEnumerable",
                                                        "value": "isEnumerable",
                                                        "valueText": "isEnumerable",
                                                        "hasTrailingTrivia": true,
                                                        "trailingTrivia": [
                                                            {
                                                                "kind": "WhitespaceTrivia",
                                                                "text": " "
                                                            }
                                                        ]
                                                    }
                                                }
                                            },
                                            "operatorToken": {
                                                "kind": "AmpersandAmpersandToken",
                                                "fullStart": 1383,
                                                "fullEnd": 1386,
                                                "start": 1383,
                                                "end": 1385,
                                                "fullWidth": 3,
                                                "width": 2,
                                                "text": "&&",
                                                "value": "&&",
                                                "valueText": "&&",
                                                "hasTrailingTrivia": true,
                                                "trailingTrivia": [
                                                    {
                                                        "kind": "WhitespaceTrivia",
                                                        "text": " "
                                                    }
                                                ]
                                            },
                                            "right": {
                                                "kind": "IdentifierName",
                                                "fullStart": 1386,
                                                "fullEnd": 1400,
                                                "start": 1386,
                                                "end": 1400,
                                                "fullWidth": 14,
                                                "width": 14,
                                                "text": "isConfigurable",
                                                "value": "isConfigurable",
                                                "valueText": "isConfigurable"
                                            }
                                        },
                                        "semicolonToken": {
                                            "kind": "SemicolonToken",
                                            "fullStart": 1400,
                                            "fullEnd": 1403,
                                            "start": 1400,
                                            "end": 1401,
                                            "fullWidth": 3,
                                            "width": 1,
                                            "text": ";",
                                            "value": ";",
                                            "valueText": ";",
                                            "hasTrailingTrivia": true,
                                            "hasTrailingNewLine": true,
                                            "trailingTrivia": [
                                                {
                                                    "kind": "NewLineTrivia",
                                                    "text": "\r\n"
                                                }
                                            ]
                                        }
                                    }
                                ],
                                "closeBraceToken": {
                                    "kind": "CloseBraceToken",
                                    "fullStart": 1403,
                                    "fullEnd": 1413,
                                    "start": 1411,
                                    "end": 1412,
                                    "fullWidth": 10,
                                    "width": 1,
                                    "text": "}",
                                    "value": "}",
                                    "valueText": "}",
                                    "hasLeadingTrivia": true,
                                    "hasTrailingTrivia": true,
                                    "leadingTrivia": [
                                        {
                                            "kind": "WhitespaceTrivia",
                                            "text": "        "
                                        }
                                    ],
                                    "trailingTrivia": [
                                        {
                                            "kind": "WhitespaceTrivia",
                                            "text": " "
                                        }
                                    ]
                                }
                            },
                            "finallyClause": {
                                "kind": "FinallyClause",
                                "fullStart": 1413,
                                "fullEnd": 1655,
                                "start": 1413,
                                "end": 1653,
                                "fullWidth": 242,
                                "width": 240,
                                "finallyKeyword": {
                                    "kind": "FinallyKeyword",
                                    "fullStart": 1413,
                                    "fullEnd": 1421,
                                    "start": 1413,
                                    "end": 1420,
                                    "fullWidth": 8,
                                    "width": 7,
                                    "text": "finally",
                                    "value": "finally",
                                    "valueText": "finally",
                                    "hasTrailingTrivia": true,
                                    "trailingTrivia": [
                                        {
                                            "kind": "WhitespaceTrivia",
                                            "text": " "
                                        }
                                    ]
                                },
                                "block": {
                                    "kind": "Block",
                                    "fullStart": 1421,
                                    "fullEnd": 1655,
                                    "start": 1421,
                                    "end": 1653,
                                    "fullWidth": 234,
                                    "width": 232,
                                    "openBraceToken": {
                                        "kind": "OpenBraceToken",
                                        "fullStart": 1421,
                                        "fullEnd": 1424,
                                        "start": 1421,
                                        "end": 1422,
                                        "fullWidth": 3,
                                        "width": 1,
                                        "text": "{",
                                        "value": "{",
                                        "valueText": "{",
                                        "hasTrailingTrivia": true,
                                        "hasTrailingNewLine": true,
                                        "trailingTrivia": [
                                            {
                                                "kind": "NewLineTrivia",
                                                "text": "\r\n"
                                            }
                                        ]
                                    },
                                    "statements": [
                                        {
                                            "kind": "ExpressionStatement",
                                            "fullStart": 1424,
                                            "fullEnd": 1644,
                                            "start": 1436,
                                            "end": 1642,
                                            "fullWidth": 220,
                                            "width": 206,
                                            "expression": {
                                                "kind": "InvocationExpression",
                                                "fullStart": 1424,
                                                "fullEnd": 1641,
                                                "start": 1436,
                                                "end": 1641,
                                                "fullWidth": 217,
                                                "width": 205,
                                                "expression": {
                                                    "kind": "MemberAccessExpression",
                                                    "fullStart": 1424,
                                                    "fullEnd": 1457,
                                                    "start": 1436,
                                                    "end": 1457,
                                                    "fullWidth": 33,
                                                    "width": 21,
                                                    "expression": {
                                                        "kind": "IdentifierName",
                                                        "fullStart": 1424,
                                                        "fullEnd": 1442,
                                                        "start": 1436,
                                                        "end": 1442,
                                                        "fullWidth": 18,
                                                        "width": 6,
                                                        "text": "Object",
                                                        "value": "Object",
                                                        "valueText": "Object",
                                                        "hasLeadingTrivia": true,
                                                        "leadingTrivia": [
                                                            {
                                                                "kind": "WhitespaceTrivia",
                                                                "text": "            "
                                                            }
                                                        ]
                                                    },
                                                    "dotToken": {
                                                        "kind": "DotToken",
                                                        "fullStart": 1442,
                                                        "fullEnd": 1443,
                                                        "start": 1442,
                                                        "end": 1443,
                                                        "fullWidth": 1,
                                                        "width": 1,
                                                        "text": ".",
                                                        "value": ".",
                                                        "valueText": "."
                                                    },
                                                    "name": {
                                                        "kind": "IdentifierName",
                                                        "fullStart": 1443,
                                                        "fullEnd": 1457,
                                                        "start": 1443,
                                                        "end": 1457,
                                                        "fullWidth": 14,
                                                        "width": 14,
                                                        "text": "defineProperty",
                                                        "value": "defineProperty",
                                                        "valueText": "defineProperty"
                                                    }
                                                },
                                                "argumentList": {
                                                    "kind": "ArgumentList",
                                                    "fullStart": 1457,
                                                    "fullEnd": 1641,
                                                    "start": 1457,
                                                    "end": 1641,
                                                    "fullWidth": 184,
                                                    "width": 184,
                                                    "openParenToken": {
                                                        "kind": "OpenParenToken",
                                                        "fullStart": 1457,
                                                        "fullEnd": 1458,
                                                        "start": 1457,
                                                        "end": 1458,
                                                        "fullWidth": 1,
                                                        "width": 1,
                                                        "text": "(",
                                                        "value": "(",
                                                        "valueText": "("
                                                    },
                                                    "arguments": [
                                                        {
                                                            "kind": "IdentifierName",
                                                            "fullStart": 1458,
                                                            "fullEnd": 1464,
                                                            "start": 1458,
                                                            "end": 1464,
                                                            "fullWidth": 6,
                                                            "width": 6,
                                                            "text": "Object",
                                                            "value": "Object",
                                                            "valueText": "Object"
                                                        },
                                                        {
                                                            "kind": "CommaToken",
                                                            "fullStart": 1464,
                                                            "fullEnd": 1466,
                                                            "start": 1464,
                                                            "end": 1465,
                                                            "fullWidth": 2,
                                                            "width": 1,
                                                            "text": ",",
                                                            "value": ",",
                                                            "valueText": ",",
                                                            "hasTrailingTrivia": true,
                                                            "trailingTrivia": [
                                                                {
                                                                    "kind": "WhitespaceTrivia",
                                                                    "text": " "
                                                                }
                                                            ]
                                                        },
                                                        {
                                                            "kind": "StringLiteral",
                                                            "fullStart": 1466,
                                                            "fullEnd": 1487,
                                                            "start": 1466,
                                                            "end": 1487,
                                                            "fullWidth": 21,
                                                            "width": 21,
                                                            "text": "\"getOwnPropertyNames\"",
                                                            "value": "getOwnPropertyNames",
                                                            "valueText": "getOwnPropertyNames"
                                                        },
                                                        {
                                                            "kind": "CommaToken",
                                                            "fullStart": 1487,
                                                            "fullEnd": 1489,
                                                            "start": 1487,
                                                            "end": 1488,
                                                            "fullWidth": 2,
                                                            "width": 1,
                                                            "text": ",",
                                                            "value": ",",
                                                            "valueText": ",",
                                                            "hasTrailingTrivia": true,
                                                            "trailingTrivia": [
                                                                {
                                                                    "kind": "WhitespaceTrivia",
                                                                    "text": " "
                                                                }
                                                            ]
                                                        },
                                                        {
                                                            "kind": "ObjectLiteralExpression",
                                                            "fullStart": 1489,
                                                            "fullEnd": 1640,
                                                            "start": 1489,
                                                            "end": 1640,
                                                            "fullWidth": 151,
                                                            "width": 151,
                                                            "openBraceToken": {
                                                                "kind": "OpenBraceToken",
                                                                "fullStart": 1489,
                                                                "fullEnd": 1492,
                                                                "start": 1489,
                                                                "end": 1490,
                                                                "fullWidth": 3,
                                                                "width": 1,
                                                                "text": "{",
                                                                "value": "{",
                                                                "valueText": "{",
                                                                "hasTrailingTrivia": true,
                                                                "hasTrailingNewLine": true,
                                                                "trailingTrivia": [
                                                                    {
                                                                        "kind": "NewLineTrivia",
                                                                        "text": "\r\n"
                                                                    }
                                                                ]
                                                            },
                                                            "propertyAssignments": [
                                                                {
                                                                    "kind": "SimplePropertyAssignment",
                                                                    "fullStart": 1492,
                                                                    "fullEnd": 1519,
                                                                    "start": 1508,
                                                                    "end": 1519,
                                                                    "fullWidth": 27,
                                                                    "width": 11,
                                                                    "propertyName": {
                                                                        "kind": "IdentifierName",
                                                                        "fullStart": 1492,
                                                                        "fullEnd": 1513,
                                                                        "start": 1508,
                                                                        "end": 1513,
                                                                        "fullWidth": 21,
                                                                        "width": 5,
                                                                        "text": "value",
                                                                        "value": "value",
                                                                        "valueText": "value",
                                                                        "hasLeadingTrivia": true,
                                                                        "leadingTrivia": [
                                                                            {
                                                                                "kind": "WhitespaceTrivia",
                                                                                "text": "                "
                                                                            }
                                                                        ]
                                                                    },
                                                                    "colonToken": {
                                                                        "kind": "ColonToken",
                                                                        "fullStart": 1513,
                                                                        "fullEnd": 1515,
                                                                        "start": 1513,
                                                                        "end": 1514,
                                                                        "fullWidth": 2,
                                                                        "width": 1,
                                                                        "text": ":",
                                                                        "value": ":",
                                                                        "valueText": ":",
                                                                        "hasTrailingTrivia": true,
                                                                        "trailingTrivia": [
                                                                            {
                                                                                "kind": "WhitespaceTrivia",
                                                                                "text": " "
                                                                            }
                                                                        ]
                                                                    },
                                                                    "expression": {
                                                                        "kind": "IdentifierName",
                                                                        "fullStart": 1515,
                                                                        "fullEnd": 1519,
                                                                        "start": 1515,
                                                                        "end": 1519,
                                                                        "fullWidth": 4,
                                                                        "width": 4,
                                                                        "text": "temp",
                                                                        "value": "temp",
                                                                        "valueText": "temp"
                                                                    }
                                                                },
                                                                {
                                                                    "kind": "CommaToken",
                                                                    "fullStart": 1519,
                                                                    "fullEnd": 1522,
                                                                    "start": 1519,
                                                                    "end": 1520,
                                                                    "fullWidth": 3,
                                                                    "width": 1,
                                                                    "text": ",",
                                                                    "value": ",",
                                                                    "valueText": ",",
                                                                    "hasTrailingTrivia": true,
                                                                    "hasTrailingNewLine": true,
                                                                    "trailingTrivia": [
                                                                        {
                                                                            "kind": "NewLineTrivia",
                                                                            "text": "\r\n"
                                                                        }
                                                                    ]
                                                                },
                                                                {
                                                                    "kind": "SimplePropertyAssignment",
                                                                    "fullStart": 1522,
                                                                    "fullEnd": 1552,
                                                                    "start": 1538,
                                                                    "end": 1552,
                                                                    "fullWidth": 30,
                                                                    "width": 14,
                                                                    "propertyName": {
                                                                        "kind": "IdentifierName",
                                                                        "fullStart": 1522,
                                                                        "fullEnd": 1546,
                                                                        "start": 1538,
                                                                        "end": 1546,
                                                                        "fullWidth": 24,
                                                                        "width": 8,
                                                                        "text": "writable",
                                                                        "value": "writable",
                                                                        "valueText": "writable",
                                                                        "hasLeadingTrivia": true,
                                                                        "leadingTrivia": [
                                                                            {
                                                                                "kind": "WhitespaceTrivia",
                                                                                "text": "                "
                                                                            }
                                                                        ]
                                                                    },
                                                                    "colonToken": {
                                                                        "kind": "ColonToken",
                                                                        "fullStart": 1546,
                                                                        "fullEnd": 1548,
                                                                        "start": 1546,
                                                                        "end": 1547,
                                                                        "fullWidth": 2,
                                                                        "width": 1,
                                                                        "text": ":",
                                                                        "value": ":",
                                                                        "valueText": ":",
                                                                        "hasTrailingTrivia": true,
                                                                        "trailingTrivia": [
                                                                            {
                                                                                "kind": "WhitespaceTrivia",
                                                                                "text": " "
                                                                            }
                                                                        ]
                                                                    },
                                                                    "expression": {
                                                                        "kind": "TrueKeyword",
                                                                        "fullStart": 1548,
                                                                        "fullEnd": 1552,
                                                                        "start": 1548,
                                                                        "end": 1552,
                                                                        "fullWidth": 4,
                                                                        "width": 4,
                                                                        "text": "true",
                                                                        "value": true,
                                                                        "valueText": "true"
                                                                    }
                                                                },
                                                                {
                                                                    "kind": "CommaToken",
                                                                    "fullStart": 1552,
                                                                    "fullEnd": 1555,
                                                                    "start": 1552,
                                                                    "end": 1553,
                                                                    "fullWidth": 3,
                                                                    "width": 1,
                                                                    "text": ",",
                                                                    "value": ",",
                                                                    "valueText": ",",
                                                                    "hasTrailingTrivia": true,
                                                                    "hasTrailingNewLine": true,
                                                                    "trailingTrivia": [
                                                                        {
                                                                            "kind": "NewLineTrivia",
                                                                            "text": "\r\n"
                                                                        }
                                                                    ]
                                                                },
                                                                {
                                                                    "kind": "SimplePropertyAssignment",
                                                                    "fullStart": 1555,
                                                                    "fullEnd": 1588,
                                                                    "start": 1571,
                                                                    "end": 1588,
                                                                    "fullWidth": 33,
                                                                    "width": 17,
                                                                    "propertyName": {
                                                                        "kind": "IdentifierName",
                                                                        "fullStart": 1555,
                                                                        "fullEnd": 1581,
                                                                        "start": 1571,
                                                                        "end": 1581,
                                                                        "fullWidth": 26,
                                                                        "width": 10,
                                                                        "text": "enumerable",
                                                                        "value": "enumerable",
                                                                        "valueText": "enumerable",
                                                                        "hasLeadingTrivia": true,
                                                                        "leadingTrivia": [
                                                                            {
                                                                                "kind": "WhitespaceTrivia",
                                                                                "text": "                "
                                                                            }
                                                                        ]
                                                                    },
                                                                    "colonToken": {
                                                                        "kind": "ColonToken",
                                                                        "fullStart": 1581,
                                                                        "fullEnd": 1583,
                                                                        "start": 1581,
                                                                        "end": 1582,
                                                                        "fullWidth": 2,
                                                                        "width": 1,
                                                                        "text": ":",
                                                                        "value": ":",
                                                                        "valueText": ":",
                                                                        "hasTrailingTrivia": true,
                                                                        "trailingTrivia": [
                                                                            {
                                                                                "kind": "WhitespaceTrivia",
                                                                                "text": " "
                                                                            }
                                                                        ]
                                                                    },
                                                                    "expression": {
                                                                        "kind": "FalseKeyword",
                                                                        "fullStart": 1583,
                                                                        "fullEnd": 1588,
                                                                        "start": 1583,
                                                                        "end": 1588,
                                                                        "fullWidth": 5,
                                                                        "width": 5,
                                                                        "text": "false",
                                                                        "value": false,
                                                                        "valueText": "false"
                                                                    }
                                                                },
                                                                {
                                                                    "kind": "CommaToken",
                                                                    "fullStart": 1588,
                                                                    "fullEnd": 1591,
                                                                    "start": 1588,
                                                                    "end": 1589,
                                                                    "fullWidth": 3,
                                                                    "width": 1,
                                                                    "text": ",",
                                                                    "value": ",",
                                                                    "valueText": ",",
                                                                    "hasTrailingTrivia": true,
                                                                    "hasTrailingNewLine": true,
                                                                    "trailingTrivia": [
                                                                        {
                                                                            "kind": "NewLineTrivia",
                                                                            "text": "\r\n"
                                                                        }
                                                                    ]
                                                                },
                                                                {
                                                                    "kind": "SimplePropertyAssignment",
                                                                    "fullStart": 1591,
                                                                    "fullEnd": 1627,
                                                                    "start": 1607,
                                                                    "end": 1625,
                                                                    "fullWidth": 36,
                                                                    "width": 18,
                                                                    "propertyName": {
                                                                        "kind": "IdentifierName",
                                                                        "fullStart": 1591,
                                                                        "fullEnd": 1619,
                                                                        "start": 1607,
                                                                        "end": 1619,
                                                                        "fullWidth": 28,
                                                                        "width": 12,
                                                                        "text": "configurable",
                                                                        "value": "configurable",
                                                                        "valueText": "configurable",
                                                                        "hasLeadingTrivia": true,
                                                                        "leadingTrivia": [
                                                                            {
                                                                                "kind": "WhitespaceTrivia",
                                                                                "text": "                "
                                                                            }
                                                                        ]
                                                                    },
                                                                    "colonToken": {
                                                                        "kind": "ColonToken",
                                                                        "fullStart": 1619,
                                                                        "fullEnd": 1621,
                                                                        "start": 1619,
                                                                        "end": 1620,
                                                                        "fullWidth": 2,
                                                                        "width": 1,
                                                                        "text": ":",
                                                                        "value": ":",
                                                                        "valueText": ":",
                                                                        "hasTrailingTrivia": true,
                                                                        "trailingTrivia": [
                                                                            {
                                                                                "kind": "WhitespaceTrivia",
                                                                                "text": " "
                                                                            }
                                                                        ]
                                                                    },
                                                                    "expression": {
                                                                        "kind": "TrueKeyword",
                                                                        "fullStart": 1621,
                                                                        "fullEnd": 1627,
                                                                        "start": 1621,
                                                                        "end": 1625,
                                                                        "fullWidth": 6,
                                                                        "width": 4,
                                                                        "text": "true",
                                                                        "value": true,
                                                                        "valueText": "true",
                                                                        "hasTrailingTrivia": true,
                                                                        "hasTrailingNewLine": true,
                                                                        "trailingTrivia": [
                                                                            {
                                                                                "kind": "NewLineTrivia",
                                                                                "text": "\r\n"
                                                                            }
                                                                        ]
                                                                    }
                                                                }
                                                            ],
                                                            "closeBraceToken": {
                                                                "kind": "CloseBraceToken",
                                                                "fullStart": 1627,
                                                                "fullEnd": 1640,
                                                                "start": 1639,
                                                                "end": 1640,
                                                                "fullWidth": 13,
                                                                "width": 1,
                                                                "text": "}",
                                                                "value": "}",
                                                                "valueText": "}",
                                                                "hasLeadingTrivia": true,
                                                                "leadingTrivia": [
                                                                    {
                                                                        "kind": "WhitespaceTrivia",
                                                                        "text": "            "
                                                                    }
                                                                ]
                                                            }
                                                        }
                                                    ],
                                                    "closeParenToken": {
                                                        "kind": "CloseParenToken",
                                                        "fullStart": 1640,
                                                        "fullEnd": 1641,
                                                        "start": 1640,
                                                        "end": 1641,
                                                        "fullWidth": 1,
                                                        "width": 1,
                                                        "text": ")",
                                                        "value": ")",
                                                        "valueText": ")"
                                                    }
                                                }
                                            },
                                            "semicolonToken": {
                                                "kind": "SemicolonToken",
                                                "fullStart": 1641,
                                                "fullEnd": 1644,
                                                "start": 1641,
                                                "end": 1642,
                                                "fullWidth": 3,
                                                "width": 1,
                                                "text": ";",
                                                "value": ";",
                                                "valueText": ";",
                                                "hasTrailingTrivia": true,
                                                "hasTrailingNewLine": true,
                                                "trailingTrivia": [
                                                    {
                                                        "kind": "NewLineTrivia",
                                                        "text": "\r\n"
                                                    }
                                                ]
                                            }
                                        }
                                    ],
                                    "closeBraceToken": {
                                        "kind": "CloseBraceToken",
                                        "fullStart": 1644,
                                        "fullEnd": 1655,
                                        "start": 1652,
                                        "end": 1653,
                                        "fullWidth": 11,
                                        "width": 1,
                                        "text": "}",
                                        "value": "}",
                                        "valueText": "}",
                                        "hasLeadingTrivia": true,
                                        "hasTrailingTrivia": true,
                                        "hasTrailingNewLine": true,
                                        "leadingTrivia": [
                                            {
                                                "kind": "WhitespaceTrivia",
                                                "text": "        "
                                            }
                                        ],
                                        "trailingTrivia": [
                                            {
                                                "kind": "NewLineTrivia",
                                                "text": "\r\n"
                                            }
                                        ]
                                    }
                                }
                            }
                        }
                    ],
                    "closeBraceToken": {
                        "kind": "CloseBraceToken",
                        "fullStart": 1655,
                        "fullEnd": 1662,
                        "start": 1659,
                        "end": 1660,
                        "fullWidth": 7,
                        "width": 1,
                        "text": "}",
                        "value": "}",
                        "valueText": "}",
                        "hasLeadingTrivia": true,
                        "hasTrailingTrivia": true,
                        "hasTrailingNewLine": true,
                        "leadingTrivia": [
                            {
                                "kind": "WhitespaceTrivia",
                                "text": "    "
                            }
                        ],
                        "trailingTrivia": [
                            {
                                "kind": "NewLineTrivia",
                                "text": "\r\n"
                            }
                        ]
                    }
                }
            },
            {
                "kind": "ExpressionStatement",
                "fullStart": 1662,
                "fullEnd": 1686,
                "start": 1662,
                "end": 1684,
                "fullWidth": 24,
                "width": 22,
                "expression": {
                    "kind": "InvocationExpression",
                    "fullStart": 1662,
                    "fullEnd": 1683,
                    "start": 1662,
                    "end": 1683,
                    "fullWidth": 21,
                    "width": 21,
                    "expression": {
                        "kind": "IdentifierName",
                        "fullStart": 1662,
                        "fullEnd": 1673,
                        "start": 1662,
                        "end": 1673,
                        "fullWidth": 11,
                        "width": 11,
                        "text": "runTestCase",
                        "value": "runTestCase",
                        "valueText": "runTestCase"
                    },
                    "argumentList": {
                        "kind": "ArgumentList",
                        "fullStart": 1673,
                        "fullEnd": 1683,
                        "start": 1673,
                        "end": 1683,
                        "fullWidth": 10,
                        "width": 10,
                        "openParenToken": {
                            "kind": "OpenParenToken",
                            "fullStart": 1673,
                            "fullEnd": 1674,
                            "start": 1673,
                            "end": 1674,
                            "fullWidth": 1,
                            "width": 1,
                            "text": "(",
                            "value": "(",
                            "valueText": "("
                        },
                        "arguments": [
                            {
                                "kind": "IdentifierName",
                                "fullStart": 1674,
                                "fullEnd": 1682,
                                "start": 1674,
                                "end": 1682,
                                "fullWidth": 8,
                                "width": 8,
                                "text": "testcase",
                                "value": "testcase",
                                "valueText": "testcase"
                            }
                        ],
                        "closeParenToken": {
                            "kind": "CloseParenToken",
                            "fullStart": 1682,
                            "fullEnd": 1683,
                            "start": 1682,
                            "end": 1683,
                            "fullWidth": 1,
                            "width": 1,
                            "text": ")",
                            "value": ")",
                            "valueText": ")"
                        }
                    }
                },
                "semicolonToken": {
                    "kind": "SemicolonToken",
                    "fullStart": 1683,
                    "fullEnd": 1686,
                    "start": 1683,
                    "end": 1684,
                    "fullWidth": 3,
                    "width": 1,
                    "text": ";",
                    "value": ";",
                    "valueText": ";",
                    "hasTrailingTrivia": true,
                    "hasTrailingNewLine": true,
                    "trailingTrivia": [
                        {
                            "kind": "NewLineTrivia",
                            "text": "\r\n"
                        }
                    ]
                }
            }
        ],
        "endOfFileToken": {
            "kind": "EndOfFileToken",
            "fullStart": 1686,
            "fullEnd": 1686,
            "start": 1686,
            "end": 1686,
            "fullWidth": 0,
            "width": 0,
            "text": ""
        }
    },
    "lineMap": {
        "lineStarts": [
            0,
            67,
            152,
            232,
            308,
            380,
            385,
            439,
            530,
            535,
            537,
            539,
            562,
            646,
            648,
            767,
            769,
            817,
            819,
            834,
            884,
            886,
            957,
            959,
            998,
            1000,
            1040,
            1095,
            1137,
            1156,
            1171,
            1181,
            1229,
            1231,
            1312,
            1314,
            1403,
            1424,
            1492,
            1522,
            1555,
            1591,
            1627,
            1644,
            1655,
            1662,
            1686
        ],
        "length": 1686
    }
}<|MERGE_RESOLUTION|>--- conflicted
+++ resolved
@@ -245,12 +245,8 @@
                                         "start": 574,
                                         "end": 643,
                                         "fullWidth": 69,
-<<<<<<< HEAD
                                         "width": 69,
-                                        "identifier": {
-=======
                                         "propertyName": {
->>>>>>> 85e84683
                                             "kind": "IdentifierName",
                                             "fullStart": 574,
                                             "fullEnd": 579,
@@ -509,12 +505,8 @@
                                         "start": 660,
                                         "end": 764,
                                         "fullWidth": 104,
-<<<<<<< HEAD
                                         "width": 104,
-                                        "identifier": {
-=======
                                         "propertyName": {
->>>>>>> 85e84683
                                             "kind": "IdentifierName",
                                             "fullStart": 660,
                                             "fullEnd": 679,
@@ -1020,12 +1012,8 @@
                                         "start": 781,
                                         "end": 814,
                                         "fullWidth": 33,
-<<<<<<< HEAD
                                         "width": 33,
-                                        "identifier": {
-=======
                                         "propertyName": {
->>>>>>> 85e84683
                                             "kind": "IdentifierName",
                                             "fullStart": 781,
                                             "fullEnd": 786,
@@ -1393,12 +1381,8 @@
                                                     "start": 902,
                                                     "end": 954,
                                                     "fullWidth": 52,
-<<<<<<< HEAD
                                                     "width": 52,
-                                                    "identifier": {
-=======
                                                     "propertyName": {
->>>>>>> 85e84683
                                                         "kind": "IdentifierName",
                                                         "fullStart": 902,
                                                         "fullEnd": 913,
@@ -1650,12 +1634,8 @@
                                                     "start": 975,
                                                     "end": 995,
                                                     "fullWidth": 20,
-<<<<<<< HEAD
                                                     "width": 20,
-                                                    "identifier": {
-=======
                                                     "propertyName": {
->>>>>>> 85e84683
                                                         "kind": "IdentifierName",
                                                         "fullStart": 975,
                                                         "fullEnd": 988,
@@ -1824,12 +1804,8 @@
                                                     "start": 1021,
                                                     "end": 1025,
                                                     "fullWidth": 5,
-<<<<<<< HEAD
                                                     "width": 4,
-                                                    "identifier": {
-=======
                                                     "propertyName": {
->>>>>>> 85e84683
                                                         "kind": "IdentifierName",
                                                         "fullStart": 1021,
                                                         "fullEnd": 1026,
@@ -2412,12 +2388,8 @@
                                                     "start": 1247,
                                                     "end": 1309,
                                                     "fullWidth": 62,
-<<<<<<< HEAD
                                                     "width": 62,
-                                                    "identifier": {
-=======
                                                     "propertyName": {
->>>>>>> 85e84683
                                                         "kind": "IdentifierName",
                                                         "fullStart": 1247,
                                                         "fullEnd": 1262,
