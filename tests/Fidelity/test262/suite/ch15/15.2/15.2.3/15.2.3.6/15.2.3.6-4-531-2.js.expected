{
    "isDeclaration": false,
    "languageVersion": "EcmaScript5",
    "parseOptions": {
        "allowAutomaticSemicolonInsertion": true
    },
    "sourceUnit": {
        "kind": "SourceUnit",
        "fullStart": 0,
        "fullEnd": 1532,
        "start": 659,
        "end": 1532,
        "fullWidth": 1532,
        "width": 873,
        "isIncrementallyUnusable": true,
        "moduleElements": [
            {
                "kind": "FunctionDeclaration",
                "fullStart": 0,
                "fullEnd": 1508,
                "start": 659,
                "end": 1506,
                "fullWidth": 1508,
                "width": 847,
                "isIncrementallyUnusable": true,
                "modifiers": [],
                "functionKeyword": {
                    "kind": "FunctionKeyword",
                    "fullStart": 0,
                    "fullEnd": 668,
                    "start": 659,
                    "end": 667,
                    "fullWidth": 668,
                    "width": 8,
                    "text": "function",
                    "value": "function",
                    "valueText": "function",
                    "hasLeadingTrivia": true,
                    "hasLeadingComment": true,
                    "hasLeadingNewLine": true,
                    "hasTrailingTrivia": true,
                    "leadingTrivia": [
                        {
                            "kind": "SingleLineCommentTrivia",
                            "text": "/// Copyright (c) 2012 Ecma International.  All rights reserved. "
                        },
                        {
                            "kind": "NewLineTrivia",
                            "text": "\r\n"
                        },
                        {
                            "kind": "SingleLineCommentTrivia",
                            "text": "/// Ecma International makes this code available under the terms and conditions set"
                        },
                        {
                            "kind": "NewLineTrivia",
                            "text": "\r\n"
                        },
                        {
                            "kind": "SingleLineCommentTrivia",
                            "text": "/// forth on http://hg.ecmascript.org/tests/test262/raw-file/tip/LICENSE (the "
                        },
                        {
                            "kind": "NewLineTrivia",
                            "text": "\r\n"
                        },
                        {
                            "kind": "SingleLineCommentTrivia",
                            "text": "/// \"Use Terms\").   Any redistribution of this code must retain the above "
                        },
                        {
                            "kind": "NewLineTrivia",
                            "text": "\r\n"
                        },
                        {
                            "kind": "SingleLineCommentTrivia",
                            "text": "/// copyright and this notice and otherwise comply with the Use Terms."
                        },
                        {
                            "kind": "NewLineTrivia",
                            "text": "\r\n"
                        },
                        {
                            "kind": "MultiLineCommentTrivia",
                            "text": "/**\r\n * @path ch15/15.2/15.2.3/15.2.3.6/15.2.3.6-4-531-2.js\r\n * @description Object.defineProperty will update [[Get]] and [[Set]] attributes of indexed accessor property 'P' successfully when [[Configurable]] attribute is true, 'A' is an Array object (8.12.9 step 11)\r\n */"
                        },
                        {
                            "kind": "NewLineTrivia",
                            "text": "\r\n"
                        },
                        {
                            "kind": "NewLineTrivia",
                            "text": "\r\n"
                        },
                        {
                            "kind": "NewLineTrivia",
                            "text": "\r\n"
                        }
                    ],
                    "trailingTrivia": [
                        {
                            "kind": "WhitespaceTrivia",
                            "text": " "
                        }
                    ]
                },
                "identifier": {
                    "kind": "IdentifierName",
                    "fullStart": 668,
                    "fullEnd": 676,
                    "start": 668,
                    "end": 676,
                    "fullWidth": 8,
                    "width": 8,
                    "text": "testcase",
                    "value": "testcase",
                    "valueText": "testcase"
                },
                "callSignature": {
                    "kind": "CallSignature",
                    "fullStart": 676,
                    "fullEnd": 679,
                    "start": 676,
                    "end": 678,
                    "fullWidth": 3,
                    "width": 2,
                    "parameterList": {
                        "kind": "ParameterList",
                        "fullStart": 676,
                        "fullEnd": 679,
                        "start": 676,
                        "end": 678,
                        "fullWidth": 3,
                        "width": 2,
                        "openParenToken": {
                            "kind": "OpenParenToken",
                            "fullStart": 676,
                            "fullEnd": 677,
                            "start": 676,
                            "end": 677,
                            "fullWidth": 1,
                            "width": 1,
                            "text": "(",
                            "value": "(",
                            "valueText": "("
                        },
                        "parameters": [],
                        "closeParenToken": {
                            "kind": "CloseParenToken",
                            "fullStart": 677,
                            "fullEnd": 679,
                            "start": 677,
                            "end": 678,
                            "fullWidth": 2,
                            "width": 1,
                            "text": ")",
                            "value": ")",
                            "valueText": ")",
                            "hasTrailingTrivia": true,
                            "trailingTrivia": [
                                {
                                    "kind": "WhitespaceTrivia",
                                    "text": " "
                                }
                            ]
                        }
                    }
                },
                "block": {
                    "kind": "Block",
                    "fullStart": 679,
                    "fullEnd": 1508,
                    "start": 679,
                    "end": 1506,
                    "fullWidth": 829,
                    "width": 827,
                    "isIncrementallyUnusable": true,
                    "openBraceToken": {
                        "kind": "OpenBraceToken",
                        "fullStart": 679,
                        "fullEnd": 682,
                        "start": 679,
                        "end": 680,
                        "fullWidth": 3,
                        "width": 1,
                        "text": "{",
                        "value": "{",
                        "valueText": "{",
                        "hasTrailingTrivia": true,
                        "hasTrailingNewLine": true,
                        "trailingTrivia": [
                            {
                                "kind": "NewLineTrivia",
                                "text": "\r\n"
                            }
                        ]
                    },
                    "statements": [
                        {
                            "kind": "VariableStatement",
                            "fullStart": 682,
                            "fullEnd": 707,
                            "start": 692,
                            "end": 705,
                            "fullWidth": 25,
                            "width": 13,
                            "modifiers": [],
                            "variableDeclaration": {
                                "kind": "VariableDeclaration",
                                "fullStart": 682,
                                "fullEnd": 704,
                                "start": 692,
                                "end": 704,
                                "fullWidth": 22,
                                "width": 12,
                                "varKeyword": {
                                    "kind": "VarKeyword",
                                    "fullStart": 682,
                                    "fullEnd": 696,
                                    "start": 692,
                                    "end": 695,
                                    "fullWidth": 14,
                                    "width": 3,
                                    "text": "var",
                                    "value": "var",
                                    "valueText": "var",
                                    "hasLeadingTrivia": true,
                                    "hasLeadingNewLine": true,
                                    "hasTrailingTrivia": true,
                                    "leadingTrivia": [
                                        {
                                            "kind": "NewLineTrivia",
                                            "text": "\r\n"
                                        },
                                        {
                                            "kind": "WhitespaceTrivia",
                                            "text": "        "
                                        }
                                    ],
                                    "trailingTrivia": [
                                        {
                                            "kind": "WhitespaceTrivia",
                                            "text": " "
                                        }
                                    ]
                                },
                                "variableDeclarators": [
                                    {
                                        "kind": "VariableDeclarator",
                                        "fullStart": 696,
                                        "fullEnd": 704,
                                        "start": 696,
                                        "end": 704,
                                        "fullWidth": 8,
                                        "width": 8,
                                        "identifier": {
                                            "kind": "IdentifierName",
                                            "fullStart": 696,
                                            "fullEnd": 700,
                                            "start": 696,
                                            "end": 699,
                                            "fullWidth": 4,
                                            "width": 3,
                                            "text": "obj",
                                            "value": "obj",
                                            "valueText": "obj",
                                            "hasTrailingTrivia": true,
                                            "trailingTrivia": [
                                                {
                                                    "kind": "WhitespaceTrivia",
                                                    "text": " "
                                                }
                                            ]
                                        },
                                        "equalsValueClause": {
                                            "kind": "EqualsValueClause",
                                            "fullStart": 700,
                                            "fullEnd": 704,
                                            "start": 700,
                                            "end": 704,
                                            "fullWidth": 4,
                                            "width": 4,
                                            "equalsToken": {
                                                "kind": "EqualsToken",
                                                "fullStart": 700,
                                                "fullEnd": 702,
                                                "start": 700,
                                                "end": 701,
                                                "fullWidth": 2,
                                                "width": 1,
                                                "text": "=",
                                                "value": "=",
                                                "valueText": "=",
                                                "hasTrailingTrivia": true,
                                                "trailingTrivia": [
                                                    {
                                                        "kind": "WhitespaceTrivia",
                                                        "text": " "
                                                    }
                                                ]
                                            },
                                            "value": {
                                                "kind": "ArrayLiteralExpression",
                                                "fullStart": 702,
                                                "fullEnd": 704,
                                                "start": 702,
                                                "end": 704,
                                                "fullWidth": 2,
                                                "width": 2,
                                                "openBracketToken": {
                                                    "kind": "OpenBracketToken",
                                                    "fullStart": 702,
                                                    "fullEnd": 703,
                                                    "start": 702,
                                                    "end": 703,
                                                    "fullWidth": 1,
                                                    "width": 1,
                                                    "text": "[",
                                                    "value": "[",
                                                    "valueText": "["
                                                },
                                                "expressions": [],
                                                "closeBracketToken": {
                                                    "kind": "CloseBracketToken",
                                                    "fullStart": 703,
                                                    "fullEnd": 704,
                                                    "start": 703,
                                                    "end": 704,
                                                    "fullWidth": 1,
                                                    "width": 1,
                                                    "text": "]",
                                                    "value": "]",
                                                    "valueText": "]"
                                                }
                                            }
                                        }
                                    }
                                ]
                            },
                            "semicolonToken": {
                                "kind": "SemicolonToken",
                                "fullStart": 704,
                                "fullEnd": 707,
                                "start": 704,
                                "end": 705,
                                "fullWidth": 3,
                                "width": 1,
                                "text": ";",
                                "value": ";",
                                "valueText": ";",
                                "hasTrailingTrivia": true,
                                "hasTrailingNewLine": true,
                                "trailingTrivia": [
                                    {
                                        "kind": "NewLineTrivia",
                                        "text": "\r\n"
                                    }
                                ]
                            }
                        },
                        {
                            "kind": "ExpressionStatement",
                            "fullStart": 707,
                            "fullEnd": 750,
                            "start": 717,
                            "end": 748,
                            "fullWidth": 43,
                            "width": 31,
                            "expression": {
                                "kind": "AssignmentExpression",
                                "fullStart": 707,
                                "fullEnd": 747,
                                "start": 717,
                                "end": 747,
                                "fullWidth": 40,
                                "width": 30,
                                "left": {
                                    "kind": "MemberAccessExpression",
                                    "fullStart": 707,
                                    "fullEnd": 739,
                                    "start": 717,
                                    "end": 738,
                                    "fullWidth": 32,
                                    "width": 21,
                                    "expression": {
                                        "kind": "IdentifierName",
                                        "fullStart": 707,
                                        "fullEnd": 720,
                                        "start": 717,
                                        "end": 720,
                                        "fullWidth": 13,
                                        "width": 3,
                                        "text": "obj",
                                        "value": "obj",
                                        "valueText": "obj",
                                        "hasLeadingTrivia": true,
                                        "hasLeadingNewLine": true,
                                        "leadingTrivia": [
                                            {
                                                "kind": "NewLineTrivia",
                                                "text": "\r\n"
                                            },
                                            {
                                                "kind": "WhitespaceTrivia",
                                                "text": "        "
                                            }
                                        ]
                                    },
                                    "dotToken": {
                                        "kind": "DotToken",
                                        "fullStart": 720,
                                        "fullEnd": 721,
                                        "start": 720,
                                        "end": 721,
                                        "fullWidth": 1,
                                        "width": 1,
                                        "text": ".",
                                        "value": ".",
                                        "valueText": "."
                                    },
                                    "name": {
                                        "kind": "IdentifierName",
                                        "fullStart": 721,
                                        "fullEnd": 739,
                                        "start": 721,
                                        "end": 738,
                                        "fullWidth": 18,
                                        "width": 17,
                                        "text": "verifySetFunction",
                                        "value": "verifySetFunction",
                                        "valueText": "verifySetFunction",
                                        "hasTrailingTrivia": true,
                                        "trailingTrivia": [
                                            {
                                                "kind": "WhitespaceTrivia",
                                                "text": " "
                                            }
                                        ]
                                    }
                                },
                                "operatorToken": {
                                    "kind": "EqualsToken",
                                    "fullStart": 739,
                                    "fullEnd": 741,
                                    "start": 739,
                                    "end": 740,
                                    "fullWidth": 2,
                                    "width": 1,
                                    "text": "=",
                                    "value": "=",
                                    "valueText": "=",
                                    "hasTrailingTrivia": true,
                                    "trailingTrivia": [
                                        {
                                            "kind": "WhitespaceTrivia",
                                            "text": " "
                                        }
                                    ]
                                },
                                "right": {
                                    "kind": "StringLiteral",
                                    "fullStart": 741,
                                    "fullEnd": 747,
                                    "start": 741,
                                    "end": 747,
                                    "fullWidth": 6,
                                    "width": 6,
                                    "text": "\"data\"",
                                    "value": "data",
                                    "valueText": "data"
                                }
                            },
                            "semicolonToken": {
                                "kind": "SemicolonToken",
                                "fullStart": 747,
                                "fullEnd": 750,
                                "start": 747,
                                "end": 748,
                                "fullWidth": 3,
                                "width": 1,
                                "text": ";",
                                "value": ";",
                                "valueText": ";",
                                "hasTrailingTrivia": true,
                                "hasTrailingNewLine": true,
                                "trailingTrivia": [
                                    {
                                        "kind": "NewLineTrivia",
                                        "text": "\r\n"
                                    }
                                ]
                            }
                        },
                        {
                            "kind": "ExpressionStatement",
                            "fullStart": 750,
                            "fullEnd": 1034,
                            "start": 758,
                            "end": 1032,
                            "fullWidth": 284,
                            "width": 274,
                            "isIncrementallyUnusable": true,
                            "expression": {
                                "kind": "InvocationExpression",
                                "fullStart": 750,
                                "fullEnd": 1031,
                                "start": 758,
                                "end": 1031,
                                "fullWidth": 281,
                                "width": 273,
                                "isIncrementallyUnusable": true,
                                "expression": {
                                    "kind": "MemberAccessExpression",
                                    "fullStart": 750,
                                    "fullEnd": 779,
                                    "start": 758,
                                    "end": 779,
                                    "fullWidth": 29,
                                    "width": 21,
                                    "expression": {
                                        "kind": "IdentifierName",
                                        "fullStart": 750,
                                        "fullEnd": 764,
                                        "start": 758,
                                        "end": 764,
                                        "fullWidth": 14,
                                        "width": 6,
                                        "text": "Object",
                                        "value": "Object",
                                        "valueText": "Object",
                                        "hasLeadingTrivia": true,
                                        "leadingTrivia": [
                                            {
                                                "kind": "WhitespaceTrivia",
                                                "text": "        "
                                            }
                                        ]
                                    },
                                    "dotToken": {
                                        "kind": "DotToken",
                                        "fullStart": 764,
                                        "fullEnd": 765,
                                        "start": 764,
                                        "end": 765,
                                        "fullWidth": 1,
                                        "width": 1,
                                        "text": ".",
                                        "value": ".",
                                        "valueText": "."
                                    },
                                    "name": {
                                        "kind": "IdentifierName",
                                        "fullStart": 765,
                                        "fullEnd": 779,
                                        "start": 765,
                                        "end": 779,
                                        "fullWidth": 14,
                                        "width": 14,
                                        "text": "defineProperty",
                                        "value": "defineProperty",
                                        "valueText": "defineProperty"
                                    }
                                },
                                "argumentList": {
                                    "kind": "ArgumentList",
                                    "fullStart": 779,
                                    "fullEnd": 1031,
                                    "start": 779,
                                    "end": 1031,
                                    "fullWidth": 252,
                                    "width": 252,
                                    "isIncrementallyUnusable": true,
                                    "openParenToken": {
                                        "kind": "OpenParenToken",
                                        "fullStart": 779,
                                        "fullEnd": 780,
                                        "start": 779,
                                        "end": 780,
                                        "fullWidth": 1,
                                        "width": 1,
                                        "text": "(",
                                        "value": "(",
                                        "valueText": "("
                                    },
                                    "arguments": [
                                        {
                                            "kind": "IdentifierName",
                                            "fullStart": 780,
                                            "fullEnd": 783,
                                            "start": 780,
                                            "end": 783,
                                            "fullWidth": 3,
                                            "width": 3,
                                            "text": "obj",
                                            "value": "obj",
                                            "valueText": "obj"
                                        },
                                        {
                                            "kind": "CommaToken",
                                            "fullStart": 783,
                                            "fullEnd": 785,
                                            "start": 783,
                                            "end": 784,
                                            "fullWidth": 2,
                                            "width": 1,
                                            "text": ",",
                                            "value": ",",
                                            "valueText": ",",
                                            "hasTrailingTrivia": true,
                                            "trailingTrivia": [
                                                {
                                                    "kind": "WhitespaceTrivia",
                                                    "text": " "
                                                }
                                            ]
                                        },
                                        {
                                            "kind": "StringLiteral",
                                            "fullStart": 785,
                                            "fullEnd": 788,
                                            "start": 785,
                                            "end": 788,
                                            "fullWidth": 3,
                                            "width": 3,
                                            "text": "\"0\"",
                                            "value": "0",
                                            "valueText": "0"
                                        },
                                        {
                                            "kind": "CommaToken",
                                            "fullStart": 788,
                                            "fullEnd": 790,
                                            "start": 788,
                                            "end": 789,
                                            "fullWidth": 2,
                                            "width": 1,
                                            "text": ",",
                                            "value": ",",
                                            "valueText": ",",
                                            "hasTrailingTrivia": true,
                                            "trailingTrivia": [
                                                {
                                                    "kind": "WhitespaceTrivia",
                                                    "text": " "
                                                }
                                            ]
                                        },
                                        {
                                            "kind": "ObjectLiteralExpression",
                                            "fullStart": 790,
                                            "fullEnd": 1030,
                                            "start": 790,
                                            "end": 1030,
                                            "fullWidth": 240,
                                            "width": 240,
                                            "isIncrementallyUnusable": true,
                                            "openBraceToken": {
                                                "kind": "OpenBraceToken",
                                                "fullStart": 790,
                                                "fullEnd": 793,
                                                "start": 790,
                                                "end": 791,
                                                "fullWidth": 3,
                                                "width": 1,
                                                "text": "{",
                                                "value": "{",
                                                "valueText": "{",
                                                "hasTrailingTrivia": true,
                                                "hasTrailingNewLine": true,
                                                "trailingTrivia": [
                                                    {
                                                        "kind": "NewLineTrivia",
                                                        "text": "\r\n"
                                                    }
                                                ]
                                            },
                                            "propertyAssignments": [
                                                {
                                                    "kind": "SimplePropertyAssignment",
                                                    "fullStart": 793,
                                                    "fullEnd": 885,
                                                    "start": 805,
                                                    "end": 885,
                                                    "fullWidth": 92,
                                                    "width": 80,
                                                    "isIncrementallyUnusable": true,
                                                    "propertyName": {
                                                        "kind": "IdentifierName",
                                                        "fullStart": 793,
                                                        "fullEnd": 808,
                                                        "start": 805,
                                                        "end": 808,
                                                        "fullWidth": 15,
                                                        "width": 3,
                                                        "text": "get",
                                                        "value": "get",
                                                        "valueText": "get",
                                                        "hasLeadingTrivia": true,
                                                        "leadingTrivia": [
                                                            {
                                                                "kind": "WhitespaceTrivia",
                                                                "text": "            "
                                                            }
                                                        ]
                                                    },
                                                    "colonToken": {
                                                        "kind": "ColonToken",
                                                        "fullStart": 808,
                                                        "fullEnd": 810,
                                                        "start": 808,
                                                        "end": 809,
                                                        "fullWidth": 2,
                                                        "width": 1,
                                                        "text": ":",
                                                        "value": ":",
                                                        "valueText": ":",
                                                        "hasTrailingTrivia": true,
                                                        "trailingTrivia": [
                                                            {
                                                                "kind": "WhitespaceTrivia",
                                                                "text": " "
                                                            }
                                                        ]
                                                    },
                                                    "expression": {
                                                        "kind": "FunctionExpression",
                                                        "fullStart": 810,
                                                        "fullEnd": 885,
                                                        "start": 810,
                                                        "end": 885,
                                                        "fullWidth": 75,
                                                        "width": 75,
                                                        "functionKeyword": {
                                                            "kind": "FunctionKeyword",
                                                            "fullStart": 810,
                                                            "fullEnd": 819,
                                                            "start": 810,
                                                            "end": 818,
                                                            "fullWidth": 9,
                                                            "width": 8,
                                                            "text": "function",
                                                            "value": "function",
                                                            "valueText": "function",
                                                            "hasTrailingTrivia": true,
                                                            "trailingTrivia": [
                                                                {
                                                                    "kind": "WhitespaceTrivia",
                                                                    "text": " "
                                                                }
                                                            ]
                                                        },
                                                        "callSignature": {
                                                            "kind": "CallSignature",
                                                            "fullStart": 819,
                                                            "fullEnd": 822,
                                                            "start": 819,
                                                            "end": 821,
                                                            "fullWidth": 3,
                                                            "width": 2,
                                                            "parameterList": {
                                                                "kind": "ParameterList",
                                                                "fullStart": 819,
                                                                "fullEnd": 822,
                                                                "start": 819,
                                                                "end": 821,
                                                                "fullWidth": 3,
                                                                "width": 2,
                                                                "openParenToken": {
                                                                    "kind": "OpenParenToken",
                                                                    "fullStart": 819,
                                                                    "fullEnd": 820,
                                                                    "start": 819,
                                                                    "end": 820,
                                                                    "fullWidth": 1,
                                                                    "width": 1,
                                                                    "text": "(",
                                                                    "value": "(",
                                                                    "valueText": "("
                                                                },
                                                                "parameters": [],
                                                                "closeParenToken": {
                                                                    "kind": "CloseParenToken",
                                                                    "fullStart": 820,
                                                                    "fullEnd": 822,
                                                                    "start": 820,
                                                                    "end": 821,
                                                                    "fullWidth": 2,
                                                                    "width": 1,
                                                                    "text": ")",
                                                                    "value": ")",
                                                                    "valueText": ")",
                                                                    "hasTrailingTrivia": true,
                                                                    "trailingTrivia": [
                                                                        {
                                                                            "kind": "WhitespaceTrivia",
                                                                            "text": " "
                                                                        }
                                                                    ]
                                                                }
                                                            }
                                                        },
                                                        "block": {
                                                            "kind": "Block",
                                                            "fullStart": 822,
                                                            "fullEnd": 885,
                                                            "start": 822,
                                                            "end": 885,
                                                            "fullWidth": 63,
                                                            "width": 63,
                                                            "openBraceToken": {
                                                                "kind": "OpenBraceToken",
                                                                "fullStart": 822,
                                                                "fullEnd": 825,
                                                                "start": 822,
                                                                "end": 823,
                                                                "fullWidth": 3,
                                                                "width": 1,
                                                                "text": "{",
                                                                "value": "{",
                                                                "valueText": "{",
                                                                "hasTrailingTrivia": true,
                                                                "hasTrailingNewLine": true,
                                                                "trailingTrivia": [
                                                                    {
                                                                        "kind": "NewLineTrivia",
                                                                        "text": "\r\n"
                                                                    }
                                                                ]
                                                            },
                                                            "statements": [
                                                                {
                                                                    "kind": "ReturnStatement",
                                                                    "fullStart": 825,
                                                                    "fullEnd": 872,
                                                                    "start": 841,
                                                                    "end": 870,
                                                                    "fullWidth": 47,
                                                                    "width": 29,
                                                                    "returnKeyword": {
                                                                        "kind": "ReturnKeyword",
                                                                        "fullStart": 825,
                                                                        "fullEnd": 848,
                                                                        "start": 841,
                                                                        "end": 847,
                                                                        "fullWidth": 23,
                                                                        "width": 6,
                                                                        "text": "return",
                                                                        "value": "return",
                                                                        "valueText": "return",
                                                                        "hasLeadingTrivia": true,
                                                                        "hasTrailingTrivia": true,
                                                                        "leadingTrivia": [
                                                                            {
                                                                                "kind": "WhitespaceTrivia",
                                                                                "text": "                "
                                                                            }
                                                                        ],
                                                                        "trailingTrivia": [
                                                                            {
                                                                                "kind": "WhitespaceTrivia",
                                                                                "text": " "
                                                                            }
                                                                        ]
                                                                    },
                                                                    "expression": {
                                                                        "kind": "MemberAccessExpression",
                                                                        "fullStart": 848,
                                                                        "fullEnd": 869,
                                                                        "start": 848,
                                                                        "end": 869,
                                                                        "fullWidth": 21,
                                                                        "width": 21,
                                                                        "expression": {
                                                                            "kind": "IdentifierName",
                                                                            "fullStart": 848,
                                                                            "fullEnd": 851,
                                                                            "start": 848,
                                                                            "end": 851,
                                                                            "fullWidth": 3,
                                                                            "width": 3,
                                                                            "text": "obj",
                                                                            "value": "obj",
                                                                            "valueText": "obj"
                                                                        },
                                                                        "dotToken": {
                                                                            "kind": "DotToken",
                                                                            "fullStart": 851,
                                                                            "fullEnd": 852,
                                                                            "start": 851,
                                                                            "end": 852,
                                                                            "fullWidth": 1,
                                                                            "width": 1,
                                                                            "text": ".",
                                                                            "value": ".",
                                                                            "valueText": "."
                                                                        },
                                                                        "name": {
                                                                            "kind": "IdentifierName",
                                                                            "fullStart": 852,
                                                                            "fullEnd": 869,
                                                                            "start": 852,
                                                                            "end": 869,
                                                                            "fullWidth": 17,
                                                                            "width": 17,
                                                                            "text": "verifySetFunction",
                                                                            "value": "verifySetFunction",
                                                                            "valueText": "verifySetFunction"
                                                                        }
                                                                    },
                                                                    "semicolonToken": {
                                                                        "kind": "SemicolonToken",
                                                                        "fullStart": 869,
                                                                        "fullEnd": 872,
                                                                        "start": 869,
                                                                        "end": 870,
                                                                        "fullWidth": 3,
                                                                        "width": 1,
                                                                        "text": ";",
                                                                        "value": ";",
                                                                        "valueText": ";",
                                                                        "hasTrailingTrivia": true,
                                                                        "hasTrailingNewLine": true,
                                                                        "trailingTrivia": [
                                                                            {
                                                                                "kind": "NewLineTrivia",
                                                                                "text": "\r\n"
                                                                            }
                                                                        ]
                                                                    }
                                                                }
                                                            ],
                                                            "closeBraceToken": {
                                                                "kind": "CloseBraceToken",
                                                                "fullStart": 872,
                                                                "fullEnd": 885,
                                                                "start": 884,
                                                                "end": 885,
                                                                "fullWidth": 13,
                                                                "width": 1,
                                                                "text": "}",
                                                                "value": "}",
                                                                "valueText": "}",
                                                                "hasLeadingTrivia": true,
                                                                "leadingTrivia": [
                                                                    {
                                                                        "kind": "WhitespaceTrivia",
                                                                        "text": "            "
                                                                    }
                                                                ]
                                                            }
                                                        }
                                                    }
                                                },
                                                {
                                                    "kind": "CommaToken",
                                                    "fullStart": 885,
                                                    "fullEnd": 888,
                                                    "start": 885,
                                                    "end": 886,
                                                    "fullWidth": 3,
                                                    "width": 1,
                                                    "text": ",",
                                                    "value": ",",
                                                    "valueText": ",",
                                                    "hasTrailingTrivia": true,
                                                    "hasTrailingNewLine": true,
                                                    "trailingTrivia": [
                                                        {
                                                            "kind": "NewLineTrivia",
                                                            "text": "\r\n"
                                                        }
                                                    ]
                                                },
                                                {
                                                    "kind": "SimplePropertyAssignment",
                                                    "fullStart": 888,
                                                    "fullEnd": 986,
                                                    "start": 900,
                                                    "end": 986,
                                                    "fullWidth": 98,
                                                    "width": 86,
                                                    "isIncrementallyUnusable": true,
                                                    "propertyName": {
                                                        "kind": "IdentifierName",
                                                        "fullStart": 888,
                                                        "fullEnd": 903,
                                                        "start": 900,
                                                        "end": 903,
                                                        "fullWidth": 15,
                                                        "width": 3,
                                                        "text": "set",
                                                        "value": "set",
                                                        "valueText": "set",
                                                        "hasLeadingTrivia": true,
                                                        "leadingTrivia": [
                                                            {
                                                                "kind": "WhitespaceTrivia",
                                                                "text": "            "
                                                            }
                                                        ]
                                                    },
                                                    "colonToken": {
                                                        "kind": "ColonToken",
                                                        "fullStart": 903,
                                                        "fullEnd": 905,
                                                        "start": 903,
                                                        "end": 904,
                                                        "fullWidth": 2,
                                                        "width": 1,
                                                        "text": ":",
                                                        "value": ":",
                                                        "valueText": ":",
                                                        "hasTrailingTrivia": true,
                                                        "trailingTrivia": [
                                                            {
                                                                "kind": "WhitespaceTrivia",
                                                                "text": " "
                                                            }
                                                        ]
                                                    },
                                                    "expression": {
                                                        "kind": "FunctionExpression",
                                                        "fullStart": 905,
                                                        "fullEnd": 986,
                                                        "start": 905,
                                                        "end": 986,
                                                        "fullWidth": 81,
                                                        "width": 81,
                                                        "functionKeyword": {
                                                            "kind": "FunctionKeyword",
                                                            "fullStart": 905,
                                                            "fullEnd": 914,
                                                            "start": 905,
                                                            "end": 913,
                                                            "fullWidth": 9,
                                                            "width": 8,
                                                            "text": "function",
                                                            "value": "function",
                                                            "valueText": "function",
                                                            "hasTrailingTrivia": true,
                                                            "trailingTrivia": [
                                                                {
                                                                    "kind": "WhitespaceTrivia",
                                                                    "text": " "
                                                                }
                                                            ]
                                                        },
                                                        "callSignature": {
                                                            "kind": "CallSignature",
                                                            "fullStart": 914,
                                                            "fullEnd": 922,
                                                            "start": 914,
                                                            "end": 921,
                                                            "fullWidth": 8,
                                                            "width": 7,
                                                            "parameterList": {
                                                                "kind": "ParameterList",
                                                                "fullStart": 914,
                                                                "fullEnd": 922,
                                                                "start": 914,
                                                                "end": 921,
                                                                "fullWidth": 8,
                                                                "width": 7,
                                                                "openParenToken": {
                                                                    "kind": "OpenParenToken",
                                                                    "fullStart": 914,
                                                                    "fullEnd": 915,
                                                                    "start": 914,
                                                                    "end": 915,
                                                                    "fullWidth": 1,
                                                                    "width": 1,
                                                                    "text": "(",
                                                                    "value": "(",
                                                                    "valueText": "("
                                                                },
                                                                "parameters": [
                                                                    {
                                                                        "kind": "Parameter",
                                                                        "fullStart": 915,
                                                                        "fullEnd": 920,
                                                                        "start": 915,
                                                                        "end": 920,
                                                                        "fullWidth": 5,
<<<<<<< HEAD
                                                                        "width": 5,
=======
                                                                        "modifiers": [],
>>>>>>> e3c38734
                                                                        "identifier": {
                                                                            "kind": "IdentifierName",
                                                                            "fullStart": 915,
                                                                            "fullEnd": 920,
                                                                            "start": 915,
                                                                            "end": 920,
                                                                            "fullWidth": 5,
                                                                            "width": 5,
                                                                            "text": "value",
                                                                            "value": "value",
                                                                            "valueText": "value"
                                                                        }
                                                                    }
                                                                ],
                                                                "closeParenToken": {
                                                                    "kind": "CloseParenToken",
                                                                    "fullStart": 920,
                                                                    "fullEnd": 922,
                                                                    "start": 920,
                                                                    "end": 921,
                                                                    "fullWidth": 2,
                                                                    "width": 1,
                                                                    "text": ")",
                                                                    "value": ")",
                                                                    "valueText": ")",
                                                                    "hasTrailingTrivia": true,
                                                                    "trailingTrivia": [
                                                                        {
                                                                            "kind": "WhitespaceTrivia",
                                                                            "text": " "
                                                                        }
                                                                    ]
                                                                }
                                                            }
                                                        },
                                                        "block": {
                                                            "kind": "Block",
                                                            "fullStart": 922,
                                                            "fullEnd": 986,
                                                            "start": 922,
                                                            "end": 986,
                                                            "fullWidth": 64,
                                                            "width": 64,
                                                            "openBraceToken": {
                                                                "kind": "OpenBraceToken",
                                                                "fullStart": 922,
                                                                "fullEnd": 925,
                                                                "start": 922,
                                                                "end": 923,
                                                                "fullWidth": 3,
                                                                "width": 1,
                                                                "text": "{",
                                                                "value": "{",
                                                                "valueText": "{",
                                                                "hasTrailingTrivia": true,
                                                                "hasTrailingNewLine": true,
                                                                "trailingTrivia": [
                                                                    {
                                                                        "kind": "NewLineTrivia",
                                                                        "text": "\r\n"
                                                                    }
                                                                ]
                                                            },
                                                            "statements": [
                                                                {
                                                                    "kind": "ExpressionStatement",
                                                                    "fullStart": 925,
                                                                    "fullEnd": 973,
                                                                    "start": 941,
                                                                    "end": 971,
                                                                    "fullWidth": 48,
                                                                    "width": 30,
                                                                    "expression": {
                                                                        "kind": "AssignmentExpression",
                                                                        "fullStart": 925,
                                                                        "fullEnd": 970,
                                                                        "start": 941,
                                                                        "end": 970,
                                                                        "fullWidth": 45,
                                                                        "width": 29,
                                                                        "left": {
                                                                            "kind": "MemberAccessExpression",
                                                                            "fullStart": 925,
                                                                            "fullEnd": 963,
                                                                            "start": 941,
                                                                            "end": 962,
                                                                            "fullWidth": 38,
                                                                            "width": 21,
                                                                            "expression": {
                                                                                "kind": "IdentifierName",
                                                                                "fullStart": 925,
                                                                                "fullEnd": 944,
                                                                                "start": 941,
                                                                                "end": 944,
                                                                                "fullWidth": 19,
                                                                                "width": 3,
                                                                                "text": "obj",
                                                                                "value": "obj",
                                                                                "valueText": "obj",
                                                                                "hasLeadingTrivia": true,
                                                                                "leadingTrivia": [
                                                                                    {
                                                                                        "kind": "WhitespaceTrivia",
                                                                                        "text": "                "
                                                                                    }
                                                                                ]
                                                                            },
                                                                            "dotToken": {
                                                                                "kind": "DotToken",
                                                                                "fullStart": 944,
                                                                                "fullEnd": 945,
                                                                                "start": 944,
                                                                                "end": 945,
                                                                                "fullWidth": 1,
                                                                                "width": 1,
                                                                                "text": ".",
                                                                                "value": ".",
                                                                                "valueText": "."
                                                                            },
                                                                            "name": {
                                                                                "kind": "IdentifierName",
                                                                                "fullStart": 945,
                                                                                "fullEnd": 963,
                                                                                "start": 945,
                                                                                "end": 962,
                                                                                "fullWidth": 18,
                                                                                "width": 17,
                                                                                "text": "verifySetFunction",
                                                                                "value": "verifySetFunction",
                                                                                "valueText": "verifySetFunction",
                                                                                "hasTrailingTrivia": true,
                                                                                "trailingTrivia": [
                                                                                    {
                                                                                        "kind": "WhitespaceTrivia",
                                                                                        "text": " "
                                                                                    }
                                                                                ]
                                                                            }
                                                                        },
                                                                        "operatorToken": {
                                                                            "kind": "EqualsToken",
                                                                            "fullStart": 963,
                                                                            "fullEnd": 965,
                                                                            "start": 963,
                                                                            "end": 964,
                                                                            "fullWidth": 2,
                                                                            "width": 1,
                                                                            "text": "=",
                                                                            "value": "=",
                                                                            "valueText": "=",
                                                                            "hasTrailingTrivia": true,
                                                                            "trailingTrivia": [
                                                                                {
                                                                                    "kind": "WhitespaceTrivia",
                                                                                    "text": " "
                                                                                }
                                                                            ]
                                                                        },
                                                                        "right": {
                                                                            "kind": "IdentifierName",
                                                                            "fullStart": 965,
                                                                            "fullEnd": 970,
                                                                            "start": 965,
                                                                            "end": 970,
                                                                            "fullWidth": 5,
                                                                            "width": 5,
                                                                            "text": "value",
                                                                            "value": "value",
                                                                            "valueText": "value"
                                                                        }
                                                                    },
                                                                    "semicolonToken": {
                                                                        "kind": "SemicolonToken",
                                                                        "fullStart": 970,
                                                                        "fullEnd": 973,
                                                                        "start": 970,
                                                                        "end": 971,
                                                                        "fullWidth": 3,
                                                                        "width": 1,
                                                                        "text": ";",
                                                                        "value": ";",
                                                                        "valueText": ";",
                                                                        "hasTrailingTrivia": true,
                                                                        "hasTrailingNewLine": true,
                                                                        "trailingTrivia": [
                                                                            {
                                                                                "kind": "NewLineTrivia",
                                                                                "text": "\r\n"
                                                                            }
                                                                        ]
                                                                    }
                                                                }
                                                            ],
                                                            "closeBraceToken": {
                                                                "kind": "CloseBraceToken",
                                                                "fullStart": 973,
                                                                "fullEnd": 986,
                                                                "start": 985,
                                                                "end": 986,
                                                                "fullWidth": 13,
                                                                "width": 1,
                                                                "text": "}",
                                                                "value": "}",
                                                                "valueText": "}",
                                                                "hasLeadingTrivia": true,
                                                                "leadingTrivia": [
                                                                    {
                                                                        "kind": "WhitespaceTrivia",
                                                                        "text": "            "
                                                                    }
                                                                ]
                                                            }
                                                        }
                                                    }
                                                },
                                                {
                                                    "kind": "CommaToken",
                                                    "fullStart": 986,
                                                    "fullEnd": 989,
                                                    "start": 986,
                                                    "end": 987,
                                                    "fullWidth": 3,
                                                    "width": 1,
                                                    "text": ",",
                                                    "value": ",",
                                                    "valueText": ",",
                                                    "hasTrailingTrivia": true,
                                                    "hasTrailingNewLine": true,
                                                    "trailingTrivia": [
                                                        {
                                                            "kind": "NewLineTrivia",
                                                            "text": "\r\n"
                                                        }
                                                    ]
                                                },
                                                {
                                                    "kind": "SimplePropertyAssignment",
                                                    "fullStart": 989,
                                                    "fullEnd": 1021,
                                                    "start": 1001,
                                                    "end": 1019,
                                                    "fullWidth": 32,
                                                    "width": 18,
                                                    "propertyName": {
                                                        "kind": "IdentifierName",
                                                        "fullStart": 989,
                                                        "fullEnd": 1013,
                                                        "start": 1001,
                                                        "end": 1013,
                                                        "fullWidth": 24,
                                                        "width": 12,
                                                        "text": "configurable",
                                                        "value": "configurable",
                                                        "valueText": "configurable",
                                                        "hasLeadingTrivia": true,
                                                        "leadingTrivia": [
                                                            {
                                                                "kind": "WhitespaceTrivia",
                                                                "text": "            "
                                                            }
                                                        ]
                                                    },
                                                    "colonToken": {
                                                        "kind": "ColonToken",
                                                        "fullStart": 1013,
                                                        "fullEnd": 1015,
                                                        "start": 1013,
                                                        "end": 1014,
                                                        "fullWidth": 2,
                                                        "width": 1,
                                                        "text": ":",
                                                        "value": ":",
                                                        "valueText": ":",
                                                        "hasTrailingTrivia": true,
                                                        "trailingTrivia": [
                                                            {
                                                                "kind": "WhitespaceTrivia",
                                                                "text": " "
                                                            }
                                                        ]
                                                    },
                                                    "expression": {
                                                        "kind": "TrueKeyword",
                                                        "fullStart": 1015,
                                                        "fullEnd": 1021,
                                                        "start": 1015,
                                                        "end": 1019,
                                                        "fullWidth": 6,
                                                        "width": 4,
                                                        "text": "true",
                                                        "value": true,
                                                        "valueText": "true",
                                                        "hasTrailingTrivia": true,
                                                        "hasTrailingNewLine": true,
                                                        "trailingTrivia": [
                                                            {
                                                                "kind": "NewLineTrivia",
                                                                "text": "\r\n"
                                                            }
                                                        ]
                                                    }
                                                }
                                            ],
                                            "closeBraceToken": {
                                                "kind": "CloseBraceToken",
                                                "fullStart": 1021,
                                                "fullEnd": 1030,
                                                "start": 1029,
                                                "end": 1030,
                                                "fullWidth": 9,
                                                "width": 1,
                                                "text": "}",
                                                "value": "}",
                                                "valueText": "}",
                                                "hasLeadingTrivia": true,
                                                "leadingTrivia": [
                                                    {
                                                        "kind": "WhitespaceTrivia",
                                                        "text": "        "
                                                    }
                                                ]
                                            }
                                        }
                                    ],
                                    "closeParenToken": {
                                        "kind": "CloseParenToken",
                                        "fullStart": 1030,
                                        "fullEnd": 1031,
                                        "start": 1030,
                                        "end": 1031,
                                        "fullWidth": 1,
                                        "width": 1,
                                        "text": ")",
                                        "value": ")",
                                        "valueText": ")"
                                    }
                                }
                            },
                            "semicolonToken": {
                                "kind": "SemicolonToken",
                                "fullStart": 1031,
                                "fullEnd": 1034,
                                "start": 1031,
                                "end": 1032,
                                "fullWidth": 3,
                                "width": 1,
                                "text": ";",
                                "value": ";",
                                "valueText": ";",
                                "hasTrailingTrivia": true,
                                "hasTrailingNewLine": true,
                                "trailingTrivia": [
                                    {
                                        "kind": "NewLineTrivia",
                                        "text": "\r\n"
                                    }
                                ]
                            }
                        },
                        {
                            "kind": "ExpressionStatement",
                            "fullStart": 1034,
                            "fullEnd": 1079,
                            "start": 1044,
                            "end": 1077,
                            "fullWidth": 45,
                            "width": 33,
                            "expression": {
                                "kind": "AssignmentExpression",
                                "fullStart": 1034,
                                "fullEnd": 1076,
                                "start": 1044,
                                "end": 1076,
                                "fullWidth": 42,
                                "width": 32,
                                "left": {
                                    "kind": "MemberAccessExpression",
                                    "fullStart": 1034,
                                    "fullEnd": 1067,
                                    "start": 1044,
                                    "end": 1066,
                                    "fullWidth": 33,
                                    "width": 22,
                                    "expression": {
                                        "kind": "IdentifierName",
                                        "fullStart": 1034,
                                        "fullEnd": 1047,
                                        "start": 1044,
                                        "end": 1047,
                                        "fullWidth": 13,
                                        "width": 3,
                                        "text": "obj",
                                        "value": "obj",
                                        "valueText": "obj",
                                        "hasLeadingTrivia": true,
                                        "hasLeadingNewLine": true,
                                        "leadingTrivia": [
                                            {
                                                "kind": "NewLineTrivia",
                                                "text": "\r\n"
                                            },
                                            {
                                                "kind": "WhitespaceTrivia",
                                                "text": "        "
                                            }
                                        ]
                                    },
                                    "dotToken": {
                                        "kind": "DotToken",
                                        "fullStart": 1047,
                                        "fullEnd": 1048,
                                        "start": 1047,
                                        "end": 1048,
                                        "fullWidth": 1,
                                        "width": 1,
                                        "text": ".",
                                        "value": ".",
                                        "valueText": "."
                                    },
                                    "name": {
                                        "kind": "IdentifierName",
                                        "fullStart": 1048,
                                        "fullEnd": 1067,
                                        "start": 1048,
                                        "end": 1066,
                                        "fullWidth": 19,
                                        "width": 18,
                                        "text": "verifySetFunction1",
                                        "value": "verifySetFunction1",
                                        "valueText": "verifySetFunction1",
                                        "hasTrailingTrivia": true,
                                        "trailingTrivia": [
                                            {
                                                "kind": "WhitespaceTrivia",
                                                "text": " "
                                            }
                                        ]
                                    }
                                },
                                "operatorToken": {
                                    "kind": "EqualsToken",
                                    "fullStart": 1067,
                                    "fullEnd": 1069,
                                    "start": 1067,
                                    "end": 1068,
                                    "fullWidth": 2,
                                    "width": 1,
                                    "text": "=",
                                    "value": "=",
                                    "valueText": "=",
                                    "hasTrailingTrivia": true,
                                    "trailingTrivia": [
                                        {
                                            "kind": "WhitespaceTrivia",
                                            "text": " "
                                        }
                                    ]
                                },
                                "right": {
                                    "kind": "StringLiteral",
                                    "fullStart": 1069,
                                    "fullEnd": 1076,
                                    "start": 1069,
                                    "end": 1076,
                                    "fullWidth": 7,
                                    "width": 7,
                                    "text": "\"data1\"",
                                    "value": "data1",
                                    "valueText": "data1"
                                }
                            },
                            "semicolonToken": {
                                "kind": "SemicolonToken",
                                "fullStart": 1076,
                                "fullEnd": 1079,
                                "start": 1076,
                                "end": 1077,
                                "fullWidth": 3,
                                "width": 1,
                                "text": ";",
                                "value": ";",
                                "valueText": ";",
                                "hasTrailingTrivia": true,
                                "hasTrailingNewLine": true,
                                "trailingTrivia": [
                                    {
                                        "kind": "NewLineTrivia",
                                        "text": "\r\n"
                                    }
                                ]
                            }
                        },
                        {
                            "kind": "VariableStatement",
                            "fullStart": 1079,
                            "fullEnd": 1172,
                            "start": 1087,
                            "end": 1170,
                            "fullWidth": 93,
                            "width": 83,
                            "modifiers": [],
                            "variableDeclaration": {
                                "kind": "VariableDeclaration",
                                "fullStart": 1079,
                                "fullEnd": 1169,
                                "start": 1087,
                                "end": 1169,
                                "fullWidth": 90,
                                "width": 82,
                                "varKeyword": {
                                    "kind": "VarKeyword",
                                    "fullStart": 1079,
                                    "fullEnd": 1091,
                                    "start": 1087,
                                    "end": 1090,
                                    "fullWidth": 12,
                                    "width": 3,
                                    "text": "var",
                                    "value": "var",
                                    "valueText": "var",
                                    "hasLeadingTrivia": true,
                                    "hasTrailingTrivia": true,
                                    "leadingTrivia": [
                                        {
                                            "kind": "WhitespaceTrivia",
                                            "text": "        "
                                        }
                                    ],
                                    "trailingTrivia": [
                                        {
                                            "kind": "WhitespaceTrivia",
                                            "text": " "
                                        }
                                    ]
                                },
                                "variableDeclarators": [
                                    {
                                        "kind": "VariableDeclarator",
                                        "fullStart": 1091,
                                        "fullEnd": 1169,
                                        "start": 1091,
                                        "end": 1169,
                                        "fullWidth": 78,
                                        "width": 78,
                                        "identifier": {
                                            "kind": "IdentifierName",
                                            "fullStart": 1091,
                                            "fullEnd": 1099,
                                            "start": 1091,
                                            "end": 1098,
                                            "fullWidth": 8,
                                            "width": 7,
                                            "text": "getFunc",
                                            "value": "getFunc",
                                            "valueText": "getFunc",
                                            "hasTrailingTrivia": true,
                                            "trailingTrivia": [
                                                {
                                                    "kind": "WhitespaceTrivia",
                                                    "text": " "
                                                }
                                            ]
                                        },
                                        "equalsValueClause": {
                                            "kind": "EqualsValueClause",
                                            "fullStart": 1099,
                                            "fullEnd": 1169,
                                            "start": 1099,
                                            "end": 1169,
                                            "fullWidth": 70,
                                            "width": 70,
                                            "equalsToken": {
                                                "kind": "EqualsToken",
                                                "fullStart": 1099,
                                                "fullEnd": 1101,
                                                "start": 1099,
                                                "end": 1100,
                                                "fullWidth": 2,
                                                "width": 1,
                                                "text": "=",
                                                "value": "=",
                                                "valueText": "=",
                                                "hasTrailingTrivia": true,
                                                "trailingTrivia": [
                                                    {
                                                        "kind": "WhitespaceTrivia",
                                                        "text": " "
                                                    }
                                                ]
                                            },
                                            "value": {
                                                "kind": "FunctionExpression",
                                                "fullStart": 1101,
                                                "fullEnd": 1169,
                                                "start": 1101,
                                                "end": 1169,
                                                "fullWidth": 68,
                                                "width": 68,
                                                "functionKeyword": {
                                                    "kind": "FunctionKeyword",
                                                    "fullStart": 1101,
                                                    "fullEnd": 1110,
                                                    "start": 1101,
                                                    "end": 1109,
                                                    "fullWidth": 9,
                                                    "width": 8,
                                                    "text": "function",
                                                    "value": "function",
                                                    "valueText": "function",
                                                    "hasTrailingTrivia": true,
                                                    "trailingTrivia": [
                                                        {
                                                            "kind": "WhitespaceTrivia",
                                                            "text": " "
                                                        }
                                                    ]
                                                },
                                                "callSignature": {
                                                    "kind": "CallSignature",
                                                    "fullStart": 1110,
                                                    "fullEnd": 1113,
                                                    "start": 1110,
                                                    "end": 1112,
                                                    "fullWidth": 3,
                                                    "width": 2,
                                                    "parameterList": {
                                                        "kind": "ParameterList",
                                                        "fullStart": 1110,
                                                        "fullEnd": 1113,
                                                        "start": 1110,
                                                        "end": 1112,
                                                        "fullWidth": 3,
                                                        "width": 2,
                                                        "openParenToken": {
                                                            "kind": "OpenParenToken",
                                                            "fullStart": 1110,
                                                            "fullEnd": 1111,
                                                            "start": 1110,
                                                            "end": 1111,
                                                            "fullWidth": 1,
                                                            "width": 1,
                                                            "text": "(",
                                                            "value": "(",
                                                            "valueText": "("
                                                        },
                                                        "parameters": [],
                                                        "closeParenToken": {
                                                            "kind": "CloseParenToken",
                                                            "fullStart": 1111,
                                                            "fullEnd": 1113,
                                                            "start": 1111,
                                                            "end": 1112,
                                                            "fullWidth": 2,
                                                            "width": 1,
                                                            "text": ")",
                                                            "value": ")",
                                                            "valueText": ")",
                                                            "hasTrailingTrivia": true,
                                                            "trailingTrivia": [
                                                                {
                                                                    "kind": "WhitespaceTrivia",
                                                                    "text": " "
                                                                }
                                                            ]
                                                        }
                                                    }
                                                },
                                                "block": {
                                                    "kind": "Block",
                                                    "fullStart": 1113,
                                                    "fullEnd": 1169,
                                                    "start": 1113,
                                                    "end": 1169,
                                                    "fullWidth": 56,
                                                    "width": 56,
                                                    "openBraceToken": {
                                                        "kind": "OpenBraceToken",
                                                        "fullStart": 1113,
                                                        "fullEnd": 1116,
                                                        "start": 1113,
                                                        "end": 1114,
                                                        "fullWidth": 3,
                                                        "width": 1,
                                                        "text": "{",
                                                        "value": "{",
                                                        "valueText": "{",
                                                        "hasTrailingTrivia": true,
                                                        "hasTrailingNewLine": true,
                                                        "trailingTrivia": [
                                                            {
                                                                "kind": "NewLineTrivia",
                                                                "text": "\r\n"
                                                            }
                                                        ]
                                                    },
                                                    "statements": [
                                                        {
                                                            "kind": "ReturnStatement",
                                                            "fullStart": 1116,
                                                            "fullEnd": 1160,
                                                            "start": 1128,
                                                            "end": 1158,
                                                            "fullWidth": 44,
                                                            "width": 30,
                                                            "returnKeyword": {
                                                                "kind": "ReturnKeyword",
                                                                "fullStart": 1116,
                                                                "fullEnd": 1135,
                                                                "start": 1128,
                                                                "end": 1134,
                                                                "fullWidth": 19,
                                                                "width": 6,
                                                                "text": "return",
                                                                "value": "return",
                                                                "valueText": "return",
                                                                "hasLeadingTrivia": true,
                                                                "hasTrailingTrivia": true,
                                                                "leadingTrivia": [
                                                                    {
                                                                        "kind": "WhitespaceTrivia",
                                                                        "text": "            "
                                                                    }
                                                                ],
                                                                "trailingTrivia": [
                                                                    {
                                                                        "kind": "WhitespaceTrivia",
                                                                        "text": " "
                                                                    }
                                                                ]
                                                            },
                                                            "expression": {
                                                                "kind": "MemberAccessExpression",
                                                                "fullStart": 1135,
                                                                "fullEnd": 1157,
                                                                "start": 1135,
                                                                "end": 1157,
                                                                "fullWidth": 22,
                                                                "width": 22,
                                                                "expression": {
                                                                    "kind": "IdentifierName",
                                                                    "fullStart": 1135,
                                                                    "fullEnd": 1138,
                                                                    "start": 1135,
                                                                    "end": 1138,
                                                                    "fullWidth": 3,
                                                                    "width": 3,
                                                                    "text": "obj",
                                                                    "value": "obj",
                                                                    "valueText": "obj"
                                                                },
                                                                "dotToken": {
                                                                    "kind": "DotToken",
                                                                    "fullStart": 1138,
                                                                    "fullEnd": 1139,
                                                                    "start": 1138,
                                                                    "end": 1139,
                                                                    "fullWidth": 1,
                                                                    "width": 1,
                                                                    "text": ".",
                                                                    "value": ".",
                                                                    "valueText": "."
                                                                },
                                                                "name": {
                                                                    "kind": "IdentifierName",
                                                                    "fullStart": 1139,
                                                                    "fullEnd": 1157,
                                                                    "start": 1139,
                                                                    "end": 1157,
                                                                    "fullWidth": 18,
                                                                    "width": 18,
                                                                    "text": "verifySetFunction1",
                                                                    "value": "verifySetFunction1",
                                                                    "valueText": "verifySetFunction1"
                                                                }
                                                            },
                                                            "semicolonToken": {
                                                                "kind": "SemicolonToken",
                                                                "fullStart": 1157,
                                                                "fullEnd": 1160,
                                                                "start": 1157,
                                                                "end": 1158,
                                                                "fullWidth": 3,
                                                                "width": 1,
                                                                "text": ";",
                                                                "value": ";",
                                                                "valueText": ";",
                                                                "hasTrailingTrivia": true,
                                                                "hasTrailingNewLine": true,
                                                                "trailingTrivia": [
                                                                    {
                                                                        "kind": "NewLineTrivia",
                                                                        "text": "\r\n"
                                                                    }
                                                                ]
                                                            }
                                                        }
                                                    ],
                                                    "closeBraceToken": {
                                                        "kind": "CloseBraceToken",
                                                        "fullStart": 1160,
                                                        "fullEnd": 1169,
                                                        "start": 1168,
                                                        "end": 1169,
                                                        "fullWidth": 9,
                                                        "width": 1,
                                                        "text": "}",
                                                        "value": "}",
                                                        "valueText": "}",
                                                        "hasLeadingTrivia": true,
                                                        "leadingTrivia": [
                                                            {
                                                                "kind": "WhitespaceTrivia",
                                                                "text": "        "
                                                            }
                                                        ]
                                                    }
                                                }
                                            }
                                        }
                                    }
                                ]
                            },
                            "semicolonToken": {
                                "kind": "SemicolonToken",
                                "fullStart": 1169,
                                "fullEnd": 1172,
                                "start": 1169,
                                "end": 1170,
                                "fullWidth": 3,
                                "width": 1,
                                "text": ";",
                                "value": ";",
                                "valueText": ";",
                                "hasTrailingTrivia": true,
                                "hasTrailingNewLine": true,
                                "trailingTrivia": [
                                    {
                                        "kind": "NewLineTrivia",
                                        "text": "\r\n"
                                    }
                                ]
                            }
                        },
                        {
                            "kind": "VariableStatement",
                            "fullStart": 1172,
                            "fullEnd": 1271,
                            "start": 1180,
                            "end": 1269,
                            "fullWidth": 99,
                            "width": 89,
                            "modifiers": [],
                            "variableDeclaration": {
                                "kind": "VariableDeclaration",
                                "fullStart": 1172,
                                "fullEnd": 1268,
                                "start": 1180,
                                "end": 1268,
                                "fullWidth": 96,
                                "width": 88,
                                "varKeyword": {
                                    "kind": "VarKeyword",
                                    "fullStart": 1172,
                                    "fullEnd": 1184,
                                    "start": 1180,
                                    "end": 1183,
                                    "fullWidth": 12,
                                    "width": 3,
                                    "text": "var",
                                    "value": "var",
                                    "valueText": "var",
                                    "hasLeadingTrivia": true,
                                    "hasTrailingTrivia": true,
                                    "leadingTrivia": [
                                        {
                                            "kind": "WhitespaceTrivia",
                                            "text": "        "
                                        }
                                    ],
                                    "trailingTrivia": [
                                        {
                                            "kind": "WhitespaceTrivia",
                                            "text": " "
                                        }
                                    ]
                                },
                                "variableDeclarators": [
                                    {
                                        "kind": "VariableDeclarator",
                                        "fullStart": 1184,
                                        "fullEnd": 1268,
                                        "start": 1184,
                                        "end": 1268,
                                        "fullWidth": 84,
                                        "width": 84,
                                        "identifier": {
                                            "kind": "IdentifierName",
                                            "fullStart": 1184,
                                            "fullEnd": 1192,
                                            "start": 1184,
                                            "end": 1191,
                                            "fullWidth": 8,
                                            "width": 7,
                                            "text": "setFunc",
                                            "value": "setFunc",
                                            "valueText": "setFunc",
                                            "hasTrailingTrivia": true,
                                            "trailingTrivia": [
                                                {
                                                    "kind": "WhitespaceTrivia",
                                                    "text": " "
                                                }
                                            ]
                                        },
                                        "equalsValueClause": {
                                            "kind": "EqualsValueClause",
                                            "fullStart": 1192,
                                            "fullEnd": 1268,
                                            "start": 1192,
                                            "end": 1268,
                                            "fullWidth": 76,
                                            "width": 76,
                                            "equalsToken": {
                                                "kind": "EqualsToken",
                                                "fullStart": 1192,
                                                "fullEnd": 1194,
                                                "start": 1192,
                                                "end": 1193,
                                                "fullWidth": 2,
                                                "width": 1,
                                                "text": "=",
                                                "value": "=",
                                                "valueText": "=",
                                                "hasTrailingTrivia": true,
                                                "trailingTrivia": [
                                                    {
                                                        "kind": "WhitespaceTrivia",
                                                        "text": " "
                                                    }
                                                ]
                                            },
                                            "value": {
                                                "kind": "FunctionExpression",
                                                "fullStart": 1194,
                                                "fullEnd": 1268,
                                                "start": 1194,
                                                "end": 1268,
                                                "fullWidth": 74,
                                                "width": 74,
                                                "functionKeyword": {
                                                    "kind": "FunctionKeyword",
                                                    "fullStart": 1194,
                                                    "fullEnd": 1203,
                                                    "start": 1194,
                                                    "end": 1202,
                                                    "fullWidth": 9,
                                                    "width": 8,
                                                    "text": "function",
                                                    "value": "function",
                                                    "valueText": "function",
                                                    "hasTrailingTrivia": true,
                                                    "trailingTrivia": [
                                                        {
                                                            "kind": "WhitespaceTrivia",
                                                            "text": " "
                                                        }
                                                    ]
                                                },
                                                "callSignature": {
                                                    "kind": "CallSignature",
                                                    "fullStart": 1203,
                                                    "fullEnd": 1211,
                                                    "start": 1203,
                                                    "end": 1210,
                                                    "fullWidth": 8,
                                                    "width": 7,
                                                    "parameterList": {
                                                        "kind": "ParameterList",
                                                        "fullStart": 1203,
                                                        "fullEnd": 1211,
                                                        "start": 1203,
                                                        "end": 1210,
                                                        "fullWidth": 8,
                                                        "width": 7,
                                                        "openParenToken": {
                                                            "kind": "OpenParenToken",
                                                            "fullStart": 1203,
                                                            "fullEnd": 1204,
                                                            "start": 1203,
                                                            "end": 1204,
                                                            "fullWidth": 1,
                                                            "width": 1,
                                                            "text": "(",
                                                            "value": "(",
                                                            "valueText": "("
                                                        },
                                                        "parameters": [
                                                            {
                                                                "kind": "Parameter",
                                                                "fullStart": 1204,
                                                                "fullEnd": 1209,
                                                                "start": 1204,
                                                                "end": 1209,
                                                                "fullWidth": 5,
<<<<<<< HEAD
                                                                "width": 5,
=======
                                                                "modifiers": [],
>>>>>>> e3c38734
                                                                "identifier": {
                                                                    "kind": "IdentifierName",
                                                                    "fullStart": 1204,
                                                                    "fullEnd": 1209,
                                                                    "start": 1204,
                                                                    "end": 1209,
                                                                    "fullWidth": 5,
                                                                    "width": 5,
                                                                    "text": "value",
                                                                    "value": "value",
                                                                    "valueText": "value"
                                                                }
                                                            }
                                                        ],
                                                        "closeParenToken": {
                                                            "kind": "CloseParenToken",
                                                            "fullStart": 1209,
                                                            "fullEnd": 1211,
                                                            "start": 1209,
                                                            "end": 1210,
                                                            "fullWidth": 2,
                                                            "width": 1,
                                                            "text": ")",
                                                            "value": ")",
                                                            "valueText": ")",
                                                            "hasTrailingTrivia": true,
                                                            "trailingTrivia": [
                                                                {
                                                                    "kind": "WhitespaceTrivia",
                                                                    "text": " "
                                                                }
                                                            ]
                                                        }
                                                    }
                                                },
                                                "block": {
                                                    "kind": "Block",
                                                    "fullStart": 1211,
                                                    "fullEnd": 1268,
                                                    "start": 1211,
                                                    "end": 1268,
                                                    "fullWidth": 57,
                                                    "width": 57,
                                                    "openBraceToken": {
                                                        "kind": "OpenBraceToken",
                                                        "fullStart": 1211,
                                                        "fullEnd": 1214,
                                                        "start": 1211,
                                                        "end": 1212,
                                                        "fullWidth": 3,
                                                        "width": 1,
                                                        "text": "{",
                                                        "value": "{",
                                                        "valueText": "{",
                                                        "hasTrailingTrivia": true,
                                                        "hasTrailingNewLine": true,
                                                        "trailingTrivia": [
                                                            {
                                                                "kind": "NewLineTrivia",
                                                                "text": "\r\n"
                                                            }
                                                        ]
                                                    },
                                                    "statements": [
                                                        {
                                                            "kind": "ExpressionStatement",
                                                            "fullStart": 1214,
                                                            "fullEnd": 1259,
                                                            "start": 1226,
                                                            "end": 1257,
                                                            "fullWidth": 45,
                                                            "width": 31,
                                                            "expression": {
                                                                "kind": "AssignmentExpression",
                                                                "fullStart": 1214,
                                                                "fullEnd": 1256,
                                                                "start": 1226,
                                                                "end": 1256,
                                                                "fullWidth": 42,
                                                                "width": 30,
                                                                "left": {
                                                                    "kind": "MemberAccessExpression",
                                                                    "fullStart": 1214,
                                                                    "fullEnd": 1249,
                                                                    "start": 1226,
                                                                    "end": 1248,
                                                                    "fullWidth": 35,
                                                                    "width": 22,
                                                                    "expression": {
                                                                        "kind": "IdentifierName",
                                                                        "fullStart": 1214,
                                                                        "fullEnd": 1229,
                                                                        "start": 1226,
                                                                        "end": 1229,
                                                                        "fullWidth": 15,
                                                                        "width": 3,
                                                                        "text": "obj",
                                                                        "value": "obj",
                                                                        "valueText": "obj",
                                                                        "hasLeadingTrivia": true,
                                                                        "leadingTrivia": [
                                                                            {
                                                                                "kind": "WhitespaceTrivia",
                                                                                "text": "            "
                                                                            }
                                                                        ]
                                                                    },
                                                                    "dotToken": {
                                                                        "kind": "DotToken",
                                                                        "fullStart": 1229,
                                                                        "fullEnd": 1230,
                                                                        "start": 1229,
                                                                        "end": 1230,
                                                                        "fullWidth": 1,
                                                                        "width": 1,
                                                                        "text": ".",
                                                                        "value": ".",
                                                                        "valueText": "."
                                                                    },
                                                                    "name": {
                                                                        "kind": "IdentifierName",
                                                                        "fullStart": 1230,
                                                                        "fullEnd": 1249,
                                                                        "start": 1230,
                                                                        "end": 1248,
                                                                        "fullWidth": 19,
                                                                        "width": 18,
                                                                        "text": "verifySetFunction1",
                                                                        "value": "verifySetFunction1",
                                                                        "valueText": "verifySetFunction1",
                                                                        "hasTrailingTrivia": true,
                                                                        "trailingTrivia": [
                                                                            {
                                                                                "kind": "WhitespaceTrivia",
                                                                                "text": " "
                                                                            }
                                                                        ]
                                                                    }
                                                                },
                                                                "operatorToken": {
                                                                    "kind": "EqualsToken",
                                                                    "fullStart": 1249,
                                                                    "fullEnd": 1251,
                                                                    "start": 1249,
                                                                    "end": 1250,
                                                                    "fullWidth": 2,
                                                                    "width": 1,
                                                                    "text": "=",
                                                                    "value": "=",
                                                                    "valueText": "=",
                                                                    "hasTrailingTrivia": true,
                                                                    "trailingTrivia": [
                                                                        {
                                                                            "kind": "WhitespaceTrivia",
                                                                            "text": " "
                                                                        }
                                                                    ]
                                                                },
                                                                "right": {
                                                                    "kind": "IdentifierName",
                                                                    "fullStart": 1251,
                                                                    "fullEnd": 1256,
                                                                    "start": 1251,
                                                                    "end": 1256,
                                                                    "fullWidth": 5,
                                                                    "width": 5,
                                                                    "text": "value",
                                                                    "value": "value",
                                                                    "valueText": "value"
                                                                }
                                                            },
                                                            "semicolonToken": {
                                                                "kind": "SemicolonToken",
                                                                "fullStart": 1256,
                                                                "fullEnd": 1259,
                                                                "start": 1256,
                                                                "end": 1257,
                                                                "fullWidth": 3,
                                                                "width": 1,
                                                                "text": ";",
                                                                "value": ";",
                                                                "valueText": ";",
                                                                "hasTrailingTrivia": true,
                                                                "hasTrailingNewLine": true,
                                                                "trailingTrivia": [
                                                                    {
                                                                        "kind": "NewLineTrivia",
                                                                        "text": "\r\n"
                                                                    }
                                                                ]
                                                            }
                                                        }
                                                    ],
                                                    "closeBraceToken": {
                                                        "kind": "CloseBraceToken",
                                                        "fullStart": 1259,
                                                        "fullEnd": 1268,
                                                        "start": 1267,
                                                        "end": 1268,
                                                        "fullWidth": 9,
                                                        "width": 1,
                                                        "text": "}",
                                                        "value": "}",
                                                        "valueText": "}",
                                                        "hasLeadingTrivia": true,
                                                        "leadingTrivia": [
                                                            {
                                                                "kind": "WhitespaceTrivia",
                                                                "text": "        "
                                                            }
                                                        ]
                                                    }
                                                }
                                            }
                                        }
                                    }
                                ]
                            },
                            "semicolonToken": {
                                "kind": "SemicolonToken",
                                "fullStart": 1268,
                                "fullEnd": 1271,
                                "start": 1268,
                                "end": 1269,
                                "fullWidth": 3,
                                "width": 1,
                                "text": ";",
                                "value": ";",
                                "valueText": ";",
                                "hasTrailingTrivia": true,
                                "hasTrailingNewLine": true,
                                "trailingTrivia": [
                                    {
                                        "kind": "NewLineTrivia",
                                        "text": "\r\n"
                                    }
                                ]
                            }
                        },
                        {
                            "kind": "ExpressionStatement",
                            "fullStart": 1271,
                            "fullEnd": 1382,
                            "start": 1281,
                            "end": 1380,
                            "fullWidth": 111,
                            "width": 99,
                            "isIncrementallyUnusable": true,
                            "expression": {
                                "kind": "InvocationExpression",
                                "fullStart": 1271,
                                "fullEnd": 1379,
                                "start": 1281,
                                "end": 1379,
                                "fullWidth": 108,
                                "width": 98,
                                "isIncrementallyUnusable": true,
                                "expression": {
                                    "kind": "MemberAccessExpression",
                                    "fullStart": 1271,
                                    "fullEnd": 1302,
                                    "start": 1281,
                                    "end": 1302,
                                    "fullWidth": 31,
                                    "width": 21,
                                    "expression": {
                                        "kind": "IdentifierName",
                                        "fullStart": 1271,
                                        "fullEnd": 1287,
                                        "start": 1281,
                                        "end": 1287,
                                        "fullWidth": 16,
                                        "width": 6,
                                        "text": "Object",
                                        "value": "Object",
                                        "valueText": "Object",
                                        "hasLeadingTrivia": true,
                                        "hasLeadingNewLine": true,
                                        "leadingTrivia": [
                                            {
                                                "kind": "NewLineTrivia",
                                                "text": "\r\n"
                                            },
                                            {
                                                "kind": "WhitespaceTrivia",
                                                "text": "        "
                                            }
                                        ]
                                    },
                                    "dotToken": {
                                        "kind": "DotToken",
                                        "fullStart": 1287,
                                        "fullEnd": 1288,
                                        "start": 1287,
                                        "end": 1288,
                                        "fullWidth": 1,
                                        "width": 1,
                                        "text": ".",
                                        "value": ".",
                                        "valueText": "."
                                    },
                                    "name": {
                                        "kind": "IdentifierName",
                                        "fullStart": 1288,
                                        "fullEnd": 1302,
                                        "start": 1288,
                                        "end": 1302,
                                        "fullWidth": 14,
                                        "width": 14,
                                        "text": "defineProperty",
                                        "value": "defineProperty",
                                        "valueText": "defineProperty"
                                    }
                                },
                                "argumentList": {
                                    "kind": "ArgumentList",
                                    "fullStart": 1302,
                                    "fullEnd": 1379,
                                    "start": 1302,
                                    "end": 1379,
                                    "fullWidth": 77,
                                    "width": 77,
                                    "isIncrementallyUnusable": true,
                                    "openParenToken": {
                                        "kind": "OpenParenToken",
                                        "fullStart": 1302,
                                        "fullEnd": 1303,
                                        "start": 1302,
                                        "end": 1303,
                                        "fullWidth": 1,
                                        "width": 1,
                                        "text": "(",
                                        "value": "(",
                                        "valueText": "("
                                    },
                                    "arguments": [
                                        {
                                            "kind": "IdentifierName",
                                            "fullStart": 1303,
                                            "fullEnd": 1306,
                                            "start": 1303,
                                            "end": 1306,
                                            "fullWidth": 3,
                                            "width": 3,
                                            "text": "obj",
                                            "value": "obj",
                                            "valueText": "obj"
                                        },
                                        {
                                            "kind": "CommaToken",
                                            "fullStart": 1306,
                                            "fullEnd": 1308,
                                            "start": 1306,
                                            "end": 1307,
                                            "fullWidth": 2,
                                            "width": 1,
                                            "text": ",",
                                            "value": ",",
                                            "valueText": ",",
                                            "hasTrailingTrivia": true,
                                            "trailingTrivia": [
                                                {
                                                    "kind": "WhitespaceTrivia",
                                                    "text": " "
                                                }
                                            ]
                                        },
                                        {
                                            "kind": "StringLiteral",
                                            "fullStart": 1308,
                                            "fullEnd": 1311,
                                            "start": 1308,
                                            "end": 1311,
                                            "fullWidth": 3,
                                            "width": 3,
                                            "text": "\"0\"",
                                            "value": "0",
                                            "valueText": "0"
                                        },
                                        {
                                            "kind": "CommaToken",
                                            "fullStart": 1311,
                                            "fullEnd": 1313,
                                            "start": 1311,
                                            "end": 1312,
                                            "fullWidth": 2,
                                            "width": 1,
                                            "text": ",",
                                            "value": ",",
                                            "valueText": ",",
                                            "hasTrailingTrivia": true,
                                            "trailingTrivia": [
                                                {
                                                    "kind": "WhitespaceTrivia",
                                                    "text": " "
                                                }
                                            ]
                                        },
                                        {
                                            "kind": "ObjectLiteralExpression",
                                            "fullStart": 1313,
                                            "fullEnd": 1378,
                                            "start": 1313,
                                            "end": 1378,
                                            "fullWidth": 65,
                                            "width": 65,
                                            "isIncrementallyUnusable": true,
                                            "openBraceToken": {
                                                "kind": "OpenBraceToken",
                                                "fullStart": 1313,
                                                "fullEnd": 1316,
                                                "start": 1313,
                                                "end": 1314,
                                                "fullWidth": 3,
                                                "width": 1,
                                                "text": "{",
                                                "value": "{",
                                                "valueText": "{",
                                                "hasTrailingTrivia": true,
                                                "hasTrailingNewLine": true,
                                                "trailingTrivia": [
                                                    {
                                                        "kind": "NewLineTrivia",
                                                        "text": "\r\n"
                                                    }
                                                ]
                                            },
                                            "propertyAssignments": [
                                                {
                                                    "kind": "SimplePropertyAssignment",
                                                    "fullStart": 1316,
                                                    "fullEnd": 1340,
                                                    "start": 1328,
                                                    "end": 1340,
                                                    "fullWidth": 24,
                                                    "width": 12,
                                                    "isIncrementallyUnusable": true,
                                                    "propertyName": {
                                                        "kind": "IdentifierName",
                                                        "fullStart": 1316,
                                                        "fullEnd": 1331,
                                                        "start": 1328,
                                                        "end": 1331,
                                                        "fullWidth": 15,
                                                        "width": 3,
                                                        "text": "get",
                                                        "value": "get",
                                                        "valueText": "get",
                                                        "hasLeadingTrivia": true,
                                                        "leadingTrivia": [
                                                            {
                                                                "kind": "WhitespaceTrivia",
                                                                "text": "            "
                                                            }
                                                        ]
                                                    },
                                                    "colonToken": {
                                                        "kind": "ColonToken",
                                                        "fullStart": 1331,
                                                        "fullEnd": 1333,
                                                        "start": 1331,
                                                        "end": 1332,
                                                        "fullWidth": 2,
                                                        "width": 1,
                                                        "text": ":",
                                                        "value": ":",
                                                        "valueText": ":",
                                                        "hasTrailingTrivia": true,
                                                        "trailingTrivia": [
                                                            {
                                                                "kind": "WhitespaceTrivia",
                                                                "text": " "
                                                            }
                                                        ]
                                                    },
                                                    "expression": {
                                                        "kind": "IdentifierName",
                                                        "fullStart": 1333,
                                                        "fullEnd": 1340,
                                                        "start": 1333,
                                                        "end": 1340,
                                                        "fullWidth": 7,
                                                        "width": 7,
                                                        "text": "getFunc",
                                                        "value": "getFunc",
                                                        "valueText": "getFunc"
                                                    }
                                                },
                                                {
                                                    "kind": "CommaToken",
                                                    "fullStart": 1340,
                                                    "fullEnd": 1343,
                                                    "start": 1340,
                                                    "end": 1341,
                                                    "fullWidth": 3,
                                                    "width": 1,
                                                    "text": ",",
                                                    "value": ",",
                                                    "valueText": ",",
                                                    "hasTrailingTrivia": true,
                                                    "hasTrailingNewLine": true,
                                                    "trailingTrivia": [
                                                        {
                                                            "kind": "NewLineTrivia",
                                                            "text": "\r\n"
                                                        }
                                                    ]
                                                },
                                                {
                                                    "kind": "SimplePropertyAssignment",
                                                    "fullStart": 1343,
                                                    "fullEnd": 1369,
                                                    "start": 1355,
                                                    "end": 1367,
                                                    "fullWidth": 26,
                                                    "width": 12,
                                                    "isIncrementallyUnusable": true,
                                                    "propertyName": {
                                                        "kind": "IdentifierName",
                                                        "fullStart": 1343,
                                                        "fullEnd": 1358,
                                                        "start": 1355,
                                                        "end": 1358,
                                                        "fullWidth": 15,
                                                        "width": 3,
                                                        "text": "set",
                                                        "value": "set",
                                                        "valueText": "set",
                                                        "hasLeadingTrivia": true,
                                                        "leadingTrivia": [
                                                            {
                                                                "kind": "WhitespaceTrivia",
                                                                "text": "            "
                                                            }
                                                        ]
                                                    },
                                                    "colonToken": {
                                                        "kind": "ColonToken",
                                                        "fullStart": 1358,
                                                        "fullEnd": 1360,
                                                        "start": 1358,
                                                        "end": 1359,
                                                        "fullWidth": 2,
                                                        "width": 1,
                                                        "text": ":",
                                                        "value": ":",
                                                        "valueText": ":",
                                                        "hasTrailingTrivia": true,
                                                        "trailingTrivia": [
                                                            {
                                                                "kind": "WhitespaceTrivia",
                                                                "text": " "
                                                            }
                                                        ]
                                                    },
                                                    "expression": {
                                                        "kind": "IdentifierName",
                                                        "fullStart": 1360,
                                                        "fullEnd": 1369,
                                                        "start": 1360,
                                                        "end": 1367,
                                                        "fullWidth": 9,
                                                        "width": 7,
                                                        "text": "setFunc",
                                                        "value": "setFunc",
                                                        "valueText": "setFunc",
                                                        "hasTrailingTrivia": true,
                                                        "hasTrailingNewLine": true,
                                                        "trailingTrivia": [
                                                            {
                                                                "kind": "NewLineTrivia",
                                                                "text": "\r\n"
                                                            }
                                                        ]
                                                    }
                                                }
                                            ],
                                            "closeBraceToken": {
                                                "kind": "CloseBraceToken",
                                                "fullStart": 1369,
                                                "fullEnd": 1378,
                                                "start": 1377,
                                                "end": 1378,
                                                "fullWidth": 9,
                                                "width": 1,
                                                "text": "}",
                                                "value": "}",
                                                "valueText": "}",
                                                "hasLeadingTrivia": true,
                                                "leadingTrivia": [
                                                    {
                                                        "kind": "WhitespaceTrivia",
                                                        "text": "        "
                                                    }
                                                ]
                                            }
                                        }
                                    ],
                                    "closeParenToken": {
                                        "kind": "CloseParenToken",
                                        "fullStart": 1378,
                                        "fullEnd": 1379,
                                        "start": 1378,
                                        "end": 1379,
                                        "fullWidth": 1,
                                        "width": 1,
                                        "text": ")",
                                        "value": ")",
                                        "valueText": ")"
                                    }
                                }
                            },
                            "semicolonToken": {
                                "kind": "SemicolonToken",
                                "fullStart": 1379,
                                "fullEnd": 1382,
                                "start": 1379,
                                "end": 1380,
                                "fullWidth": 3,
                                "width": 1,
                                "text": ";",
                                "value": ";",
                                "valueText": ";",
                                "hasTrailingTrivia": true,
                                "hasTrailingNewLine": true,
                                "trailingTrivia": [
                                    {
                                        "kind": "NewLineTrivia",
                                        "text": "\r\n"
                                    }
                                ]
                            }
                        },
                        {
                            "kind": "ReturnStatement",
                            "fullStart": 1382,
                            "fullEnd": 1501,
                            "start": 1392,
                            "end": 1499,
                            "fullWidth": 119,
                            "width": 107,
                            "returnKeyword": {
                                "kind": "ReturnKeyword",
                                "fullStart": 1382,
                                "fullEnd": 1399,
                                "start": 1392,
                                "end": 1398,
                                "fullWidth": 17,
                                "width": 6,
                                "text": "return",
                                "value": "return",
                                "valueText": "return",
                                "hasLeadingTrivia": true,
                                "hasLeadingNewLine": true,
                                "hasTrailingTrivia": true,
                                "leadingTrivia": [
                                    {
                                        "kind": "NewLineTrivia",
                                        "text": "\r\n"
                                    },
                                    {
                                        "kind": "WhitespaceTrivia",
                                        "text": "        "
                                    }
                                ],
                                "trailingTrivia": [
                                    {
                                        "kind": "WhitespaceTrivia",
                                        "text": " "
                                    }
                                ]
                            },
                            "expression": {
                                "kind": "InvocationExpression",
                                "fullStart": 1399,
                                "fullEnd": 1498,
                                "start": 1399,
                                "end": 1498,
                                "fullWidth": 99,
                                "width": 99,
                                "expression": {
                                    "kind": "IdentifierName",
                                    "fullStart": 1399,
                                    "fullEnd": 1435,
                                    "start": 1399,
                                    "end": 1435,
                                    "fullWidth": 36,
                                    "width": 36,
                                    "text": "accessorPropertyAttributesAreCorrect",
                                    "value": "accessorPropertyAttributesAreCorrect",
                                    "valueText": "accessorPropertyAttributesAreCorrect"
                                },
                                "argumentList": {
                                    "kind": "ArgumentList",
                                    "fullStart": 1435,
                                    "fullEnd": 1498,
                                    "start": 1435,
                                    "end": 1498,
                                    "fullWidth": 63,
                                    "width": 63,
                                    "openParenToken": {
                                        "kind": "OpenParenToken",
                                        "fullStart": 1435,
                                        "fullEnd": 1436,
                                        "start": 1435,
                                        "end": 1436,
                                        "fullWidth": 1,
                                        "width": 1,
                                        "text": "(",
                                        "value": "(",
                                        "valueText": "("
                                    },
                                    "arguments": [
                                        {
                                            "kind": "IdentifierName",
                                            "fullStart": 1436,
                                            "fullEnd": 1439,
                                            "start": 1436,
                                            "end": 1439,
                                            "fullWidth": 3,
                                            "width": 3,
                                            "text": "obj",
                                            "value": "obj",
                                            "valueText": "obj"
                                        },
                                        {
                                            "kind": "CommaToken",
                                            "fullStart": 1439,
                                            "fullEnd": 1441,
                                            "start": 1439,
                                            "end": 1440,
                                            "fullWidth": 2,
                                            "width": 1,
                                            "text": ",",
                                            "value": ",",
                                            "valueText": ",",
                                            "hasTrailingTrivia": true,
                                            "trailingTrivia": [
                                                {
                                                    "kind": "WhitespaceTrivia",
                                                    "text": " "
                                                }
                                            ]
                                        },
                                        {
                                            "kind": "StringLiteral",
                                            "fullStart": 1441,
                                            "fullEnd": 1444,
                                            "start": 1441,
                                            "end": 1444,
                                            "fullWidth": 3,
                                            "width": 3,
                                            "text": "\"0\"",
                                            "value": "0",
                                            "valueText": "0"
                                        },
                                        {
                                            "kind": "CommaToken",
                                            "fullStart": 1444,
                                            "fullEnd": 1446,
                                            "start": 1444,
                                            "end": 1445,
                                            "fullWidth": 2,
                                            "width": 1,
                                            "text": ",",
                                            "value": ",",
                                            "valueText": ",",
                                            "hasTrailingTrivia": true,
                                            "trailingTrivia": [
                                                {
                                                    "kind": "WhitespaceTrivia",
                                                    "text": " "
                                                }
                                            ]
                                        },
                                        {
                                            "kind": "IdentifierName",
                                            "fullStart": 1446,
                                            "fullEnd": 1453,
                                            "start": 1446,
                                            "end": 1453,
                                            "fullWidth": 7,
                                            "width": 7,
                                            "text": "getFunc",
                                            "value": "getFunc",
                                            "valueText": "getFunc"
                                        },
                                        {
                                            "kind": "CommaToken",
                                            "fullStart": 1453,
                                            "fullEnd": 1455,
                                            "start": 1453,
                                            "end": 1454,
                                            "fullWidth": 2,
                                            "width": 1,
                                            "text": ",",
                                            "value": ",",
                                            "valueText": ",",
                                            "hasTrailingTrivia": true,
                                            "trailingTrivia": [
                                                {
                                                    "kind": "WhitespaceTrivia",
                                                    "text": " "
                                                }
                                            ]
                                        },
                                        {
                                            "kind": "IdentifierName",
                                            "fullStart": 1455,
                                            "fullEnd": 1462,
                                            "start": 1455,
                                            "end": 1462,
                                            "fullWidth": 7,
                                            "width": 7,
                                            "text": "setFunc",
                                            "value": "setFunc",
                                            "valueText": "setFunc"
                                        },
                                        {
                                            "kind": "CommaToken",
                                            "fullStart": 1462,
                                            "fullEnd": 1464,
                                            "start": 1462,
                                            "end": 1463,
                                            "fullWidth": 2,
                                            "width": 1,
                                            "text": ",",
                                            "value": ",",
                                            "valueText": ",",
                                            "hasTrailingTrivia": true,
                                            "trailingTrivia": [
                                                {
                                                    "kind": "WhitespaceTrivia",
                                                    "text": " "
                                                }
                                            ]
                                        },
                                        {
                                            "kind": "StringLiteral",
                                            "fullStart": 1464,
                                            "fullEnd": 1484,
                                            "start": 1464,
                                            "end": 1484,
                                            "fullWidth": 20,
                                            "width": 20,
                                            "text": "\"verifySetFunction1\"",
                                            "value": "verifySetFunction1",
                                            "valueText": "verifySetFunction1"
                                        },
                                        {
                                            "kind": "CommaToken",
                                            "fullStart": 1484,
                                            "fullEnd": 1486,
                                            "start": 1484,
                                            "end": 1485,
                                            "fullWidth": 2,
                                            "width": 1,
                                            "text": ",",
                                            "value": ",",
                                            "valueText": ",",
                                            "hasTrailingTrivia": true,
                                            "trailingTrivia": [
                                                {
                                                    "kind": "WhitespaceTrivia",
                                                    "text": " "
                                                }
                                            ]
                                        },
                                        {
                                            "kind": "FalseKeyword",
                                            "fullStart": 1486,
                                            "fullEnd": 1491,
                                            "start": 1486,
                                            "end": 1491,
                                            "fullWidth": 5,
                                            "width": 5,
                                            "text": "false",
                                            "value": false,
                                            "valueText": "false"
                                        },
                                        {
                                            "kind": "CommaToken",
                                            "fullStart": 1491,
                                            "fullEnd": 1493,
                                            "start": 1491,
                                            "end": 1492,
                                            "fullWidth": 2,
                                            "width": 1,
                                            "text": ",",
                                            "value": ",",
                                            "valueText": ",",
                                            "hasTrailingTrivia": true,
                                            "trailingTrivia": [
                                                {
                                                    "kind": "WhitespaceTrivia",
                                                    "text": " "
                                                }
                                            ]
                                        },
                                        {
                                            "kind": "TrueKeyword",
                                            "fullStart": 1493,
                                            "fullEnd": 1497,
                                            "start": 1493,
                                            "end": 1497,
                                            "fullWidth": 4,
                                            "width": 4,
                                            "text": "true",
                                            "value": true,
                                            "valueText": "true"
                                        }
                                    ],
                                    "closeParenToken": {
                                        "kind": "CloseParenToken",
                                        "fullStart": 1497,
                                        "fullEnd": 1498,
                                        "start": 1497,
                                        "end": 1498,
                                        "fullWidth": 1,
                                        "width": 1,
                                        "text": ")",
                                        "value": ")",
                                        "valueText": ")"
                                    }
                                }
                            },
                            "semicolonToken": {
                                "kind": "SemicolonToken",
                                "fullStart": 1498,
                                "fullEnd": 1501,
                                "start": 1498,
                                "end": 1499,
                                "fullWidth": 3,
                                "width": 1,
                                "text": ";",
                                "value": ";",
                                "valueText": ";",
                                "hasTrailingTrivia": true,
                                "hasTrailingNewLine": true,
                                "trailingTrivia": [
                                    {
                                        "kind": "NewLineTrivia",
                                        "text": "\r\n"
                                    }
                                ]
                            }
                        }
                    ],
                    "closeBraceToken": {
                        "kind": "CloseBraceToken",
                        "fullStart": 1501,
                        "fullEnd": 1508,
                        "start": 1505,
                        "end": 1506,
                        "fullWidth": 7,
                        "width": 1,
                        "text": "}",
                        "value": "}",
                        "valueText": "}",
                        "hasLeadingTrivia": true,
                        "hasTrailingTrivia": true,
                        "hasTrailingNewLine": true,
                        "leadingTrivia": [
                            {
                                "kind": "WhitespaceTrivia",
                                "text": "    "
                            }
                        ],
                        "trailingTrivia": [
                            {
                                "kind": "NewLineTrivia",
                                "text": "\r\n"
                            }
                        ]
                    }
                }
            },
            {
                "kind": "ExpressionStatement",
                "fullStart": 1508,
                "fullEnd": 1532,
                "start": 1508,
                "end": 1530,
                "fullWidth": 24,
                "width": 22,
                "expression": {
                    "kind": "InvocationExpression",
                    "fullStart": 1508,
                    "fullEnd": 1529,
                    "start": 1508,
                    "end": 1529,
                    "fullWidth": 21,
                    "width": 21,
                    "expression": {
                        "kind": "IdentifierName",
                        "fullStart": 1508,
                        "fullEnd": 1519,
                        "start": 1508,
                        "end": 1519,
                        "fullWidth": 11,
                        "width": 11,
                        "text": "runTestCase",
                        "value": "runTestCase",
                        "valueText": "runTestCase"
                    },
                    "argumentList": {
                        "kind": "ArgumentList",
                        "fullStart": 1519,
                        "fullEnd": 1529,
                        "start": 1519,
                        "end": 1529,
                        "fullWidth": 10,
                        "width": 10,
                        "openParenToken": {
                            "kind": "OpenParenToken",
                            "fullStart": 1519,
                            "fullEnd": 1520,
                            "start": 1519,
                            "end": 1520,
                            "fullWidth": 1,
                            "width": 1,
                            "text": "(",
                            "value": "(",
                            "valueText": "("
                        },
                        "arguments": [
                            {
                                "kind": "IdentifierName",
                                "fullStart": 1520,
                                "fullEnd": 1528,
                                "start": 1520,
                                "end": 1528,
                                "fullWidth": 8,
                                "width": 8,
                                "text": "testcase",
                                "value": "testcase",
                                "valueText": "testcase"
                            }
                        ],
                        "closeParenToken": {
                            "kind": "CloseParenToken",
                            "fullStart": 1528,
                            "fullEnd": 1529,
                            "start": 1528,
                            "end": 1529,
                            "fullWidth": 1,
                            "width": 1,
                            "text": ")",
                            "value": ")",
                            "valueText": ")"
                        }
                    }
                },
                "semicolonToken": {
                    "kind": "SemicolonToken",
                    "fullStart": 1529,
                    "fullEnd": 1532,
                    "start": 1529,
                    "end": 1530,
                    "fullWidth": 3,
                    "width": 1,
                    "text": ";",
                    "value": ";",
                    "valueText": ";",
                    "hasTrailingTrivia": true,
                    "hasTrailingNewLine": true,
                    "trailingTrivia": [
                        {
                            "kind": "NewLineTrivia",
                            "text": "\r\n"
                        }
                    ]
                }
            }
        ],
        "endOfFileToken": {
            "kind": "EndOfFileToken",
            "fullStart": 1532,
            "fullEnd": 1532,
            "start": 1532,
            "end": 1532,
            "fullWidth": 0,
            "width": 0,
            "text": ""
        }
    },
    "lineMap": {
        "lineStarts": [
            0,
            67,
            152,
            232,
            308,
            380,
            385,
            441,
            650,
            655,
            657,
            659,
            682,
            684,
            707,
            709,
            750,
            793,
            825,
            872,
            888,
            925,
            973,
            989,
            1021,
            1034,
            1036,
            1079,
            1116,
            1160,
            1172,
            1214,
            1259,
            1271,
            1273,
            1316,
            1343,
            1369,
            1382,
            1384,
            1501,
            1508,
            1532
        ],
        "length": 1532
    }
}<|MERGE_RESOLUTION|>--- conflicted
+++ resolved
@@ -1081,11 +1081,8 @@
                                                                         "start": 915,
                                                                         "end": 920,
                                                                         "fullWidth": 5,
-<<<<<<< HEAD
                                                                         "width": 5,
-=======
                                                                         "modifiers": [],
->>>>>>> e3c38734
                                                                         "identifier": {
                                                                             "kind": "IdentifierName",
                                                                             "fullStart": 915,
@@ -2090,11 +2087,8 @@
                                                                 "start": 1204,
                                                                 "end": 1209,
                                                                 "fullWidth": 5,
-<<<<<<< HEAD
                                                                 "width": 5,
-=======
                                                                 "modifiers": [],
->>>>>>> e3c38734
                                                                 "identifier": {
                                                                     "kind": "IdentifierName",
                                                                     "fullStart": 1204,
