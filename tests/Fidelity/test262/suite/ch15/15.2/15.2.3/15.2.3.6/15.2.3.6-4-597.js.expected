{
    "isDeclaration": false,
    "languageVersion": "EcmaScript5",
    "parseOptions": {
        "allowAutomaticSemicolonInsertion": true
    },
    "sourceUnit": {
        "kind": "SourceUnit",
        "fullStart": 0,
        "fullEnd": 1306,
        "start": 545,
        "end": 1306,
        "fullWidth": 1306,
        "width": 761,
        "isIncrementallyUnusable": true,
        "moduleElements": [
            {
                "kind": "FunctionDeclaration",
                "fullStart": 0,
                "fullEnd": 1282,
                "start": 545,
                "end": 1280,
                "fullWidth": 1282,
                "width": 735,
                "isIncrementallyUnusable": true,
                "modifiers": [],
                "functionKeyword": {
                    "kind": "FunctionKeyword",
                    "fullStart": 0,
                    "fullEnd": 554,
                    "start": 545,
                    "end": 553,
                    "fullWidth": 554,
                    "width": 8,
                    "text": "function",
                    "value": "function",
                    "valueText": "function",
                    "hasLeadingTrivia": true,
                    "hasLeadingComment": true,
                    "hasLeadingNewLine": true,
                    "hasTrailingTrivia": true,
                    "leadingTrivia": [
                        {
                            "kind": "SingleLineCommentTrivia",
                            "text": "/// Copyright (c) 2012 Ecma International.  All rights reserved. "
                        },
                        {
                            "kind": "NewLineTrivia",
                            "text": "\r\n"
                        },
                        {
                            "kind": "SingleLineCommentTrivia",
                            "text": "/// Ecma International makes this code available under the terms and conditions set"
                        },
                        {
                            "kind": "NewLineTrivia",
                            "text": "\r\n"
                        },
                        {
                            "kind": "SingleLineCommentTrivia",
                            "text": "/// forth on http://hg.ecmascript.org/tests/test262/raw-file/tip/LICENSE (the "
                        },
                        {
                            "kind": "NewLineTrivia",
                            "text": "\r\n"
                        },
                        {
                            "kind": "SingleLineCommentTrivia",
                            "text": "/// \"Use Terms\").   Any redistribution of this code must retain the above "
                        },
                        {
                            "kind": "NewLineTrivia",
                            "text": "\r\n"
                        },
                        {
                            "kind": "SingleLineCommentTrivia",
                            "text": "/// copyright and this notice and otherwise comply with the Use Terms."
                        },
                        {
                            "kind": "NewLineTrivia",
                            "text": "\r\n"
                        },
                        {
                            "kind": "MultiLineCommentTrivia",
                            "text": "/**\r\n * @path ch15/15.2/15.2.3/15.2.3.6/15.2.3.6-4-597.js\r\n * @description ES5 Attributes - Inherited property is non-enumerable (Function.prototype.bind)\r\n */"
                        },
                        {
                            "kind": "NewLineTrivia",
                            "text": "\r\n"
                        },
                        {
                            "kind": "NewLineTrivia",
                            "text": "\r\n"
                        },
                        {
                            "kind": "NewLineTrivia",
                            "text": "\r\n"
                        }
                    ],
                    "trailingTrivia": [
                        {
                            "kind": "WhitespaceTrivia",
                            "text": " "
                        }
                    ]
                },
                "identifier": {
                    "kind": "IdentifierName",
                    "fullStart": 554,
                    "fullEnd": 562,
                    "start": 554,
                    "end": 562,
                    "fullWidth": 8,
                    "width": 8,
                    "text": "testcase",
                    "value": "testcase",
                    "valueText": "testcase"
                },
                "callSignature": {
                    "kind": "CallSignature",
                    "fullStart": 562,
                    "fullEnd": 565,
                    "start": 562,
                    "end": 564,
                    "fullWidth": 3,
                    "width": 2,
                    "parameterList": {
                        "kind": "ParameterList",
                        "fullStart": 562,
                        "fullEnd": 565,
                        "start": 562,
                        "end": 564,
                        "fullWidth": 3,
                        "width": 2,
                        "openParenToken": {
                            "kind": "OpenParenToken",
                            "fullStart": 562,
                            "fullEnd": 563,
                            "start": 562,
                            "end": 563,
                            "fullWidth": 1,
                            "width": 1,
                            "text": "(",
                            "value": "(",
                            "valueText": "("
                        },
                        "parameters": [],
                        "closeParenToken": {
                            "kind": "CloseParenToken",
                            "fullStart": 563,
                            "fullEnd": 565,
                            "start": 563,
                            "end": 564,
                            "fullWidth": 2,
                            "width": 1,
                            "text": ")",
                            "value": ")",
                            "valueText": ")",
                            "hasTrailingTrivia": true,
                            "trailingTrivia": [
                                {
                                    "kind": "WhitespaceTrivia",
                                    "text": " "
                                }
                            ]
                        }
                    }
                },
                "block": {
                    "kind": "Block",
                    "fullStart": 565,
                    "fullEnd": 1282,
                    "start": 565,
                    "end": 1280,
                    "fullWidth": 717,
                    "width": 715,
                    "isIncrementallyUnusable": true,
                    "openBraceToken": {
                        "kind": "OpenBraceToken",
                        "fullStart": 565,
                        "fullEnd": 568,
                        "start": 565,
                        "end": 566,
                        "fullWidth": 3,
                        "width": 1,
                        "text": "{",
                        "value": "{",
                        "valueText": "{",
                        "hasTrailingTrivia": true,
                        "hasTrailingNewLine": true,
                        "trailingTrivia": [
                            {
                                "kind": "NewLineTrivia",
                                "text": "\r\n"
                            }
                        ]
                    },
                    "statements": [
                        {
                            "kind": "VariableStatement",
                            "fullStart": 568,
                            "fullEnd": 604,
                            "start": 576,
                            "end": 602,
                            "fullWidth": 36,
                            "width": 26,
                            "modifiers": [],
                            "variableDeclaration": {
                                "kind": "VariableDeclaration",
                                "fullStart": 568,
                                "fullEnd": 601,
                                "start": 576,
                                "end": 601,
                                "fullWidth": 33,
                                "width": 25,
                                "varKeyword": {
                                    "kind": "VarKeyword",
                                    "fullStart": 568,
                                    "fullEnd": 580,
                                    "start": 576,
                                    "end": 579,
                                    "fullWidth": 12,
                                    "width": 3,
                                    "text": "var",
                                    "value": "var",
                                    "valueText": "var",
                                    "hasLeadingTrivia": true,
                                    "hasTrailingTrivia": true,
                                    "leadingTrivia": [
                                        {
                                            "kind": "WhitespaceTrivia",
                                            "text": "        "
                                        }
                                    ],
                                    "trailingTrivia": [
                                        {
                                            "kind": "WhitespaceTrivia",
                                            "text": " "
                                        }
                                    ]
                                },
                                "variableDeclarators": [
                                    {
                                        "kind": "VariableDeclarator",
                                        "fullStart": 580,
                                        "fullEnd": 601,
                                        "start": 580,
                                        "end": 601,
                                        "fullWidth": 21,
<<<<<<< HEAD
                                        "width": 21,
                                        "identifier": {
=======
                                        "propertyName": {
>>>>>>> 85e84683
                                            "kind": "IdentifierName",
                                            "fullStart": 580,
                                            "fullEnd": 584,
                                            "start": 580,
                                            "end": 583,
                                            "fullWidth": 4,
                                            "width": 3,
                                            "text": "foo",
                                            "value": "foo",
                                            "valueText": "foo",
                                            "hasTrailingTrivia": true,
                                            "trailingTrivia": [
                                                {
                                                    "kind": "WhitespaceTrivia",
                                                    "text": " "
                                                }
                                            ]
                                        },
                                        "equalsValueClause": {
                                            "kind": "EqualsValueClause",
                                            "fullStart": 584,
                                            "fullEnd": 601,
                                            "start": 584,
                                            "end": 601,
                                            "fullWidth": 17,
                                            "width": 17,
                                            "equalsToken": {
                                                "kind": "EqualsToken",
                                                "fullStart": 584,
                                                "fullEnd": 586,
                                                "start": 584,
                                                "end": 585,
                                                "fullWidth": 2,
                                                "width": 1,
                                                "text": "=",
                                                "value": "=",
                                                "valueText": "=",
                                                "hasTrailingTrivia": true,
                                                "trailingTrivia": [
                                                    {
                                                        "kind": "WhitespaceTrivia",
                                                        "text": " "
                                                    }
                                                ]
                                            },
                                            "value": {
                                                "kind": "FunctionExpression",
                                                "fullStart": 586,
                                                "fullEnd": 601,
                                                "start": 586,
                                                "end": 601,
                                                "fullWidth": 15,
                                                "width": 15,
                                                "functionKeyword": {
                                                    "kind": "FunctionKeyword",
                                                    "fullStart": 586,
                                                    "fullEnd": 595,
                                                    "start": 586,
                                                    "end": 594,
                                                    "fullWidth": 9,
                                                    "width": 8,
                                                    "text": "function",
                                                    "value": "function",
                                                    "valueText": "function",
                                                    "hasTrailingTrivia": true,
                                                    "trailingTrivia": [
                                                        {
                                                            "kind": "WhitespaceTrivia",
                                                            "text": " "
                                                        }
                                                    ]
                                                },
                                                "callSignature": {
                                                    "kind": "CallSignature",
                                                    "fullStart": 595,
                                                    "fullEnd": 598,
                                                    "start": 595,
                                                    "end": 597,
                                                    "fullWidth": 3,
                                                    "width": 2,
                                                    "parameterList": {
                                                        "kind": "ParameterList",
                                                        "fullStart": 595,
                                                        "fullEnd": 598,
                                                        "start": 595,
                                                        "end": 597,
                                                        "fullWidth": 3,
                                                        "width": 2,
                                                        "openParenToken": {
                                                            "kind": "OpenParenToken",
                                                            "fullStart": 595,
                                                            "fullEnd": 596,
                                                            "start": 595,
                                                            "end": 596,
                                                            "fullWidth": 1,
                                                            "width": 1,
                                                            "text": "(",
                                                            "value": "(",
                                                            "valueText": "("
                                                        },
                                                        "parameters": [],
                                                        "closeParenToken": {
                                                            "kind": "CloseParenToken",
                                                            "fullStart": 596,
                                                            "fullEnd": 598,
                                                            "start": 596,
                                                            "end": 597,
                                                            "fullWidth": 2,
                                                            "width": 1,
                                                            "text": ")",
                                                            "value": ")",
                                                            "valueText": ")",
                                                            "hasTrailingTrivia": true,
                                                            "trailingTrivia": [
                                                                {
                                                                    "kind": "WhitespaceTrivia",
                                                                    "text": " "
                                                                }
                                                            ]
                                                        }
                                                    }
                                                },
                                                "block": {
                                                    "kind": "Block",
                                                    "fullStart": 598,
                                                    "fullEnd": 601,
                                                    "start": 598,
                                                    "end": 601,
                                                    "fullWidth": 3,
                                                    "width": 3,
                                                    "openBraceToken": {
                                                        "kind": "OpenBraceToken",
                                                        "fullStart": 598,
                                                        "fullEnd": 600,
                                                        "start": 598,
                                                        "end": 599,
                                                        "fullWidth": 2,
                                                        "width": 1,
                                                        "text": "{",
                                                        "value": "{",
                                                        "valueText": "{",
                                                        "hasTrailingTrivia": true,
                                                        "trailingTrivia": [
                                                            {
                                                                "kind": "WhitespaceTrivia",
                                                                "text": " "
                                                            }
                                                        ]
                                                    },
                                                    "statements": [],
                                                    "closeBraceToken": {
                                                        "kind": "CloseBraceToken",
                                                        "fullStart": 600,
                                                        "fullEnd": 601,
                                                        "start": 600,
                                                        "end": 601,
                                                        "fullWidth": 1,
                                                        "width": 1,
                                                        "text": "}",
                                                        "value": "}",
                                                        "valueText": "}"
                                                    }
                                                }
                                            }
                                        }
                                    }
                                ]
                            },
                            "semicolonToken": {
                                "kind": "SemicolonToken",
                                "fullStart": 601,
                                "fullEnd": 604,
                                "start": 601,
                                "end": 602,
                                "fullWidth": 3,
                                "width": 1,
                                "text": ";",
                                "value": ";",
                                "valueText": ";",
                                "hasTrailingTrivia": true,
                                "hasTrailingNewLine": true,
                                "trailingTrivia": [
                                    {
                                        "kind": "NewLineTrivia",
                                        "text": "\r\n"
                                    }
                                ]
                            }
                        },
                        {
                            "kind": "VariableStatement",
                            "fullStart": 604,
                            "fullEnd": 632,
                            "start": 612,
                            "end": 630,
                            "fullWidth": 28,
                            "width": 18,
                            "modifiers": [],
                            "variableDeclaration": {
                                "kind": "VariableDeclaration",
                                "fullStart": 604,
                                "fullEnd": 629,
                                "start": 612,
                                "end": 629,
                                "fullWidth": 25,
                                "width": 17,
                                "varKeyword": {
                                    "kind": "VarKeyword",
                                    "fullStart": 604,
                                    "fullEnd": 616,
                                    "start": 612,
                                    "end": 615,
                                    "fullWidth": 12,
                                    "width": 3,
                                    "text": "var",
                                    "value": "var",
                                    "valueText": "var",
                                    "hasLeadingTrivia": true,
                                    "hasTrailingTrivia": true,
                                    "leadingTrivia": [
                                        {
                                            "kind": "WhitespaceTrivia",
                                            "text": "        "
                                        }
                                    ],
                                    "trailingTrivia": [
                                        {
                                            "kind": "WhitespaceTrivia",
                                            "text": " "
                                        }
                                    ]
                                },
                                "variableDeclarators": [
                                    {
                                        "kind": "VariableDeclarator",
                                        "fullStart": 616,
                                        "fullEnd": 629,
                                        "start": 616,
                                        "end": 629,
                                        "fullWidth": 13,
<<<<<<< HEAD
                                        "width": 13,
                                        "identifier": {
=======
                                        "propertyName": {
>>>>>>> 85e84683
                                            "kind": "IdentifierName",
                                            "fullStart": 616,
                                            "fullEnd": 621,
                                            "start": 616,
                                            "end": 620,
                                            "fullWidth": 5,
                                            "width": 4,
                                            "text": "data",
                                            "value": "data",
                                            "valueText": "data",
                                            "hasTrailingTrivia": true,
                                            "trailingTrivia": [
                                                {
                                                    "kind": "WhitespaceTrivia",
                                                    "text": " "
                                                }
                                            ]
                                        },
                                        "equalsValueClause": {
                                            "kind": "EqualsValueClause",
                                            "fullStart": 621,
                                            "fullEnd": 629,
                                            "start": 621,
                                            "end": 629,
                                            "fullWidth": 8,
                                            "width": 8,
                                            "equalsToken": {
                                                "kind": "EqualsToken",
                                                "fullStart": 621,
                                                "fullEnd": 623,
                                                "start": 621,
                                                "end": 622,
                                                "fullWidth": 2,
                                                "width": 1,
                                                "text": "=",
                                                "value": "=",
                                                "valueText": "=",
                                                "hasTrailingTrivia": true,
                                                "trailingTrivia": [
                                                    {
                                                        "kind": "WhitespaceTrivia",
                                                        "text": " "
                                                    }
                                                ]
                                            },
                                            "value": {
                                                "kind": "StringLiteral",
                                                "fullStart": 623,
                                                "fullEnd": 629,
                                                "start": 623,
                                                "end": 629,
                                                "fullWidth": 6,
                                                "width": 6,
                                                "text": "\"data\"",
                                                "value": "data",
                                                "valueText": "data"
                                            }
                                        }
                                    }
                                ]
                            },
                            "semicolonToken": {
                                "kind": "SemicolonToken",
                                "fullStart": 629,
                                "fullEnd": 632,
                                "start": 629,
                                "end": 630,
                                "fullWidth": 3,
                                "width": 1,
                                "text": ";",
                                "value": ";",
                                "valueText": ";",
                                "hasTrailingTrivia": true,
                                "hasTrailingNewLine": true,
                                "trailingTrivia": [
                                    {
                                        "kind": "NewLineTrivia",
                                        "text": "\r\n"
                                    }
                                ]
                            }
                        },
                        {
                            "kind": "TryStatement",
                            "fullStart": 632,
                            "fullEnd": 1275,
                            "start": 640,
                            "end": 1273,
                            "fullWidth": 643,
                            "width": 633,
                            "isIncrementallyUnusable": true,
                            "tryKeyword": {
                                "kind": "TryKeyword",
                                "fullStart": 632,
                                "fullEnd": 644,
                                "start": 640,
                                "end": 643,
                                "fullWidth": 12,
                                "width": 3,
                                "text": "try",
                                "value": "try",
                                "valueText": "try",
                                "hasLeadingTrivia": true,
                                "hasTrailingTrivia": true,
                                "leadingTrivia": [
                                    {
                                        "kind": "WhitespaceTrivia",
                                        "text": "        "
                                    }
                                ],
                                "trailingTrivia": [
                                    {
                                        "kind": "WhitespaceTrivia",
                                        "text": " "
                                    }
                                ]
                            },
                            "block": {
                                "kind": "Block",
                                "fullStart": 644,
                                "fullEnd": 1208,
                                "start": 644,
                                "end": 1207,
                                "fullWidth": 564,
                                "width": 563,
                                "isIncrementallyUnusable": true,
                                "openBraceToken": {
                                    "kind": "OpenBraceToken",
                                    "fullStart": 644,
                                    "fullEnd": 647,
                                    "start": 644,
                                    "end": 645,
                                    "fullWidth": 3,
                                    "width": 1,
                                    "text": "{",
                                    "value": "{",
                                    "valueText": "{",
                                    "hasTrailingTrivia": true,
                                    "hasTrailingNewLine": true,
                                    "trailingTrivia": [
                                        {
                                            "kind": "NewLineTrivia",
                                            "text": "\r\n"
                                        }
                                    ]
                                },
                                "statements": [
                                    {
                                        "kind": "ExpressionStatement",
                                        "fullStart": 647,
                                        "fullEnd": 891,
                                        "start": 659,
                                        "end": 889,
                                        "fullWidth": 244,
                                        "width": 230,
                                        "isIncrementallyUnusable": true,
                                        "expression": {
                                            "kind": "InvocationExpression",
                                            "fullStart": 647,
                                            "fullEnd": 888,
                                            "start": 659,
                                            "end": 888,
                                            "fullWidth": 241,
                                            "width": 229,
                                            "isIncrementallyUnusable": true,
                                            "expression": {
                                                "kind": "MemberAccessExpression",
                                                "fullStart": 647,
                                                "fullEnd": 680,
                                                "start": 659,
                                                "end": 680,
                                                "fullWidth": 33,
                                                "width": 21,
                                                "expression": {
                                                    "kind": "IdentifierName",
                                                    "fullStart": 647,
                                                    "fullEnd": 665,
                                                    "start": 659,
                                                    "end": 665,
                                                    "fullWidth": 18,
                                                    "width": 6,
                                                    "text": "Object",
                                                    "value": "Object",
                                                    "valueText": "Object",
                                                    "hasLeadingTrivia": true,
                                                    "leadingTrivia": [
                                                        {
                                                            "kind": "WhitespaceTrivia",
                                                            "text": "            "
                                                        }
                                                    ]
                                                },
                                                "dotToken": {
                                                    "kind": "DotToken",
                                                    "fullStart": 665,
                                                    "fullEnd": 666,
                                                    "start": 665,
                                                    "end": 666,
                                                    "fullWidth": 1,
                                                    "width": 1,
                                                    "text": ".",
                                                    "value": ".",
                                                    "valueText": "."
                                                },
                                                "name": {
                                                    "kind": "IdentifierName",
                                                    "fullStart": 666,
                                                    "fullEnd": 680,
                                                    "start": 666,
                                                    "end": 680,
                                                    "fullWidth": 14,
                                                    "width": 14,
                                                    "text": "defineProperty",
                                                    "value": "defineProperty",
                                                    "valueText": "defineProperty"
                                                }
                                            },
                                            "argumentList": {
                                                "kind": "ArgumentList",
                                                "fullStart": 680,
                                                "fullEnd": 888,
                                                "start": 680,
                                                "end": 888,
                                                "fullWidth": 208,
                                                "width": 208,
                                                "isIncrementallyUnusable": true,
                                                "openParenToken": {
                                                    "kind": "OpenParenToken",
                                                    "fullStart": 680,
                                                    "fullEnd": 681,
                                                    "start": 680,
                                                    "end": 681,
                                                    "fullWidth": 1,
                                                    "width": 1,
                                                    "text": "(",
                                                    "value": "(",
                                                    "valueText": "("
                                                },
                                                "arguments": [
                                                    {
                                                        "kind": "MemberAccessExpression",
                                                        "fullStart": 681,
                                                        "fullEnd": 699,
                                                        "start": 681,
                                                        "end": 699,
                                                        "fullWidth": 18,
                                                        "width": 18,
                                                        "expression": {
                                                            "kind": "IdentifierName",
                                                            "fullStart": 681,
                                                            "fullEnd": 689,
                                                            "start": 681,
                                                            "end": 689,
                                                            "fullWidth": 8,
                                                            "width": 8,
                                                            "text": "Function",
                                                            "value": "Function",
                                                            "valueText": "Function"
                                                        },
                                                        "dotToken": {
                                                            "kind": "DotToken",
                                                            "fullStart": 689,
                                                            "fullEnd": 690,
                                                            "start": 689,
                                                            "end": 690,
                                                            "fullWidth": 1,
                                                            "width": 1,
                                                            "text": ".",
                                                            "value": ".",
                                                            "valueText": "."
                                                        },
                                                        "name": {
                                                            "kind": "IdentifierName",
                                                            "fullStart": 690,
                                                            "fullEnd": 699,
                                                            "start": 690,
                                                            "end": 699,
                                                            "fullWidth": 9,
                                                            "width": 9,
                                                            "text": "prototype",
                                                            "value": "prototype",
                                                            "valueText": "prototype"
                                                        }
                                                    },
                                                    {
                                                        "kind": "CommaToken",
                                                        "fullStart": 699,
                                                        "fullEnd": 701,
                                                        "start": 699,
                                                        "end": 700,
                                                        "fullWidth": 2,
                                                        "width": 1,
                                                        "text": ",",
                                                        "value": ",",
                                                        "valueText": ",",
                                                        "hasTrailingTrivia": true,
                                                        "trailingTrivia": [
                                                            {
                                                                "kind": "WhitespaceTrivia",
                                                                "text": " "
                                                            }
                                                        ]
                                                    },
                                                    {
                                                        "kind": "StringLiteral",
                                                        "fullStart": 701,
                                                        "fullEnd": 707,
                                                        "start": 701,
                                                        "end": 707,
                                                        "fullWidth": 6,
                                                        "width": 6,
                                                        "text": "\"prop\"",
                                                        "value": "prop",
                                                        "valueText": "prop"
                                                    },
                                                    {
                                                        "kind": "CommaToken",
                                                        "fullStart": 707,
                                                        "fullEnd": 709,
                                                        "start": 707,
                                                        "end": 708,
                                                        "fullWidth": 2,
                                                        "width": 1,
                                                        "text": ",",
                                                        "value": ",",
                                                        "valueText": ",",
                                                        "hasTrailingTrivia": true,
                                                        "trailingTrivia": [
                                                            {
                                                                "kind": "WhitespaceTrivia",
                                                                "text": " "
                                                            }
                                                        ]
                                                    },
                                                    {
                                                        "kind": "ObjectLiteralExpression",
                                                        "fullStart": 709,
                                                        "fullEnd": 887,
                                                        "start": 709,
                                                        "end": 887,
                                                        "fullWidth": 178,
                                                        "width": 178,
                                                        "isIncrementallyUnusable": true,
                                                        "openBraceToken": {
                                                            "kind": "OpenBraceToken",
                                                            "fullStart": 709,
                                                            "fullEnd": 712,
                                                            "start": 709,
                                                            "end": 710,
                                                            "fullWidth": 3,
                                                            "width": 1,
                                                            "text": "{",
                                                            "value": "{",
                                                            "valueText": "{",
                                                            "hasTrailingTrivia": true,
                                                            "hasTrailingNewLine": true,
                                                            "trailingTrivia": [
                                                                {
                                                                    "kind": "NewLineTrivia",
                                                                    "text": "\r\n"
                                                                }
                                                            ]
                                                        },
                                                        "propertyAssignments": [
                                                            {
                                                                "kind": "SimplePropertyAssignment",
                                                                "fullStart": 712,
                                                                "fullEnd": 799,
                                                                "start": 728,
                                                                "end": 799,
                                                                "fullWidth": 87,
                                                                "width": 71,
                                                                "isIncrementallyUnusable": true,
                                                                "propertyName": {
                                                                    "kind": "IdentifierName",
                                                                    "fullStart": 712,
                                                                    "fullEnd": 731,
                                                                    "start": 728,
                                                                    "end": 731,
                                                                    "fullWidth": 19,
                                                                    "width": 3,
                                                                    "text": "get",
                                                                    "value": "get",
                                                                    "valueText": "get",
                                                                    "hasLeadingTrivia": true,
                                                                    "leadingTrivia": [
                                                                        {
                                                                            "kind": "WhitespaceTrivia",
                                                                            "text": "                "
                                                                        }
                                                                    ]
                                                                },
                                                                "colonToken": {
                                                                    "kind": "ColonToken",
                                                                    "fullStart": 731,
                                                                    "fullEnd": 733,
                                                                    "start": 731,
                                                                    "end": 732,
                                                                    "fullWidth": 2,
                                                                    "width": 1,
                                                                    "text": ":",
                                                                    "value": ":",
                                                                    "valueText": ":",
                                                                    "hasTrailingTrivia": true,
                                                                    "trailingTrivia": [
                                                                        {
                                                                            "kind": "WhitespaceTrivia",
                                                                            "text": " "
                                                                        }
                                                                    ]
                                                                },
                                                                "expression": {
                                                                    "kind": "FunctionExpression",
                                                                    "fullStart": 733,
                                                                    "fullEnd": 799,
                                                                    "start": 733,
                                                                    "end": 799,
                                                                    "fullWidth": 66,
                                                                    "width": 66,
                                                                    "functionKeyword": {
                                                                        "kind": "FunctionKeyword",
                                                                        "fullStart": 733,
                                                                        "fullEnd": 742,
                                                                        "start": 733,
                                                                        "end": 741,
                                                                        "fullWidth": 9,
                                                                        "width": 8,
                                                                        "text": "function",
                                                                        "value": "function",
                                                                        "valueText": "function",
                                                                        "hasTrailingTrivia": true,
                                                                        "trailingTrivia": [
                                                                            {
                                                                                "kind": "WhitespaceTrivia",
                                                                                "text": " "
                                                                            }
                                                                        ]
                                                                    },
                                                                    "callSignature": {
                                                                        "kind": "CallSignature",
                                                                        "fullStart": 742,
                                                                        "fullEnd": 745,
                                                                        "start": 742,
                                                                        "end": 744,
                                                                        "fullWidth": 3,
                                                                        "width": 2,
                                                                        "parameterList": {
                                                                            "kind": "ParameterList",
                                                                            "fullStart": 742,
                                                                            "fullEnd": 745,
                                                                            "start": 742,
                                                                            "end": 744,
                                                                            "fullWidth": 3,
                                                                            "width": 2,
                                                                            "openParenToken": {
                                                                                "kind": "OpenParenToken",
                                                                                "fullStart": 742,
                                                                                "fullEnd": 743,
                                                                                "start": 742,
                                                                                "end": 743,
                                                                                "fullWidth": 1,
                                                                                "width": 1,
                                                                                "text": "(",
                                                                                "value": "(",
                                                                                "valueText": "("
                                                                            },
                                                                            "parameters": [],
                                                                            "closeParenToken": {
                                                                                "kind": "CloseParenToken",
                                                                                "fullStart": 743,
                                                                                "fullEnd": 745,
                                                                                "start": 743,
                                                                                "end": 744,
                                                                                "fullWidth": 2,
                                                                                "width": 1,
                                                                                "text": ")",
                                                                                "value": ")",
                                                                                "valueText": ")",
                                                                                "hasTrailingTrivia": true,
                                                                                "trailingTrivia": [
                                                                                    {
                                                                                        "kind": "WhitespaceTrivia",
                                                                                        "text": " "
                                                                                    }
                                                                                ]
                                                                            }
                                                                        }
                                                                    },
                                                                    "block": {
                                                                        "kind": "Block",
                                                                        "fullStart": 745,
                                                                        "fullEnd": 799,
                                                                        "start": 745,
                                                                        "end": 799,
                                                                        "fullWidth": 54,
                                                                        "width": 54,
                                                                        "openBraceToken": {
                                                                            "kind": "OpenBraceToken",
                                                                            "fullStart": 745,
                                                                            "fullEnd": 748,
                                                                            "start": 745,
                                                                            "end": 746,
                                                                            "fullWidth": 3,
                                                                            "width": 1,
                                                                            "text": "{",
                                                                            "value": "{",
                                                                            "valueText": "{",
                                                                            "hasTrailingTrivia": true,
                                                                            "hasTrailingNewLine": true,
                                                                            "trailingTrivia": [
                                                                                {
                                                                                    "kind": "NewLineTrivia",
                                                                                    "text": "\r\n"
                                                                                }
                                                                            ]
                                                                        },
                                                                        "statements": [
                                                                            {
                                                                                "kind": "ReturnStatement",
                                                                                "fullStart": 748,
                                                                                "fullEnd": 782,
                                                                                "start": 768,
                                                                                "end": 780,
                                                                                "fullWidth": 34,
                                                                                "width": 12,
                                                                                "returnKeyword": {
                                                                                    "kind": "ReturnKeyword",
                                                                                    "fullStart": 748,
                                                                                    "fullEnd": 775,
                                                                                    "start": 768,
                                                                                    "end": 774,
                                                                                    "fullWidth": 27,
                                                                                    "width": 6,
                                                                                    "text": "return",
                                                                                    "value": "return",
                                                                                    "valueText": "return",
                                                                                    "hasLeadingTrivia": true,
                                                                                    "hasTrailingTrivia": true,
                                                                                    "leadingTrivia": [
                                                                                        {
                                                                                            "kind": "WhitespaceTrivia",
                                                                                            "text": "                    "
                                                                                        }
                                                                                    ],
                                                                                    "trailingTrivia": [
                                                                                        {
                                                                                            "kind": "WhitespaceTrivia",
                                                                                            "text": " "
                                                                                        }
                                                                                    ]
                                                                                },
                                                                                "expression": {
                                                                                    "kind": "IdentifierName",
                                                                                    "fullStart": 775,
                                                                                    "fullEnd": 779,
                                                                                    "start": 775,
                                                                                    "end": 779,
                                                                                    "fullWidth": 4,
                                                                                    "width": 4,
                                                                                    "text": "data",
                                                                                    "value": "data",
                                                                                    "valueText": "data"
                                                                                },
                                                                                "semicolonToken": {
                                                                                    "kind": "SemicolonToken",
                                                                                    "fullStart": 779,
                                                                                    "fullEnd": 782,
                                                                                    "start": 779,
                                                                                    "end": 780,
                                                                                    "fullWidth": 3,
                                                                                    "width": 1,
                                                                                    "text": ";",
                                                                                    "value": ";",
                                                                                    "valueText": ";",
                                                                                    "hasTrailingTrivia": true,
                                                                                    "hasTrailingNewLine": true,
                                                                                    "trailingTrivia": [
                                                                                        {
                                                                                            "kind": "NewLineTrivia",
                                                                                            "text": "\r\n"
                                                                                        }
                                                                                    ]
                                                                                }
                                                                            }
                                                                        ],
                                                                        "closeBraceToken": {
                                                                            "kind": "CloseBraceToken",
                                                                            "fullStart": 782,
                                                                            "fullEnd": 799,
                                                                            "start": 798,
                                                                            "end": 799,
                                                                            "fullWidth": 17,
                                                                            "width": 1,
                                                                            "text": "}",
                                                                            "value": "}",
                                                                            "valueText": "}",
                                                                            "hasLeadingTrivia": true,
                                                                            "leadingTrivia": [
                                                                                {
                                                                                    "kind": "WhitespaceTrivia",
                                                                                    "text": "                "
                                                                                }
                                                                            ]
                                                                        }
                                                                    }
                                                                }
                                                            },
                                                            {
                                                                "kind": "CommaToken",
                                                                "fullStart": 799,
                                                                "fullEnd": 802,
                                                                "start": 799,
                                                                "end": 800,
                                                                "fullWidth": 3,
                                                                "width": 1,
                                                                "text": ",",
                                                                "value": ",",
                                                                "valueText": ",",
                                                                "hasTrailingTrivia": true,
                                                                "hasTrailingNewLine": true,
                                                                "trailingTrivia": [
                                                                    {
                                                                        "kind": "NewLineTrivia",
                                                                        "text": "\r\n"
                                                                    }
                                                                ]
                                                            },
                                                            {
                                                                "kind": "SimplePropertyAssignment",
                                                                "fullStart": 802,
                                                                "fullEnd": 835,
                                                                "start": 818,
                                                                "end": 835,
                                                                "fullWidth": 33,
                                                                "width": 17,
                                                                "propertyName": {
                                                                    "kind": "IdentifierName",
                                                                    "fullStart": 802,
                                                                    "fullEnd": 828,
                                                                    "start": 818,
                                                                    "end": 828,
                                                                    "fullWidth": 26,
                                                                    "width": 10,
                                                                    "text": "enumerable",
                                                                    "value": "enumerable",
                                                                    "valueText": "enumerable",
                                                                    "hasLeadingTrivia": true,
                                                                    "leadingTrivia": [
                                                                        {
                                                                            "kind": "WhitespaceTrivia",
                                                                            "text": "                "
                                                                        }
                                                                    ]
                                                                },
                                                                "colonToken": {
                                                                    "kind": "ColonToken",
                                                                    "fullStart": 828,
                                                                    "fullEnd": 830,
                                                                    "start": 828,
                                                                    "end": 829,
                                                                    "fullWidth": 2,
                                                                    "width": 1,
                                                                    "text": ":",
                                                                    "value": ":",
                                                                    "valueText": ":",
                                                                    "hasTrailingTrivia": true,
                                                                    "trailingTrivia": [
                                                                        {
                                                                            "kind": "WhitespaceTrivia",
                                                                            "text": " "
                                                                        }
                                                                    ]
                                                                },
                                                                "expression": {
                                                                    "kind": "FalseKeyword",
                                                                    "fullStart": 830,
                                                                    "fullEnd": 835,
                                                                    "start": 830,
                                                                    "end": 835,
                                                                    "fullWidth": 5,
                                                                    "width": 5,
                                                                    "text": "false",
                                                                    "value": false,
                                                                    "valueText": "false"
                                                                }
                                                            },
                                                            {
                                                                "kind": "CommaToken",
                                                                "fullStart": 835,
                                                                "fullEnd": 838,
                                                                "start": 835,
                                                                "end": 836,
                                                                "fullWidth": 3,
                                                                "width": 1,
                                                                "text": ",",
                                                                "value": ",",
                                                                "valueText": ",",
                                                                "hasTrailingTrivia": true,
                                                                "hasTrailingNewLine": true,
                                                                "trailingTrivia": [
                                                                    {
                                                                        "kind": "NewLineTrivia",
                                                                        "text": "\r\n"
                                                                    }
                                                                ]
                                                            },
                                                            {
                                                                "kind": "SimplePropertyAssignment",
                                                                "fullStart": 838,
                                                                "fullEnd": 874,
                                                                "start": 854,
                                                                "end": 872,
                                                                "fullWidth": 36,
                                                                "width": 18,
                                                                "propertyName": {
                                                                    "kind": "IdentifierName",
                                                                    "fullStart": 838,
                                                                    "fullEnd": 866,
                                                                    "start": 854,
                                                                    "end": 866,
                                                                    "fullWidth": 28,
                                                                    "width": 12,
                                                                    "text": "configurable",
                                                                    "value": "configurable",
                                                                    "valueText": "configurable",
                                                                    "hasLeadingTrivia": true,
                                                                    "leadingTrivia": [
                                                                        {
                                                                            "kind": "WhitespaceTrivia",
                                                                            "text": "                "
                                                                        }
                                                                    ]
                                                                },
                                                                "colonToken": {
                                                                    "kind": "ColonToken",
                                                                    "fullStart": 866,
                                                                    "fullEnd": 868,
                                                                    "start": 866,
                                                                    "end": 867,
                                                                    "fullWidth": 2,
                                                                    "width": 1,
                                                                    "text": ":",
                                                                    "value": ":",
                                                                    "valueText": ":",
                                                                    "hasTrailingTrivia": true,
                                                                    "trailingTrivia": [
                                                                        {
                                                                            "kind": "WhitespaceTrivia",
                                                                            "text": " "
                                                                        }
                                                                    ]
                                                                },
                                                                "expression": {
                                                                    "kind": "TrueKeyword",
                                                                    "fullStart": 868,
                                                                    "fullEnd": 874,
                                                                    "start": 868,
                                                                    "end": 872,
                                                                    "fullWidth": 6,
                                                                    "width": 4,
                                                                    "text": "true",
                                                                    "value": true,
                                                                    "valueText": "true",
                                                                    "hasTrailingTrivia": true,
                                                                    "hasTrailingNewLine": true,
                                                                    "trailingTrivia": [
                                                                        {
                                                                            "kind": "NewLineTrivia",
                                                                            "text": "\r\n"
                                                                        }
                                                                    ]
                                                                }
                                                            }
                                                        ],
                                                        "closeBraceToken": {
                                                            "kind": "CloseBraceToken",
                                                            "fullStart": 874,
                                                            "fullEnd": 887,
                                                            "start": 886,
                                                            "end": 887,
                                                            "fullWidth": 13,
                                                            "width": 1,
                                                            "text": "}",
                                                            "value": "}",
                                                            "valueText": "}",
                                                            "hasLeadingTrivia": true,
                                                            "leadingTrivia": [
                                                                {
                                                                    "kind": "WhitespaceTrivia",
                                                                    "text": "            "
                                                                }
                                                            ]
                                                        }
                                                    }
                                                ],
                                                "closeParenToken": {
                                                    "kind": "CloseParenToken",
                                                    "fullStart": 887,
                                                    "fullEnd": 888,
                                                    "start": 887,
                                                    "end": 888,
                                                    "fullWidth": 1,
                                                    "width": 1,
                                                    "text": ")",
                                                    "value": ")",
                                                    "valueText": ")"
                                                }
                                            }
                                        },
                                        "semicolonToken": {
                                            "kind": "SemicolonToken",
                                            "fullStart": 888,
                                            "fullEnd": 891,
                                            "start": 888,
                                            "end": 889,
                                            "fullWidth": 3,
                                            "width": 1,
                                            "text": ";",
                                            "value": ";",
                                            "valueText": ";",
                                            "hasTrailingTrivia": true,
                                            "hasTrailingNewLine": true,
                                            "trailingTrivia": [
                                                {
                                                    "kind": "NewLineTrivia",
                                                    "text": "\r\n"
                                                }
                                            ]
                                        }
                                    },
                                    {
                                        "kind": "VariableStatement",
                                        "fullStart": 891,
                                        "fullEnd": 930,
                                        "start": 905,
                                        "end": 928,
                                        "fullWidth": 39,
                                        "width": 23,
                                        "modifiers": [],
                                        "variableDeclaration": {
                                            "kind": "VariableDeclaration",
                                            "fullStart": 891,
                                            "fullEnd": 927,
                                            "start": 905,
                                            "end": 927,
                                            "fullWidth": 36,
                                            "width": 22,
                                            "varKeyword": {
                                                "kind": "VarKeyword",
                                                "fullStart": 891,
                                                "fullEnd": 909,
                                                "start": 905,
                                                "end": 908,
                                                "fullWidth": 18,
                                                "width": 3,
                                                "text": "var",
                                                "value": "var",
                                                "valueText": "var",
                                                "hasLeadingTrivia": true,
                                                "hasLeadingNewLine": true,
                                                "hasTrailingTrivia": true,
                                                "leadingTrivia": [
                                                    {
                                                        "kind": "NewLineTrivia",
                                                        "text": "\r\n"
                                                    },
                                                    {
                                                        "kind": "WhitespaceTrivia",
                                                        "text": "            "
                                                    }
                                                ],
                                                "trailingTrivia": [
                                                    {
                                                        "kind": "WhitespaceTrivia",
                                                        "text": " "
                                                    }
                                                ]
                                            },
                                            "variableDeclarators": [
                                                {
                                                    "kind": "VariableDeclarator",
                                                    "fullStart": 909,
                                                    "fullEnd": 927,
                                                    "start": 909,
                                                    "end": 927,
                                                    "fullWidth": 18,
<<<<<<< HEAD
                                                    "width": 18,
                                                    "identifier": {
=======
                                                    "propertyName": {
>>>>>>> 85e84683
                                                        "kind": "IdentifierName",
                                                        "fullStart": 909,
                                                        "fullEnd": 913,
                                                        "start": 909,
                                                        "end": 912,
                                                        "fullWidth": 4,
                                                        "width": 3,
                                                        "text": "obj",
                                                        "value": "obj",
                                                        "valueText": "obj",
                                                        "hasTrailingTrivia": true,
                                                        "trailingTrivia": [
                                                            {
                                                                "kind": "WhitespaceTrivia",
                                                                "text": " "
                                                            }
                                                        ]
                                                    },
                                                    "equalsValueClause": {
                                                        "kind": "EqualsValueClause",
                                                        "fullStart": 913,
                                                        "fullEnd": 927,
                                                        "start": 913,
                                                        "end": 927,
                                                        "fullWidth": 14,
                                                        "width": 14,
                                                        "equalsToken": {
                                                            "kind": "EqualsToken",
                                                            "fullStart": 913,
                                                            "fullEnd": 915,
                                                            "start": 913,
                                                            "end": 914,
                                                            "fullWidth": 2,
                                                            "width": 1,
                                                            "text": "=",
                                                            "value": "=",
                                                            "valueText": "=",
                                                            "hasTrailingTrivia": true,
                                                            "trailingTrivia": [
                                                                {
                                                                    "kind": "WhitespaceTrivia",
                                                                    "text": " "
                                                                }
                                                            ]
                                                        },
                                                        "value": {
                                                            "kind": "InvocationExpression",
                                                            "fullStart": 915,
                                                            "fullEnd": 927,
                                                            "start": 915,
                                                            "end": 927,
                                                            "fullWidth": 12,
                                                            "width": 12,
                                                            "expression": {
                                                                "kind": "MemberAccessExpression",
                                                                "fullStart": 915,
                                                                "fullEnd": 923,
                                                                "start": 915,
                                                                "end": 923,
                                                                "fullWidth": 8,
                                                                "width": 8,
                                                                "expression": {
                                                                    "kind": "IdentifierName",
                                                                    "fullStart": 915,
                                                                    "fullEnd": 918,
                                                                    "start": 915,
                                                                    "end": 918,
                                                                    "fullWidth": 3,
                                                                    "width": 3,
                                                                    "text": "foo",
                                                                    "value": "foo",
                                                                    "valueText": "foo"
                                                                },
                                                                "dotToken": {
                                                                    "kind": "DotToken",
                                                                    "fullStart": 918,
                                                                    "fullEnd": 919,
                                                                    "start": 918,
                                                                    "end": 919,
                                                                    "fullWidth": 1,
                                                                    "width": 1,
                                                                    "text": ".",
                                                                    "value": ".",
                                                                    "valueText": "."
                                                                },
                                                                "name": {
                                                                    "kind": "IdentifierName",
                                                                    "fullStart": 919,
                                                                    "fullEnd": 923,
                                                                    "start": 919,
                                                                    "end": 923,
                                                                    "fullWidth": 4,
                                                                    "width": 4,
                                                                    "text": "bind",
                                                                    "value": "bind",
                                                                    "valueText": "bind"
                                                                }
                                                            },
                                                            "argumentList": {
                                                                "kind": "ArgumentList",
                                                                "fullStart": 923,
                                                                "fullEnd": 927,
                                                                "start": 923,
                                                                "end": 927,
                                                                "fullWidth": 4,
                                                                "width": 4,
                                                                "openParenToken": {
                                                                    "kind": "OpenParenToken",
                                                                    "fullStart": 923,
                                                                    "fullEnd": 924,
                                                                    "start": 923,
                                                                    "end": 924,
                                                                    "fullWidth": 1,
                                                                    "width": 1,
                                                                    "text": "(",
                                                                    "value": "(",
                                                                    "valueText": "("
                                                                },
                                                                "arguments": [
                                                                    {
                                                                        "kind": "ObjectLiteralExpression",
                                                                        "fullStart": 924,
                                                                        "fullEnd": 926,
                                                                        "start": 924,
                                                                        "end": 926,
                                                                        "fullWidth": 2,
                                                                        "width": 2,
                                                                        "openBraceToken": {
                                                                            "kind": "OpenBraceToken",
                                                                            "fullStart": 924,
                                                                            "fullEnd": 925,
                                                                            "start": 924,
                                                                            "end": 925,
                                                                            "fullWidth": 1,
                                                                            "width": 1,
                                                                            "text": "{",
                                                                            "value": "{",
                                                                            "valueText": "{"
                                                                        },
                                                                        "propertyAssignments": [],
                                                                        "closeBraceToken": {
                                                                            "kind": "CloseBraceToken",
                                                                            "fullStart": 925,
                                                                            "fullEnd": 926,
                                                                            "start": 925,
                                                                            "end": 926,
                                                                            "fullWidth": 1,
                                                                            "width": 1,
                                                                            "text": "}",
                                                                            "value": "}",
                                                                            "valueText": "}"
                                                                        }
                                                                    }
                                                                ],
                                                                "closeParenToken": {
                                                                    "kind": "CloseParenToken",
                                                                    "fullStart": 926,
                                                                    "fullEnd": 927,
                                                                    "start": 926,
                                                                    "end": 927,
                                                                    "fullWidth": 1,
                                                                    "width": 1,
                                                                    "text": ")",
                                                                    "value": ")",
                                                                    "valueText": ")"
                                                                }
                                                            }
                                                        }
                                                    }
                                                }
                                            ]
                                        },
                                        "semicolonToken": {
                                            "kind": "SemicolonToken",
                                            "fullStart": 927,
                                            "fullEnd": 930,
                                            "start": 927,
                                            "end": 928,
                                            "fullWidth": 3,
                                            "width": 1,
                                            "text": ";",
                                            "value": ";",
                                            "valueText": ";",
                                            "hasTrailingTrivia": true,
                                            "hasTrailingNewLine": true,
                                            "trailingTrivia": [
                                                {
                                                    "kind": "NewLineTrivia",
                                                    "text": "\r\n"
                                                }
                                            ]
                                        }
                                    },
                                    {
                                        "kind": "VariableStatement",
                                        "fullStart": 930,
                                        "fullEnd": 975,
                                        "start": 944,
                                        "end": 973,
                                        "fullWidth": 45,
                                        "width": 29,
                                        "modifiers": [],
                                        "variableDeclaration": {
                                            "kind": "VariableDeclaration",
                                            "fullStart": 930,
                                            "fullEnd": 972,
                                            "start": 944,
                                            "end": 972,
                                            "fullWidth": 42,
                                            "width": 28,
                                            "varKeyword": {
                                                "kind": "VarKeyword",
                                                "fullStart": 930,
                                                "fullEnd": 948,
                                                "start": 944,
                                                "end": 947,
                                                "fullWidth": 18,
                                                "width": 3,
                                                "text": "var",
                                                "value": "var",
                                                "valueText": "var",
                                                "hasLeadingTrivia": true,
                                                "hasLeadingNewLine": true,
                                                "hasTrailingTrivia": true,
                                                "leadingTrivia": [
                                                    {
                                                        "kind": "NewLineTrivia",
                                                        "text": "\r\n"
                                                    },
                                                    {
                                                        "kind": "WhitespaceTrivia",
                                                        "text": "            "
                                                    }
                                                ],
                                                "trailingTrivia": [
                                                    {
                                                        "kind": "WhitespaceTrivia",
                                                        "text": " "
                                                    }
                                                ]
                                            },
                                            "variableDeclarators": [
                                                {
                                                    "kind": "VariableDeclarator",
                                                    "fullStart": 948,
                                                    "fullEnd": 972,
                                                    "start": 948,
                                                    "end": 972,
                                                    "fullWidth": 24,
<<<<<<< HEAD
                                                    "width": 24,
                                                    "identifier": {
=======
                                                    "propertyName": {
>>>>>>> 85e84683
                                                        "kind": "IdentifierName",
                                                        "fullStart": 948,
                                                        "fullEnd": 965,
                                                        "start": 948,
                                                        "end": 964,
                                                        "fullWidth": 17,
                                                        "width": 16,
                                                        "text": "verifyEnumerable",
                                                        "value": "verifyEnumerable",
                                                        "valueText": "verifyEnumerable",
                                                        "hasTrailingTrivia": true,
                                                        "trailingTrivia": [
                                                            {
                                                                "kind": "WhitespaceTrivia",
                                                                "text": " "
                                                            }
                                                        ]
                                                    },
                                                    "equalsValueClause": {
                                                        "kind": "EqualsValueClause",
                                                        "fullStart": 965,
                                                        "fullEnd": 972,
                                                        "start": 965,
                                                        "end": 972,
                                                        "fullWidth": 7,
                                                        "width": 7,
                                                        "equalsToken": {
                                                            "kind": "EqualsToken",
                                                            "fullStart": 965,
                                                            "fullEnd": 967,
                                                            "start": 965,
                                                            "end": 966,
                                                            "fullWidth": 2,
                                                            "width": 1,
                                                            "text": "=",
                                                            "value": "=",
                                                            "valueText": "=",
                                                            "hasTrailingTrivia": true,
                                                            "trailingTrivia": [
                                                                {
                                                                    "kind": "WhitespaceTrivia",
                                                                    "text": " "
                                                                }
                                                            ]
                                                        },
                                                        "value": {
                                                            "kind": "FalseKeyword",
                                                            "fullStart": 967,
                                                            "fullEnd": 972,
                                                            "start": 967,
                                                            "end": 972,
                                                            "fullWidth": 5,
                                                            "width": 5,
                                                            "text": "false",
                                                            "value": false,
                                                            "valueText": "false"
                                                        }
                                                    }
                                                }
                                            ]
                                        },
                                        "semicolonToken": {
                                            "kind": "SemicolonToken",
                                            "fullStart": 972,
                                            "fullEnd": 975,
                                            "start": 972,
                                            "end": 973,
                                            "fullWidth": 3,
                                            "width": 1,
                                            "text": ";",
                                            "value": ";",
                                            "valueText": ";",
                                            "hasTrailingTrivia": true,
                                            "hasTrailingNewLine": true,
                                            "trailingTrivia": [
                                                {
                                                    "kind": "NewLineTrivia",
                                                    "text": "\r\n"
                                                }
                                            ]
                                        }
                                    },
                                    {
                                        "kind": "ForInStatement",
                                        "fullStart": 975,
                                        "fullEnd": 1126,
                                        "start": 987,
                                        "end": 1124,
                                        "fullWidth": 151,
                                        "width": 137,
                                        "forKeyword": {
                                            "kind": "ForKeyword",
                                            "fullStart": 975,
                                            "fullEnd": 991,
                                            "start": 987,
                                            "end": 990,
                                            "fullWidth": 16,
                                            "width": 3,
                                            "text": "for",
                                            "value": "for",
                                            "valueText": "for",
                                            "hasLeadingTrivia": true,
                                            "hasTrailingTrivia": true,
                                            "leadingTrivia": [
                                                {
                                                    "kind": "WhitespaceTrivia",
                                                    "text": "            "
                                                }
                                            ],
                                            "trailingTrivia": [
                                                {
                                                    "kind": "WhitespaceTrivia",
                                                    "text": " "
                                                }
                                            ]
                                        },
                                        "openParenToken": {
                                            "kind": "OpenParenToken",
                                            "fullStart": 991,
                                            "fullEnd": 992,
                                            "start": 991,
                                            "end": 992,
                                            "fullWidth": 1,
                                            "width": 1,
                                            "text": "(",
                                            "value": "(",
                                            "valueText": "("
                                        },
                                        "variableDeclaration": {
                                            "kind": "VariableDeclaration",
                                            "fullStart": 992,
                                            "fullEnd": 998,
                                            "start": 992,
                                            "end": 997,
                                            "fullWidth": 6,
                                            "width": 5,
                                            "varKeyword": {
                                                "kind": "VarKeyword",
                                                "fullStart": 992,
                                                "fullEnd": 996,
                                                "start": 992,
                                                "end": 995,
                                                "fullWidth": 4,
                                                "width": 3,
                                                "text": "var",
                                                "value": "var",
                                                "valueText": "var",
                                                "hasTrailingTrivia": true,
                                                "trailingTrivia": [
                                                    {
                                                        "kind": "WhitespaceTrivia",
                                                        "text": " "
                                                    }
                                                ]
                                            },
                                            "variableDeclarators": [
                                                {
                                                    "kind": "VariableDeclarator",
                                                    "fullStart": 996,
                                                    "fullEnd": 998,
                                                    "start": 996,
                                                    "end": 997,
                                                    "fullWidth": 2,
<<<<<<< HEAD
                                                    "width": 1,
                                                    "identifier": {
=======
                                                    "propertyName": {
>>>>>>> 85e84683
                                                        "kind": "IdentifierName",
                                                        "fullStart": 996,
                                                        "fullEnd": 998,
                                                        "start": 996,
                                                        "end": 997,
                                                        "fullWidth": 2,
                                                        "width": 1,
                                                        "text": "p",
                                                        "value": "p",
                                                        "valueText": "p",
                                                        "hasTrailingTrivia": true,
                                                        "trailingTrivia": [
                                                            {
                                                                "kind": "WhitespaceTrivia",
                                                                "text": " "
                                                            }
                                                        ]
                                                    }
                                                }
                                            ]
                                        },
                                        "inKeyword": {
                                            "kind": "InKeyword",
                                            "fullStart": 998,
                                            "fullEnd": 1001,
                                            "start": 998,
                                            "end": 1000,
                                            "fullWidth": 3,
                                            "width": 2,
                                            "text": "in",
                                            "value": "in",
                                            "valueText": "in",
                                            "hasTrailingTrivia": true,
                                            "trailingTrivia": [
                                                {
                                                    "kind": "WhitespaceTrivia",
                                                    "text": " "
                                                }
                                            ]
                                        },
                                        "expression": {
                                            "kind": "IdentifierName",
                                            "fullStart": 1001,
                                            "fullEnd": 1004,
                                            "start": 1001,
                                            "end": 1004,
                                            "fullWidth": 3,
                                            "width": 3,
                                            "text": "obj",
                                            "value": "obj",
                                            "valueText": "obj"
                                        },
                                        "closeParenToken": {
                                            "kind": "CloseParenToken",
                                            "fullStart": 1004,
                                            "fullEnd": 1006,
                                            "start": 1004,
                                            "end": 1005,
                                            "fullWidth": 2,
                                            "width": 1,
                                            "text": ")",
                                            "value": ")",
                                            "valueText": ")",
                                            "hasTrailingTrivia": true,
                                            "trailingTrivia": [
                                                {
                                                    "kind": "WhitespaceTrivia",
                                                    "text": " "
                                                }
                                            ]
                                        },
                                        "statement": {
                                            "kind": "Block",
                                            "fullStart": 1006,
                                            "fullEnd": 1126,
                                            "start": 1006,
                                            "end": 1124,
                                            "fullWidth": 120,
                                            "width": 118,
                                            "openBraceToken": {
                                                "kind": "OpenBraceToken",
                                                "fullStart": 1006,
                                                "fullEnd": 1009,
                                                "start": 1006,
                                                "end": 1007,
                                                "fullWidth": 3,
                                                "width": 1,
                                                "text": "{",
                                                "value": "{",
                                                "valueText": "{",
                                                "hasTrailingTrivia": true,
                                                "hasTrailingNewLine": true,
                                                "trailingTrivia": [
                                                    {
                                                        "kind": "NewLineTrivia",
                                                        "text": "\r\n"
                                                    }
                                                ]
                                            },
                                            "statements": [
                                                {
                                                    "kind": "IfStatement",
                                                    "fullStart": 1009,
                                                    "fullEnd": 1111,
                                                    "start": 1025,
                                                    "end": 1109,
                                                    "fullWidth": 102,
                                                    "width": 84,
                                                    "ifKeyword": {
                                                        "kind": "IfKeyword",
                                                        "fullStart": 1009,
                                                        "fullEnd": 1028,
                                                        "start": 1025,
                                                        "end": 1027,
                                                        "fullWidth": 19,
                                                        "width": 2,
                                                        "text": "if",
                                                        "value": "if",
                                                        "valueText": "if",
                                                        "hasLeadingTrivia": true,
                                                        "hasTrailingTrivia": true,
                                                        "leadingTrivia": [
                                                            {
                                                                "kind": "WhitespaceTrivia",
                                                                "text": "                "
                                                            }
                                                        ],
                                                        "trailingTrivia": [
                                                            {
                                                                "kind": "WhitespaceTrivia",
                                                                "text": " "
                                                            }
                                                        ]
                                                    },
                                                    "openParenToken": {
                                                        "kind": "OpenParenToken",
                                                        "fullStart": 1028,
                                                        "fullEnd": 1029,
                                                        "start": 1028,
                                                        "end": 1029,
                                                        "fullWidth": 1,
                                                        "width": 1,
                                                        "text": "(",
                                                        "value": "(",
                                                        "valueText": "("
                                                    },
                                                    "condition": {
                                                        "kind": "EqualsExpression",
                                                        "fullStart": 1029,
                                                        "fullEnd": 1041,
                                                        "start": 1029,
                                                        "end": 1041,
                                                        "fullWidth": 12,
                                                        "width": 12,
                                                        "left": {
                                                            "kind": "IdentifierName",
                                                            "fullStart": 1029,
                                                            "fullEnd": 1031,
                                                            "start": 1029,
                                                            "end": 1030,
                                                            "fullWidth": 2,
                                                            "width": 1,
                                                            "text": "p",
                                                            "value": "p",
                                                            "valueText": "p",
                                                            "hasTrailingTrivia": true,
                                                            "trailingTrivia": [
                                                                {
                                                                    "kind": "WhitespaceTrivia",
                                                                    "text": " "
                                                                }
                                                            ]
                                                        },
                                                        "operatorToken": {
                                                            "kind": "EqualsEqualsEqualsToken",
                                                            "fullStart": 1031,
                                                            "fullEnd": 1035,
                                                            "start": 1031,
                                                            "end": 1034,
                                                            "fullWidth": 4,
                                                            "width": 3,
                                                            "text": "===",
                                                            "value": "===",
                                                            "valueText": "===",
                                                            "hasTrailingTrivia": true,
                                                            "trailingTrivia": [
                                                                {
                                                                    "kind": "WhitespaceTrivia",
                                                                    "text": " "
                                                                }
                                                            ]
                                                        },
                                                        "right": {
                                                            "kind": "StringLiteral",
                                                            "fullStart": 1035,
                                                            "fullEnd": 1041,
                                                            "start": 1035,
                                                            "end": 1041,
                                                            "fullWidth": 6,
                                                            "width": 6,
                                                            "text": "\"prop\"",
                                                            "value": "prop",
                                                            "valueText": "prop"
                                                        }
                                                    },
                                                    "closeParenToken": {
                                                        "kind": "CloseParenToken",
                                                        "fullStart": 1041,
                                                        "fullEnd": 1043,
                                                        "start": 1041,
                                                        "end": 1042,
                                                        "fullWidth": 2,
                                                        "width": 1,
                                                        "text": ")",
                                                        "value": ")",
                                                        "valueText": ")",
                                                        "hasTrailingTrivia": true,
                                                        "trailingTrivia": [
                                                            {
                                                                "kind": "WhitespaceTrivia",
                                                                "text": " "
                                                            }
                                                        ]
                                                    },
                                                    "statement": {
                                                        "kind": "Block",
                                                        "fullStart": 1043,
                                                        "fullEnd": 1111,
                                                        "start": 1043,
                                                        "end": 1109,
                                                        "fullWidth": 68,
                                                        "width": 66,
                                                        "openBraceToken": {
                                                            "kind": "OpenBraceToken",
                                                            "fullStart": 1043,
                                                            "fullEnd": 1046,
                                                            "start": 1043,
                                                            "end": 1044,
                                                            "fullWidth": 3,
                                                            "width": 1,
                                                            "text": "{",
                                                            "value": "{",
                                                            "valueText": "{",
                                                            "hasTrailingTrivia": true,
                                                            "hasTrailingNewLine": true,
                                                            "trailingTrivia": [
                                                                {
                                                                    "kind": "NewLineTrivia",
                                                                    "text": "\r\n"
                                                                }
                                                            ]
                                                        },
                                                        "statements": [
                                                            {
                                                                "kind": "ExpressionStatement",
                                                                "fullStart": 1046,
                                                                "fullEnd": 1092,
                                                                "start": 1066,
                                                                "end": 1090,
                                                                "fullWidth": 46,
                                                                "width": 24,
                                                                "expression": {
                                                                    "kind": "AssignmentExpression",
                                                                    "fullStart": 1046,
                                                                    "fullEnd": 1089,
                                                                    "start": 1066,
                                                                    "end": 1089,
                                                                    "fullWidth": 43,
                                                                    "width": 23,
                                                                    "left": {
                                                                        "kind": "IdentifierName",
                                                                        "fullStart": 1046,
                                                                        "fullEnd": 1083,
                                                                        "start": 1066,
                                                                        "end": 1082,
                                                                        "fullWidth": 37,
                                                                        "width": 16,
                                                                        "text": "verifyEnumerable",
                                                                        "value": "verifyEnumerable",
                                                                        "valueText": "verifyEnumerable",
                                                                        "hasLeadingTrivia": true,
                                                                        "hasTrailingTrivia": true,
                                                                        "leadingTrivia": [
                                                                            {
                                                                                "kind": "WhitespaceTrivia",
                                                                                "text": "                    "
                                                                            }
                                                                        ],
                                                                        "trailingTrivia": [
                                                                            {
                                                                                "kind": "WhitespaceTrivia",
                                                                                "text": " "
                                                                            }
                                                                        ]
                                                                    },
                                                                    "operatorToken": {
                                                                        "kind": "EqualsToken",
                                                                        "fullStart": 1083,
                                                                        "fullEnd": 1085,
                                                                        "start": 1083,
                                                                        "end": 1084,
                                                                        "fullWidth": 2,
                                                                        "width": 1,
                                                                        "text": "=",
                                                                        "value": "=",
                                                                        "valueText": "=",
                                                                        "hasTrailingTrivia": true,
                                                                        "trailingTrivia": [
                                                                            {
                                                                                "kind": "WhitespaceTrivia",
                                                                                "text": " "
                                                                            }
                                                                        ]
                                                                    },
                                                                    "right": {
                                                                        "kind": "TrueKeyword",
                                                                        "fullStart": 1085,
                                                                        "fullEnd": 1089,
                                                                        "start": 1085,
                                                                        "end": 1089,
                                                                        "fullWidth": 4,
                                                                        "width": 4,
                                                                        "text": "true",
                                                                        "value": true,
                                                                        "valueText": "true"
                                                                    }
                                                                },
                                                                "semicolonToken": {
                                                                    "kind": "SemicolonToken",
                                                                    "fullStart": 1089,
                                                                    "fullEnd": 1092,
                                                                    "start": 1089,
                                                                    "end": 1090,
                                                                    "fullWidth": 3,
                                                                    "width": 1,
                                                                    "text": ";",
                                                                    "value": ";",
                                                                    "valueText": ";",
                                                                    "hasTrailingTrivia": true,
                                                                    "hasTrailingNewLine": true,
                                                                    "trailingTrivia": [
                                                                        {
                                                                            "kind": "NewLineTrivia",
                                                                            "text": "\r\n"
                                                                        }
                                                                    ]
                                                                }
                                                            }
                                                        ],
                                                        "closeBraceToken": {
                                                            "kind": "CloseBraceToken",
                                                            "fullStart": 1092,
                                                            "fullEnd": 1111,
                                                            "start": 1108,
                                                            "end": 1109,
                                                            "fullWidth": 19,
                                                            "width": 1,
                                                            "text": "}",
                                                            "value": "}",
                                                            "valueText": "}",
                                                            "hasLeadingTrivia": true,
                                                            "hasTrailingTrivia": true,
                                                            "hasTrailingNewLine": true,
                                                            "leadingTrivia": [
                                                                {
                                                                    "kind": "WhitespaceTrivia",
                                                                    "text": "                "
                                                                }
                                                            ],
                                                            "trailingTrivia": [
                                                                {
                                                                    "kind": "NewLineTrivia",
                                                                    "text": "\r\n"
                                                                }
                                                            ]
                                                        }
                                                    }
                                                }
                                            ],
                                            "closeBraceToken": {
                                                "kind": "CloseBraceToken",
                                                "fullStart": 1111,
                                                "fullEnd": 1126,
                                                "start": 1123,
                                                "end": 1124,
                                                "fullWidth": 15,
                                                "width": 1,
                                                "text": "}",
                                                "value": "}",
                                                "valueText": "}",
                                                "hasLeadingTrivia": true,
                                                "hasTrailingTrivia": true,
                                                "hasTrailingNewLine": true,
                                                "leadingTrivia": [
                                                    {
                                                        "kind": "WhitespaceTrivia",
                                                        "text": "            "
                                                    }
                                                ],
                                                "trailingTrivia": [
                                                    {
                                                        "kind": "NewLineTrivia",
                                                        "text": "\r\n"
                                                    }
                                                ]
                                            }
                                        }
                                    },
                                    {
                                        "kind": "ReturnStatement",
                                        "fullStart": 1126,
                                        "fullEnd": 1198,
                                        "start": 1140,
                                        "end": 1196,
                                        "fullWidth": 72,
                                        "width": 56,
                                        "returnKeyword": {
                                            "kind": "ReturnKeyword",
                                            "fullStart": 1126,
                                            "fullEnd": 1147,
                                            "start": 1140,
                                            "end": 1146,
                                            "fullWidth": 21,
                                            "width": 6,
                                            "text": "return",
                                            "value": "return",
                                            "valueText": "return",
                                            "hasLeadingTrivia": true,
                                            "hasLeadingNewLine": true,
                                            "hasTrailingTrivia": true,
                                            "leadingTrivia": [
                                                {
                                                    "kind": "NewLineTrivia",
                                                    "text": "\r\n"
                                                },
                                                {
                                                    "kind": "WhitespaceTrivia",
                                                    "text": "            "
                                                }
                                            ],
                                            "trailingTrivia": [
                                                {
                                                    "kind": "WhitespaceTrivia",
                                                    "text": " "
                                                }
                                            ]
                                        },
                                        "expression": {
                                            "kind": "LogicalAndExpression",
                                            "fullStart": 1147,
                                            "fullEnd": 1195,
                                            "start": 1147,
                                            "end": 1195,
                                            "fullWidth": 48,
                                            "width": 48,
                                            "left": {
                                                "kind": "LogicalNotExpression",
                                                "fullStart": 1147,
                                                "fullEnd": 1175,
                                                "start": 1147,
                                                "end": 1174,
                                                "fullWidth": 28,
                                                "width": 27,
                                                "operatorToken": {
                                                    "kind": "ExclamationToken",
                                                    "fullStart": 1147,
                                                    "fullEnd": 1148,
                                                    "start": 1147,
                                                    "end": 1148,
                                                    "fullWidth": 1,
                                                    "width": 1,
                                                    "text": "!",
                                                    "value": "!",
                                                    "valueText": "!"
                                                },
                                                "operand": {
                                                    "kind": "InvocationExpression",
                                                    "fullStart": 1148,
                                                    "fullEnd": 1175,
                                                    "start": 1148,
                                                    "end": 1174,
                                                    "fullWidth": 27,
                                                    "width": 26,
                                                    "expression": {
                                                        "kind": "MemberAccessExpression",
                                                        "fullStart": 1148,
                                                        "fullEnd": 1166,
                                                        "start": 1148,
                                                        "end": 1166,
                                                        "fullWidth": 18,
                                                        "width": 18,
                                                        "expression": {
                                                            "kind": "IdentifierName",
                                                            "fullStart": 1148,
                                                            "fullEnd": 1151,
                                                            "start": 1148,
                                                            "end": 1151,
                                                            "fullWidth": 3,
                                                            "width": 3,
                                                            "text": "obj",
                                                            "value": "obj",
                                                            "valueText": "obj"
                                                        },
                                                        "dotToken": {
                                                            "kind": "DotToken",
                                                            "fullStart": 1151,
                                                            "fullEnd": 1152,
                                                            "start": 1151,
                                                            "end": 1152,
                                                            "fullWidth": 1,
                                                            "width": 1,
                                                            "text": ".",
                                                            "value": ".",
                                                            "valueText": "."
                                                        },
                                                        "name": {
                                                            "kind": "IdentifierName",
                                                            "fullStart": 1152,
                                                            "fullEnd": 1166,
                                                            "start": 1152,
                                                            "end": 1166,
                                                            "fullWidth": 14,
                                                            "width": 14,
                                                            "text": "hasOwnProperty",
                                                            "value": "hasOwnProperty",
                                                            "valueText": "hasOwnProperty"
                                                        }
                                                    },
                                                    "argumentList": {
                                                        "kind": "ArgumentList",
                                                        "fullStart": 1166,
                                                        "fullEnd": 1175,
                                                        "start": 1166,
                                                        "end": 1174,
                                                        "fullWidth": 9,
                                                        "width": 8,
                                                        "openParenToken": {
                                                            "kind": "OpenParenToken",
                                                            "fullStart": 1166,
                                                            "fullEnd": 1167,
                                                            "start": 1166,
                                                            "end": 1167,
                                                            "fullWidth": 1,
                                                            "width": 1,
                                                            "text": "(",
                                                            "value": "(",
                                                            "valueText": "("
                                                        },
                                                        "arguments": [
                                                            {
                                                                "kind": "StringLiteral",
                                                                "fullStart": 1167,
                                                                "fullEnd": 1173,
                                                                "start": 1167,
                                                                "end": 1173,
                                                                "fullWidth": 6,
                                                                "width": 6,
                                                                "text": "\"prop\"",
                                                                "value": "prop",
                                                                "valueText": "prop"
                                                            }
                                                        ],
                                                        "closeParenToken": {
                                                            "kind": "CloseParenToken",
                                                            "fullStart": 1173,
                                                            "fullEnd": 1175,
                                                            "start": 1173,
                                                            "end": 1174,
                                                            "fullWidth": 2,
                                                            "width": 1,
                                                            "text": ")",
                                                            "value": ")",
                                                            "valueText": ")",
                                                            "hasTrailingTrivia": true,
                                                            "trailingTrivia": [
                                                                {
                                                                    "kind": "WhitespaceTrivia",
                                                                    "text": " "
                                                                }
                                                            ]
                                                        }
                                                    }
                                                }
                                            },
                                            "operatorToken": {
                                                "kind": "AmpersandAmpersandToken",
                                                "fullStart": 1175,
                                                "fullEnd": 1178,
                                                "start": 1175,
                                                "end": 1177,
                                                "fullWidth": 3,
                                                "width": 2,
                                                "text": "&&",
                                                "value": "&&",
                                                "valueText": "&&",
                                                "hasTrailingTrivia": true,
                                                "trailingTrivia": [
                                                    {
                                                        "kind": "WhitespaceTrivia",
                                                        "text": " "
                                                    }
                                                ]
                                            },
                                            "right": {
                                                "kind": "LogicalNotExpression",
                                                "fullStart": 1178,
                                                "fullEnd": 1195,
                                                "start": 1178,
                                                "end": 1195,
                                                "fullWidth": 17,
                                                "width": 17,
                                                "operatorToken": {
                                                    "kind": "ExclamationToken",
                                                    "fullStart": 1178,
                                                    "fullEnd": 1179,
                                                    "start": 1178,
                                                    "end": 1179,
                                                    "fullWidth": 1,
                                                    "width": 1,
                                                    "text": "!",
                                                    "value": "!",
                                                    "valueText": "!"
                                                },
                                                "operand": {
                                                    "kind": "IdentifierName",
                                                    "fullStart": 1179,
                                                    "fullEnd": 1195,
                                                    "start": 1179,
                                                    "end": 1195,
                                                    "fullWidth": 16,
                                                    "width": 16,
                                                    "text": "verifyEnumerable",
                                                    "value": "verifyEnumerable",
                                                    "valueText": "verifyEnumerable"
                                                }
                                            }
                                        },
                                        "semicolonToken": {
                                            "kind": "SemicolonToken",
                                            "fullStart": 1195,
                                            "fullEnd": 1198,
                                            "start": 1195,
                                            "end": 1196,
                                            "fullWidth": 3,
                                            "width": 1,
                                            "text": ";",
                                            "value": ";",
                                            "valueText": ";",
                                            "hasTrailingTrivia": true,
                                            "hasTrailingNewLine": true,
                                            "trailingTrivia": [
                                                {
                                                    "kind": "NewLineTrivia",
                                                    "text": "\r\n"
                                                }
                                            ]
                                        }
                                    }
                                ],
                                "closeBraceToken": {
                                    "kind": "CloseBraceToken",
                                    "fullStart": 1198,
                                    "fullEnd": 1208,
                                    "start": 1206,
                                    "end": 1207,
                                    "fullWidth": 10,
                                    "width": 1,
                                    "text": "}",
                                    "value": "}",
                                    "valueText": "}",
                                    "hasLeadingTrivia": true,
                                    "hasTrailingTrivia": true,
                                    "leadingTrivia": [
                                        {
                                            "kind": "WhitespaceTrivia",
                                            "text": "        "
                                        }
                                    ],
                                    "trailingTrivia": [
                                        {
                                            "kind": "WhitespaceTrivia",
                                            "text": " "
                                        }
                                    ]
                                }
                            },
                            "finallyClause": {
                                "kind": "FinallyClause",
                                "fullStart": 1208,
                                "fullEnd": 1275,
                                "start": 1208,
                                "end": 1273,
                                "fullWidth": 67,
                                "width": 65,
                                "finallyKeyword": {
                                    "kind": "FinallyKeyword",
                                    "fullStart": 1208,
                                    "fullEnd": 1216,
                                    "start": 1208,
                                    "end": 1215,
                                    "fullWidth": 8,
                                    "width": 7,
                                    "text": "finally",
                                    "value": "finally",
                                    "valueText": "finally",
                                    "hasTrailingTrivia": true,
                                    "trailingTrivia": [
                                        {
                                            "kind": "WhitespaceTrivia",
                                            "text": " "
                                        }
                                    ]
                                },
                                "block": {
                                    "kind": "Block",
                                    "fullStart": 1216,
                                    "fullEnd": 1275,
                                    "start": 1216,
                                    "end": 1273,
                                    "fullWidth": 59,
                                    "width": 57,
                                    "openBraceToken": {
                                        "kind": "OpenBraceToken",
                                        "fullStart": 1216,
                                        "fullEnd": 1219,
                                        "start": 1216,
                                        "end": 1217,
                                        "fullWidth": 3,
                                        "width": 1,
                                        "text": "{",
                                        "value": "{",
                                        "valueText": "{",
                                        "hasTrailingTrivia": true,
                                        "hasTrailingNewLine": true,
                                        "trailingTrivia": [
                                            {
                                                "kind": "NewLineTrivia",
                                                "text": "\r\n"
                                            }
                                        ]
                                    },
                                    "statements": [
                                        {
                                            "kind": "ExpressionStatement",
                                            "fullStart": 1219,
                                            "fullEnd": 1264,
                                            "start": 1231,
                                            "end": 1262,
                                            "fullWidth": 45,
                                            "width": 31,
                                            "expression": {
                                                "kind": "DeleteExpression",
                                                "fullStart": 1219,
                                                "fullEnd": 1261,
                                                "start": 1231,
                                                "end": 1261,
                                                "fullWidth": 42,
                                                "width": 30,
                                                "deleteKeyword": {
                                                    "kind": "DeleteKeyword",
                                                    "fullStart": 1219,
                                                    "fullEnd": 1238,
                                                    "start": 1231,
                                                    "end": 1237,
                                                    "fullWidth": 19,
                                                    "width": 6,
                                                    "text": "delete",
                                                    "value": "delete",
                                                    "valueText": "delete",
                                                    "hasLeadingTrivia": true,
                                                    "hasTrailingTrivia": true,
                                                    "leadingTrivia": [
                                                        {
                                                            "kind": "WhitespaceTrivia",
                                                            "text": "            "
                                                        }
                                                    ],
                                                    "trailingTrivia": [
                                                        {
                                                            "kind": "WhitespaceTrivia",
                                                            "text": " "
                                                        }
                                                    ]
                                                },
                                                "expression": {
                                                    "kind": "MemberAccessExpression",
                                                    "fullStart": 1238,
                                                    "fullEnd": 1261,
                                                    "start": 1238,
                                                    "end": 1261,
                                                    "fullWidth": 23,
                                                    "width": 23,
                                                    "expression": {
                                                        "kind": "MemberAccessExpression",
                                                        "fullStart": 1238,
                                                        "fullEnd": 1256,
                                                        "start": 1238,
                                                        "end": 1256,
                                                        "fullWidth": 18,
                                                        "width": 18,
                                                        "expression": {
                                                            "kind": "IdentifierName",
                                                            "fullStart": 1238,
                                                            "fullEnd": 1246,
                                                            "start": 1238,
                                                            "end": 1246,
                                                            "fullWidth": 8,
                                                            "width": 8,
                                                            "text": "Function",
                                                            "value": "Function",
                                                            "valueText": "Function"
                                                        },
                                                        "dotToken": {
                                                            "kind": "DotToken",
                                                            "fullStart": 1246,
                                                            "fullEnd": 1247,
                                                            "start": 1246,
                                                            "end": 1247,
                                                            "fullWidth": 1,
                                                            "width": 1,
                                                            "text": ".",
                                                            "value": ".",
                                                            "valueText": "."
                                                        },
                                                        "name": {
                                                            "kind": "IdentifierName",
                                                            "fullStart": 1247,
                                                            "fullEnd": 1256,
                                                            "start": 1247,
                                                            "end": 1256,
                                                            "fullWidth": 9,
                                                            "width": 9,
                                                            "text": "prototype",
                                                            "value": "prototype",
                                                            "valueText": "prototype"
                                                        }
                                                    },
                                                    "dotToken": {
                                                        "kind": "DotToken",
                                                        "fullStart": 1256,
                                                        "fullEnd": 1257,
                                                        "start": 1256,
                                                        "end": 1257,
                                                        "fullWidth": 1,
                                                        "width": 1,
                                                        "text": ".",
                                                        "value": ".",
                                                        "valueText": "."
                                                    },
                                                    "name": {
                                                        "kind": "IdentifierName",
                                                        "fullStart": 1257,
                                                        "fullEnd": 1261,
                                                        "start": 1257,
                                                        "end": 1261,
                                                        "fullWidth": 4,
                                                        "width": 4,
                                                        "text": "prop",
                                                        "value": "prop",
                                                        "valueText": "prop"
                                                    }
                                                }
                                            },
                                            "semicolonToken": {
                                                "kind": "SemicolonToken",
                                                "fullStart": 1261,
                                                "fullEnd": 1264,
                                                "start": 1261,
                                                "end": 1262,
                                                "fullWidth": 3,
                                                "width": 1,
                                                "text": ";",
                                                "value": ";",
                                                "valueText": ";",
                                                "hasTrailingTrivia": true,
                                                "hasTrailingNewLine": true,
                                                "trailingTrivia": [
                                                    {
                                                        "kind": "NewLineTrivia",
                                                        "text": "\r\n"
                                                    }
                                                ]
                                            }
                                        }
                                    ],
                                    "closeBraceToken": {
                                        "kind": "CloseBraceToken",
                                        "fullStart": 1264,
                                        "fullEnd": 1275,
                                        "start": 1272,
                                        "end": 1273,
                                        "fullWidth": 11,
                                        "width": 1,
                                        "text": "}",
                                        "value": "}",
                                        "valueText": "}",
                                        "hasLeadingTrivia": true,
                                        "hasTrailingTrivia": true,
                                        "hasTrailingNewLine": true,
                                        "leadingTrivia": [
                                            {
                                                "kind": "WhitespaceTrivia",
                                                "text": "        "
                                            }
                                        ],
                                        "trailingTrivia": [
                                            {
                                                "kind": "NewLineTrivia",
                                                "text": "\r\n"
                                            }
                                        ]
                                    }
                                }
                            }
                        }
                    ],
                    "closeBraceToken": {
                        "kind": "CloseBraceToken",
                        "fullStart": 1275,
                        "fullEnd": 1282,
                        "start": 1279,
                        "end": 1280,
                        "fullWidth": 7,
                        "width": 1,
                        "text": "}",
                        "value": "}",
                        "valueText": "}",
                        "hasLeadingTrivia": true,
                        "hasTrailingTrivia": true,
                        "hasTrailingNewLine": true,
                        "leadingTrivia": [
                            {
                                "kind": "WhitespaceTrivia",
                                "text": "    "
                            }
                        ],
                        "trailingTrivia": [
                            {
                                "kind": "NewLineTrivia",
                                "text": "\r\n"
                            }
                        ]
                    }
                }
            },
            {
                "kind": "ExpressionStatement",
                "fullStart": 1282,
                "fullEnd": 1306,
                "start": 1282,
                "end": 1304,
                "fullWidth": 24,
                "width": 22,
                "expression": {
                    "kind": "InvocationExpression",
                    "fullStart": 1282,
                    "fullEnd": 1303,
                    "start": 1282,
                    "end": 1303,
                    "fullWidth": 21,
                    "width": 21,
                    "expression": {
                        "kind": "IdentifierName",
                        "fullStart": 1282,
                        "fullEnd": 1293,
                        "start": 1282,
                        "end": 1293,
                        "fullWidth": 11,
                        "width": 11,
                        "text": "runTestCase",
                        "value": "runTestCase",
                        "valueText": "runTestCase"
                    },
                    "argumentList": {
                        "kind": "ArgumentList",
                        "fullStart": 1293,
                        "fullEnd": 1303,
                        "start": 1293,
                        "end": 1303,
                        "fullWidth": 10,
                        "width": 10,
                        "openParenToken": {
                            "kind": "OpenParenToken",
                            "fullStart": 1293,
                            "fullEnd": 1294,
                            "start": 1293,
                            "end": 1294,
                            "fullWidth": 1,
                            "width": 1,
                            "text": "(",
                            "value": "(",
                            "valueText": "("
                        },
                        "arguments": [
                            {
                                "kind": "IdentifierName",
                                "fullStart": 1294,
                                "fullEnd": 1302,
                                "start": 1294,
                                "end": 1302,
                                "fullWidth": 8,
                                "width": 8,
                                "text": "testcase",
                                "value": "testcase",
                                "valueText": "testcase"
                            }
                        ],
                        "closeParenToken": {
                            "kind": "CloseParenToken",
                            "fullStart": 1302,
                            "fullEnd": 1303,
                            "start": 1302,
                            "end": 1303,
                            "fullWidth": 1,
                            "width": 1,
                            "text": ")",
                            "value": ")",
                            "valueText": ")"
                        }
                    }
                },
                "semicolonToken": {
                    "kind": "SemicolonToken",
                    "fullStart": 1303,
                    "fullEnd": 1306,
                    "start": 1303,
                    "end": 1304,
                    "fullWidth": 3,
                    "width": 1,
                    "text": ";",
                    "value": ";",
                    "valueText": ";",
                    "hasTrailingTrivia": true,
                    "hasTrailingNewLine": true,
                    "trailingTrivia": [
                        {
                            "kind": "NewLineTrivia",
                            "text": "\r\n"
                        }
                    ]
                }
            }
        ],
        "endOfFileToken": {
            "kind": "EndOfFileToken",
            "fullStart": 1306,
            "fullEnd": 1306,
            "start": 1306,
            "end": 1306,
            "fullWidth": 0,
            "width": 0,
            "text": ""
        }
    },
    "lineMap": {
        "lineStarts": [
            0,
            67,
            152,
            232,
            308,
            380,
            385,
            439,
            536,
            541,
            543,
            545,
            568,
            604,
            632,
            647,
            712,
            748,
            782,
            802,
            838,
            874,
            891,
            893,
            930,
            932,
            975,
            1009,
            1046,
            1092,
            1111,
            1126,
            1128,
            1198,
            1219,
            1264,
            1275,
            1282,
            1306
        ],
        "length": 1306
    }
}<|MERGE_RESOLUTION|>--- conflicted
+++ resolved
@@ -247,12 +247,8 @@
                                         "start": 580,
                                         "end": 601,
                                         "fullWidth": 21,
-<<<<<<< HEAD
                                         "width": 21,
-                                        "identifier": {
-=======
                                         "propertyName": {
->>>>>>> 85e84683
                                             "kind": "IdentifierName",
                                             "fullStart": 580,
                                             "fullEnd": 584,
@@ -493,12 +489,8 @@
                                         "start": 616,
                                         "end": 629,
                                         "fullWidth": 13,
-<<<<<<< HEAD
                                         "width": 13,
-                                        "identifier": {
-=======
                                         "propertyName": {
->>>>>>> 85e84683
                                             "kind": "IdentifierName",
                                             "fullStart": 616,
                                             "fullEnd": 621,
@@ -1385,12 +1377,8 @@
                                                     "start": 909,
                                                     "end": 927,
                                                     "fullWidth": 18,
-<<<<<<< HEAD
                                                     "width": 18,
-                                                    "identifier": {
-=======
                                                     "propertyName": {
->>>>>>> 85e84683
                                                         "kind": "IdentifierName",
                                                         "fullStart": 909,
                                                         "fullEnd": 913,
@@ -1640,12 +1628,8 @@
                                                     "start": 948,
                                                     "end": 972,
                                                     "fullWidth": 24,
-<<<<<<< HEAD
                                                     "width": 24,
-                                                    "identifier": {
-=======
                                                     "propertyName": {
->>>>>>> 85e84683
                                                         "kind": "IdentifierName",
                                                         "fullStart": 948,
                                                         "fullEnd": 965,
@@ -1809,12 +1793,8 @@
                                                     "start": 996,
                                                     "end": 997,
                                                     "fullWidth": 2,
-<<<<<<< HEAD
                                                     "width": 1,
-                                                    "identifier": {
-=======
                                                     "propertyName": {
->>>>>>> 85e84683
                                                         "kind": "IdentifierName",
                                                         "fullStart": 996,
                                                         "fullEnd": 998,
