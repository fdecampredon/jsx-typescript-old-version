{
    "isDeclaration": false,
    "languageVersion": "EcmaScript5",
    "parseOptions": {
        "allowAutomaticSemicolonInsertion": true
    },
    "sourceUnit": {
        "kind": "SourceUnit",
        "fullStart": 0,
        "fullEnd": 1167,
        "start": 803,
        "end": 1167,
        "fullWidth": 1167,
        "width": 364,
        "isIncrementallyUnusable": true,
        "moduleElements": [
            {
                "kind": "FunctionDeclaration",
                "fullStart": 0,
                "fullEnd": 1143,
                "start": 803,
                "end": 1141,
                "fullWidth": 1143,
                "width": 338,
                "isIncrementallyUnusable": true,
                "modifiers": [],
                "functionKeyword": {
                    "kind": "FunctionKeyword",
                    "fullStart": 0,
                    "fullEnd": 812,
                    "start": 803,
                    "end": 811,
                    "fullWidth": 812,
                    "width": 8,
                    "text": "function",
                    "value": "function",
                    "valueText": "function",
                    "hasLeadingTrivia": true,
                    "hasLeadingComment": true,
                    "hasLeadingNewLine": true,
                    "hasTrailingTrivia": true,
                    "leadingTrivia": [
                        {
                            "kind": "SingleLineCommentTrivia",
                            "text": "/// Copyright (c) 2012 Ecma International.  All rights reserved. "
                        },
                        {
                            "kind": "NewLineTrivia",
                            "text": "\r\n"
                        },
                        {
                            "kind": "SingleLineCommentTrivia",
                            "text": "/// Ecma International makes this code available under the terms and conditions set"
                        },
                        {
                            "kind": "NewLineTrivia",
                            "text": "\r\n"
                        },
                        {
                            "kind": "SingleLineCommentTrivia",
                            "text": "/// forth on http://hg.ecmascript.org/tests/test262/raw-file/tip/LICENSE (the "
                        },
                        {
                            "kind": "NewLineTrivia",
                            "text": "\r\n"
                        },
                        {
                            "kind": "SingleLineCommentTrivia",
                            "text": "/// \"Use Terms\").   Any redistribution of this code must retain the above "
                        },
                        {
                            "kind": "NewLineTrivia",
                            "text": "\r\n"
                        },
                        {
                            "kind": "SingleLineCommentTrivia",
                            "text": "/// copyright and this notice and otherwise comply with the Use Terms."
                        },
                        {
                            "kind": "NewLineTrivia",
                            "text": "\r\n"
                        },
                        {
                            "kind": "MultiLineCommentTrivia",
                            "text": "/**\r\n * The abtract operation ToPropertyDescriptor  is used to package the\r\n * into a property desc. Step 10 of ToPropertyDescriptor throws a TypeError\r\n * if the property desc ends up having a mix of accessor and data property elements.\r\n *\r\n * @path ch15/15.2/15.2.3/15.2.3.6/15.2.3.6-3-13.js\r\n * @description Object.defineProperty throws TypeError if the setter in desc is not callable (Null)(8.10.5 step 8.b)\r\n */"
                        },
                        {
                            "kind": "NewLineTrivia",
                            "text": "\r\n"
                        },
                        {
                            "kind": "NewLineTrivia",
                            "text": "\r\n"
                        },
                        {
                            "kind": "NewLineTrivia",
                            "text": "\r\n"
                        }
                    ],
                    "trailingTrivia": [
                        {
                            "kind": "WhitespaceTrivia",
                            "text": " "
                        }
                    ]
                },
                "identifier": {
                    "kind": "IdentifierName",
                    "fullStart": 812,
                    "fullEnd": 820,
                    "start": 812,
                    "end": 820,
                    "fullWidth": 8,
                    "width": 8,
                    "text": "testcase",
                    "value": "testcase",
                    "valueText": "testcase"
                },
                "callSignature": {
                    "kind": "CallSignature",
                    "fullStart": 820,
                    "fullEnd": 823,
                    "start": 820,
                    "end": 822,
                    "fullWidth": 3,
                    "width": 2,
                    "parameterList": {
                        "kind": "ParameterList",
                        "fullStart": 820,
                        "fullEnd": 823,
                        "start": 820,
                        "end": 822,
                        "fullWidth": 3,
                        "width": 2,
                        "openParenToken": {
                            "kind": "OpenParenToken",
                            "fullStart": 820,
                            "fullEnd": 821,
                            "start": 820,
                            "end": 821,
                            "fullWidth": 1,
                            "width": 1,
                            "text": "(",
                            "value": "(",
                            "valueText": "("
                        },
                        "parameters": [],
                        "closeParenToken": {
                            "kind": "CloseParenToken",
                            "fullStart": 821,
                            "fullEnd": 823,
                            "start": 821,
                            "end": 822,
                            "fullWidth": 2,
                            "width": 1,
                            "text": ")",
                            "value": ")",
                            "valueText": ")",
                            "hasTrailingTrivia": true,
                            "trailingTrivia": [
                                {
                                    "kind": "WhitespaceTrivia",
                                    "text": " "
                                }
                            ]
                        }
                    }
                },
                "block": {
                    "kind": "Block",
                    "fullStart": 823,
                    "fullEnd": 1143,
                    "start": 823,
                    "end": 1141,
                    "fullWidth": 320,
                    "width": 318,
                    "isIncrementallyUnusable": true,
                    "openBraceToken": {
                        "kind": "OpenBraceToken",
                        "fullStart": 823,
                        "fullEnd": 826,
                        "start": 823,
                        "end": 824,
                        "fullWidth": 3,
                        "width": 1,
                        "text": "{",
                        "value": "{",
                        "valueText": "{",
                        "hasTrailingTrivia": true,
                        "hasTrailingNewLine": true,
                        "trailingTrivia": [
                            {
                                "kind": "NewLineTrivia",
                                "text": "\r\n"
                            }
                        ]
                    },
                    "statements": [
                        {
                            "kind": "VariableStatement",
                            "fullStart": 826,
                            "fullEnd": 843,
                            "start": 830,
                            "end": 841,
                            "fullWidth": 17,
                            "width": 11,
                            "modifiers": [],
                            "variableDeclaration": {
                                "kind": "VariableDeclaration",
                                "fullStart": 826,
                                "fullEnd": 840,
                                "start": 830,
                                "end": 840,
                                "fullWidth": 14,
                                "width": 10,
                                "varKeyword": {
                                    "kind": "VarKeyword",
                                    "fullStart": 826,
                                    "fullEnd": 834,
                                    "start": 830,
                                    "end": 833,
                                    "fullWidth": 8,
                                    "width": 3,
                                    "text": "var",
                                    "value": "var",
                                    "valueText": "var",
                                    "hasLeadingTrivia": true,
                                    "hasTrailingTrivia": true,
                                    "leadingTrivia": [
                                        {
                                            "kind": "WhitespaceTrivia",
                                            "text": "    "
                                        }
                                    ],
                                    "trailingTrivia": [
                                        {
                                            "kind": "WhitespaceTrivia",
                                            "text": " "
                                        }
                                    ]
                                },
                                "variableDeclarators": [
                                    {
                                        "kind": "VariableDeclarator",
                                        "fullStart": 834,
                                        "fullEnd": 840,
                                        "start": 834,
                                        "end": 840,
                                        "fullWidth": 6,
<<<<<<< HEAD
                                        "width": 6,
                                        "identifier": {
=======
                                        "propertyName": {
>>>>>>> 85e84683
                                            "kind": "IdentifierName",
                                            "fullStart": 834,
                                            "fullEnd": 836,
                                            "start": 834,
                                            "end": 835,
                                            "fullWidth": 2,
                                            "width": 1,
                                            "text": "o",
                                            "value": "o",
                                            "valueText": "o",
                                            "hasTrailingTrivia": true,
                                            "trailingTrivia": [
                                                {
                                                    "kind": "WhitespaceTrivia",
                                                    "text": " "
                                                }
                                            ]
                                        },
                                        "equalsValueClause": {
                                            "kind": "EqualsValueClause",
                                            "fullStart": 836,
                                            "fullEnd": 840,
                                            "start": 836,
                                            "end": 840,
                                            "fullWidth": 4,
                                            "width": 4,
                                            "equalsToken": {
                                                "kind": "EqualsToken",
                                                "fullStart": 836,
                                                "fullEnd": 838,
                                                "start": 836,
                                                "end": 837,
                                                "fullWidth": 2,
                                                "width": 1,
                                                "text": "=",
                                                "value": "=",
                                                "valueText": "=",
                                                "hasTrailingTrivia": true,
                                                "trailingTrivia": [
                                                    {
                                                        "kind": "WhitespaceTrivia",
                                                        "text": " "
                                                    }
                                                ]
                                            },
                                            "value": {
                                                "kind": "ObjectLiteralExpression",
                                                "fullStart": 838,
                                                "fullEnd": 840,
                                                "start": 838,
                                                "end": 840,
                                                "fullWidth": 2,
                                                "width": 2,
                                                "openBraceToken": {
                                                    "kind": "OpenBraceToken",
                                                    "fullStart": 838,
                                                    "fullEnd": 839,
                                                    "start": 838,
                                                    "end": 839,
                                                    "fullWidth": 1,
                                                    "width": 1,
                                                    "text": "{",
                                                    "value": "{",
                                                    "valueText": "{"
                                                },
                                                "propertyAssignments": [],
                                                "closeBraceToken": {
                                                    "kind": "CloseBraceToken",
                                                    "fullStart": 839,
                                                    "fullEnd": 840,
                                                    "start": 839,
                                                    "end": 840,
                                                    "fullWidth": 1,
                                                    "width": 1,
                                                    "text": "}",
                                                    "value": "}",
                                                    "valueText": "}"
                                                }
                                            }
                                        }
                                    }
                                ]
                            },
                            "semicolonToken": {
                                "kind": "SemicolonToken",
                                "fullStart": 840,
                                "fullEnd": 843,
                                "start": 840,
                                "end": 841,
                                "fullWidth": 3,
                                "width": 1,
                                "text": ";",
                                "value": ";",
                                "valueText": ";",
                                "hasTrailingTrivia": true,
                                "hasTrailingNewLine": true,
                                "trailingTrivia": [
                                    {
                                        "kind": "NewLineTrivia",
                                        "text": "\r\n"
                                    }
                                ]
                            }
                        },
                        {
                            "kind": "VariableStatement",
                            "fullStart": 843,
                            "fullEnd": 894,
                            "start": 874,
                            "end": 892,
                            "fullWidth": 51,
                            "width": 18,
                            "modifiers": [],
                            "variableDeclaration": {
                                "kind": "VariableDeclaration",
                                "fullStart": 843,
                                "fullEnd": 891,
                                "start": 874,
                                "end": 891,
                                "fullWidth": 48,
                                "width": 17,
                                "varKeyword": {
                                    "kind": "VarKeyword",
                                    "fullStart": 843,
                                    "fullEnd": 878,
                                    "start": 874,
                                    "end": 877,
                                    "fullWidth": 35,
                                    "width": 3,
                                    "text": "var",
                                    "value": "var",
                                    "valueText": "var",
                                    "hasLeadingTrivia": true,
                                    "hasLeadingComment": true,
                                    "hasLeadingNewLine": true,
                                    "hasTrailingTrivia": true,
                                    "leadingTrivia": [
                                        {
                                            "kind": "WhitespaceTrivia",
                                            "text": "    "
                                        },
                                        {
                                            "kind": "NewLineTrivia",
                                            "text": "\r\n"
                                        },
                                        {
                                            "kind": "WhitespaceTrivia",
                                            "text": "    "
                                        },
                                        {
                                            "kind": "SingleLineCommentTrivia",
                                            "text": "// dummy setter"
                                        },
                                        {
                                            "kind": "NewLineTrivia",
                                            "text": "\r\n"
                                        },
                                        {
                                            "kind": "WhitespaceTrivia",
                                            "text": "    "
                                        }
                                    ],
                                    "trailingTrivia": [
                                        {
                                            "kind": "WhitespaceTrivia",
                                            "text": " "
                                        }
                                    ]
                                },
                                "variableDeclarators": [
                                    {
                                        "kind": "VariableDeclarator",
                                        "fullStart": 878,
                                        "fullEnd": 891,
                                        "start": 878,
                                        "end": 891,
                                        "fullWidth": 13,
<<<<<<< HEAD
                                        "width": 13,
                                        "identifier": {
=======
                                        "propertyName": {
>>>>>>> 85e84683
                                            "kind": "IdentifierName",
                                            "fullStart": 878,
                                            "fullEnd": 885,
                                            "start": 878,
                                            "end": 884,
                                            "fullWidth": 7,
                                            "width": 6,
                                            "text": "setter",
                                            "value": "setter",
                                            "valueText": "setter",
                                            "hasTrailingTrivia": true,
                                            "trailingTrivia": [
                                                {
                                                    "kind": "WhitespaceTrivia",
                                                    "text": " "
                                                }
                                            ]
                                        },
                                        "equalsValueClause": {
                                            "kind": "EqualsValueClause",
                                            "fullStart": 885,
                                            "fullEnd": 891,
                                            "start": 885,
                                            "end": 891,
                                            "fullWidth": 6,
                                            "width": 6,
                                            "equalsToken": {
                                                "kind": "EqualsToken",
                                                "fullStart": 885,
                                                "fullEnd": 887,
                                                "start": 885,
                                                "end": 886,
                                                "fullWidth": 2,
                                                "width": 1,
                                                "text": "=",
                                                "value": "=",
                                                "valueText": "=",
                                                "hasTrailingTrivia": true,
                                                "trailingTrivia": [
                                                    {
                                                        "kind": "WhitespaceTrivia",
                                                        "text": " "
                                                    }
                                                ]
                                            },
                                            "value": {
                                                "kind": "NullKeyword",
                                                "fullStart": 887,
                                                "fullEnd": 891,
                                                "start": 887,
                                                "end": 891,
                                                "fullWidth": 4,
                                                "width": 4,
                                                "text": "null"
                                            }
                                        }
                                    }
                                ]
                            },
                            "semicolonToken": {
                                "kind": "SemicolonToken",
                                "fullStart": 891,
                                "fullEnd": 894,
                                "start": 891,
                                "end": 892,
                                "fullWidth": 3,
                                "width": 1,
                                "text": ";",
                                "value": ";",
                                "valueText": ";",
                                "hasTrailingTrivia": true,
                                "hasTrailingNewLine": true,
                                "trailingTrivia": [
                                    {
                                        "kind": "NewLineTrivia",
                                        "text": "\r\n"
                                    }
                                ]
                            }
                        },
                        {
                            "kind": "VariableStatement",
                            "fullStart": 894,
                            "fullEnd": 927,
                            "start": 898,
                            "end": 925,
                            "fullWidth": 33,
                            "width": 27,
                            "isIncrementallyUnusable": true,
                            "modifiers": [],
                            "variableDeclaration": {
                                "kind": "VariableDeclaration",
                                "fullStart": 894,
                                "fullEnd": 924,
                                "start": 898,
                                "end": 924,
                                "fullWidth": 30,
                                "width": 26,
                                "isIncrementallyUnusable": true,
                                "varKeyword": {
                                    "kind": "VarKeyword",
                                    "fullStart": 894,
                                    "fullEnd": 902,
                                    "start": 898,
                                    "end": 901,
                                    "fullWidth": 8,
                                    "width": 3,
                                    "text": "var",
                                    "value": "var",
                                    "valueText": "var",
                                    "hasLeadingTrivia": true,
                                    "hasTrailingTrivia": true,
                                    "leadingTrivia": [
                                        {
                                            "kind": "WhitespaceTrivia",
                                            "text": "    "
                                        }
                                    ],
                                    "trailingTrivia": [
                                        {
                                            "kind": "WhitespaceTrivia",
                                            "text": " "
                                        }
                                    ]
                                },
                                "variableDeclarators": [
                                    {
                                        "kind": "VariableDeclarator",
                                        "fullStart": 902,
                                        "fullEnd": 924,
                                        "start": 902,
                                        "end": 924,
                                        "fullWidth": 22,
                                        "width": 22,
                                        "isIncrementallyUnusable": true,
                                        "propertyName": {
                                            "kind": "IdentifierName",
                                            "fullStart": 902,
                                            "fullEnd": 907,
                                            "start": 902,
                                            "end": 906,
                                            "fullWidth": 5,
                                            "width": 4,
                                            "text": "desc",
                                            "value": "desc",
                                            "valueText": "desc",
                                            "hasTrailingTrivia": true,
                                            "trailingTrivia": [
                                                {
                                                    "kind": "WhitespaceTrivia",
                                                    "text": " "
                                                }
                                            ]
                                        },
                                        "equalsValueClause": {
                                            "kind": "EqualsValueClause",
                                            "fullStart": 907,
                                            "fullEnd": 924,
                                            "start": 907,
                                            "end": 924,
                                            "fullWidth": 17,
                                            "width": 17,
                                            "isIncrementallyUnusable": true,
                                            "equalsToken": {
                                                "kind": "EqualsToken",
                                                "fullStart": 907,
                                                "fullEnd": 909,
                                                "start": 907,
                                                "end": 908,
                                                "fullWidth": 2,
                                                "width": 1,
                                                "text": "=",
                                                "value": "=",
                                                "valueText": "=",
                                                "hasTrailingTrivia": true,
                                                "trailingTrivia": [
                                                    {
                                                        "kind": "WhitespaceTrivia",
                                                        "text": " "
                                                    }
                                                ]
                                            },
                                            "value": {
                                                "kind": "ObjectLiteralExpression",
                                                "fullStart": 909,
                                                "fullEnd": 924,
                                                "start": 909,
                                                "end": 924,
                                                "fullWidth": 15,
                                                "width": 15,
                                                "isIncrementallyUnusable": true,
                                                "openBraceToken": {
                                                    "kind": "OpenBraceToken",
                                                    "fullStart": 909,
                                                    "fullEnd": 911,
                                                    "start": 909,
                                                    "end": 910,
                                                    "fullWidth": 2,
                                                    "width": 1,
                                                    "text": "{",
                                                    "value": "{",
                                                    "valueText": "{",
                                                    "hasTrailingTrivia": true,
                                                    "trailingTrivia": [
                                                        {
                                                            "kind": "WhitespaceTrivia",
                                                            "text": " "
                                                        }
                                                    ]
                                                },
                                                "propertyAssignments": [
                                                    {
                                                        "kind": "SimplePropertyAssignment",
                                                        "fullStart": 911,
                                                        "fullEnd": 923,
                                                        "start": 911,
                                                        "end": 922,
                                                        "fullWidth": 12,
                                                        "width": 11,
                                                        "isIncrementallyUnusable": true,
                                                        "propertyName": {
                                                            "kind": "IdentifierName",
                                                            "fullStart": 911,
                                                            "fullEnd": 914,
                                                            "start": 911,
                                                            "end": 914,
                                                            "fullWidth": 3,
                                                            "width": 3,
                                                            "text": "set",
                                                            "value": "set",
                                                            "valueText": "set"
                                                        },
                                                        "colonToken": {
                                                            "kind": "ColonToken",
                                                            "fullStart": 914,
                                                            "fullEnd": 916,
                                                            "start": 914,
                                                            "end": 915,
                                                            "fullWidth": 2,
                                                            "width": 1,
                                                            "text": ":",
                                                            "value": ":",
                                                            "valueText": ":",
                                                            "hasTrailingTrivia": true,
                                                            "trailingTrivia": [
                                                                {
                                                                    "kind": "WhitespaceTrivia",
                                                                    "text": " "
                                                                }
                                                            ]
                                                        },
                                                        "expression": {
                                                            "kind": "IdentifierName",
                                                            "fullStart": 916,
                                                            "fullEnd": 923,
                                                            "start": 916,
                                                            "end": 922,
                                                            "fullWidth": 7,
                                                            "width": 6,
                                                            "text": "setter",
                                                            "value": "setter",
                                                            "valueText": "setter",
                                                            "hasTrailingTrivia": true,
                                                            "trailingTrivia": [
                                                                {
                                                                    "kind": "WhitespaceTrivia",
                                                                    "text": " "
                                                                }
                                                            ]
                                                        }
                                                    }
                                                ],
                                                "closeBraceToken": {
                                                    "kind": "CloseBraceToken",
                                                    "fullStart": 923,
                                                    "fullEnd": 924,
                                                    "start": 923,
                                                    "end": 924,
                                                    "fullWidth": 1,
                                                    "width": 1,
                                                    "text": "}",
                                                    "value": "}",
                                                    "valueText": "}"
                                                }
                                            }
                                        }
                                    }
                                ]
                            },
                            "semicolonToken": {
                                "kind": "SemicolonToken",
                                "fullStart": 924,
                                "fullEnd": 927,
                                "start": 924,
                                "end": 925,
                                "fullWidth": 3,
                                "width": 1,
                                "text": ";",
                                "value": ";",
                                "valueText": ";",
                                "hasTrailingTrivia": true,
                                "hasTrailingNewLine": true,
                                "trailingTrivia": [
                                    {
                                        "kind": "NewLineTrivia",
                                        "text": "\r\n"
                                    }
                                ]
                            }
                        },
                        {
                            "kind": "TryStatement",
                            "fullStart": 927,
                            "fullEnd": 1139,
                            "start": 937,
                            "end": 1137,
                            "fullWidth": 212,
                            "width": 200,
                            "tryKeyword": {
                                "kind": "TryKeyword",
                                "fullStart": 927,
                                "fullEnd": 941,
                                "start": 937,
                                "end": 940,
                                "fullWidth": 14,
                                "width": 3,
                                "text": "try",
                                "value": "try",
                                "valueText": "try",
                                "hasLeadingTrivia": true,
                                "hasLeadingNewLine": true,
                                "hasTrailingTrivia": true,
                                "leadingTrivia": [
                                    {
                                        "kind": "WhitespaceTrivia",
                                        "text": "    "
                                    },
                                    {
                                        "kind": "NewLineTrivia",
                                        "text": "\r\n"
                                    },
                                    {
                                        "kind": "WhitespaceTrivia",
                                        "text": "    "
                                    }
                                ],
                                "trailingTrivia": [
                                    {
                                        "kind": "WhitespaceTrivia",
                                        "text": " "
                                    }
                                ]
                            },
                            "block": {
                                "kind": "Block",
                                "fullStart": 941,
                                "fullEnd": 997,
                                "start": 941,
                                "end": 995,
                                "fullWidth": 56,
                                "width": 54,
                                "openBraceToken": {
                                    "kind": "OpenBraceToken",
                                    "fullStart": 941,
                                    "fullEnd": 944,
                                    "start": 941,
                                    "end": 942,
                                    "fullWidth": 3,
                                    "width": 1,
                                    "text": "{",
                                    "value": "{",
                                    "valueText": "{",
                                    "hasTrailingTrivia": true,
                                    "hasTrailingNewLine": true,
                                    "trailingTrivia": [
                                        {
                                            "kind": "NewLineTrivia",
                                            "text": "\r\n"
                                        }
                                    ]
                                },
                                "statements": [
                                    {
                                        "kind": "ExpressionStatement",
                                        "fullStart": 944,
                                        "fullEnd": 990,
                                        "start": 950,
                                        "end": 988,
                                        "fullWidth": 46,
                                        "width": 38,
                                        "expression": {
                                            "kind": "InvocationExpression",
                                            "fullStart": 944,
                                            "fullEnd": 987,
                                            "start": 950,
                                            "end": 987,
                                            "fullWidth": 43,
                                            "width": 37,
                                            "expression": {
                                                "kind": "MemberAccessExpression",
                                                "fullStart": 944,
                                                "fullEnd": 971,
                                                "start": 950,
                                                "end": 971,
                                                "fullWidth": 27,
                                                "width": 21,
                                                "expression": {
                                                    "kind": "IdentifierName",
                                                    "fullStart": 944,
                                                    "fullEnd": 956,
                                                    "start": 950,
                                                    "end": 956,
                                                    "fullWidth": 12,
                                                    "width": 6,
                                                    "text": "Object",
                                                    "value": "Object",
                                                    "valueText": "Object",
                                                    "hasLeadingTrivia": true,
                                                    "leadingTrivia": [
                                                        {
                                                            "kind": "WhitespaceTrivia",
                                                            "text": "      "
                                                        }
                                                    ]
                                                },
                                                "dotToken": {
                                                    "kind": "DotToken",
                                                    "fullStart": 956,
                                                    "fullEnd": 957,
                                                    "start": 956,
                                                    "end": 957,
                                                    "fullWidth": 1,
                                                    "width": 1,
                                                    "text": ".",
                                                    "value": ".",
                                                    "valueText": "."
                                                },
                                                "name": {
                                                    "kind": "IdentifierName",
                                                    "fullStart": 957,
                                                    "fullEnd": 971,
                                                    "start": 957,
                                                    "end": 971,
                                                    "fullWidth": 14,
                                                    "width": 14,
                                                    "text": "defineProperty",
                                                    "value": "defineProperty",
                                                    "valueText": "defineProperty"
                                                }
                                            },
                                            "argumentList": {
                                                "kind": "ArgumentList",
                                                "fullStart": 971,
                                                "fullEnd": 987,
                                                "start": 971,
                                                "end": 987,
                                                "fullWidth": 16,
                                                "width": 16,
                                                "openParenToken": {
                                                    "kind": "OpenParenToken",
                                                    "fullStart": 971,
                                                    "fullEnd": 972,
                                                    "start": 971,
                                                    "end": 972,
                                                    "fullWidth": 1,
                                                    "width": 1,
                                                    "text": "(",
                                                    "value": "(",
                                                    "valueText": "("
                                                },
                                                "arguments": [
                                                    {
                                                        "kind": "IdentifierName",
                                                        "fullStart": 972,
                                                        "fullEnd": 973,
                                                        "start": 972,
                                                        "end": 973,
                                                        "fullWidth": 1,
                                                        "width": 1,
                                                        "text": "o",
                                                        "value": "o",
                                                        "valueText": "o"
                                                    },
                                                    {
                                                        "kind": "CommaToken",
                                                        "fullStart": 973,
                                                        "fullEnd": 975,
                                                        "start": 973,
                                                        "end": 974,
                                                        "fullWidth": 2,
                                                        "width": 1,
                                                        "text": ",",
                                                        "value": ",",
                                                        "valueText": ",",
                                                        "hasTrailingTrivia": true,
                                                        "trailingTrivia": [
                                                            {
                                                                "kind": "WhitespaceTrivia",
                                                                "text": " "
                                                            }
                                                        ]
                                                    },
                                                    {
                                                        "kind": "StringLiteral",
                                                        "fullStart": 975,
                                                        "fullEnd": 980,
                                                        "start": 975,
                                                        "end": 980,
                                                        "fullWidth": 5,
                                                        "width": 5,
                                                        "text": "\"foo\"",
                                                        "value": "foo",
                                                        "valueText": "foo"
                                                    },
                                                    {
                                                        "kind": "CommaToken",
                                                        "fullStart": 980,
                                                        "fullEnd": 982,
                                                        "start": 980,
                                                        "end": 981,
                                                        "fullWidth": 2,
                                                        "width": 1,
                                                        "text": ",",
                                                        "value": ",",
                                                        "valueText": ",",
                                                        "hasTrailingTrivia": true,
                                                        "trailingTrivia": [
                                                            {
                                                                "kind": "WhitespaceTrivia",
                                                                "text": " "
                                                            }
                                                        ]
                                                    },
                                                    {
                                                        "kind": "IdentifierName",
                                                        "fullStart": 982,
                                                        "fullEnd": 986,
                                                        "start": 982,
                                                        "end": 986,
                                                        "fullWidth": 4,
                                                        "width": 4,
                                                        "text": "desc",
                                                        "value": "desc",
                                                        "valueText": "desc"
                                                    }
                                                ],
                                                "closeParenToken": {
                                                    "kind": "CloseParenToken",
                                                    "fullStart": 986,
                                                    "fullEnd": 987,
                                                    "start": 986,
                                                    "end": 987,
                                                    "fullWidth": 1,
                                                    "width": 1,
                                                    "text": ")",
                                                    "value": ")",
                                                    "valueText": ")"
                                                }
                                            }
                                        },
                                        "semicolonToken": {
                                            "kind": "SemicolonToken",
                                            "fullStart": 987,
                                            "fullEnd": 990,
                                            "start": 987,
                                            "end": 988,
                                            "fullWidth": 3,
                                            "width": 1,
                                            "text": ";",
                                            "value": ";",
                                            "valueText": ";",
                                            "hasTrailingTrivia": true,
                                            "hasTrailingNewLine": true,
                                            "trailingTrivia": [
                                                {
                                                    "kind": "NewLineTrivia",
                                                    "text": "\r\n"
                                                }
                                            ]
                                        }
                                    }
                                ],
                                "closeBraceToken": {
                                    "kind": "CloseBraceToken",
                                    "fullStart": 990,
                                    "fullEnd": 997,
                                    "start": 994,
                                    "end": 995,
                                    "fullWidth": 7,
                                    "width": 1,
                                    "text": "}",
                                    "value": "}",
                                    "valueText": "}",
                                    "hasLeadingTrivia": true,
                                    "hasTrailingTrivia": true,
                                    "hasTrailingNewLine": true,
                                    "leadingTrivia": [
                                        {
                                            "kind": "WhitespaceTrivia",
                                            "text": "    "
                                        }
                                    ],
                                    "trailingTrivia": [
                                        {
                                            "kind": "NewLineTrivia",
                                            "text": "\r\n"
                                        }
                                    ]
                                }
                            },
                            "catchClause": {
                                "kind": "CatchClause",
                                "fullStart": 997,
                                "fullEnd": 1139,
                                "start": 1001,
                                "end": 1137,
                                "fullWidth": 142,
                                "width": 136,
                                "catchKeyword": {
                                    "kind": "CatchKeyword",
                                    "fullStart": 997,
                                    "fullEnd": 1007,
                                    "start": 1001,
                                    "end": 1006,
                                    "fullWidth": 10,
                                    "width": 5,
                                    "text": "catch",
                                    "value": "catch",
                                    "valueText": "catch",
                                    "hasLeadingTrivia": true,
                                    "hasTrailingTrivia": true,
                                    "leadingTrivia": [
                                        {
                                            "kind": "WhitespaceTrivia",
                                            "text": "    "
                                        }
                                    ],
                                    "trailingTrivia": [
                                        {
                                            "kind": "WhitespaceTrivia",
                                            "text": " "
                                        }
                                    ]
                                },
                                "openParenToken": {
                                    "kind": "OpenParenToken",
                                    "fullStart": 1007,
                                    "fullEnd": 1008,
                                    "start": 1007,
                                    "end": 1008,
                                    "fullWidth": 1,
                                    "width": 1,
                                    "text": "(",
                                    "value": "(",
                                    "valueText": "("
                                },
                                "identifier": {
                                    "kind": "IdentifierName",
                                    "fullStart": 1008,
                                    "fullEnd": 1009,
                                    "start": 1008,
                                    "end": 1009,
                                    "fullWidth": 1,
                                    "width": 1,
                                    "text": "e",
                                    "value": "e",
                                    "valueText": "e"
                                },
                                "closeParenToken": {
                                    "kind": "CloseParenToken",
                                    "fullStart": 1009,
                                    "fullEnd": 1011,
                                    "start": 1009,
                                    "end": 1010,
                                    "fullWidth": 2,
                                    "width": 1,
                                    "text": ")",
                                    "value": ")",
                                    "valueText": ")",
                                    "hasTrailingTrivia": true,
                                    "trailingTrivia": [
                                        {
                                            "kind": "WhitespaceTrivia",
                                            "text": " "
                                        }
                                    ]
                                },
                                "block": {
                                    "kind": "Block",
                                    "fullStart": 1011,
                                    "fullEnd": 1139,
                                    "start": 1011,
                                    "end": 1137,
                                    "fullWidth": 128,
                                    "width": 126,
                                    "openBraceToken": {
                                        "kind": "OpenBraceToken",
                                        "fullStart": 1011,
                                        "fullEnd": 1014,
                                        "start": 1011,
                                        "end": 1012,
                                        "fullWidth": 3,
                                        "width": 1,
                                        "text": "{",
                                        "value": "{",
                                        "valueText": "{",
                                        "hasTrailingTrivia": true,
                                        "hasTrailingNewLine": true,
                                        "trailingTrivia": [
                                            {
                                                "kind": "NewLineTrivia",
                                                "text": "\r\n"
                                            }
                                        ]
                                    },
                                    "statements": [
                                        {
                                            "kind": "IfStatement",
                                            "fullStart": 1014,
                                            "fullEnd": 1132,
                                            "start": 1020,
                                            "end": 1130,
                                            "fullWidth": 118,
                                            "width": 110,
                                            "ifKeyword": {
                                                "kind": "IfKeyword",
                                                "fullStart": 1014,
                                                "fullEnd": 1023,
                                                "start": 1020,
                                                "end": 1022,
                                                "fullWidth": 9,
                                                "width": 2,
                                                "text": "if",
                                                "value": "if",
                                                "valueText": "if",
                                                "hasLeadingTrivia": true,
                                                "hasTrailingTrivia": true,
                                                "leadingTrivia": [
                                                    {
                                                        "kind": "WhitespaceTrivia",
                                                        "text": "      "
                                                    }
                                                ],
                                                "trailingTrivia": [
                                                    {
                                                        "kind": "WhitespaceTrivia",
                                                        "text": " "
                                                    }
                                                ]
                                            },
                                            "openParenToken": {
                                                "kind": "OpenParenToken",
                                                "fullStart": 1023,
                                                "fullEnd": 1024,
                                                "start": 1023,
                                                "end": 1024,
                                                "fullWidth": 1,
                                                "width": 1,
                                                "text": "(",
                                                "value": "(",
                                                "valueText": "("
                                            },
                                            "condition": {
                                                "kind": "LogicalAndExpression",
                                                "fullStart": 1024,
                                                "fullEnd": 1096,
                                                "start": 1024,
                                                "end": 1096,
                                                "fullWidth": 72,
                                                "width": 72,
                                                "left": {
                                                    "kind": "InstanceOfExpression",
                                                    "fullStart": 1024,
                                                    "fullEnd": 1047,
                                                    "start": 1024,
                                                    "end": 1046,
                                                    "fullWidth": 23,
                                                    "width": 22,
                                                    "left": {
                                                        "kind": "IdentifierName",
                                                        "fullStart": 1024,
                                                        "fullEnd": 1026,
                                                        "start": 1024,
                                                        "end": 1025,
                                                        "fullWidth": 2,
                                                        "width": 1,
                                                        "text": "e",
                                                        "value": "e",
                                                        "valueText": "e",
                                                        "hasTrailingTrivia": true,
                                                        "trailingTrivia": [
                                                            {
                                                                "kind": "WhitespaceTrivia",
                                                                "text": " "
                                                            }
                                                        ]
                                                    },
                                                    "operatorToken": {
                                                        "kind": "InstanceOfKeyword",
                                                        "fullStart": 1026,
                                                        "fullEnd": 1037,
                                                        "start": 1026,
                                                        "end": 1036,
                                                        "fullWidth": 11,
                                                        "width": 10,
                                                        "text": "instanceof",
                                                        "value": "instanceof",
                                                        "valueText": "instanceof",
                                                        "hasTrailingTrivia": true,
                                                        "trailingTrivia": [
                                                            {
                                                                "kind": "WhitespaceTrivia",
                                                                "text": " "
                                                            }
                                                        ]
                                                    },
                                                    "right": {
                                                        "kind": "IdentifierName",
                                                        "fullStart": 1037,
                                                        "fullEnd": 1047,
                                                        "start": 1037,
                                                        "end": 1046,
                                                        "fullWidth": 10,
                                                        "width": 9,
                                                        "text": "TypeError",
                                                        "value": "TypeError",
                                                        "valueText": "TypeError",
                                                        "hasTrailingTrivia": true,
                                                        "trailingTrivia": [
                                                            {
                                                                "kind": "WhitespaceTrivia",
                                                                "text": " "
                                                            }
                                                        ]
                                                    }
                                                },
                                                "operatorToken": {
                                                    "kind": "AmpersandAmpersandToken",
                                                    "fullStart": 1047,
                                                    "fullEnd": 1051,
                                                    "start": 1047,
                                                    "end": 1049,
                                                    "fullWidth": 4,
                                                    "width": 2,
                                                    "text": "&&",
                                                    "value": "&&",
                                                    "valueText": "&&",
                                                    "hasTrailingTrivia": true,
                                                    "hasTrailingNewLine": true,
                                                    "trailingTrivia": [
                                                        {
                                                            "kind": "NewLineTrivia",
                                                            "text": "\r\n"
                                                        }
                                                    ]
                                                },
                                                "right": {
                                                    "kind": "ParenthesizedExpression",
                                                    "fullStart": 1051,
                                                    "fullEnd": 1096,
                                                    "start": 1061,
                                                    "end": 1096,
                                                    "fullWidth": 45,
                                                    "width": 35,
                                                    "openParenToken": {
                                                        "kind": "OpenParenToken",
                                                        "fullStart": 1051,
                                                        "fullEnd": 1062,
                                                        "start": 1061,
                                                        "end": 1062,
                                                        "fullWidth": 11,
                                                        "width": 1,
                                                        "text": "(",
                                                        "value": "(",
                                                        "valueText": "(",
                                                        "hasLeadingTrivia": true,
                                                        "leadingTrivia": [
                                                            {
                                                                "kind": "WhitespaceTrivia",
                                                                "text": "          "
                                                            }
                                                        ]
                                                    },
                                                    "expression": {
                                                        "kind": "EqualsExpression",
                                                        "fullStart": 1062,
                                                        "fullEnd": 1095,
                                                        "start": 1062,
                                                        "end": 1095,
                                                        "fullWidth": 33,
                                                        "width": 33,
                                                        "left": {
                                                            "kind": "InvocationExpression",
                                                            "fullStart": 1062,
                                                            "fullEnd": 1086,
                                                            "start": 1062,
                                                            "end": 1085,
                                                            "fullWidth": 24,
                                                            "width": 23,
                                                            "expression": {
                                                                "kind": "MemberAccessExpression",
                                                                "fullStart": 1062,
                                                                "fullEnd": 1078,
                                                                "start": 1062,
                                                                "end": 1078,
                                                                "fullWidth": 16,
                                                                "width": 16,
                                                                "expression": {
                                                                    "kind": "IdentifierName",
                                                                    "fullStart": 1062,
                                                                    "fullEnd": 1063,
                                                                    "start": 1062,
                                                                    "end": 1063,
                                                                    "fullWidth": 1,
                                                                    "width": 1,
                                                                    "text": "o",
                                                                    "value": "o",
                                                                    "valueText": "o"
                                                                },
                                                                "dotToken": {
                                                                    "kind": "DotToken",
                                                                    "fullStart": 1063,
                                                                    "fullEnd": 1064,
                                                                    "start": 1063,
                                                                    "end": 1064,
                                                                    "fullWidth": 1,
                                                                    "width": 1,
                                                                    "text": ".",
                                                                    "value": ".",
                                                                    "valueText": "."
                                                                },
                                                                "name": {
                                                                    "kind": "IdentifierName",
                                                                    "fullStart": 1064,
                                                                    "fullEnd": 1078,
                                                                    "start": 1064,
                                                                    "end": 1078,
                                                                    "fullWidth": 14,
                                                                    "width": 14,
                                                                    "text": "hasOwnProperty",
                                                                    "value": "hasOwnProperty",
                                                                    "valueText": "hasOwnProperty"
                                                                }
                                                            },
                                                            "argumentList": {
                                                                "kind": "ArgumentList",
                                                                "fullStart": 1078,
                                                                "fullEnd": 1086,
                                                                "start": 1078,
                                                                "end": 1085,
                                                                "fullWidth": 8,
                                                                "width": 7,
                                                                "openParenToken": {
                                                                    "kind": "OpenParenToken",
                                                                    "fullStart": 1078,
                                                                    "fullEnd": 1079,
                                                                    "start": 1078,
                                                                    "end": 1079,
                                                                    "fullWidth": 1,
                                                                    "width": 1,
                                                                    "text": "(",
                                                                    "value": "(",
                                                                    "valueText": "("
                                                                },
                                                                "arguments": [
                                                                    {
                                                                        "kind": "StringLiteral",
                                                                        "fullStart": 1079,
                                                                        "fullEnd": 1084,
                                                                        "start": 1079,
                                                                        "end": 1084,
                                                                        "fullWidth": 5,
                                                                        "width": 5,
                                                                        "text": "\"foo\"",
                                                                        "value": "foo",
                                                                        "valueText": "foo"
                                                                    }
                                                                ],
                                                                "closeParenToken": {
                                                                    "kind": "CloseParenToken",
                                                                    "fullStart": 1084,
                                                                    "fullEnd": 1086,
                                                                    "start": 1084,
                                                                    "end": 1085,
                                                                    "fullWidth": 2,
                                                                    "width": 1,
                                                                    "text": ")",
                                                                    "value": ")",
                                                                    "valueText": ")",
                                                                    "hasTrailingTrivia": true,
                                                                    "trailingTrivia": [
                                                                        {
                                                                            "kind": "WhitespaceTrivia",
                                                                            "text": " "
                                                                        }
                                                                    ]
                                                                }
                                                            }
                                                        },
                                                        "operatorToken": {
                                                            "kind": "EqualsEqualsEqualsToken",
                                                            "fullStart": 1086,
                                                            "fullEnd": 1090,
                                                            "start": 1086,
                                                            "end": 1089,
                                                            "fullWidth": 4,
                                                            "width": 3,
                                                            "text": "===",
                                                            "value": "===",
                                                            "valueText": "===",
                                                            "hasTrailingTrivia": true,
                                                            "trailingTrivia": [
                                                                {
                                                                    "kind": "WhitespaceTrivia",
                                                                    "text": " "
                                                                }
                                                            ]
                                                        },
                                                        "right": {
                                                            "kind": "FalseKeyword",
                                                            "fullStart": 1090,
                                                            "fullEnd": 1095,
                                                            "start": 1090,
                                                            "end": 1095,
                                                            "fullWidth": 5,
                                                            "width": 5,
                                                            "text": "false",
                                                            "value": false,
                                                            "valueText": "false"
                                                        }
                                                    },
                                                    "closeParenToken": {
                                                        "kind": "CloseParenToken",
                                                        "fullStart": 1095,
                                                        "fullEnd": 1096,
                                                        "start": 1095,
                                                        "end": 1096,
                                                        "fullWidth": 1,
                                                        "width": 1,
                                                        "text": ")",
                                                        "value": ")",
                                                        "valueText": ")"
                                                    }
                                                }
                                            },
                                            "closeParenToken": {
                                                "kind": "CloseParenToken",
                                                "fullStart": 1096,
                                                "fullEnd": 1098,
                                                "start": 1096,
                                                "end": 1097,
                                                "fullWidth": 2,
                                                "width": 1,
                                                "text": ")",
                                                "value": ")",
                                                "valueText": ")",
                                                "hasTrailingTrivia": true,
                                                "trailingTrivia": [
                                                    {
                                                        "kind": "WhitespaceTrivia",
                                                        "text": " "
                                                    }
                                                ]
                                            },
                                            "statement": {
                                                "kind": "Block",
                                                "fullStart": 1098,
                                                "fullEnd": 1132,
                                                "start": 1098,
                                                "end": 1130,
                                                "fullWidth": 34,
                                                "width": 32,
                                                "openBraceToken": {
                                                    "kind": "OpenBraceToken",
                                                    "fullStart": 1098,
                                                    "fullEnd": 1101,
                                                    "start": 1098,
                                                    "end": 1099,
                                                    "fullWidth": 3,
                                                    "width": 1,
                                                    "text": "{",
                                                    "value": "{",
                                                    "valueText": "{",
                                                    "hasTrailingTrivia": true,
                                                    "hasTrailingNewLine": true,
                                                    "trailingTrivia": [
                                                        {
                                                            "kind": "NewLineTrivia",
                                                            "text": "\r\n"
                                                        }
                                                    ]
                                                },
                                                "statements": [
                                                    {
                                                        "kind": "ReturnStatement",
                                                        "fullStart": 1101,
                                                        "fullEnd": 1123,
                                                        "start": 1109,
                                                        "end": 1121,
                                                        "fullWidth": 22,
                                                        "width": 12,
                                                        "returnKeyword": {
                                                            "kind": "ReturnKeyword",
                                                            "fullStart": 1101,
                                                            "fullEnd": 1116,
                                                            "start": 1109,
                                                            "end": 1115,
                                                            "fullWidth": 15,
                                                            "width": 6,
                                                            "text": "return",
                                                            "value": "return",
                                                            "valueText": "return",
                                                            "hasLeadingTrivia": true,
                                                            "hasTrailingTrivia": true,
                                                            "leadingTrivia": [
                                                                {
                                                                    "kind": "WhitespaceTrivia",
                                                                    "text": "        "
                                                                }
                                                            ],
                                                            "trailingTrivia": [
                                                                {
                                                                    "kind": "WhitespaceTrivia",
                                                                    "text": " "
                                                                }
                                                            ]
                                                        },
                                                        "expression": {
                                                            "kind": "TrueKeyword",
                                                            "fullStart": 1116,
                                                            "fullEnd": 1120,
                                                            "start": 1116,
                                                            "end": 1120,
                                                            "fullWidth": 4,
                                                            "width": 4,
                                                            "text": "true",
                                                            "value": true,
                                                            "valueText": "true"
                                                        },
                                                        "semicolonToken": {
                                                            "kind": "SemicolonToken",
                                                            "fullStart": 1120,
                                                            "fullEnd": 1123,
                                                            "start": 1120,
                                                            "end": 1121,
                                                            "fullWidth": 3,
                                                            "width": 1,
                                                            "text": ";",
                                                            "value": ";",
                                                            "valueText": ";",
                                                            "hasTrailingTrivia": true,
                                                            "hasTrailingNewLine": true,
                                                            "trailingTrivia": [
                                                                {
                                                                    "kind": "NewLineTrivia",
                                                                    "text": "\r\n"
                                                                }
                                                            ]
                                                        }
                                                    }
                                                ],
                                                "closeBraceToken": {
                                                    "kind": "CloseBraceToken",
                                                    "fullStart": 1123,
                                                    "fullEnd": 1132,
                                                    "start": 1129,
                                                    "end": 1130,
                                                    "fullWidth": 9,
                                                    "width": 1,
                                                    "text": "}",
                                                    "value": "}",
                                                    "valueText": "}",
                                                    "hasLeadingTrivia": true,
                                                    "hasTrailingTrivia": true,
                                                    "hasTrailingNewLine": true,
                                                    "leadingTrivia": [
                                                        {
                                                            "kind": "WhitespaceTrivia",
                                                            "text": "      "
                                                        }
                                                    ],
                                                    "trailingTrivia": [
                                                        {
                                                            "kind": "NewLineTrivia",
                                                            "text": "\r\n"
                                                        }
                                                    ]
                                                }
                                            }
                                        }
                                    ],
                                    "closeBraceToken": {
                                        "kind": "CloseBraceToken",
                                        "fullStart": 1132,
                                        "fullEnd": 1139,
                                        "start": 1136,
                                        "end": 1137,
                                        "fullWidth": 7,
                                        "width": 1,
                                        "text": "}",
                                        "value": "}",
                                        "valueText": "}",
                                        "hasLeadingTrivia": true,
                                        "hasTrailingTrivia": true,
                                        "hasTrailingNewLine": true,
                                        "leadingTrivia": [
                                            {
                                                "kind": "WhitespaceTrivia",
                                                "text": "    "
                                            }
                                        ],
                                        "trailingTrivia": [
                                            {
                                                "kind": "NewLineTrivia",
                                                "text": "\r\n"
                                            }
                                        ]
                                    }
                                }
                            }
                        }
                    ],
                    "closeBraceToken": {
                        "kind": "CloseBraceToken",
                        "fullStart": 1139,
                        "fullEnd": 1143,
                        "start": 1140,
                        "end": 1141,
                        "fullWidth": 4,
                        "width": 1,
                        "text": "}",
                        "value": "}",
                        "valueText": "}",
                        "hasLeadingTrivia": true,
                        "hasTrailingTrivia": true,
                        "hasTrailingNewLine": true,
                        "leadingTrivia": [
                            {
                                "kind": "WhitespaceTrivia",
                                "text": " "
                            }
                        ],
                        "trailingTrivia": [
                            {
                                "kind": "NewLineTrivia",
                                "text": "\r\n"
                            }
                        ]
                    }
                }
            },
            {
                "kind": "ExpressionStatement",
                "fullStart": 1143,
                "fullEnd": 1167,
                "start": 1143,
                "end": 1165,
                "fullWidth": 24,
                "width": 22,
                "expression": {
                    "kind": "InvocationExpression",
                    "fullStart": 1143,
                    "fullEnd": 1164,
                    "start": 1143,
                    "end": 1164,
                    "fullWidth": 21,
                    "width": 21,
                    "expression": {
                        "kind": "IdentifierName",
                        "fullStart": 1143,
                        "fullEnd": 1154,
                        "start": 1143,
                        "end": 1154,
                        "fullWidth": 11,
                        "width": 11,
                        "text": "runTestCase",
                        "value": "runTestCase",
                        "valueText": "runTestCase"
                    },
                    "argumentList": {
                        "kind": "ArgumentList",
                        "fullStart": 1154,
                        "fullEnd": 1164,
                        "start": 1154,
                        "end": 1164,
                        "fullWidth": 10,
                        "width": 10,
                        "openParenToken": {
                            "kind": "OpenParenToken",
                            "fullStart": 1154,
                            "fullEnd": 1155,
                            "start": 1154,
                            "end": 1155,
                            "fullWidth": 1,
                            "width": 1,
                            "text": "(",
                            "value": "(",
                            "valueText": "("
                        },
                        "arguments": [
                            {
                                "kind": "IdentifierName",
                                "fullStart": 1155,
                                "fullEnd": 1163,
                                "start": 1155,
                                "end": 1163,
                                "fullWidth": 8,
                                "width": 8,
                                "text": "testcase",
                                "value": "testcase",
                                "valueText": "testcase"
                            }
                        ],
                        "closeParenToken": {
                            "kind": "CloseParenToken",
                            "fullStart": 1163,
                            "fullEnd": 1164,
                            "start": 1163,
                            "end": 1164,
                            "fullWidth": 1,
                            "width": 1,
                            "text": ")",
                            "value": ")",
                            "valueText": ")"
                        }
                    }
                },
                "semicolonToken": {
                    "kind": "SemicolonToken",
                    "fullStart": 1164,
                    "fullEnd": 1167,
                    "start": 1164,
                    "end": 1165,
                    "fullWidth": 3,
                    "width": 1,
                    "text": ";",
                    "value": ";",
                    "valueText": ";",
                    "hasTrailingTrivia": true,
                    "hasTrailingNewLine": true,
                    "trailingTrivia": [
                        {
                            "kind": "NewLineTrivia",
                            "text": "\r\n"
                        }
                    ]
                }
            }
        ],
        "endOfFileToken": {
            "kind": "EndOfFileToken",
            "fullStart": 1167,
            "fullEnd": 1167,
            "start": 1167,
            "end": 1167,
            "fullWidth": 0,
            "width": 0,
            "text": ""
        }
    },
    "lineMap": {
        "lineStarts": [
            0,
            67,
            152,
            232,
            308,
            380,
            385,
            456,
            533,
            619,
            623,
            676,
            794,
            799,
            801,
            803,
            826,
            843,
            849,
            870,
            894,
            927,
            933,
            944,
            990,
            997,
            1014,
            1051,
            1101,
            1123,
            1132,
            1139,
            1143,
            1167
        ],
        "length": 1167
    }
}<|MERGE_RESOLUTION|>--- conflicted
+++ resolved
@@ -247,12 +247,8 @@
                                         "start": 834,
                                         "end": 840,
                                         "fullWidth": 6,
-<<<<<<< HEAD
                                         "width": 6,
-                                        "identifier": {
-=======
                                         "propertyName": {
->>>>>>> 85e84683
                                             "kind": "IdentifierName",
                                             "fullStart": 834,
                                             "fullEnd": 836,
@@ -430,12 +426,8 @@
                                         "start": 878,
                                         "end": 891,
                                         "fullWidth": 13,
-<<<<<<< HEAD
                                         "width": 13,
-                                        "identifier": {
-=======
                                         "propertyName": {
->>>>>>> 85e84683
                                             "kind": "IdentifierName",
                                             "fullStart": 878,
                                             "fullEnd": 885,
