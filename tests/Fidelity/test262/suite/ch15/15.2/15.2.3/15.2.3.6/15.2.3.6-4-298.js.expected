--- conflicted
+++ resolved
@@ -1222,11 +1222,8 @@
                                                                     "start": 1074,
                                                                     "end": 1079,
                                                                     "fullWidth": 5,
-<<<<<<< HEAD
                                                                     "width": 5,
-=======
                                                                     "modifiers": [],
->>>>>>> e3c38734
                                                                     "identifier": {
                                                                         "kind": "IdentifierName",
                                                                         "fullStart": 1074,
