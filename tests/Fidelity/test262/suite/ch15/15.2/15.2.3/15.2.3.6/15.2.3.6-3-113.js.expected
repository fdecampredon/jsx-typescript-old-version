--- conflicted
+++ resolved
@@ -245,12 +245,8 @@
                                         "start": 601,
                                         "end": 609,
                                         "fullWidth": 8,
-<<<<<<< HEAD
                                         "width": 8,
-                                        "identifier": {
-=======
                                         "propertyName": {
->>>>>>> 85e84683
                                             "kind": "IdentifierName",
                                             "fullStart": 601,
                                             "fullEnd": 605,
@@ -779,12 +775,8 @@
                                         "start": 714,
                                         "end": 760,
                                         "fullWidth": 46,
-<<<<<<< HEAD
                                         "width": 46,
-                                        "identifier": {
-=======
                                         "propertyName": {
->>>>>>> 85e84683
                                             "kind": "IdentifierName",
                                             "fullStart": 714,
                                             "fullEnd": 728,
@@ -1126,12 +1118,8 @@
                                         "start": 809,
                                         "end": 854,
                                         "fullWidth": 45,
-<<<<<<< HEAD
                                         "width": 45,
-                                        "identifier": {
-=======
                                         "propertyName": {
->>>>>>> 85e84683
                                             "kind": "IdentifierName",
                                             "fullStart": 809,
                                             "fullEnd": 822,
