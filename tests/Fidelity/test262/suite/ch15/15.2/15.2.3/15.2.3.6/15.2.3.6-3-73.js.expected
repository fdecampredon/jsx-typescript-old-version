--- conflicted
+++ resolved
@@ -245,12 +245,8 @@
                                         "start": 590,
                                         "end": 598,
                                         "fullWidth": 8,
-<<<<<<< HEAD
                                         "width": 8,
-                                        "identifier": {
-=======
                                         "propertyName": {
->>>>>>> 85e84683
                                             "kind": "IdentifierName",
                                             "fullStart": 590,
                                             "fullEnd": 594,
@@ -720,12 +716,8 @@
                                         "start": 713,
                                         "end": 759,
                                         "fullWidth": 46,
-<<<<<<< HEAD
                                         "width": 46,
-                                        "identifier": {
-=======
                                         "propertyName": {
->>>>>>> 85e84683
                                             "kind": "IdentifierName",
                                             "fullStart": 713,
                                             "fullEnd": 727,
@@ -1067,12 +1059,8 @@
                                         "start": 808,
                                         "end": 853,
                                         "fullWidth": 45,
-<<<<<<< HEAD
                                         "width": 45,
-                                        "identifier": {
-=======
                                         "propertyName": {
->>>>>>> 85e84683
                                             "kind": "IdentifierName",
                                             "fullStart": 808,
                                             "fullEnd": 821,
