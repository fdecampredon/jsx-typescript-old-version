{
    "isDeclaration": false,
    "languageVersion": "EcmaScript5",
    "parseOptions": {
        "allowAutomaticSemicolonInsertion": true
    },
    "sourceUnit": {
        "kind": "SourceUnit",
        "fullStart": 0,
        "fullEnd": 1557,
        "start": 651,
        "end": 1557,
        "fullWidth": 1557,
        "width": 906,
        "isIncrementallyUnusable": true,
        "moduleElements": [
            {
                "kind": "FunctionDeclaration",
                "fullStart": 0,
                "fullEnd": 1533,
                "start": 651,
                "end": 1531,
                "fullWidth": 1533,
                "width": 880,
                "isIncrementallyUnusable": true,
                "modifiers": [],
                "functionKeyword": {
                    "kind": "FunctionKeyword",
                    "fullStart": 0,
                    "fullEnd": 660,
                    "start": 651,
                    "end": 659,
                    "fullWidth": 660,
                    "width": 8,
                    "text": "function",
                    "value": "function",
                    "valueText": "function",
                    "hasLeadingTrivia": true,
                    "hasLeadingComment": true,
                    "hasLeadingNewLine": true,
                    "hasTrailingTrivia": true,
                    "leadingTrivia": [
                        {
                            "kind": "SingleLineCommentTrivia",
                            "text": "/// Copyright (c) 2012 Ecma International.  All rights reserved. "
                        },
                        {
                            "kind": "NewLineTrivia",
                            "text": "\r\n"
                        },
                        {
                            "kind": "SingleLineCommentTrivia",
                            "text": "/// Ecma International makes this code available under the terms and conditions set"
                        },
                        {
                            "kind": "NewLineTrivia",
                            "text": "\r\n"
                        },
                        {
                            "kind": "SingleLineCommentTrivia",
                            "text": "/// forth on http://hg.ecmascript.org/tests/test262/raw-file/tip/LICENSE (the "
                        },
                        {
                            "kind": "NewLineTrivia",
                            "text": "\r\n"
                        },
                        {
                            "kind": "SingleLineCommentTrivia",
                            "text": "/// \"Use Terms\").   Any redistribution of this code must retain the above "
                        },
                        {
                            "kind": "NewLineTrivia",
                            "text": "\r\n"
                        },
                        {
                            "kind": "SingleLineCommentTrivia",
                            "text": "/// copyright and this notice and otherwise comply with the Use Terms."
                        },
                        {
                            "kind": "NewLineTrivia",
                            "text": "\r\n"
                        },
                        {
                            "kind": "MultiLineCommentTrivia",
                            "text": "/**\r\n * @path ch15/15.2/15.2.3/15.2.3.6/15.2.3.6-4-435.js\r\n * @description ES5 Attributes - fail to update [[Get]] attribute of accessor property ([[Get]] is undefined, [[Set]] is undefined, [[Enumerable]] is true, [[Configurable]] is false) to different value\r\n */"
                        },
                        {
                            "kind": "NewLineTrivia",
                            "text": "\r\n"
                        },
                        {
                            "kind": "NewLineTrivia",
                            "text": "\r\n"
                        },
                        {
                            "kind": "NewLineTrivia",
                            "text": "\r\n"
                        }
                    ],
                    "trailingTrivia": [
                        {
                            "kind": "WhitespaceTrivia",
                            "text": " "
                        }
                    ]
                },
                "identifier": {
                    "kind": "IdentifierName",
                    "fullStart": 660,
                    "fullEnd": 668,
                    "start": 660,
                    "end": 668,
                    "fullWidth": 8,
                    "width": 8,
                    "text": "testcase",
                    "value": "testcase",
                    "valueText": "testcase"
                },
                "callSignature": {
                    "kind": "CallSignature",
                    "fullStart": 668,
                    "fullEnd": 671,
                    "start": 668,
                    "end": 670,
                    "fullWidth": 3,
                    "width": 2,
                    "parameterList": {
                        "kind": "ParameterList",
                        "fullStart": 668,
                        "fullEnd": 671,
                        "start": 668,
                        "end": 670,
                        "fullWidth": 3,
                        "width": 2,
                        "openParenToken": {
                            "kind": "OpenParenToken",
                            "fullStart": 668,
                            "fullEnd": 669,
                            "start": 668,
                            "end": 669,
                            "fullWidth": 1,
                            "width": 1,
                            "text": "(",
                            "value": "(",
                            "valueText": "("
                        },
                        "parameters": [],
                        "closeParenToken": {
                            "kind": "CloseParenToken",
                            "fullStart": 669,
                            "fullEnd": 671,
                            "start": 669,
                            "end": 670,
                            "fullWidth": 2,
                            "width": 1,
                            "text": ")",
                            "value": ")",
                            "valueText": ")",
                            "hasTrailingTrivia": true,
                            "trailingTrivia": [
                                {
                                    "kind": "WhitespaceTrivia",
                                    "text": " "
                                }
                            ]
                        }
                    }
                },
                "block": {
                    "kind": "Block",
                    "fullStart": 671,
                    "fullEnd": 1533,
                    "start": 671,
                    "end": 1531,
                    "fullWidth": 862,
                    "width": 860,
                    "isIncrementallyUnusable": true,
                    "openBraceToken": {
                        "kind": "OpenBraceToken",
                        "fullStart": 671,
                        "fullEnd": 674,
                        "start": 671,
                        "end": 672,
                        "fullWidth": 3,
                        "width": 1,
                        "text": "{",
                        "value": "{",
                        "valueText": "{",
                        "hasTrailingTrivia": true,
                        "hasTrailingNewLine": true,
                        "trailingTrivia": [
                            {
                                "kind": "NewLineTrivia",
                                "text": "\r\n"
                            }
                        ]
                    },
                    "statements": [
                        {
                            "kind": "VariableStatement",
                            "fullStart": 674,
                            "fullEnd": 697,
                            "start": 682,
                            "end": 695,
                            "fullWidth": 23,
                            "width": 13,
                            "modifiers": [],
                            "variableDeclaration": {
                                "kind": "VariableDeclaration",
                                "fullStart": 674,
                                "fullEnd": 694,
                                "start": 682,
                                "end": 694,
                                "fullWidth": 20,
                                "width": 12,
                                "varKeyword": {
                                    "kind": "VarKeyword",
                                    "fullStart": 674,
                                    "fullEnd": 686,
                                    "start": 682,
                                    "end": 685,
                                    "fullWidth": 12,
                                    "width": 3,
                                    "text": "var",
                                    "value": "var",
                                    "valueText": "var",
                                    "hasLeadingTrivia": true,
                                    "hasTrailingTrivia": true,
                                    "leadingTrivia": [
                                        {
                                            "kind": "WhitespaceTrivia",
                                            "text": "        "
                                        }
                                    ],
                                    "trailingTrivia": [
                                        {
                                            "kind": "WhitespaceTrivia",
                                            "text": " "
                                        }
                                    ]
                                },
                                "variableDeclarators": [
                                    {
                                        "kind": "VariableDeclarator",
                                        "fullStart": 686,
                                        "fullEnd": 694,
                                        "start": 686,
                                        "end": 694,
                                        "fullWidth": 8,
<<<<<<< HEAD
                                        "width": 8,
                                        "identifier": {
=======
                                        "propertyName": {
>>>>>>> 85e84683
                                            "kind": "IdentifierName",
                                            "fullStart": 686,
                                            "fullEnd": 690,
                                            "start": 686,
                                            "end": 689,
                                            "fullWidth": 4,
                                            "width": 3,
                                            "text": "obj",
                                            "value": "obj",
                                            "valueText": "obj",
                                            "hasTrailingTrivia": true,
                                            "trailingTrivia": [
                                                {
                                                    "kind": "WhitespaceTrivia",
                                                    "text": " "
                                                }
                                            ]
                                        },
                                        "equalsValueClause": {
                                            "kind": "EqualsValueClause",
                                            "fullStart": 690,
                                            "fullEnd": 694,
                                            "start": 690,
                                            "end": 694,
                                            "fullWidth": 4,
                                            "width": 4,
                                            "equalsToken": {
                                                "kind": "EqualsToken",
                                                "fullStart": 690,
                                                "fullEnd": 692,
                                                "start": 690,
                                                "end": 691,
                                                "fullWidth": 2,
                                                "width": 1,
                                                "text": "=",
                                                "value": "=",
                                                "valueText": "=",
                                                "hasTrailingTrivia": true,
                                                "trailingTrivia": [
                                                    {
                                                        "kind": "WhitespaceTrivia",
                                                        "text": " "
                                                    }
                                                ]
                                            },
                                            "value": {
                                                "kind": "ObjectLiteralExpression",
                                                "fullStart": 692,
                                                "fullEnd": 694,
                                                "start": 692,
                                                "end": 694,
                                                "fullWidth": 2,
                                                "width": 2,
                                                "openBraceToken": {
                                                    "kind": "OpenBraceToken",
                                                    "fullStart": 692,
                                                    "fullEnd": 693,
                                                    "start": 692,
                                                    "end": 693,
                                                    "fullWidth": 1,
                                                    "width": 1,
                                                    "text": "{",
                                                    "value": "{",
                                                    "valueText": "{"
                                                },
                                                "propertyAssignments": [],
                                                "closeBraceToken": {
                                                    "kind": "CloseBraceToken",
                                                    "fullStart": 693,
                                                    "fullEnd": 694,
                                                    "start": 693,
                                                    "end": 694,
                                                    "fullWidth": 1,
                                                    "width": 1,
                                                    "text": "}",
                                                    "value": "}",
                                                    "valueText": "}"
                                                }
                                            }
                                        }
                                    }
                                ]
                            },
                            "semicolonToken": {
                                "kind": "SemicolonToken",
                                "fullStart": 694,
                                "fullEnd": 697,
                                "start": 694,
                                "end": 695,
                                "fullWidth": 3,
                                "width": 1,
                                "text": ";",
                                "value": ";",
                                "valueText": ";",
                                "hasTrailingTrivia": true,
                                "hasTrailingNewLine": true,
                                "trailingTrivia": [
                                    {
                                        "kind": "NewLineTrivia",
                                        "text": "\r\n"
                                    }
                                ]
                            }
                        },
                        {
                            "kind": "VariableStatement",
                            "fullStart": 697,
                            "fullEnd": 772,
                            "start": 705,
                            "end": 770,
                            "fullWidth": 75,
                            "width": 65,
                            "modifiers": [],
                            "variableDeclaration": {
                                "kind": "VariableDeclaration",
                                "fullStart": 697,
                                "fullEnd": 769,
                                "start": 705,
                                "end": 769,
                                "fullWidth": 72,
                                "width": 64,
                                "varKeyword": {
                                    "kind": "VarKeyword",
                                    "fullStart": 697,
                                    "fullEnd": 709,
                                    "start": 705,
                                    "end": 708,
                                    "fullWidth": 12,
                                    "width": 3,
                                    "text": "var",
                                    "value": "var",
                                    "valueText": "var",
                                    "hasLeadingTrivia": true,
                                    "hasTrailingTrivia": true,
                                    "leadingTrivia": [
                                        {
                                            "kind": "WhitespaceTrivia",
                                            "text": "        "
                                        }
                                    ],
                                    "trailingTrivia": [
                                        {
                                            "kind": "WhitespaceTrivia",
                                            "text": " "
                                        }
                                    ]
                                },
                                "variableDeclarators": [
                                    {
                                        "kind": "VariableDeclarator",
                                        "fullStart": 709,
                                        "fullEnd": 769,
                                        "start": 709,
                                        "end": 769,
                                        "fullWidth": 60,
<<<<<<< HEAD
                                        "width": 60,
                                        "identifier": {
=======
                                        "propertyName": {
>>>>>>> 85e84683
                                            "kind": "IdentifierName",
                                            "fullStart": 709,
                                            "fullEnd": 717,
                                            "start": 709,
                                            "end": 716,
                                            "fullWidth": 8,
                                            "width": 7,
                                            "text": "getFunc",
                                            "value": "getFunc",
                                            "valueText": "getFunc",
                                            "hasTrailingTrivia": true,
                                            "trailingTrivia": [
                                                {
                                                    "kind": "WhitespaceTrivia",
                                                    "text": " "
                                                }
                                            ]
                                        },
                                        "equalsValueClause": {
                                            "kind": "EqualsValueClause",
                                            "fullStart": 717,
                                            "fullEnd": 769,
                                            "start": 717,
                                            "end": 769,
                                            "fullWidth": 52,
                                            "width": 52,
                                            "equalsToken": {
                                                "kind": "EqualsToken",
                                                "fullStart": 717,
                                                "fullEnd": 719,
                                                "start": 717,
                                                "end": 718,
                                                "fullWidth": 2,
                                                "width": 1,
                                                "text": "=",
                                                "value": "=",
                                                "valueText": "=",
                                                "hasTrailingTrivia": true,
                                                "trailingTrivia": [
                                                    {
                                                        "kind": "WhitespaceTrivia",
                                                        "text": " "
                                                    }
                                                ]
                                            },
                                            "value": {
                                                "kind": "FunctionExpression",
                                                "fullStart": 719,
                                                "fullEnd": 769,
                                                "start": 719,
                                                "end": 769,
                                                "fullWidth": 50,
                                                "width": 50,
                                                "functionKeyword": {
                                                    "kind": "FunctionKeyword",
                                                    "fullStart": 719,
                                                    "fullEnd": 728,
                                                    "start": 719,
                                                    "end": 727,
                                                    "fullWidth": 9,
                                                    "width": 8,
                                                    "text": "function",
                                                    "value": "function",
                                                    "valueText": "function",
                                                    "hasTrailingTrivia": true,
                                                    "trailingTrivia": [
                                                        {
                                                            "kind": "WhitespaceTrivia",
                                                            "text": " "
                                                        }
                                                    ]
                                                },
                                                "callSignature": {
                                                    "kind": "CallSignature",
                                                    "fullStart": 728,
                                                    "fullEnd": 731,
                                                    "start": 728,
                                                    "end": 730,
                                                    "fullWidth": 3,
                                                    "width": 2,
                                                    "parameterList": {
                                                        "kind": "ParameterList",
                                                        "fullStart": 728,
                                                        "fullEnd": 731,
                                                        "start": 728,
                                                        "end": 730,
                                                        "fullWidth": 3,
                                                        "width": 2,
                                                        "openParenToken": {
                                                            "kind": "OpenParenToken",
                                                            "fullStart": 728,
                                                            "fullEnd": 729,
                                                            "start": 728,
                                                            "end": 729,
                                                            "fullWidth": 1,
                                                            "width": 1,
                                                            "text": "(",
                                                            "value": "(",
                                                            "valueText": "("
                                                        },
                                                        "parameters": [],
                                                        "closeParenToken": {
                                                            "kind": "CloseParenToken",
                                                            "fullStart": 729,
                                                            "fullEnd": 731,
                                                            "start": 729,
                                                            "end": 730,
                                                            "fullWidth": 2,
                                                            "width": 1,
                                                            "text": ")",
                                                            "value": ")",
                                                            "valueText": ")",
                                                            "hasTrailingTrivia": true,
                                                            "trailingTrivia": [
                                                                {
                                                                    "kind": "WhitespaceTrivia",
                                                                    "text": " "
                                                                }
                                                            ]
                                                        }
                                                    }
                                                },
                                                "block": {
                                                    "kind": "Block",
                                                    "fullStart": 731,
                                                    "fullEnd": 769,
                                                    "start": 731,
                                                    "end": 769,
                                                    "fullWidth": 38,
                                                    "width": 38,
                                                    "openBraceToken": {
                                                        "kind": "OpenBraceToken",
                                                        "fullStart": 731,
                                                        "fullEnd": 734,
                                                        "start": 731,
                                                        "end": 732,
                                                        "fullWidth": 3,
                                                        "width": 1,
                                                        "text": "{",
                                                        "value": "{",
                                                        "valueText": "{",
                                                        "hasTrailingTrivia": true,
                                                        "hasTrailingNewLine": true,
                                                        "trailingTrivia": [
                                                            {
                                                                "kind": "NewLineTrivia",
                                                                "text": "\r\n"
                                                            }
                                                        ]
                                                    },
                                                    "statements": [
                                                        {
                                                            "kind": "ReturnStatement",
                                                            "fullStart": 734,
                                                            "fullEnd": 760,
                                                            "start": 746,
                                                            "end": 758,
                                                            "fullWidth": 26,
                                                            "width": 12,
                                                            "returnKeyword": {
                                                                "kind": "ReturnKeyword",
                                                                "fullStart": 734,
                                                                "fullEnd": 753,
                                                                "start": 746,
                                                                "end": 752,
                                                                "fullWidth": 19,
                                                                "width": 6,
                                                                "text": "return",
                                                                "value": "return",
                                                                "valueText": "return",
                                                                "hasLeadingTrivia": true,
                                                                "hasTrailingTrivia": true,
                                                                "leadingTrivia": [
                                                                    {
                                                                        "kind": "WhitespaceTrivia",
                                                                        "text": "            "
                                                                    }
                                                                ],
                                                                "trailingTrivia": [
                                                                    {
                                                                        "kind": "WhitespaceTrivia",
                                                                        "text": " "
                                                                    }
                                                                ]
                                                            },
                                                            "expression": {
                                                                "kind": "NumericLiteral",
                                                                "fullStart": 753,
                                                                "fullEnd": 757,
                                                                "start": 753,
                                                                "end": 757,
                                                                "fullWidth": 4,
                                                                "width": 4,
                                                                "text": "1001",
                                                                "value": 1001,
                                                                "valueText": "1001"
                                                            },
                                                            "semicolonToken": {
                                                                "kind": "SemicolonToken",
                                                                "fullStart": 757,
                                                                "fullEnd": 760,
                                                                "start": 757,
                                                                "end": 758,
                                                                "fullWidth": 3,
                                                                "width": 1,
                                                                "text": ";",
                                                                "value": ";",
                                                                "valueText": ";",
                                                                "hasTrailingTrivia": true,
                                                                "hasTrailingNewLine": true,
                                                                "trailingTrivia": [
                                                                    {
                                                                        "kind": "NewLineTrivia",
                                                                        "text": "\r\n"
                                                                    }
                                                                ]
                                                            }
                                                        }
                                                    ],
                                                    "closeBraceToken": {
                                                        "kind": "CloseBraceToken",
                                                        "fullStart": 760,
                                                        "fullEnd": 769,
                                                        "start": 768,
                                                        "end": 769,
                                                        "fullWidth": 9,
                                                        "width": 1,
                                                        "text": "}",
                                                        "value": "}",
                                                        "valueText": "}",
                                                        "hasLeadingTrivia": true,
                                                        "leadingTrivia": [
                                                            {
                                                                "kind": "WhitespaceTrivia",
                                                                "text": "        "
                                                            }
                                                        ]
                                                    }
                                                }
                                            }
                                        }
                                    }
                                ]
                            },
                            "semicolonToken": {
                                "kind": "SemicolonToken",
                                "fullStart": 769,
                                "fullEnd": 772,
                                "start": 769,
                                "end": 770,
                                "fullWidth": 3,
                                "width": 1,
                                "text": ";",
                                "value": ";",
                                "valueText": ";",
                                "hasTrailingTrivia": true,
                                "hasTrailingNewLine": true,
                                "trailingTrivia": [
                                    {
                                        "kind": "NewLineTrivia",
                                        "text": "\r\n"
                                    }
                                ]
                            }
                        },
                        {
                            "kind": "ExpressionStatement",
                            "fullStart": 772,
                            "fullEnd": 955,
                            "start": 782,
                            "end": 953,
                            "fullWidth": 183,
                            "width": 171,
                            "isIncrementallyUnusable": true,
                            "expression": {
                                "kind": "InvocationExpression",
                                "fullStart": 772,
                                "fullEnd": 952,
                                "start": 782,
                                "end": 952,
                                "fullWidth": 180,
                                "width": 170,
                                "isIncrementallyUnusable": true,
                                "expression": {
                                    "kind": "MemberAccessExpression",
                                    "fullStart": 772,
                                    "fullEnd": 803,
                                    "start": 782,
                                    "end": 803,
                                    "fullWidth": 31,
                                    "width": 21,
                                    "expression": {
                                        "kind": "IdentifierName",
                                        "fullStart": 772,
                                        "fullEnd": 788,
                                        "start": 782,
                                        "end": 788,
                                        "fullWidth": 16,
                                        "width": 6,
                                        "text": "Object",
                                        "value": "Object",
                                        "valueText": "Object",
                                        "hasLeadingTrivia": true,
                                        "hasLeadingNewLine": true,
                                        "leadingTrivia": [
                                            {
                                                "kind": "NewLineTrivia",
                                                "text": "\r\n"
                                            },
                                            {
                                                "kind": "WhitespaceTrivia",
                                                "text": "        "
                                            }
                                        ]
                                    },
                                    "dotToken": {
                                        "kind": "DotToken",
                                        "fullStart": 788,
                                        "fullEnd": 789,
                                        "start": 788,
                                        "end": 789,
                                        "fullWidth": 1,
                                        "width": 1,
                                        "text": ".",
                                        "value": ".",
                                        "valueText": "."
                                    },
                                    "name": {
                                        "kind": "IdentifierName",
                                        "fullStart": 789,
                                        "fullEnd": 803,
                                        "start": 789,
                                        "end": 803,
                                        "fullWidth": 14,
                                        "width": 14,
                                        "text": "defineProperty",
                                        "value": "defineProperty",
                                        "valueText": "defineProperty"
                                    }
                                },
                                "argumentList": {
                                    "kind": "ArgumentList",
                                    "fullStart": 803,
                                    "fullEnd": 952,
                                    "start": 803,
                                    "end": 952,
                                    "fullWidth": 149,
                                    "width": 149,
                                    "isIncrementallyUnusable": true,
                                    "openParenToken": {
                                        "kind": "OpenParenToken",
                                        "fullStart": 803,
                                        "fullEnd": 804,
                                        "start": 803,
                                        "end": 804,
                                        "fullWidth": 1,
                                        "width": 1,
                                        "text": "(",
                                        "value": "(",
                                        "valueText": "("
                                    },
                                    "arguments": [
                                        {
                                            "kind": "IdentifierName",
                                            "fullStart": 804,
                                            "fullEnd": 807,
                                            "start": 804,
                                            "end": 807,
                                            "fullWidth": 3,
                                            "width": 3,
                                            "text": "obj",
                                            "value": "obj",
                                            "valueText": "obj"
                                        },
                                        {
                                            "kind": "CommaToken",
                                            "fullStart": 807,
                                            "fullEnd": 809,
                                            "start": 807,
                                            "end": 808,
                                            "fullWidth": 2,
                                            "width": 1,
                                            "text": ",",
                                            "value": ",",
                                            "valueText": ",",
                                            "hasTrailingTrivia": true,
                                            "trailingTrivia": [
                                                {
                                                    "kind": "WhitespaceTrivia",
                                                    "text": " "
                                                }
                                            ]
                                        },
                                        {
                                            "kind": "StringLiteral",
                                            "fullStart": 809,
                                            "fullEnd": 815,
                                            "start": 809,
                                            "end": 815,
                                            "fullWidth": 6,
                                            "width": 6,
                                            "text": "\"prop\"",
                                            "value": "prop",
                                            "valueText": "prop"
                                        },
                                        {
                                            "kind": "CommaToken",
                                            "fullStart": 815,
                                            "fullEnd": 817,
                                            "start": 815,
                                            "end": 816,
                                            "fullWidth": 2,
                                            "width": 1,
                                            "text": ",",
                                            "value": ",",
                                            "valueText": ",",
                                            "hasTrailingTrivia": true,
                                            "trailingTrivia": [
                                                {
                                                    "kind": "WhitespaceTrivia",
                                                    "text": " "
                                                }
                                            ]
                                        },
                                        {
                                            "kind": "ObjectLiteralExpression",
                                            "fullStart": 817,
                                            "fullEnd": 951,
                                            "start": 817,
                                            "end": 951,
                                            "fullWidth": 134,
                                            "width": 134,
                                            "isIncrementallyUnusable": true,
                                            "openBraceToken": {
                                                "kind": "OpenBraceToken",
                                                "fullStart": 817,
                                                "fullEnd": 820,
                                                "start": 817,
                                                "end": 818,
                                                "fullWidth": 3,
                                                "width": 1,
                                                "text": "{",
                                                "value": "{",
                                                "valueText": "{",
                                                "hasTrailingTrivia": true,
                                                "hasTrailingNewLine": true,
                                                "trailingTrivia": [
                                                    {
                                                        "kind": "NewLineTrivia",
                                                        "text": "\r\n"
                                                    }
                                                ]
                                            },
                                            "propertyAssignments": [
                                                {
                                                    "kind": "SimplePropertyAssignment",
                                                    "fullStart": 820,
                                                    "fullEnd": 846,
                                                    "start": 832,
                                                    "end": 846,
                                                    "fullWidth": 26,
                                                    "width": 14,
                                                    "isIncrementallyUnusable": true,
                                                    "propertyName": {
                                                        "kind": "IdentifierName",
                                                        "fullStart": 820,
                                                        "fullEnd": 835,
                                                        "start": 832,
                                                        "end": 835,
                                                        "fullWidth": 15,
                                                        "width": 3,
                                                        "text": "get",
                                                        "value": "get",
                                                        "valueText": "get",
                                                        "hasLeadingTrivia": true,
                                                        "leadingTrivia": [
                                                            {
                                                                "kind": "WhitespaceTrivia",
                                                                "text": "            "
                                                            }
                                                        ]
                                                    },
                                                    "colonToken": {
                                                        "kind": "ColonToken",
                                                        "fullStart": 835,
                                                        "fullEnd": 837,
                                                        "start": 835,
                                                        "end": 836,
                                                        "fullWidth": 2,
                                                        "width": 1,
                                                        "text": ":",
                                                        "value": ":",
                                                        "valueText": ":",
                                                        "hasTrailingTrivia": true,
                                                        "trailingTrivia": [
                                                            {
                                                                "kind": "WhitespaceTrivia",
                                                                "text": " "
                                                            }
                                                        ]
                                                    },
                                                    "expression": {
                                                        "kind": "IdentifierName",
                                                        "fullStart": 837,
                                                        "fullEnd": 846,
                                                        "start": 837,
                                                        "end": 846,
                                                        "fullWidth": 9,
                                                        "width": 9,
                                                        "text": "undefined",
                                                        "value": "undefined",
                                                        "valueText": "undefined"
                                                    }
                                                },
                                                {
                                                    "kind": "CommaToken",
                                                    "fullStart": 846,
                                                    "fullEnd": 849,
                                                    "start": 846,
                                                    "end": 847,
                                                    "fullWidth": 3,
                                                    "width": 1,
                                                    "text": ",",
                                                    "value": ",",
                                                    "valueText": ",",
                                                    "hasTrailingTrivia": true,
                                                    "hasTrailingNewLine": true,
                                                    "trailingTrivia": [
                                                        {
                                                            "kind": "NewLineTrivia",
                                                            "text": "\r\n"
                                                        }
                                                    ]
                                                },
                                                {
                                                    "kind": "SimplePropertyAssignment",
                                                    "fullStart": 849,
                                                    "fullEnd": 875,
                                                    "start": 861,
                                                    "end": 875,
                                                    "fullWidth": 26,
                                                    "width": 14,
                                                    "isIncrementallyUnusable": true,
                                                    "propertyName": {
                                                        "kind": "IdentifierName",
                                                        "fullStart": 849,
                                                        "fullEnd": 864,
                                                        "start": 861,
                                                        "end": 864,
                                                        "fullWidth": 15,
                                                        "width": 3,
                                                        "text": "set",
                                                        "value": "set",
                                                        "valueText": "set",
                                                        "hasLeadingTrivia": true,
                                                        "leadingTrivia": [
                                                            {
                                                                "kind": "WhitespaceTrivia",
                                                                "text": "            "
                                                            }
                                                        ]
                                                    },
                                                    "colonToken": {
                                                        "kind": "ColonToken",
                                                        "fullStart": 864,
                                                        "fullEnd": 866,
                                                        "start": 864,
                                                        "end": 865,
                                                        "fullWidth": 2,
                                                        "width": 1,
                                                        "text": ":",
                                                        "value": ":",
                                                        "valueText": ":",
                                                        "hasTrailingTrivia": true,
                                                        "trailingTrivia": [
                                                            {
                                                                "kind": "WhitespaceTrivia",
                                                                "text": " "
                                                            }
                                                        ]
                                                    },
                                                    "expression": {
                                                        "kind": "IdentifierName",
                                                        "fullStart": 866,
                                                        "fullEnd": 875,
                                                        "start": 866,
                                                        "end": 875,
                                                        "fullWidth": 9,
                                                        "width": 9,
                                                        "text": "undefined",
                                                        "value": "undefined",
                                                        "valueText": "undefined"
                                                    }
                                                },
                                                {
                                                    "kind": "CommaToken",
                                                    "fullStart": 875,
                                                    "fullEnd": 878,
                                                    "start": 875,
                                                    "end": 876,
                                                    "fullWidth": 3,
                                                    "width": 1,
                                                    "text": ",",
                                                    "value": ",",
                                                    "valueText": ",",
                                                    "hasTrailingTrivia": true,
                                                    "hasTrailingNewLine": true,
                                                    "trailingTrivia": [
                                                        {
                                                            "kind": "NewLineTrivia",
                                                            "text": "\r\n"
                                                        }
                                                    ]
                                                },
                                                {
                                                    "kind": "SimplePropertyAssignment",
                                                    "fullStart": 878,
                                                    "fullEnd": 906,
                                                    "start": 890,
                                                    "end": 906,
                                                    "fullWidth": 28,
                                                    "width": 16,
                                                    "propertyName": {
                                                        "kind": "IdentifierName",
                                                        "fullStart": 878,
                                                        "fullEnd": 900,
                                                        "start": 890,
                                                        "end": 900,
                                                        "fullWidth": 22,
                                                        "width": 10,
                                                        "text": "enumerable",
                                                        "value": "enumerable",
                                                        "valueText": "enumerable",
                                                        "hasLeadingTrivia": true,
                                                        "leadingTrivia": [
                                                            {
                                                                "kind": "WhitespaceTrivia",
                                                                "text": "            "
                                                            }
                                                        ]
                                                    },
                                                    "colonToken": {
                                                        "kind": "ColonToken",
                                                        "fullStart": 900,
                                                        "fullEnd": 902,
                                                        "start": 900,
                                                        "end": 901,
                                                        "fullWidth": 2,
                                                        "width": 1,
                                                        "text": ":",
                                                        "value": ":",
                                                        "valueText": ":",
                                                        "hasTrailingTrivia": true,
                                                        "trailingTrivia": [
                                                            {
                                                                "kind": "WhitespaceTrivia",
                                                                "text": " "
                                                            }
                                                        ]
                                                    },
                                                    "expression": {
                                                        "kind": "TrueKeyword",
                                                        "fullStart": 902,
                                                        "fullEnd": 906,
                                                        "start": 902,
                                                        "end": 906,
                                                        "fullWidth": 4,
                                                        "width": 4,
                                                        "text": "true",
                                                        "value": true,
                                                        "valueText": "true"
                                                    }
                                                },
                                                {
                                                    "kind": "CommaToken",
                                                    "fullStart": 906,
                                                    "fullEnd": 909,
                                                    "start": 906,
                                                    "end": 907,
                                                    "fullWidth": 3,
                                                    "width": 1,
                                                    "text": ",",
                                                    "value": ",",
                                                    "valueText": ",",
                                                    "hasTrailingTrivia": true,
                                                    "hasTrailingNewLine": true,
                                                    "trailingTrivia": [
                                                        {
                                                            "kind": "NewLineTrivia",
                                                            "text": "\r\n"
                                                        }
                                                    ]
                                                },
                                                {
                                                    "kind": "SimplePropertyAssignment",
                                                    "fullStart": 909,
                                                    "fullEnd": 942,
                                                    "start": 921,
                                                    "end": 940,
                                                    "fullWidth": 33,
                                                    "width": 19,
                                                    "propertyName": {
                                                        "kind": "IdentifierName",
                                                        "fullStart": 909,
                                                        "fullEnd": 933,
                                                        "start": 921,
                                                        "end": 933,
                                                        "fullWidth": 24,
                                                        "width": 12,
                                                        "text": "configurable",
                                                        "value": "configurable",
                                                        "valueText": "configurable",
                                                        "hasLeadingTrivia": true,
                                                        "leadingTrivia": [
                                                            {
                                                                "kind": "WhitespaceTrivia",
                                                                "text": "            "
                                                            }
                                                        ]
                                                    },
                                                    "colonToken": {
                                                        "kind": "ColonToken",
                                                        "fullStart": 933,
                                                        "fullEnd": 935,
                                                        "start": 933,
                                                        "end": 934,
                                                        "fullWidth": 2,
                                                        "width": 1,
                                                        "text": ":",
                                                        "value": ":",
                                                        "valueText": ":",
                                                        "hasTrailingTrivia": true,
                                                        "trailingTrivia": [
                                                            {
                                                                "kind": "WhitespaceTrivia",
                                                                "text": " "
                                                            }
                                                        ]
                                                    },
                                                    "expression": {
                                                        "kind": "FalseKeyword",
                                                        "fullStart": 935,
                                                        "fullEnd": 942,
                                                        "start": 935,
                                                        "end": 940,
                                                        "fullWidth": 7,
                                                        "width": 5,
                                                        "text": "false",
                                                        "value": false,
                                                        "valueText": "false",
                                                        "hasTrailingTrivia": true,
                                                        "hasTrailingNewLine": true,
                                                        "trailingTrivia": [
                                                            {
                                                                "kind": "NewLineTrivia",
                                                                "text": "\r\n"
                                                            }
                                                        ]
                                                    }
                                                }
                                            ],
                                            "closeBraceToken": {
                                                "kind": "CloseBraceToken",
                                                "fullStart": 942,
                                                "fullEnd": 951,
                                                "start": 950,
                                                "end": 951,
                                                "fullWidth": 9,
                                                "width": 1,
                                                "text": "}",
                                                "value": "}",
                                                "valueText": "}",
                                                "hasLeadingTrivia": true,
                                                "leadingTrivia": [
                                                    {
                                                        "kind": "WhitespaceTrivia",
                                                        "text": "        "
                                                    }
                                                ]
                                            }
                                        }
                                    ],
                                    "closeParenToken": {
                                        "kind": "CloseParenToken",
                                        "fullStart": 951,
                                        "fullEnd": 952,
                                        "start": 951,
                                        "end": 952,
                                        "fullWidth": 1,
                                        "width": 1,
                                        "text": ")",
                                        "value": ")",
                                        "valueText": ")"
                                    }
                                }
                            },
                            "semicolonToken": {
                                "kind": "SemicolonToken",
                                "fullStart": 952,
                                "fullEnd": 955,
                                "start": 952,
                                "end": 953,
                                "fullWidth": 3,
                                "width": 1,
                                "text": ";",
                                "value": ";",
                                "valueText": ";",
                                "hasTrailingTrivia": true,
                                "hasTrailingNewLine": true,
                                "trailingTrivia": [
                                    {
                                        "kind": "NewLineTrivia",
                                        "text": "\r\n"
                                    }
                                ]
                            }
                        },
                        {
                            "kind": "VariableStatement",
                            "fullStart": 955,
                            "fullEnd": 1013,
                            "start": 965,
                            "end": 1011,
                            "fullWidth": 58,
                            "width": 46,
                            "modifiers": [],
                            "variableDeclaration": {
                                "kind": "VariableDeclaration",
                                "fullStart": 955,
                                "fullEnd": 1010,
                                "start": 965,
                                "end": 1010,
                                "fullWidth": 55,
                                "width": 45,
                                "varKeyword": {
                                    "kind": "VarKeyword",
                                    "fullStart": 955,
                                    "fullEnd": 969,
                                    "start": 965,
                                    "end": 968,
                                    "fullWidth": 14,
                                    "width": 3,
                                    "text": "var",
                                    "value": "var",
                                    "valueText": "var",
                                    "hasLeadingTrivia": true,
                                    "hasLeadingNewLine": true,
                                    "hasTrailingTrivia": true,
                                    "leadingTrivia": [
                                        {
                                            "kind": "NewLineTrivia",
                                            "text": "\r\n"
                                        },
                                        {
                                            "kind": "WhitespaceTrivia",
                                            "text": "        "
                                        }
                                    ],
                                    "trailingTrivia": [
                                        {
                                            "kind": "WhitespaceTrivia",
                                            "text": " "
                                        }
                                    ]
                                },
                                "variableDeclarators": [
                                    {
                                        "kind": "VariableDeclarator",
                                        "fullStart": 969,
                                        "fullEnd": 1010,
                                        "start": 969,
                                        "end": 1010,
                                        "fullWidth": 41,
<<<<<<< HEAD
                                        "width": 41,
                                        "identifier": {
=======
                                        "propertyName": {
>>>>>>> 85e84683
                                            "kind": "IdentifierName",
                                            "fullStart": 969,
                                            "fullEnd": 977,
                                            "start": 969,
                                            "end": 976,
                                            "fullWidth": 8,
                                            "width": 7,
                                            "text": "result1",
                                            "value": "result1",
                                            "valueText": "result1",
                                            "hasTrailingTrivia": true,
                                            "trailingTrivia": [
                                                {
                                                    "kind": "WhitespaceTrivia",
                                                    "text": " "
                                                }
                                            ]
                                        },
                                        "equalsValueClause": {
                                            "kind": "EqualsValueClause",
                                            "fullStart": 977,
                                            "fullEnd": 1010,
                                            "start": 977,
                                            "end": 1010,
                                            "fullWidth": 33,
                                            "width": 33,
                                            "equalsToken": {
                                                "kind": "EqualsToken",
                                                "fullStart": 977,
                                                "fullEnd": 979,
                                                "start": 977,
                                                "end": 978,
                                                "fullWidth": 2,
                                                "width": 1,
                                                "text": "=",
                                                "value": "=",
                                                "valueText": "=",
                                                "hasTrailingTrivia": true,
                                                "trailingTrivia": [
                                                    {
                                                        "kind": "WhitespaceTrivia",
                                                        "text": " "
                                                    }
                                                ]
                                            },
                                            "value": {
                                                "kind": "EqualsExpression",
                                                "fullStart": 979,
                                                "fullEnd": 1010,
                                                "start": 979,
                                                "end": 1010,
                                                "fullWidth": 31,
                                                "width": 31,
                                                "left": {
                                                    "kind": "TypeOfExpression",
                                                    "fullStart": 979,
                                                    "fullEnd": 995,
                                                    "start": 979,
                                                    "end": 994,
                                                    "fullWidth": 16,
                                                    "width": 15,
                                                    "typeOfKeyword": {
                                                        "kind": "TypeOfKeyword",
                                                        "fullStart": 979,
                                                        "fullEnd": 986,
                                                        "start": 979,
                                                        "end": 985,
                                                        "fullWidth": 7,
                                                        "width": 6,
                                                        "text": "typeof",
                                                        "value": "typeof",
                                                        "valueText": "typeof",
                                                        "hasTrailingTrivia": true,
                                                        "trailingTrivia": [
                                                            {
                                                                "kind": "WhitespaceTrivia",
                                                                "text": " "
                                                            }
                                                        ]
                                                    },
                                                    "expression": {
                                                        "kind": "MemberAccessExpression",
                                                        "fullStart": 986,
                                                        "fullEnd": 995,
                                                        "start": 986,
                                                        "end": 994,
                                                        "fullWidth": 9,
                                                        "width": 8,
                                                        "expression": {
                                                            "kind": "IdentifierName",
                                                            "fullStart": 986,
                                                            "fullEnd": 989,
                                                            "start": 986,
                                                            "end": 989,
                                                            "fullWidth": 3,
                                                            "width": 3,
                                                            "text": "obj",
                                                            "value": "obj",
                                                            "valueText": "obj"
                                                        },
                                                        "dotToken": {
                                                            "kind": "DotToken",
                                                            "fullStart": 989,
                                                            "fullEnd": 990,
                                                            "start": 989,
                                                            "end": 990,
                                                            "fullWidth": 1,
                                                            "width": 1,
                                                            "text": ".",
                                                            "value": ".",
                                                            "valueText": "."
                                                        },
                                                        "name": {
                                                            "kind": "IdentifierName",
                                                            "fullStart": 990,
                                                            "fullEnd": 995,
                                                            "start": 990,
                                                            "end": 994,
                                                            "fullWidth": 5,
                                                            "width": 4,
                                                            "text": "prop",
                                                            "value": "prop",
                                                            "valueText": "prop",
                                                            "hasTrailingTrivia": true,
                                                            "trailingTrivia": [
                                                                {
                                                                    "kind": "WhitespaceTrivia",
                                                                    "text": " "
                                                                }
                                                            ]
                                                        }
                                                    }
                                                },
                                                "operatorToken": {
                                                    "kind": "EqualsEqualsEqualsToken",
                                                    "fullStart": 995,
                                                    "fullEnd": 999,
                                                    "start": 995,
                                                    "end": 998,
                                                    "fullWidth": 4,
                                                    "width": 3,
                                                    "text": "===",
                                                    "value": "===",
                                                    "valueText": "===",
                                                    "hasTrailingTrivia": true,
                                                    "trailingTrivia": [
                                                        {
                                                            "kind": "WhitespaceTrivia",
                                                            "text": " "
                                                        }
                                                    ]
                                                },
                                                "right": {
                                                    "kind": "StringLiteral",
                                                    "fullStart": 999,
                                                    "fullEnd": 1010,
                                                    "start": 999,
                                                    "end": 1010,
                                                    "fullWidth": 11,
                                                    "width": 11,
                                                    "text": "\"undefined\"",
                                                    "value": "undefined",
                                                    "valueText": "undefined"
                                                }
                                            }
                                        }
                                    }
                                ]
                            },
                            "semicolonToken": {
                                "kind": "SemicolonToken",
                                "fullStart": 1010,
                                "fullEnd": 1013,
                                "start": 1010,
                                "end": 1011,
                                "fullWidth": 3,
                                "width": 1,
                                "text": ";",
                                "value": ";",
                                "valueText": ";",
                                "hasTrailingTrivia": true,
                                "hasTrailingNewLine": true,
                                "trailingTrivia": [
                                    {
                                        "kind": "NewLineTrivia",
                                        "text": "\r\n"
                                    }
                                ]
                            }
                        },
                        {
                            "kind": "VariableStatement",
                            "fullStart": 1013,
                            "fullEnd": 1080,
                            "start": 1021,
                            "end": 1078,
                            "fullWidth": 67,
                            "width": 57,
                            "modifiers": [],
                            "variableDeclaration": {
                                "kind": "VariableDeclaration",
                                "fullStart": 1013,
                                "fullEnd": 1077,
                                "start": 1021,
                                "end": 1077,
                                "fullWidth": 64,
                                "width": 56,
                                "varKeyword": {
                                    "kind": "VarKeyword",
                                    "fullStart": 1013,
                                    "fullEnd": 1025,
                                    "start": 1021,
                                    "end": 1024,
                                    "fullWidth": 12,
                                    "width": 3,
                                    "text": "var",
                                    "value": "var",
                                    "valueText": "var",
                                    "hasLeadingTrivia": true,
                                    "hasTrailingTrivia": true,
                                    "leadingTrivia": [
                                        {
                                            "kind": "WhitespaceTrivia",
                                            "text": "        "
                                        }
                                    ],
                                    "trailingTrivia": [
                                        {
                                            "kind": "WhitespaceTrivia",
                                            "text": " "
                                        }
                                    ]
                                },
                                "variableDeclarators": [
                                    {
                                        "kind": "VariableDeclarator",
                                        "fullStart": 1025,
                                        "fullEnd": 1077,
                                        "start": 1025,
                                        "end": 1077,
                                        "fullWidth": 52,
<<<<<<< HEAD
                                        "width": 52,
                                        "identifier": {
=======
                                        "propertyName": {
>>>>>>> 85e84683
                                            "kind": "IdentifierName",
                                            "fullStart": 1025,
                                            "fullEnd": 1031,
                                            "start": 1025,
                                            "end": 1030,
                                            "fullWidth": 6,
                                            "width": 5,
                                            "text": "desc1",
                                            "value": "desc1",
                                            "valueText": "desc1",
                                            "hasTrailingTrivia": true,
                                            "trailingTrivia": [
                                                {
                                                    "kind": "WhitespaceTrivia",
                                                    "text": " "
                                                }
                                            ]
                                        },
                                        "equalsValueClause": {
                                            "kind": "EqualsValueClause",
                                            "fullStart": 1031,
                                            "fullEnd": 1077,
                                            "start": 1031,
                                            "end": 1077,
                                            "fullWidth": 46,
                                            "width": 46,
                                            "equalsToken": {
                                                "kind": "EqualsToken",
                                                "fullStart": 1031,
                                                "fullEnd": 1033,
                                                "start": 1031,
                                                "end": 1032,
                                                "fullWidth": 2,
                                                "width": 1,
                                                "text": "=",
                                                "value": "=",
                                                "valueText": "=",
                                                "hasTrailingTrivia": true,
                                                "trailingTrivia": [
                                                    {
                                                        "kind": "WhitespaceTrivia",
                                                        "text": " "
                                                    }
                                                ]
                                            },
                                            "value": {
                                                "kind": "InvocationExpression",
                                                "fullStart": 1033,
                                                "fullEnd": 1077,
                                                "start": 1033,
                                                "end": 1077,
                                                "fullWidth": 44,
                                                "width": 44,
                                                "expression": {
                                                    "kind": "MemberAccessExpression",
                                                    "fullStart": 1033,
                                                    "fullEnd": 1064,
                                                    "start": 1033,
                                                    "end": 1064,
                                                    "fullWidth": 31,
                                                    "width": 31,
                                                    "expression": {
                                                        "kind": "IdentifierName",
                                                        "fullStart": 1033,
                                                        "fullEnd": 1039,
                                                        "start": 1033,
                                                        "end": 1039,
                                                        "fullWidth": 6,
                                                        "width": 6,
                                                        "text": "Object",
                                                        "value": "Object",
                                                        "valueText": "Object"
                                                    },
                                                    "dotToken": {
                                                        "kind": "DotToken",
                                                        "fullStart": 1039,
                                                        "fullEnd": 1040,
                                                        "start": 1039,
                                                        "end": 1040,
                                                        "fullWidth": 1,
                                                        "width": 1,
                                                        "text": ".",
                                                        "value": ".",
                                                        "valueText": "."
                                                    },
                                                    "name": {
                                                        "kind": "IdentifierName",
                                                        "fullStart": 1040,
                                                        "fullEnd": 1064,
                                                        "start": 1040,
                                                        "end": 1064,
                                                        "fullWidth": 24,
                                                        "width": 24,
                                                        "text": "getOwnPropertyDescriptor",
                                                        "value": "getOwnPropertyDescriptor",
                                                        "valueText": "getOwnPropertyDescriptor"
                                                    }
                                                },
                                                "argumentList": {
                                                    "kind": "ArgumentList",
                                                    "fullStart": 1064,
                                                    "fullEnd": 1077,
                                                    "start": 1064,
                                                    "end": 1077,
                                                    "fullWidth": 13,
                                                    "width": 13,
                                                    "openParenToken": {
                                                        "kind": "OpenParenToken",
                                                        "fullStart": 1064,
                                                        "fullEnd": 1065,
                                                        "start": 1064,
                                                        "end": 1065,
                                                        "fullWidth": 1,
                                                        "width": 1,
                                                        "text": "(",
                                                        "value": "(",
                                                        "valueText": "("
                                                    },
                                                    "arguments": [
                                                        {
                                                            "kind": "IdentifierName",
                                                            "fullStart": 1065,
                                                            "fullEnd": 1068,
                                                            "start": 1065,
                                                            "end": 1068,
                                                            "fullWidth": 3,
                                                            "width": 3,
                                                            "text": "obj",
                                                            "value": "obj",
                                                            "valueText": "obj"
                                                        },
                                                        {
                                                            "kind": "CommaToken",
                                                            "fullStart": 1068,
                                                            "fullEnd": 1070,
                                                            "start": 1068,
                                                            "end": 1069,
                                                            "fullWidth": 2,
                                                            "width": 1,
                                                            "text": ",",
                                                            "value": ",",
                                                            "valueText": ",",
                                                            "hasTrailingTrivia": true,
                                                            "trailingTrivia": [
                                                                {
                                                                    "kind": "WhitespaceTrivia",
                                                                    "text": " "
                                                                }
                                                            ]
                                                        },
                                                        {
                                                            "kind": "StringLiteral",
                                                            "fullStart": 1070,
                                                            "fullEnd": 1076,
                                                            "start": 1070,
                                                            "end": 1076,
                                                            "fullWidth": 6,
                                                            "width": 6,
                                                            "text": "\"prop\"",
                                                            "value": "prop",
                                                            "valueText": "prop"
                                                        }
                                                    ],
                                                    "closeParenToken": {
                                                        "kind": "CloseParenToken",
                                                        "fullStart": 1076,
                                                        "fullEnd": 1077,
                                                        "start": 1076,
                                                        "end": 1077,
                                                        "fullWidth": 1,
                                                        "width": 1,
                                                        "text": ")",
                                                        "value": ")",
                                                        "valueText": ")"
                                                    }
                                                }
                                            }
                                        }
                                    }
                                ]
                            },
                            "semicolonToken": {
                                "kind": "SemicolonToken",
                                "fullStart": 1077,
                                "fullEnd": 1080,
                                "start": 1077,
                                "end": 1078,
                                "fullWidth": 3,
                                "width": 1,
                                "text": ";",
                                "value": ";",
                                "valueText": ";",
                                "hasTrailingTrivia": true,
                                "hasTrailingNewLine": true,
                                "trailingTrivia": [
                                    {
                                        "kind": "NewLineTrivia",
                                        "text": "\r\n"
                                    }
                                ]
                            }
                        },
                        {
                            "kind": "TryStatement",
                            "fullStart": 1080,
                            "fullEnd": 1526,
                            "start": 1090,
                            "end": 1524,
                            "fullWidth": 446,
                            "width": 434,
                            "isIncrementallyUnusable": true,
                            "tryKeyword": {
                                "kind": "TryKeyword",
                                "fullStart": 1080,
                                "fullEnd": 1094,
                                "start": 1090,
                                "end": 1093,
                                "fullWidth": 14,
                                "width": 3,
                                "text": "try",
                                "value": "try",
                                "valueText": "try",
                                "hasLeadingTrivia": true,
                                "hasLeadingNewLine": true,
                                "hasTrailingTrivia": true,
                                "leadingTrivia": [
                                    {
                                        "kind": "NewLineTrivia",
                                        "text": "\r\n"
                                    },
                                    {
                                        "kind": "WhitespaceTrivia",
                                        "text": "        "
                                    }
                                ],
                                "trailingTrivia": [
                                    {
                                        "kind": "WhitespaceTrivia",
                                        "text": " "
                                    }
                                ]
                            },
                            "block": {
                                "kind": "Block",
                                "fullStart": 1094,
                                "fullEnd": 1233,
                                "start": 1094,
                                "end": 1232,
                                "fullWidth": 139,
                                "width": 138,
                                "isIncrementallyUnusable": true,
                                "openBraceToken": {
                                    "kind": "OpenBraceToken",
                                    "fullStart": 1094,
                                    "fullEnd": 1097,
                                    "start": 1094,
                                    "end": 1095,
                                    "fullWidth": 3,
                                    "width": 1,
                                    "text": "{",
                                    "value": "{",
                                    "valueText": "{",
                                    "hasTrailingTrivia": true,
                                    "hasTrailingNewLine": true,
                                    "trailingTrivia": [
                                        {
                                            "kind": "NewLineTrivia",
                                            "text": "\r\n"
                                        }
                                    ]
                                },
                                "statements": [
                                    {
                                        "kind": "ExpressionStatement",
                                        "fullStart": 1097,
                                        "fullEnd": 1194,
                                        "start": 1109,
                                        "end": 1192,
                                        "fullWidth": 97,
                                        "width": 83,
                                        "isIncrementallyUnusable": true,
                                        "expression": {
                                            "kind": "InvocationExpression",
                                            "fullStart": 1097,
                                            "fullEnd": 1191,
                                            "start": 1109,
                                            "end": 1191,
                                            "fullWidth": 94,
                                            "width": 82,
                                            "isIncrementallyUnusable": true,
                                            "expression": {
                                                "kind": "MemberAccessExpression",
                                                "fullStart": 1097,
                                                "fullEnd": 1130,
                                                "start": 1109,
                                                "end": 1130,
                                                "fullWidth": 33,
                                                "width": 21,
                                                "expression": {
                                                    "kind": "IdentifierName",
                                                    "fullStart": 1097,
                                                    "fullEnd": 1115,
                                                    "start": 1109,
                                                    "end": 1115,
                                                    "fullWidth": 18,
                                                    "width": 6,
                                                    "text": "Object",
                                                    "value": "Object",
                                                    "valueText": "Object",
                                                    "hasLeadingTrivia": true,
                                                    "leadingTrivia": [
                                                        {
                                                            "kind": "WhitespaceTrivia",
                                                            "text": "            "
                                                        }
                                                    ]
                                                },
                                                "dotToken": {
                                                    "kind": "DotToken",
                                                    "fullStart": 1115,
                                                    "fullEnd": 1116,
                                                    "start": 1115,
                                                    "end": 1116,
                                                    "fullWidth": 1,
                                                    "width": 1,
                                                    "text": ".",
                                                    "value": ".",
                                                    "valueText": "."
                                                },
                                                "name": {
                                                    "kind": "IdentifierName",
                                                    "fullStart": 1116,
                                                    "fullEnd": 1130,
                                                    "start": 1116,
                                                    "end": 1130,
                                                    "fullWidth": 14,
                                                    "width": 14,
                                                    "text": "defineProperty",
                                                    "value": "defineProperty",
                                                    "valueText": "defineProperty"
                                                }
                                            },
                                            "argumentList": {
                                                "kind": "ArgumentList",
                                                "fullStart": 1130,
                                                "fullEnd": 1191,
                                                "start": 1130,
                                                "end": 1191,
                                                "fullWidth": 61,
                                                "width": 61,
                                                "isIncrementallyUnusable": true,
                                                "openParenToken": {
                                                    "kind": "OpenParenToken",
                                                    "fullStart": 1130,
                                                    "fullEnd": 1131,
                                                    "start": 1130,
                                                    "end": 1131,
                                                    "fullWidth": 1,
                                                    "width": 1,
                                                    "text": "(",
                                                    "value": "(",
                                                    "valueText": "("
                                                },
                                                "arguments": [
                                                    {
                                                        "kind": "IdentifierName",
                                                        "fullStart": 1131,
                                                        "fullEnd": 1134,
                                                        "start": 1131,
                                                        "end": 1134,
                                                        "fullWidth": 3,
                                                        "width": 3,
                                                        "text": "obj",
                                                        "value": "obj",
                                                        "valueText": "obj"
                                                    },
                                                    {
                                                        "kind": "CommaToken",
                                                        "fullStart": 1134,
                                                        "fullEnd": 1136,
                                                        "start": 1134,
                                                        "end": 1135,
                                                        "fullWidth": 2,
                                                        "width": 1,
                                                        "text": ",",
                                                        "value": ",",
                                                        "valueText": ",",
                                                        "hasTrailingTrivia": true,
                                                        "trailingTrivia": [
                                                            {
                                                                "kind": "WhitespaceTrivia",
                                                                "text": " "
                                                            }
                                                        ]
                                                    },
                                                    {
                                                        "kind": "StringLiteral",
                                                        "fullStart": 1136,
                                                        "fullEnd": 1142,
                                                        "start": 1136,
                                                        "end": 1142,
                                                        "fullWidth": 6,
                                                        "width": 6,
                                                        "text": "\"prop\"",
                                                        "value": "prop",
                                                        "valueText": "prop"
                                                    },
                                                    {
                                                        "kind": "CommaToken",
                                                        "fullStart": 1142,
                                                        "fullEnd": 1144,
                                                        "start": 1142,
                                                        "end": 1143,
                                                        "fullWidth": 2,
                                                        "width": 1,
                                                        "text": ",",
                                                        "value": ",",
                                                        "valueText": ",",
                                                        "hasTrailingTrivia": true,
                                                        "trailingTrivia": [
                                                            {
                                                                "kind": "WhitespaceTrivia",
                                                                "text": " "
                                                            }
                                                        ]
                                                    },
                                                    {
                                                        "kind": "ObjectLiteralExpression",
                                                        "fullStart": 1144,
                                                        "fullEnd": 1190,
                                                        "start": 1144,
                                                        "end": 1190,
                                                        "fullWidth": 46,
                                                        "width": 46,
                                                        "isIncrementallyUnusable": true,
                                                        "openBraceToken": {
                                                            "kind": "OpenBraceToken",
                                                            "fullStart": 1144,
                                                            "fullEnd": 1147,
                                                            "start": 1144,
                                                            "end": 1145,
                                                            "fullWidth": 3,
                                                            "width": 1,
                                                            "text": "{",
                                                            "value": "{",
                                                            "valueText": "{",
                                                            "hasTrailingTrivia": true,
                                                            "hasTrailingNewLine": true,
                                                            "trailingTrivia": [
                                                                {
                                                                    "kind": "NewLineTrivia",
                                                                    "text": "\r\n"
                                                                }
                                                            ]
                                                        },
                                                        "propertyAssignments": [
                                                            {
                                                                "kind": "SimplePropertyAssignment",
                                                                "fullStart": 1147,
                                                                "fullEnd": 1177,
                                                                "start": 1163,
                                                                "end": 1175,
                                                                "fullWidth": 30,
                                                                "width": 12,
                                                                "isIncrementallyUnusable": true,
                                                                "propertyName": {
                                                                    "kind": "IdentifierName",
                                                                    "fullStart": 1147,
                                                                    "fullEnd": 1166,
                                                                    "start": 1163,
                                                                    "end": 1166,
                                                                    "fullWidth": 19,
                                                                    "width": 3,
                                                                    "text": "get",
                                                                    "value": "get",
                                                                    "valueText": "get",
                                                                    "hasLeadingTrivia": true,
                                                                    "leadingTrivia": [
                                                                        {
                                                                            "kind": "WhitespaceTrivia",
                                                                            "text": "                "
                                                                        }
                                                                    ]
                                                                },
                                                                "colonToken": {
                                                                    "kind": "ColonToken",
                                                                    "fullStart": 1166,
                                                                    "fullEnd": 1168,
                                                                    "start": 1166,
                                                                    "end": 1167,
                                                                    "fullWidth": 2,
                                                                    "width": 1,
                                                                    "text": ":",
                                                                    "value": ":",
                                                                    "valueText": ":",
                                                                    "hasTrailingTrivia": true,
                                                                    "trailingTrivia": [
                                                                        {
                                                                            "kind": "WhitespaceTrivia",
                                                                            "text": " "
                                                                        }
                                                                    ]
                                                                },
                                                                "expression": {
                                                                    "kind": "IdentifierName",
                                                                    "fullStart": 1168,
                                                                    "fullEnd": 1177,
                                                                    "start": 1168,
                                                                    "end": 1175,
                                                                    "fullWidth": 9,
                                                                    "width": 7,
                                                                    "text": "getFunc",
                                                                    "value": "getFunc",
                                                                    "valueText": "getFunc",
                                                                    "hasTrailingTrivia": true,
                                                                    "hasTrailingNewLine": true,
                                                                    "trailingTrivia": [
                                                                        {
                                                                            "kind": "NewLineTrivia",
                                                                            "text": "\r\n"
                                                                        }
                                                                    ]
                                                                }
                                                            }
                                                        ],
                                                        "closeBraceToken": {
                                                            "kind": "CloseBraceToken",
                                                            "fullStart": 1177,
                                                            "fullEnd": 1190,
                                                            "start": 1189,
                                                            "end": 1190,
                                                            "fullWidth": 13,
                                                            "width": 1,
                                                            "text": "}",
                                                            "value": "}",
                                                            "valueText": "}",
                                                            "hasLeadingTrivia": true,
                                                            "leadingTrivia": [
                                                                {
                                                                    "kind": "WhitespaceTrivia",
                                                                    "text": "            "
                                                                }
                                                            ]
                                                        }
                                                    }
                                                ],
                                                "closeParenToken": {
                                                    "kind": "CloseParenToken",
                                                    "fullStart": 1190,
                                                    "fullEnd": 1191,
                                                    "start": 1190,
                                                    "end": 1191,
                                                    "fullWidth": 1,
                                                    "width": 1,
                                                    "text": ")",
                                                    "value": ")",
                                                    "valueText": ")"
                                                }
                                            }
                                        },
                                        "semicolonToken": {
                                            "kind": "SemicolonToken",
                                            "fullStart": 1191,
                                            "fullEnd": 1194,
                                            "start": 1191,
                                            "end": 1192,
                                            "fullWidth": 3,
                                            "width": 1,
                                            "text": ";",
                                            "value": ";",
                                            "valueText": ";",
                                            "hasTrailingTrivia": true,
                                            "hasTrailingNewLine": true,
                                            "trailingTrivia": [
                                                {
                                                    "kind": "NewLineTrivia",
                                                    "text": "\r\n"
                                                }
                                            ]
                                        }
                                    },
                                    {
                                        "kind": "ReturnStatement",
                                        "fullStart": 1194,
                                        "fullEnd": 1223,
                                        "start": 1208,
                                        "end": 1221,
                                        "fullWidth": 29,
                                        "width": 13,
                                        "returnKeyword": {
                                            "kind": "ReturnKeyword",
                                            "fullStart": 1194,
                                            "fullEnd": 1215,
                                            "start": 1208,
                                            "end": 1214,
                                            "fullWidth": 21,
                                            "width": 6,
                                            "text": "return",
                                            "value": "return",
                                            "valueText": "return",
                                            "hasLeadingTrivia": true,
                                            "hasLeadingNewLine": true,
                                            "hasTrailingTrivia": true,
                                            "leadingTrivia": [
                                                {
                                                    "kind": "NewLineTrivia",
                                                    "text": "\r\n"
                                                },
                                                {
                                                    "kind": "WhitespaceTrivia",
                                                    "text": "            "
                                                }
                                            ],
                                            "trailingTrivia": [
                                                {
                                                    "kind": "WhitespaceTrivia",
                                                    "text": " "
                                                }
                                            ]
                                        },
                                        "expression": {
                                            "kind": "FalseKeyword",
                                            "fullStart": 1215,
                                            "fullEnd": 1220,
                                            "start": 1215,
                                            "end": 1220,
                                            "fullWidth": 5,
                                            "width": 5,
                                            "text": "false",
                                            "value": false,
                                            "valueText": "false"
                                        },
                                        "semicolonToken": {
                                            "kind": "SemicolonToken",
                                            "fullStart": 1220,
                                            "fullEnd": 1223,
                                            "start": 1220,
                                            "end": 1221,
                                            "fullWidth": 3,
                                            "width": 1,
                                            "text": ";",
                                            "value": ";",
                                            "valueText": ";",
                                            "hasTrailingTrivia": true,
                                            "hasTrailingNewLine": true,
                                            "trailingTrivia": [
                                                {
                                                    "kind": "NewLineTrivia",
                                                    "text": "\r\n"
                                                }
                                            ]
                                        }
                                    }
                                ],
                                "closeBraceToken": {
                                    "kind": "CloseBraceToken",
                                    "fullStart": 1223,
                                    "fullEnd": 1233,
                                    "start": 1231,
                                    "end": 1232,
                                    "fullWidth": 10,
                                    "width": 1,
                                    "text": "}",
                                    "value": "}",
                                    "valueText": "}",
                                    "hasLeadingTrivia": true,
                                    "hasTrailingTrivia": true,
                                    "leadingTrivia": [
                                        {
                                            "kind": "WhitespaceTrivia",
                                            "text": "        "
                                        }
                                    ],
                                    "trailingTrivia": [
                                        {
                                            "kind": "WhitespaceTrivia",
                                            "text": " "
                                        }
                                    ]
                                }
                            },
                            "catchClause": {
                                "kind": "CatchClause",
                                "fullStart": 1233,
                                "fullEnd": 1526,
                                "start": 1233,
                                "end": 1524,
                                "fullWidth": 293,
                                "width": 291,
                                "isIncrementallyUnusable": true,
                                "catchKeyword": {
                                    "kind": "CatchKeyword",
                                    "fullStart": 1233,
                                    "fullEnd": 1239,
                                    "start": 1233,
                                    "end": 1238,
                                    "fullWidth": 6,
                                    "width": 5,
                                    "text": "catch",
                                    "value": "catch",
                                    "valueText": "catch",
                                    "hasTrailingTrivia": true,
                                    "trailingTrivia": [
                                        {
                                            "kind": "WhitespaceTrivia",
                                            "text": " "
                                        }
                                    ]
                                },
                                "openParenToken": {
                                    "kind": "OpenParenToken",
                                    "fullStart": 1239,
                                    "fullEnd": 1240,
                                    "start": 1239,
                                    "end": 1240,
                                    "fullWidth": 1,
                                    "width": 1,
                                    "text": "(",
                                    "value": "(",
                                    "valueText": "("
                                },
                                "identifier": {
                                    "kind": "IdentifierName",
                                    "fullStart": 1240,
                                    "fullEnd": 1241,
                                    "start": 1240,
                                    "end": 1241,
                                    "fullWidth": 1,
                                    "width": 1,
                                    "text": "e",
                                    "value": "e",
                                    "valueText": "e"
                                },
                                "closeParenToken": {
                                    "kind": "CloseParenToken",
                                    "fullStart": 1241,
                                    "fullEnd": 1243,
                                    "start": 1241,
                                    "end": 1242,
                                    "fullWidth": 2,
                                    "width": 1,
                                    "text": ")",
                                    "value": ")",
                                    "valueText": ")",
                                    "hasTrailingTrivia": true,
                                    "trailingTrivia": [
                                        {
                                            "kind": "WhitespaceTrivia",
                                            "text": " "
                                        }
                                    ]
                                },
                                "block": {
                                    "kind": "Block",
                                    "fullStart": 1243,
                                    "fullEnd": 1526,
                                    "start": 1243,
                                    "end": 1524,
                                    "fullWidth": 283,
                                    "width": 281,
                                    "isIncrementallyUnusable": true,
                                    "openBraceToken": {
                                        "kind": "OpenBraceToken",
                                        "fullStart": 1243,
                                        "fullEnd": 1246,
                                        "start": 1243,
                                        "end": 1244,
                                        "fullWidth": 3,
                                        "width": 1,
                                        "text": "{",
                                        "value": "{",
                                        "valueText": "{",
                                        "hasTrailingTrivia": true,
                                        "hasTrailingNewLine": true,
                                        "trailingTrivia": [
                                            {
                                                "kind": "NewLineTrivia",
                                                "text": "\r\n"
                                            }
                                        ]
                                    },
                                    "statements": [
                                        {
                                            "kind": "VariableStatement",
                                            "fullStart": 1246,
                                            "fullEnd": 1306,
                                            "start": 1258,
                                            "end": 1304,
                                            "fullWidth": 60,
                                            "width": 46,
                                            "modifiers": [],
                                            "variableDeclaration": {
                                                "kind": "VariableDeclaration",
                                                "fullStart": 1246,
                                                "fullEnd": 1303,
                                                "start": 1258,
                                                "end": 1303,
                                                "fullWidth": 57,
                                                "width": 45,
                                                "varKeyword": {
                                                    "kind": "VarKeyword",
                                                    "fullStart": 1246,
                                                    "fullEnd": 1262,
                                                    "start": 1258,
                                                    "end": 1261,
                                                    "fullWidth": 16,
                                                    "width": 3,
                                                    "text": "var",
                                                    "value": "var",
                                                    "valueText": "var",
                                                    "hasLeadingTrivia": true,
                                                    "hasTrailingTrivia": true,
                                                    "leadingTrivia": [
                                                        {
                                                            "kind": "WhitespaceTrivia",
                                                            "text": "            "
                                                        }
                                                    ],
                                                    "trailingTrivia": [
                                                        {
                                                            "kind": "WhitespaceTrivia",
                                                            "text": " "
                                                        }
                                                    ]
                                                },
                                                "variableDeclarators": [
                                                    {
                                                        "kind": "VariableDeclarator",
                                                        "fullStart": 1262,
                                                        "fullEnd": 1303,
                                                        "start": 1262,
                                                        "end": 1303,
                                                        "fullWidth": 41,
<<<<<<< HEAD
                                                        "width": 41,
                                                        "identifier": {
=======
                                                        "propertyName": {
>>>>>>> 85e84683
                                                            "kind": "IdentifierName",
                                                            "fullStart": 1262,
                                                            "fullEnd": 1270,
                                                            "start": 1262,
                                                            "end": 1269,
                                                            "fullWidth": 8,
                                                            "width": 7,
                                                            "text": "result2",
                                                            "value": "result2",
                                                            "valueText": "result2",
                                                            "hasTrailingTrivia": true,
                                                            "trailingTrivia": [
                                                                {
                                                                    "kind": "WhitespaceTrivia",
                                                                    "text": " "
                                                                }
                                                            ]
                                                        },
                                                        "equalsValueClause": {
                                                            "kind": "EqualsValueClause",
                                                            "fullStart": 1270,
                                                            "fullEnd": 1303,
                                                            "start": 1270,
                                                            "end": 1303,
                                                            "fullWidth": 33,
                                                            "width": 33,
                                                            "equalsToken": {
                                                                "kind": "EqualsToken",
                                                                "fullStart": 1270,
                                                                "fullEnd": 1272,
                                                                "start": 1270,
                                                                "end": 1271,
                                                                "fullWidth": 2,
                                                                "width": 1,
                                                                "text": "=",
                                                                "value": "=",
                                                                "valueText": "=",
                                                                "hasTrailingTrivia": true,
                                                                "trailingTrivia": [
                                                                    {
                                                                        "kind": "WhitespaceTrivia",
                                                                        "text": " "
                                                                    }
                                                                ]
                                                            },
                                                            "value": {
                                                                "kind": "EqualsExpression",
                                                                "fullStart": 1272,
                                                                "fullEnd": 1303,
                                                                "start": 1272,
                                                                "end": 1303,
                                                                "fullWidth": 31,
                                                                "width": 31,
                                                                "left": {
                                                                    "kind": "TypeOfExpression",
                                                                    "fullStart": 1272,
                                                                    "fullEnd": 1288,
                                                                    "start": 1272,
                                                                    "end": 1287,
                                                                    "fullWidth": 16,
                                                                    "width": 15,
                                                                    "typeOfKeyword": {
                                                                        "kind": "TypeOfKeyword",
                                                                        "fullStart": 1272,
                                                                        "fullEnd": 1279,
                                                                        "start": 1272,
                                                                        "end": 1278,
                                                                        "fullWidth": 7,
                                                                        "width": 6,
                                                                        "text": "typeof",
                                                                        "value": "typeof",
                                                                        "valueText": "typeof",
                                                                        "hasTrailingTrivia": true,
                                                                        "trailingTrivia": [
                                                                            {
                                                                                "kind": "WhitespaceTrivia",
                                                                                "text": " "
                                                                            }
                                                                        ]
                                                                    },
                                                                    "expression": {
                                                                        "kind": "MemberAccessExpression",
                                                                        "fullStart": 1279,
                                                                        "fullEnd": 1288,
                                                                        "start": 1279,
                                                                        "end": 1287,
                                                                        "fullWidth": 9,
                                                                        "width": 8,
                                                                        "expression": {
                                                                            "kind": "IdentifierName",
                                                                            "fullStart": 1279,
                                                                            "fullEnd": 1282,
                                                                            "start": 1279,
                                                                            "end": 1282,
                                                                            "fullWidth": 3,
                                                                            "width": 3,
                                                                            "text": "obj",
                                                                            "value": "obj",
                                                                            "valueText": "obj"
                                                                        },
                                                                        "dotToken": {
                                                                            "kind": "DotToken",
                                                                            "fullStart": 1282,
                                                                            "fullEnd": 1283,
                                                                            "start": 1282,
                                                                            "end": 1283,
                                                                            "fullWidth": 1,
                                                                            "width": 1,
                                                                            "text": ".",
                                                                            "value": ".",
                                                                            "valueText": "."
                                                                        },
                                                                        "name": {
                                                                            "kind": "IdentifierName",
                                                                            "fullStart": 1283,
                                                                            "fullEnd": 1288,
                                                                            "start": 1283,
                                                                            "end": 1287,
                                                                            "fullWidth": 5,
                                                                            "width": 4,
                                                                            "text": "prop",
                                                                            "value": "prop",
                                                                            "valueText": "prop",
                                                                            "hasTrailingTrivia": true,
                                                                            "trailingTrivia": [
                                                                                {
                                                                                    "kind": "WhitespaceTrivia",
                                                                                    "text": " "
                                                                                }
                                                                            ]
                                                                        }
                                                                    }
                                                                },
                                                                "operatorToken": {
                                                                    "kind": "EqualsEqualsEqualsToken",
                                                                    "fullStart": 1288,
                                                                    "fullEnd": 1292,
                                                                    "start": 1288,
                                                                    "end": 1291,
                                                                    "fullWidth": 4,
                                                                    "width": 3,
                                                                    "text": "===",
                                                                    "value": "===",
                                                                    "valueText": "===",
                                                                    "hasTrailingTrivia": true,
                                                                    "trailingTrivia": [
                                                                        {
                                                                            "kind": "WhitespaceTrivia",
                                                                            "text": " "
                                                                        }
                                                                    ]
                                                                },
                                                                "right": {
                                                                    "kind": "StringLiteral",
                                                                    "fullStart": 1292,
                                                                    "fullEnd": 1303,
                                                                    "start": 1292,
                                                                    "end": 1303,
                                                                    "fullWidth": 11,
                                                                    "width": 11,
                                                                    "text": "\"undefined\"",
                                                                    "value": "undefined",
                                                                    "valueText": "undefined"
                                                                }
                                                            }
                                                        }
                                                    }
                                                ]
                                            },
                                            "semicolonToken": {
                                                "kind": "SemicolonToken",
                                                "fullStart": 1303,
                                                "fullEnd": 1306,
                                                "start": 1303,
                                                "end": 1304,
                                                "fullWidth": 3,
                                                "width": 1,
                                                "text": ";",
                                                "value": ";",
                                                "valueText": ";",
                                                "hasTrailingTrivia": true,
                                                "hasTrailingNewLine": true,
                                                "trailingTrivia": [
                                                    {
                                                        "kind": "NewLineTrivia",
                                                        "text": "\r\n"
                                                    }
                                                ]
                                            }
                                        },
                                        {
                                            "kind": "VariableStatement",
                                            "fullStart": 1306,
                                            "fullEnd": 1377,
                                            "start": 1318,
                                            "end": 1375,
                                            "fullWidth": 71,
                                            "width": 57,
                                            "modifiers": [],
                                            "variableDeclaration": {
                                                "kind": "VariableDeclaration",
                                                "fullStart": 1306,
                                                "fullEnd": 1374,
                                                "start": 1318,
                                                "end": 1374,
                                                "fullWidth": 68,
                                                "width": 56,
                                                "varKeyword": {
                                                    "kind": "VarKeyword",
                                                    "fullStart": 1306,
                                                    "fullEnd": 1322,
                                                    "start": 1318,
                                                    "end": 1321,
                                                    "fullWidth": 16,
                                                    "width": 3,
                                                    "text": "var",
                                                    "value": "var",
                                                    "valueText": "var",
                                                    "hasLeadingTrivia": true,
                                                    "hasTrailingTrivia": true,
                                                    "leadingTrivia": [
                                                        {
                                                            "kind": "WhitespaceTrivia",
                                                            "text": "            "
                                                        }
                                                    ],
                                                    "trailingTrivia": [
                                                        {
                                                            "kind": "WhitespaceTrivia",
                                                            "text": " "
                                                        }
                                                    ]
                                                },
                                                "variableDeclarators": [
                                                    {
                                                        "kind": "VariableDeclarator",
                                                        "fullStart": 1322,
                                                        "fullEnd": 1374,
                                                        "start": 1322,
                                                        "end": 1374,
                                                        "fullWidth": 52,
<<<<<<< HEAD
                                                        "width": 52,
                                                        "identifier": {
=======
                                                        "propertyName": {
>>>>>>> 85e84683
                                                            "kind": "IdentifierName",
                                                            "fullStart": 1322,
                                                            "fullEnd": 1328,
                                                            "start": 1322,
                                                            "end": 1327,
                                                            "fullWidth": 6,
                                                            "width": 5,
                                                            "text": "desc2",
                                                            "value": "desc2",
                                                            "valueText": "desc2",
                                                            "hasTrailingTrivia": true,
                                                            "trailingTrivia": [
                                                                {
                                                                    "kind": "WhitespaceTrivia",
                                                                    "text": " "
                                                                }
                                                            ]
                                                        },
                                                        "equalsValueClause": {
                                                            "kind": "EqualsValueClause",
                                                            "fullStart": 1328,
                                                            "fullEnd": 1374,
                                                            "start": 1328,
                                                            "end": 1374,
                                                            "fullWidth": 46,
                                                            "width": 46,
                                                            "equalsToken": {
                                                                "kind": "EqualsToken",
                                                                "fullStart": 1328,
                                                                "fullEnd": 1330,
                                                                "start": 1328,
                                                                "end": 1329,
                                                                "fullWidth": 2,
                                                                "width": 1,
                                                                "text": "=",
                                                                "value": "=",
                                                                "valueText": "=",
                                                                "hasTrailingTrivia": true,
                                                                "trailingTrivia": [
                                                                    {
                                                                        "kind": "WhitespaceTrivia",
                                                                        "text": " "
                                                                    }
                                                                ]
                                                            },
                                                            "value": {
                                                                "kind": "InvocationExpression",
                                                                "fullStart": 1330,
                                                                "fullEnd": 1374,
                                                                "start": 1330,
                                                                "end": 1374,
                                                                "fullWidth": 44,
                                                                "width": 44,
                                                                "expression": {
                                                                    "kind": "MemberAccessExpression",
                                                                    "fullStart": 1330,
                                                                    "fullEnd": 1361,
                                                                    "start": 1330,
                                                                    "end": 1361,
                                                                    "fullWidth": 31,
                                                                    "width": 31,
                                                                    "expression": {
                                                                        "kind": "IdentifierName",
                                                                        "fullStart": 1330,
                                                                        "fullEnd": 1336,
                                                                        "start": 1330,
                                                                        "end": 1336,
                                                                        "fullWidth": 6,
                                                                        "width": 6,
                                                                        "text": "Object",
                                                                        "value": "Object",
                                                                        "valueText": "Object"
                                                                    },
                                                                    "dotToken": {
                                                                        "kind": "DotToken",
                                                                        "fullStart": 1336,
                                                                        "fullEnd": 1337,
                                                                        "start": 1336,
                                                                        "end": 1337,
                                                                        "fullWidth": 1,
                                                                        "width": 1,
                                                                        "text": ".",
                                                                        "value": ".",
                                                                        "valueText": "."
                                                                    },
                                                                    "name": {
                                                                        "kind": "IdentifierName",
                                                                        "fullStart": 1337,
                                                                        "fullEnd": 1361,
                                                                        "start": 1337,
                                                                        "end": 1361,
                                                                        "fullWidth": 24,
                                                                        "width": 24,
                                                                        "text": "getOwnPropertyDescriptor",
                                                                        "value": "getOwnPropertyDescriptor",
                                                                        "valueText": "getOwnPropertyDescriptor"
                                                                    }
                                                                },
                                                                "argumentList": {
                                                                    "kind": "ArgumentList",
                                                                    "fullStart": 1361,
                                                                    "fullEnd": 1374,
                                                                    "start": 1361,
                                                                    "end": 1374,
                                                                    "fullWidth": 13,
                                                                    "width": 13,
                                                                    "openParenToken": {
                                                                        "kind": "OpenParenToken",
                                                                        "fullStart": 1361,
                                                                        "fullEnd": 1362,
                                                                        "start": 1361,
                                                                        "end": 1362,
                                                                        "fullWidth": 1,
                                                                        "width": 1,
                                                                        "text": "(",
                                                                        "value": "(",
                                                                        "valueText": "("
                                                                    },
                                                                    "arguments": [
                                                                        {
                                                                            "kind": "IdentifierName",
                                                                            "fullStart": 1362,
                                                                            "fullEnd": 1365,
                                                                            "start": 1362,
                                                                            "end": 1365,
                                                                            "fullWidth": 3,
                                                                            "width": 3,
                                                                            "text": "obj",
                                                                            "value": "obj",
                                                                            "valueText": "obj"
                                                                        },
                                                                        {
                                                                            "kind": "CommaToken",
                                                                            "fullStart": 1365,
                                                                            "fullEnd": 1367,
                                                                            "start": 1365,
                                                                            "end": 1366,
                                                                            "fullWidth": 2,
                                                                            "width": 1,
                                                                            "text": ",",
                                                                            "value": ",",
                                                                            "valueText": ",",
                                                                            "hasTrailingTrivia": true,
                                                                            "trailingTrivia": [
                                                                                {
                                                                                    "kind": "WhitespaceTrivia",
                                                                                    "text": " "
                                                                                }
                                                                            ]
                                                                        },
                                                                        {
                                                                            "kind": "StringLiteral",
                                                                            "fullStart": 1367,
                                                                            "fullEnd": 1373,
                                                                            "start": 1367,
                                                                            "end": 1373,
                                                                            "fullWidth": 6,
                                                                            "width": 6,
                                                                            "text": "\"prop\"",
                                                                            "value": "prop",
                                                                            "valueText": "prop"
                                                                        }
                                                                    ],
                                                                    "closeParenToken": {
                                                                        "kind": "CloseParenToken",
                                                                        "fullStart": 1373,
                                                                        "fullEnd": 1374,
                                                                        "start": 1373,
                                                                        "end": 1374,
                                                                        "fullWidth": 1,
                                                                        "width": 1,
                                                                        "text": ")",
                                                                        "value": ")",
                                                                        "valueText": ")"
                                                                    }
                                                                }
                                                            }
                                                        }
                                                    }
                                                ]
                                            },
                                            "semicolonToken": {
                                                "kind": "SemicolonToken",
                                                "fullStart": 1374,
                                                "fullEnd": 1377,
                                                "start": 1374,
                                                "end": 1375,
                                                "fullWidth": 3,
                                                "width": 1,
                                                "text": ";",
                                                "value": ";",
                                                "valueText": ";",
                                                "hasTrailingTrivia": true,
                                                "hasTrailingNewLine": true,
                                                "trailingTrivia": [
                                                    {
                                                        "kind": "NewLineTrivia",
                                                        "text": "\r\n"
                                                    }
                                                ]
                                            }
                                        },
                                        {
                                            "kind": "ReturnStatement",
                                            "fullStart": 1377,
                                            "fullEnd": 1515,
                                            "start": 1389,
                                            "end": 1513,
                                            "fullWidth": 138,
                                            "width": 124,
                                            "isIncrementallyUnusable": true,
                                            "returnKeyword": {
                                                "kind": "ReturnKeyword",
                                                "fullStart": 1377,
                                                "fullEnd": 1396,
                                                "start": 1389,
                                                "end": 1395,
                                                "fullWidth": 19,
                                                "width": 6,
                                                "text": "return",
                                                "value": "return",
                                                "valueText": "return",
                                                "hasLeadingTrivia": true,
                                                "hasTrailingTrivia": true,
                                                "leadingTrivia": [
                                                    {
                                                        "kind": "WhitespaceTrivia",
                                                        "text": "            "
                                                    }
                                                ],
                                                "trailingTrivia": [
                                                    {
                                                        "kind": "WhitespaceTrivia",
                                                        "text": " "
                                                    }
                                                ]
                                            },
                                            "expression": {
                                                "kind": "LogicalAndExpression",
                                                "fullStart": 1396,
                                                "fullEnd": 1512,
                                                "start": 1396,
                                                "end": 1512,
                                                "fullWidth": 116,
                                                "width": 116,
                                                "isIncrementallyUnusable": true,
                                                "left": {
                                                    "kind": "LogicalAndExpression",
                                                    "fullStart": 1396,
                                                    "fullEnd": 1487,
                                                    "start": 1396,
                                                    "end": 1486,
                                                    "fullWidth": 91,
                                                    "width": 90,
                                                    "isIncrementallyUnusable": true,
                                                    "left": {
                                                        "kind": "LogicalAndExpression",
                                                        "fullStart": 1396,
                                                        "fullEnd": 1451,
                                                        "start": 1396,
                                                        "end": 1450,
                                                        "fullWidth": 55,
                                                        "width": 54,
                                                        "isIncrementallyUnusable": true,
                                                        "left": {
                                                            "kind": "LogicalAndExpression",
                                                            "fullStart": 1396,
                                                            "fullEnd": 1415,
                                                            "start": 1396,
                                                            "end": 1414,
                                                            "fullWidth": 19,
                                                            "width": 18,
                                                            "left": {
                                                                "kind": "IdentifierName",
                                                                "fullStart": 1396,
                                                                "fullEnd": 1404,
                                                                "start": 1396,
                                                                "end": 1403,
                                                                "fullWidth": 8,
                                                                "width": 7,
                                                                "text": "result1",
                                                                "value": "result1",
                                                                "valueText": "result1",
                                                                "hasTrailingTrivia": true,
                                                                "trailingTrivia": [
                                                                    {
                                                                        "kind": "WhitespaceTrivia",
                                                                        "text": " "
                                                                    }
                                                                ]
                                                            },
                                                            "operatorToken": {
                                                                "kind": "AmpersandAmpersandToken",
                                                                "fullStart": 1404,
                                                                "fullEnd": 1407,
                                                                "start": 1404,
                                                                "end": 1406,
                                                                "fullWidth": 3,
                                                                "width": 2,
                                                                "text": "&&",
                                                                "value": "&&",
                                                                "valueText": "&&",
                                                                "hasTrailingTrivia": true,
                                                                "trailingTrivia": [
                                                                    {
                                                                        "kind": "WhitespaceTrivia",
                                                                        "text": " "
                                                                    }
                                                                ]
                                                            },
                                                            "right": {
                                                                "kind": "IdentifierName",
                                                                "fullStart": 1407,
                                                                "fullEnd": 1415,
                                                                "start": 1407,
                                                                "end": 1414,
                                                                "fullWidth": 8,
                                                                "width": 7,
                                                                "text": "result2",
                                                                "value": "result2",
                                                                "valueText": "result2",
                                                                "hasTrailingTrivia": true,
                                                                "trailingTrivia": [
                                                                    {
                                                                        "kind": "WhitespaceTrivia",
                                                                        "text": " "
                                                                    }
                                                                ]
                                                            }
                                                        },
                                                        "operatorToken": {
                                                            "kind": "AmpersandAmpersandToken",
                                                            "fullStart": 1415,
                                                            "fullEnd": 1418,
                                                            "start": 1415,
                                                            "end": 1417,
                                                            "fullWidth": 3,
                                                            "width": 2,
                                                            "text": "&&",
                                                            "value": "&&",
                                                            "valueText": "&&",
                                                            "hasTrailingTrivia": true,
                                                            "trailingTrivia": [
                                                                {
                                                                    "kind": "WhitespaceTrivia",
                                                                    "text": " "
                                                                }
                                                            ]
                                                        },
                                                        "right": {
                                                            "kind": "EqualsExpression",
                                                            "fullStart": 1418,
                                                            "fullEnd": 1451,
                                                            "start": 1418,
                                                            "end": 1450,
                                                            "fullWidth": 33,
                                                            "width": 32,
                                                            "isIncrementallyUnusable": true,
                                                            "left": {
                                                                "kind": "TypeOfExpression",
                                                                "fullStart": 1418,
                                                                "fullEnd": 1435,
                                                                "start": 1418,
                                                                "end": 1434,
                                                                "fullWidth": 17,
                                                                "width": 16,
                                                                "isIncrementallyUnusable": true,
                                                                "typeOfKeyword": {
                                                                    "kind": "TypeOfKeyword",
                                                                    "fullStart": 1418,
                                                                    "fullEnd": 1425,
                                                                    "start": 1418,
                                                                    "end": 1424,
                                                                    "fullWidth": 7,
                                                                    "width": 6,
                                                                    "text": "typeof",
                                                                    "value": "typeof",
                                                                    "valueText": "typeof",
                                                                    "hasTrailingTrivia": true,
                                                                    "trailingTrivia": [
                                                                        {
                                                                            "kind": "WhitespaceTrivia",
                                                                            "text": " "
                                                                        }
                                                                    ]
                                                                },
                                                                "expression": {
                                                                    "kind": "MemberAccessExpression",
                                                                    "fullStart": 1425,
                                                                    "fullEnd": 1435,
                                                                    "start": 1425,
                                                                    "end": 1434,
                                                                    "fullWidth": 10,
                                                                    "width": 9,
                                                                    "isIncrementallyUnusable": true,
                                                                    "expression": {
                                                                        "kind": "IdentifierName",
                                                                        "fullStart": 1425,
                                                                        "fullEnd": 1430,
                                                                        "start": 1425,
                                                                        "end": 1430,
                                                                        "fullWidth": 5,
                                                                        "width": 5,
                                                                        "text": "desc1",
                                                                        "value": "desc1",
                                                                        "valueText": "desc1"
                                                                    },
                                                                    "dotToken": {
                                                                        "kind": "DotToken",
                                                                        "fullStart": 1430,
                                                                        "fullEnd": 1431,
                                                                        "start": 1430,
                                                                        "end": 1431,
                                                                        "fullWidth": 1,
                                                                        "width": 1,
                                                                        "text": ".",
                                                                        "value": ".",
                                                                        "valueText": "."
                                                                    },
                                                                    "name": {
                                                                        "kind": "IdentifierName",
                                                                        "fullStart": 1431,
                                                                        "fullEnd": 1435,
                                                                        "start": 1431,
                                                                        "end": 1434,
                                                                        "fullWidth": 4,
                                                                        "width": 3,
                                                                        "text": "get",
                                                                        "value": "get",
                                                                        "valueText": "get",
                                                                        "hasTrailingTrivia": true,
                                                                        "trailingTrivia": [
                                                                            {
                                                                                "kind": "WhitespaceTrivia",
                                                                                "text": " "
                                                                            }
                                                                        ]
                                                                    }
                                                                }
                                                            },
                                                            "operatorToken": {
                                                                "kind": "EqualsEqualsEqualsToken",
                                                                "fullStart": 1435,
                                                                "fullEnd": 1439,
                                                                "start": 1435,
                                                                "end": 1438,
                                                                "fullWidth": 4,
                                                                "width": 3,
                                                                "text": "===",
                                                                "value": "===",
                                                                "valueText": "===",
                                                                "hasTrailingTrivia": true,
                                                                "trailingTrivia": [
                                                                    {
                                                                        "kind": "WhitespaceTrivia",
                                                                        "text": " "
                                                                    }
                                                                ]
                                                            },
                                                            "right": {
                                                                "kind": "StringLiteral",
                                                                "fullStart": 1439,
                                                                "fullEnd": 1451,
                                                                "start": 1439,
                                                                "end": 1450,
                                                                "fullWidth": 12,
                                                                "width": 11,
                                                                "text": "\"undefined\"",
                                                                "value": "undefined",
                                                                "valueText": "undefined",
                                                                "hasTrailingTrivia": true,
                                                                "trailingTrivia": [
                                                                    {
                                                                        "kind": "WhitespaceTrivia",
                                                                        "text": " "
                                                                    }
                                                                ]
                                                            }
                                                        }
                                                    },
                                                    "operatorToken": {
                                                        "kind": "AmpersandAmpersandToken",
                                                        "fullStart": 1451,
                                                        "fullEnd": 1454,
                                                        "start": 1451,
                                                        "end": 1453,
                                                        "fullWidth": 3,
                                                        "width": 2,
                                                        "text": "&&",
                                                        "value": "&&",
                                                        "valueText": "&&",
                                                        "hasTrailingTrivia": true,
                                                        "trailingTrivia": [
                                                            {
                                                                "kind": "WhitespaceTrivia",
                                                                "text": " "
                                                            }
                                                        ]
                                                    },
                                                    "right": {
                                                        "kind": "EqualsExpression",
                                                        "fullStart": 1454,
                                                        "fullEnd": 1487,
                                                        "start": 1454,
                                                        "end": 1486,
                                                        "fullWidth": 33,
                                                        "width": 32,
                                                        "isIncrementallyUnusable": true,
                                                        "left": {
                                                            "kind": "TypeOfExpression",
                                                            "fullStart": 1454,
                                                            "fullEnd": 1471,
                                                            "start": 1454,
                                                            "end": 1470,
                                                            "fullWidth": 17,
                                                            "width": 16,
                                                            "isIncrementallyUnusable": true,
                                                            "typeOfKeyword": {
                                                                "kind": "TypeOfKeyword",
                                                                "fullStart": 1454,
                                                                "fullEnd": 1461,
                                                                "start": 1454,
                                                                "end": 1460,
                                                                "fullWidth": 7,
                                                                "width": 6,
                                                                "text": "typeof",
                                                                "value": "typeof",
                                                                "valueText": "typeof",
                                                                "hasTrailingTrivia": true,
                                                                "trailingTrivia": [
                                                                    {
                                                                        "kind": "WhitespaceTrivia",
                                                                        "text": " "
                                                                    }
                                                                ]
                                                            },
                                                            "expression": {
                                                                "kind": "MemberAccessExpression",
                                                                "fullStart": 1461,
                                                                "fullEnd": 1471,
                                                                "start": 1461,
                                                                "end": 1470,
                                                                "fullWidth": 10,
                                                                "width": 9,
                                                                "isIncrementallyUnusable": true,
                                                                "expression": {
                                                                    "kind": "IdentifierName",
                                                                    "fullStart": 1461,
                                                                    "fullEnd": 1466,
                                                                    "start": 1461,
                                                                    "end": 1466,
                                                                    "fullWidth": 5,
                                                                    "width": 5,
                                                                    "text": "desc2",
                                                                    "value": "desc2",
                                                                    "valueText": "desc2"
                                                                },
                                                                "dotToken": {
                                                                    "kind": "DotToken",
                                                                    "fullStart": 1466,
                                                                    "fullEnd": 1467,
                                                                    "start": 1466,
                                                                    "end": 1467,
                                                                    "fullWidth": 1,
                                                                    "width": 1,
                                                                    "text": ".",
                                                                    "value": ".",
                                                                    "valueText": "."
                                                                },
                                                                "name": {
                                                                    "kind": "IdentifierName",
                                                                    "fullStart": 1467,
                                                                    "fullEnd": 1471,
                                                                    "start": 1467,
                                                                    "end": 1470,
                                                                    "fullWidth": 4,
                                                                    "width": 3,
                                                                    "text": "get",
                                                                    "value": "get",
                                                                    "valueText": "get",
                                                                    "hasTrailingTrivia": true,
                                                                    "trailingTrivia": [
                                                                        {
                                                                            "kind": "WhitespaceTrivia",
                                                                            "text": " "
                                                                        }
                                                                    ]
                                                                }
                                                            }
                                                        },
                                                        "operatorToken": {
                                                            "kind": "EqualsEqualsEqualsToken",
                                                            "fullStart": 1471,
                                                            "fullEnd": 1475,
                                                            "start": 1471,
                                                            "end": 1474,
                                                            "fullWidth": 4,
                                                            "width": 3,
                                                            "text": "===",
                                                            "value": "===",
                                                            "valueText": "===",
                                                            "hasTrailingTrivia": true,
                                                            "trailingTrivia": [
                                                                {
                                                                    "kind": "WhitespaceTrivia",
                                                                    "text": " "
                                                                }
                                                            ]
                                                        },
                                                        "right": {
                                                            "kind": "StringLiteral",
                                                            "fullStart": 1475,
                                                            "fullEnd": 1487,
                                                            "start": 1475,
                                                            "end": 1486,
                                                            "fullWidth": 12,
                                                            "width": 11,
                                                            "text": "\"undefined\"",
                                                            "value": "undefined",
                                                            "valueText": "undefined",
                                                            "hasTrailingTrivia": true,
                                                            "trailingTrivia": [
                                                                {
                                                                    "kind": "WhitespaceTrivia",
                                                                    "text": " "
                                                                }
                                                            ]
                                                        }
                                                    }
                                                },
                                                "operatorToken": {
                                                    "kind": "AmpersandAmpersandToken",
                                                    "fullStart": 1487,
                                                    "fullEnd": 1490,
                                                    "start": 1487,
                                                    "end": 1489,
                                                    "fullWidth": 3,
                                                    "width": 2,
                                                    "text": "&&",
                                                    "value": "&&",
                                                    "valueText": "&&",
                                                    "hasTrailingTrivia": true,
                                                    "trailingTrivia": [
                                                        {
                                                            "kind": "WhitespaceTrivia",
                                                            "text": " "
                                                        }
                                                    ]
                                                },
                                                "right": {
                                                    "kind": "InstanceOfExpression",
                                                    "fullStart": 1490,
                                                    "fullEnd": 1512,
                                                    "start": 1490,
                                                    "end": 1512,
                                                    "fullWidth": 22,
                                                    "width": 22,
                                                    "left": {
                                                        "kind": "IdentifierName",
                                                        "fullStart": 1490,
                                                        "fullEnd": 1492,
                                                        "start": 1490,
                                                        "end": 1491,
                                                        "fullWidth": 2,
                                                        "width": 1,
                                                        "text": "e",
                                                        "value": "e",
                                                        "valueText": "e",
                                                        "hasTrailingTrivia": true,
                                                        "trailingTrivia": [
                                                            {
                                                                "kind": "WhitespaceTrivia",
                                                                "text": " "
                                                            }
                                                        ]
                                                    },
                                                    "operatorToken": {
                                                        "kind": "InstanceOfKeyword",
                                                        "fullStart": 1492,
                                                        "fullEnd": 1503,
                                                        "start": 1492,
                                                        "end": 1502,
                                                        "fullWidth": 11,
                                                        "width": 10,
                                                        "text": "instanceof",
                                                        "value": "instanceof",
                                                        "valueText": "instanceof",
                                                        "hasTrailingTrivia": true,
                                                        "trailingTrivia": [
                                                            {
                                                                "kind": "WhitespaceTrivia",
                                                                "text": " "
                                                            }
                                                        ]
                                                    },
                                                    "right": {
                                                        "kind": "IdentifierName",
                                                        "fullStart": 1503,
                                                        "fullEnd": 1512,
                                                        "start": 1503,
                                                        "end": 1512,
                                                        "fullWidth": 9,
                                                        "width": 9,
                                                        "text": "TypeError",
                                                        "value": "TypeError",
                                                        "valueText": "TypeError"
                                                    }
                                                }
                                            },
                                            "semicolonToken": {
                                                "kind": "SemicolonToken",
                                                "fullStart": 1512,
                                                "fullEnd": 1515,
                                                "start": 1512,
                                                "end": 1513,
                                                "fullWidth": 3,
                                                "width": 1,
                                                "text": ";",
                                                "value": ";",
                                                "valueText": ";",
                                                "hasTrailingTrivia": true,
                                                "hasTrailingNewLine": true,
                                                "trailingTrivia": [
                                                    {
                                                        "kind": "NewLineTrivia",
                                                        "text": "\r\n"
                                                    }
                                                ]
                                            }
                                        }
                                    ],
                                    "closeBraceToken": {
                                        "kind": "CloseBraceToken",
                                        "fullStart": 1515,
                                        "fullEnd": 1526,
                                        "start": 1523,
                                        "end": 1524,
                                        "fullWidth": 11,
                                        "width": 1,
                                        "text": "}",
                                        "value": "}",
                                        "valueText": "}",
                                        "hasLeadingTrivia": true,
                                        "hasTrailingTrivia": true,
                                        "hasTrailingNewLine": true,
                                        "leadingTrivia": [
                                            {
                                                "kind": "WhitespaceTrivia",
                                                "text": "        "
                                            }
                                        ],
                                        "trailingTrivia": [
                                            {
                                                "kind": "NewLineTrivia",
                                                "text": "\r\n"
                                            }
                                        ]
                                    }
                                }
                            }
                        }
                    ],
                    "closeBraceToken": {
                        "kind": "CloseBraceToken",
                        "fullStart": 1526,
                        "fullEnd": 1533,
                        "start": 1530,
                        "end": 1531,
                        "fullWidth": 7,
                        "width": 1,
                        "text": "}",
                        "value": "}",
                        "valueText": "}",
                        "hasLeadingTrivia": true,
                        "hasTrailingTrivia": true,
                        "hasTrailingNewLine": true,
                        "leadingTrivia": [
                            {
                                "kind": "WhitespaceTrivia",
                                "text": "    "
                            }
                        ],
                        "trailingTrivia": [
                            {
                                "kind": "NewLineTrivia",
                                "text": "\r\n"
                            }
                        ]
                    }
                }
            },
            {
                "kind": "ExpressionStatement",
                "fullStart": 1533,
                "fullEnd": 1557,
                "start": 1533,
                "end": 1555,
                "fullWidth": 24,
                "width": 22,
                "expression": {
                    "kind": "InvocationExpression",
                    "fullStart": 1533,
                    "fullEnd": 1554,
                    "start": 1533,
                    "end": 1554,
                    "fullWidth": 21,
                    "width": 21,
                    "expression": {
                        "kind": "IdentifierName",
                        "fullStart": 1533,
                        "fullEnd": 1544,
                        "start": 1533,
                        "end": 1544,
                        "fullWidth": 11,
                        "width": 11,
                        "text": "runTestCase",
                        "value": "runTestCase",
                        "valueText": "runTestCase"
                    },
                    "argumentList": {
                        "kind": "ArgumentList",
                        "fullStart": 1544,
                        "fullEnd": 1554,
                        "start": 1544,
                        "end": 1554,
                        "fullWidth": 10,
                        "width": 10,
                        "openParenToken": {
                            "kind": "OpenParenToken",
                            "fullStart": 1544,
                            "fullEnd": 1545,
                            "start": 1544,
                            "end": 1545,
                            "fullWidth": 1,
                            "width": 1,
                            "text": "(",
                            "value": "(",
                            "valueText": "("
                        },
                        "arguments": [
                            {
                                "kind": "IdentifierName",
                                "fullStart": 1545,
                                "fullEnd": 1553,
                                "start": 1545,
                                "end": 1553,
                                "fullWidth": 8,
                                "width": 8,
                                "text": "testcase",
                                "value": "testcase",
                                "valueText": "testcase"
                            }
                        ],
                        "closeParenToken": {
                            "kind": "CloseParenToken",
                            "fullStart": 1553,
                            "fullEnd": 1554,
                            "start": 1553,
                            "end": 1554,
                            "fullWidth": 1,
                            "width": 1,
                            "text": ")",
                            "value": ")",
                            "valueText": ")"
                        }
                    }
                },
                "semicolonToken": {
                    "kind": "SemicolonToken",
                    "fullStart": 1554,
                    "fullEnd": 1557,
                    "start": 1554,
                    "end": 1555,
                    "fullWidth": 3,
                    "width": 1,
                    "text": ";",
                    "value": ";",
                    "valueText": ";",
                    "hasTrailingTrivia": true,
                    "hasTrailingNewLine": true,
                    "trailingTrivia": [
                        {
                            "kind": "NewLineTrivia",
                            "text": "\r\n"
                        }
                    ]
                }
            }
        ],
        "endOfFileToken": {
            "kind": "EndOfFileToken",
            "fullStart": 1557,
            "fullEnd": 1557,
            "start": 1557,
            "end": 1557,
            "fullWidth": 0,
            "width": 0,
            "text": ""
        }
    },
    "lineMap": {
        "lineStarts": [
            0,
            67,
            152,
            232,
            308,
            380,
            385,
            439,
            642,
            647,
            649,
            651,
            674,
            697,
            734,
            760,
            772,
            774,
            820,
            849,
            878,
            909,
            942,
            955,
            957,
            1013,
            1080,
            1082,
            1097,
            1147,
            1177,
            1194,
            1196,
            1223,
            1246,
            1306,
            1377,
            1515,
            1526,
            1533,
            1557
        ],
        "length": 1557
    }
}<|MERGE_RESOLUTION|>--- conflicted
+++ resolved
@@ -247,12 +247,8 @@
                                         "start": 686,
                                         "end": 694,
                                         "fullWidth": 8,
-<<<<<<< HEAD
                                         "width": 8,
-                                        "identifier": {
-=======
                                         "propertyName": {
->>>>>>> 85e84683
                                             "kind": "IdentifierName",
                                             "fullStart": 686,
                                             "fullEnd": 690,
@@ -408,12 +404,8 @@
                                         "start": 709,
                                         "end": 769,
                                         "fullWidth": 60,
-<<<<<<< HEAD
                                         "width": 60,
-                                        "identifier": {
-=======
                                         "propertyName": {
->>>>>>> 85e84683
                                             "kind": "IdentifierName",
                                             "fullStart": 709,
                                             "fullEnd": 717,
@@ -1287,12 +1279,8 @@
                                         "start": 969,
                                         "end": 1010,
                                         "fullWidth": 41,
-<<<<<<< HEAD
                                         "width": 41,
-                                        "identifier": {
-=======
                                         "propertyName": {
->>>>>>> 85e84683
                                             "kind": "IdentifierName",
                                             "fullStart": 969,
                                             "fullEnd": 977,
@@ -1534,12 +1522,8 @@
                                         "start": 1025,
                                         "end": 1077,
                                         "fullWidth": 52,
-<<<<<<< HEAD
                                         "width": 52,
-                                        "identifier": {
-=======
                                         "propertyName": {
->>>>>>> 85e84683
                                             "kind": "IdentifierName",
                                             "fullStart": 1025,
                                             "fullEnd": 1031,
@@ -2373,12 +2357,8 @@
                                                         "start": 1262,
                                                         "end": 1303,
                                                         "fullWidth": 41,
-<<<<<<< HEAD
                                                         "width": 41,
-                                                        "identifier": {
-=======
                                                         "propertyName": {
->>>>>>> 85e84683
                                                             "kind": "IdentifierName",
                                                             "fullStart": 1262,
                                                             "fullEnd": 1270,
@@ -2620,12 +2600,8 @@
                                                         "start": 1322,
                                                         "end": 1374,
                                                         "fullWidth": 52,
-<<<<<<< HEAD
                                                         "width": 52,
-                                                        "identifier": {
-=======
                                                         "propertyName": {
->>>>>>> 85e84683
                                                             "kind": "IdentifierName",
                                                             "fullStart": 1322,
                                                             "fullEnd": 1328,
