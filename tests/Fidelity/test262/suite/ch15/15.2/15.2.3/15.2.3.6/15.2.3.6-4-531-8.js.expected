{
    "isDeclaration": false,
    "languageVersion": "EcmaScript5",
    "parseOptions": {
        "allowAutomaticSemicolonInsertion": true
    },
    "sourceUnit": {
        "kind": "SourceUnit",
        "fullStart": 0,
        "fullEnd": 1420,
        "start": 617,
        "end": 1420,
        "fullWidth": 1420,
        "width": 803,
        "isIncrementallyUnusable": true,
        "moduleElements": [
            {
                "kind": "FunctionDeclaration",
                "fullStart": 0,
                "fullEnd": 1396,
                "start": 617,
                "end": 1394,
                "fullWidth": 1396,
                "width": 777,
                "isIncrementallyUnusable": true,
                "modifiers": [],
                "functionKeyword": {
                    "kind": "FunctionKeyword",
                    "fullStart": 0,
                    "fullEnd": 626,
                    "start": 617,
                    "end": 625,
                    "fullWidth": 626,
                    "width": 8,
                    "text": "function",
                    "value": "function",
                    "valueText": "function",
                    "hasLeadingTrivia": true,
                    "hasLeadingComment": true,
                    "hasLeadingNewLine": true,
                    "hasTrailingTrivia": true,
                    "leadingTrivia": [
                        {
                            "kind": "SingleLineCommentTrivia",
                            "text": "/// Copyright (c) 2012 Ecma International.  All rights reserved. "
                        },
                        {
                            "kind": "NewLineTrivia",
                            "text": "\r\n"
                        },
                        {
                            "kind": "SingleLineCommentTrivia",
                            "text": "/// Ecma International makes this code available under the terms and conditions set"
                        },
                        {
                            "kind": "NewLineTrivia",
                            "text": "\r\n"
                        },
                        {
                            "kind": "SingleLineCommentTrivia",
                            "text": "/// forth on http://hg.ecmascript.org/tests/test262/raw-file/tip/LICENSE (the "
                        },
                        {
                            "kind": "NewLineTrivia",
                            "text": "\r\n"
                        },
                        {
                            "kind": "SingleLineCommentTrivia",
                            "text": "/// \"Use Terms\").   Any redistribution of this code must retain the above "
                        },
                        {
                            "kind": "NewLineTrivia",
                            "text": "\r\n"
                        },
                        {
                            "kind": "SingleLineCommentTrivia",
                            "text": "/// copyright and this notice and otherwise comply with the Use Terms."
                        },
                        {
                            "kind": "NewLineTrivia",
                            "text": "\r\n"
                        },
                        {
                            "kind": "MultiLineCommentTrivia",
                            "text": "/**\r\n * @path ch15/15.2/15.2.3/15.2.3.6/15.2.3.6-4-531-8.js\r\n * @description ES5 Attributes - Updating a named accessor property 'P' without [[Set]] using simple assignment is failed, 'O' is the global object (8.12.5 step 5.b)\r\n */"
                        },
                        {
                            "kind": "NewLineTrivia",
                            "text": "\r\n"
                        },
                        {
                            "kind": "NewLineTrivia",
                            "text": "\r\n"
                        },
                        {
                            "kind": "NewLineTrivia",
                            "text": "\r\n"
                        }
                    ],
                    "trailingTrivia": [
                        {
                            "kind": "WhitespaceTrivia",
                            "text": " "
                        }
                    ]
                },
                "identifier": {
                    "kind": "IdentifierName",
                    "fullStart": 626,
                    "fullEnd": 634,
                    "start": 626,
                    "end": 634,
                    "fullWidth": 8,
                    "width": 8,
                    "text": "testcase",
                    "value": "testcase",
                    "valueText": "testcase"
                },
                "callSignature": {
                    "kind": "CallSignature",
                    "fullStart": 634,
                    "fullEnd": 637,
                    "start": 634,
                    "end": 636,
                    "fullWidth": 3,
                    "width": 2,
                    "parameterList": {
                        "kind": "ParameterList",
                        "fullStart": 634,
                        "fullEnd": 637,
                        "start": 634,
                        "end": 636,
                        "fullWidth": 3,
                        "width": 2,
                        "openParenToken": {
                            "kind": "OpenParenToken",
                            "fullStart": 634,
                            "fullEnd": 635,
                            "start": 634,
                            "end": 635,
                            "fullWidth": 1,
                            "width": 1,
                            "text": "(",
                            "value": "(",
                            "valueText": "("
                        },
                        "parameters": [],
                        "closeParenToken": {
                            "kind": "CloseParenToken",
                            "fullStart": 635,
                            "fullEnd": 637,
                            "start": 635,
                            "end": 636,
                            "fullWidth": 2,
                            "width": 1,
                            "text": ")",
                            "value": ")",
                            "valueText": ")",
                            "hasTrailingTrivia": true,
                            "trailingTrivia": [
                                {
                                    "kind": "WhitespaceTrivia",
                                    "text": " "
                                }
                            ]
                        }
                    }
                },
                "block": {
                    "kind": "Block",
                    "fullStart": 637,
                    "fullEnd": 1396,
                    "start": 637,
                    "end": 1394,
                    "fullWidth": 759,
                    "width": 757,
                    "isIncrementallyUnusable": true,
                    "openBraceToken": {
                        "kind": "OpenBraceToken",
                        "fullStart": 637,
                        "fullEnd": 640,
                        "start": 637,
                        "end": 638,
                        "fullWidth": 3,
                        "width": 1,
                        "text": "{",
                        "value": "{",
                        "valueText": "{",
                        "hasTrailingTrivia": true,
                        "hasTrailingNewLine": true,
                        "trailingTrivia": [
                            {
                                "kind": "NewLineTrivia",
                                "text": "\r\n"
                            }
                        ]
                    },
                    "statements": [
                        {
                            "kind": "VariableStatement",
                            "fullStart": 640,
                            "fullEnd": 677,
                            "start": 648,
                            "end": 675,
                            "fullWidth": 37,
                            "width": 27,
                            "modifiers": [],
                            "variableDeclaration": {
                                "kind": "VariableDeclaration",
                                "fullStart": 640,
                                "fullEnd": 674,
                                "start": 648,
                                "end": 674,
                                "fullWidth": 34,
                                "width": 26,
                                "varKeyword": {
                                    "kind": "VarKeyword",
                                    "fullStart": 640,
                                    "fullEnd": 652,
                                    "start": 648,
                                    "end": 651,
                                    "fullWidth": 12,
                                    "width": 3,
                                    "text": "var",
                                    "value": "var",
                                    "valueText": "var",
                                    "hasLeadingTrivia": true,
                                    "hasTrailingTrivia": true,
                                    "leadingTrivia": [
                                        {
                                            "kind": "WhitespaceTrivia",
                                            "text": "        "
                                        }
                                    ],
                                    "trailingTrivia": [
                                        {
                                            "kind": "WhitespaceTrivia",
                                            "text": " "
                                        }
                                    ]
                                },
                                "variableDeclarators": [
                                    {
                                        "kind": "VariableDeclarator",
                                        "fullStart": 652,
                                        "fullEnd": 674,
                                        "start": 652,
                                        "end": 674,
                                        "fullWidth": 22,
<<<<<<< HEAD
                                        "width": 22,
                                        "identifier": {
=======
                                        "propertyName": {
>>>>>>> 85e84683
                                            "kind": "IdentifierName",
                                            "fullStart": 652,
                                            "fullEnd": 656,
                                            "start": 652,
                                            "end": 655,
                                            "fullWidth": 4,
                                            "width": 3,
                                            "text": "obj",
                                            "value": "obj",
                                            "valueText": "obj",
                                            "hasTrailingTrivia": true,
                                            "trailingTrivia": [
                                                {
                                                    "kind": "WhitespaceTrivia",
                                                    "text": " "
                                                }
                                            ]
                                        },
                                        "equalsValueClause": {
                                            "kind": "EqualsValueClause",
                                            "fullStart": 656,
                                            "fullEnd": 674,
                                            "start": 656,
                                            "end": 674,
                                            "fullWidth": 18,
                                            "width": 18,
                                            "equalsToken": {
                                                "kind": "EqualsToken",
                                                "fullStart": 656,
                                                "fullEnd": 658,
                                                "start": 656,
                                                "end": 657,
                                                "fullWidth": 2,
                                                "width": 1,
                                                "text": "=",
                                                "value": "=",
                                                "valueText": "=",
                                                "hasTrailingTrivia": true,
                                                "trailingTrivia": [
                                                    {
                                                        "kind": "WhitespaceTrivia",
                                                        "text": " "
                                                    }
                                                ]
                                            },
                                            "value": {
                                                "kind": "InvocationExpression",
                                                "fullStart": 658,
                                                "fullEnd": 674,
                                                "start": 658,
                                                "end": 674,
                                                "fullWidth": 16,
                                                "width": 16,
                                                "expression": {
                                                    "kind": "IdentifierName",
                                                    "fullStart": 658,
                                                    "fullEnd": 672,
                                                    "start": 658,
                                                    "end": 672,
                                                    "fullWidth": 14,
                                                    "width": 14,
                                                    "text": "fnGlobalObject",
                                                    "value": "fnGlobalObject",
                                                    "valueText": "fnGlobalObject"
                                                },
                                                "argumentList": {
                                                    "kind": "ArgumentList",
                                                    "fullStart": 672,
                                                    "fullEnd": 674,
                                                    "start": 672,
                                                    "end": 674,
                                                    "fullWidth": 2,
                                                    "width": 2,
                                                    "openParenToken": {
                                                        "kind": "OpenParenToken",
                                                        "fullStart": 672,
                                                        "fullEnd": 673,
                                                        "start": 672,
                                                        "end": 673,
                                                        "fullWidth": 1,
                                                        "width": 1,
                                                        "text": "(",
                                                        "value": "(",
                                                        "valueText": "("
                                                    },
                                                    "arguments": [],
                                                    "closeParenToken": {
                                                        "kind": "CloseParenToken",
                                                        "fullStart": 673,
                                                        "fullEnd": 674,
                                                        "start": 673,
                                                        "end": 674,
                                                        "fullWidth": 1,
                                                        "width": 1,
                                                        "text": ")",
                                                        "value": ")",
                                                        "valueText": ")"
                                                    }
                                                }
                                            }
                                        }
                                    }
                                ]
                            },
                            "semicolonToken": {
                                "kind": "SemicolonToken",
                                "fullStart": 674,
                                "fullEnd": 677,
                                "start": 674,
                                "end": 675,
                                "fullWidth": 3,
                                "width": 1,
                                "text": ";",
                                "value": ";",
                                "valueText": ";",
                                "hasTrailingTrivia": true,
                                "hasTrailingNewLine": true,
                                "trailingTrivia": [
                                    {
                                        "kind": "NewLineTrivia",
                                        "text": "\r\n"
                                    }
                                ]
                            }
                        },
                        {
                            "kind": "TryStatement",
                            "fullStart": 677,
                            "fullEnd": 1389,
                            "start": 685,
                            "end": 1387,
                            "fullWidth": 712,
                            "width": 702,
                            "isIncrementallyUnusable": true,
                            "tryKeyword": {
                                "kind": "TryKeyword",
                                "fullStart": 677,
                                "fullEnd": 689,
                                "start": 685,
                                "end": 688,
                                "fullWidth": 12,
                                "width": 3,
                                "text": "try",
                                "value": "try",
                                "valueText": "try",
                                "hasLeadingTrivia": true,
                                "hasTrailingTrivia": true,
                                "leadingTrivia": [
                                    {
                                        "kind": "WhitespaceTrivia",
                                        "text": "        "
                                    }
                                ],
                                "trailingTrivia": [
                                    {
                                        "kind": "WhitespaceTrivia",
                                        "text": " "
                                    }
                                ]
                            },
                            "block": {
                                "kind": "Block",
                                "fullStart": 689,
                                "fullEnd": 1298,
                                "start": 689,
                                "end": 1297,
                                "fullWidth": 609,
                                "width": 608,
                                "isIncrementallyUnusable": true,
                                "openBraceToken": {
                                    "kind": "OpenBraceToken",
                                    "fullStart": 689,
                                    "fullEnd": 692,
                                    "start": 689,
                                    "end": 690,
                                    "fullWidth": 3,
                                    "width": 1,
                                    "text": "{",
                                    "value": "{",
                                    "valueText": "{",
                                    "hasTrailingTrivia": true,
                                    "hasTrailingNewLine": true,
                                    "trailingTrivia": [
                                        {
                                            "kind": "NewLineTrivia",
                                            "text": "\r\n"
                                        }
                                    ]
                                },
                                "statements": [
                                    {
                                        "kind": "ExpressionStatement",
                                        "fullStart": 692,
                                        "fullEnd": 733,
                                        "start": 704,
                                        "end": 731,
                                        "fullWidth": 41,
                                        "width": 27,
                                        "expression": {
                                            "kind": "AssignmentExpression",
                                            "fullStart": 692,
                                            "fullEnd": 730,
                                            "start": 704,
                                            "end": 730,
                                            "fullWidth": 38,
                                            "width": 26,
                                            "left": {
                                                "kind": "MemberAccessExpression",
                                                "fullStart": 692,
                                                "fullEnd": 722,
                                                "start": 704,
                                                "end": 721,
                                                "fullWidth": 30,
                                                "width": 17,
                                                "expression": {
                                                    "kind": "IdentifierName",
                                                    "fullStart": 692,
                                                    "fullEnd": 707,
                                                    "start": 704,
                                                    "end": 707,
                                                    "fullWidth": 15,
                                                    "width": 3,
                                                    "text": "obj",
                                                    "value": "obj",
                                                    "valueText": "obj",
                                                    "hasLeadingTrivia": true,
                                                    "leadingTrivia": [
                                                        {
                                                            "kind": "WhitespaceTrivia",
                                                            "text": "            "
                                                        }
                                                    ]
                                                },
                                                "dotToken": {
                                                    "kind": "DotToken",
                                                    "fullStart": 707,
                                                    "fullEnd": 708,
                                                    "start": 707,
                                                    "end": 708,
                                                    "fullWidth": 1,
                                                    "width": 1,
                                                    "text": ".",
                                                    "value": ".",
                                                    "valueText": "."
                                                },
                                                "name": {
                                                    "kind": "IdentifierName",
                                                    "fullStart": 708,
                                                    "fullEnd": 722,
                                                    "start": 708,
                                                    "end": 721,
                                                    "fullWidth": 14,
                                                    "width": 13,
                                                    "text": "verifySetFunc",
                                                    "value": "verifySetFunc",
                                                    "valueText": "verifySetFunc",
                                                    "hasTrailingTrivia": true,
                                                    "trailingTrivia": [
                                                        {
                                                            "kind": "WhitespaceTrivia",
                                                            "text": " "
                                                        }
                                                    ]
                                                }
                                            },
                                            "operatorToken": {
                                                "kind": "EqualsToken",
                                                "fullStart": 722,
                                                "fullEnd": 724,
                                                "start": 722,
                                                "end": 723,
                                                "fullWidth": 2,
                                                "width": 1,
                                                "text": "=",
                                                "value": "=",
                                                "valueText": "=",
                                                "hasTrailingTrivia": true,
                                                "trailingTrivia": [
                                                    {
                                                        "kind": "WhitespaceTrivia",
                                                        "text": " "
                                                    }
                                                ]
                                            },
                                            "right": {
                                                "kind": "StringLiteral",
                                                "fullStart": 724,
                                                "fullEnd": 730,
                                                "start": 724,
                                                "end": 730,
                                                "fullWidth": 6,
                                                "width": 6,
                                                "text": "\"data\"",
                                                "value": "data",
                                                "valueText": "data"
                                            }
                                        },
                                        "semicolonToken": {
                                            "kind": "SemicolonToken",
                                            "fullStart": 730,
                                            "fullEnd": 733,
                                            "start": 730,
                                            "end": 731,
                                            "fullWidth": 3,
                                            "width": 1,
                                            "text": ";",
                                            "value": ";",
                                            "valueText": ";",
                                            "hasTrailingTrivia": true,
                                            "hasTrailingNewLine": true,
                                            "trailingTrivia": [
                                                {
                                                    "kind": "NewLineTrivia",
                                                    "text": "\r\n"
                                                }
                                            ]
                                        }
                                    },
                                    {
                                        "kind": "VariableStatement",
                                        "fullStart": 733,
                                        "fullEnd": 833,
                                        "start": 745,
                                        "end": 831,
                                        "fullWidth": 100,
                                        "width": 86,
                                        "modifiers": [],
                                        "variableDeclaration": {
                                            "kind": "VariableDeclaration",
                                            "fullStart": 733,
                                            "fullEnd": 830,
                                            "start": 745,
                                            "end": 830,
                                            "fullWidth": 97,
                                            "width": 85,
                                            "varKeyword": {
                                                "kind": "VarKeyword",
                                                "fullStart": 733,
                                                "fullEnd": 749,
                                                "start": 745,
                                                "end": 748,
                                                "fullWidth": 16,
                                                "width": 3,
                                                "text": "var",
                                                "value": "var",
                                                "valueText": "var",
                                                "hasLeadingTrivia": true,
                                                "hasTrailingTrivia": true,
                                                "leadingTrivia": [
                                                    {
                                                        "kind": "WhitespaceTrivia",
                                                        "text": "            "
                                                    }
                                                ],
                                                "trailingTrivia": [
                                                    {
                                                        "kind": "WhitespaceTrivia",
                                                        "text": " "
                                                    }
                                                ]
                                            },
                                            "variableDeclarators": [
                                                {
                                                    "kind": "VariableDeclarator",
                                                    "fullStart": 749,
                                                    "fullEnd": 830,
                                                    "start": 749,
                                                    "end": 830,
                                                    "fullWidth": 81,
<<<<<<< HEAD
                                                    "width": 81,
                                                    "identifier": {
=======
                                                    "propertyName": {
>>>>>>> 85e84683
                                                        "kind": "IdentifierName",
                                                        "fullStart": 749,
                                                        "fullEnd": 757,
                                                        "start": 749,
                                                        "end": 756,
                                                        "fullWidth": 8,
                                                        "width": 7,
                                                        "text": "getFunc",
                                                        "value": "getFunc",
                                                        "valueText": "getFunc",
                                                        "hasTrailingTrivia": true,
                                                        "trailingTrivia": [
                                                            {
                                                                "kind": "WhitespaceTrivia",
                                                                "text": " "
                                                            }
                                                        ]
                                                    },
                                                    "equalsValueClause": {
                                                        "kind": "EqualsValueClause",
                                                        "fullStart": 757,
                                                        "fullEnd": 830,
                                                        "start": 757,
                                                        "end": 830,
                                                        "fullWidth": 73,
                                                        "width": 73,
                                                        "equalsToken": {
                                                            "kind": "EqualsToken",
                                                            "fullStart": 757,
                                                            "fullEnd": 759,
                                                            "start": 757,
                                                            "end": 758,
                                                            "fullWidth": 2,
                                                            "width": 1,
                                                            "text": "=",
                                                            "value": "=",
                                                            "valueText": "=",
                                                            "hasTrailingTrivia": true,
                                                            "trailingTrivia": [
                                                                {
                                                                    "kind": "WhitespaceTrivia",
                                                                    "text": " "
                                                                }
                                                            ]
                                                        },
                                                        "value": {
                                                            "kind": "FunctionExpression",
                                                            "fullStart": 759,
                                                            "fullEnd": 830,
                                                            "start": 759,
                                                            "end": 830,
                                                            "fullWidth": 71,
                                                            "width": 71,
                                                            "functionKeyword": {
                                                                "kind": "FunctionKeyword",
                                                                "fullStart": 759,
                                                                "fullEnd": 768,
                                                                "start": 759,
                                                                "end": 767,
                                                                "fullWidth": 9,
                                                                "width": 8,
                                                                "text": "function",
                                                                "value": "function",
                                                                "valueText": "function",
                                                                "hasTrailingTrivia": true,
                                                                "trailingTrivia": [
                                                                    {
                                                                        "kind": "WhitespaceTrivia",
                                                                        "text": " "
                                                                    }
                                                                ]
                                                            },
                                                            "callSignature": {
                                                                "kind": "CallSignature",
                                                                "fullStart": 768,
                                                                "fullEnd": 771,
                                                                "start": 768,
                                                                "end": 770,
                                                                "fullWidth": 3,
                                                                "width": 2,
                                                                "parameterList": {
                                                                    "kind": "ParameterList",
                                                                    "fullStart": 768,
                                                                    "fullEnd": 771,
                                                                    "start": 768,
                                                                    "end": 770,
                                                                    "fullWidth": 3,
                                                                    "width": 2,
                                                                    "openParenToken": {
                                                                        "kind": "OpenParenToken",
                                                                        "fullStart": 768,
                                                                        "fullEnd": 769,
                                                                        "start": 768,
                                                                        "end": 769,
                                                                        "fullWidth": 1,
                                                                        "width": 1,
                                                                        "text": "(",
                                                                        "value": "(",
                                                                        "valueText": "("
                                                                    },
                                                                    "parameters": [],
                                                                    "closeParenToken": {
                                                                        "kind": "CloseParenToken",
                                                                        "fullStart": 769,
                                                                        "fullEnd": 771,
                                                                        "start": 769,
                                                                        "end": 770,
                                                                        "fullWidth": 2,
                                                                        "width": 1,
                                                                        "text": ")",
                                                                        "value": ")",
                                                                        "valueText": ")",
                                                                        "hasTrailingTrivia": true,
                                                                        "trailingTrivia": [
                                                                            {
                                                                                "kind": "WhitespaceTrivia",
                                                                                "text": " "
                                                                            }
                                                                        ]
                                                                    }
                                                                }
                                                            },
                                                            "block": {
                                                                "kind": "Block",
                                                                "fullStart": 771,
                                                                "fullEnd": 830,
                                                                "start": 771,
                                                                "end": 830,
                                                                "fullWidth": 59,
                                                                "width": 59,
                                                                "openBraceToken": {
                                                                    "kind": "OpenBraceToken",
                                                                    "fullStart": 771,
                                                                    "fullEnd": 774,
                                                                    "start": 771,
                                                                    "end": 772,
                                                                    "fullWidth": 3,
                                                                    "width": 1,
                                                                    "text": "{",
                                                                    "value": "{",
                                                                    "valueText": "{",
                                                                    "hasTrailingTrivia": true,
                                                                    "hasTrailingNewLine": true,
                                                                    "trailingTrivia": [
                                                                        {
                                                                            "kind": "NewLineTrivia",
                                                                            "text": "\r\n"
                                                                        }
                                                                    ]
                                                                },
                                                                "statements": [
                                                                    {
                                                                        "kind": "ReturnStatement",
                                                                        "fullStart": 774,
                                                                        "fullEnd": 817,
                                                                        "start": 790,
                                                                        "end": 815,
                                                                        "fullWidth": 43,
                                                                        "width": 25,
                                                                        "returnKeyword": {
                                                                            "kind": "ReturnKeyword",
                                                                            "fullStart": 774,
                                                                            "fullEnd": 797,
                                                                            "start": 790,
                                                                            "end": 796,
                                                                            "fullWidth": 23,
                                                                            "width": 6,
                                                                            "text": "return",
                                                                            "value": "return",
                                                                            "valueText": "return",
                                                                            "hasLeadingTrivia": true,
                                                                            "hasTrailingTrivia": true,
                                                                            "leadingTrivia": [
                                                                                {
                                                                                    "kind": "WhitespaceTrivia",
                                                                                    "text": "                "
                                                                                }
                                                                            ],
                                                                            "trailingTrivia": [
                                                                                {
                                                                                    "kind": "WhitespaceTrivia",
                                                                                    "text": " "
                                                                                }
                                                                            ]
                                                                        },
                                                                        "expression": {
                                                                            "kind": "MemberAccessExpression",
                                                                            "fullStart": 797,
                                                                            "fullEnd": 814,
                                                                            "start": 797,
                                                                            "end": 814,
                                                                            "fullWidth": 17,
                                                                            "width": 17,
                                                                            "expression": {
                                                                                "kind": "IdentifierName",
                                                                                "fullStart": 797,
                                                                                "fullEnd": 800,
                                                                                "start": 797,
                                                                                "end": 800,
                                                                                "fullWidth": 3,
                                                                                "width": 3,
                                                                                "text": "obj",
                                                                                "value": "obj",
                                                                                "valueText": "obj"
                                                                            },
                                                                            "dotToken": {
                                                                                "kind": "DotToken",
                                                                                "fullStart": 800,
                                                                                "fullEnd": 801,
                                                                                "start": 800,
                                                                                "end": 801,
                                                                                "fullWidth": 1,
                                                                                "width": 1,
                                                                                "text": ".",
                                                                                "value": ".",
                                                                                "valueText": "."
                                                                            },
                                                                            "name": {
                                                                                "kind": "IdentifierName",
                                                                                "fullStart": 801,
                                                                                "fullEnd": 814,
                                                                                "start": 801,
                                                                                "end": 814,
                                                                                "fullWidth": 13,
                                                                                "width": 13,
                                                                                "text": "verifySetFunc",
                                                                                "value": "verifySetFunc",
                                                                                "valueText": "verifySetFunc"
                                                                            }
                                                                        },
                                                                        "semicolonToken": {
                                                                            "kind": "SemicolonToken",
                                                                            "fullStart": 814,
                                                                            "fullEnd": 817,
                                                                            "start": 814,
                                                                            "end": 815,
                                                                            "fullWidth": 3,
                                                                            "width": 1,
                                                                            "text": ";",
                                                                            "value": ";",
                                                                            "valueText": ";",
                                                                            "hasTrailingTrivia": true,
                                                                            "hasTrailingNewLine": true,
                                                                            "trailingTrivia": [
                                                                                {
                                                                                    "kind": "NewLineTrivia",
                                                                                    "text": "\r\n"
                                                                                }
                                                                            ]
                                                                        }
                                                                    }
                                                                ],
                                                                "closeBraceToken": {
                                                                    "kind": "CloseBraceToken",
                                                                    "fullStart": 817,
                                                                    "fullEnd": 830,
                                                                    "start": 829,
                                                                    "end": 830,
                                                                    "fullWidth": 13,
                                                                    "width": 1,
                                                                    "text": "}",
                                                                    "value": "}",
                                                                    "valueText": "}",
                                                                    "hasLeadingTrivia": true,
                                                                    "leadingTrivia": [
                                                                        {
                                                                            "kind": "WhitespaceTrivia",
                                                                            "text": "            "
                                                                        }
                                                                    ]
                                                                }
                                                            }
                                                        }
                                                    }
                                                }
                                            ]
                                        },
                                        "semicolonToken": {
                                            "kind": "SemicolonToken",
                                            "fullStart": 830,
                                            "fullEnd": 833,
                                            "start": 830,
                                            "end": 831,
                                            "fullWidth": 3,
                                            "width": 1,
                                            "text": ";",
                                            "value": ";",
                                            "valueText": ";",
                                            "hasTrailingTrivia": true,
                                            "hasTrailingNewLine": true,
                                            "trailingTrivia": [
                                                {
                                                    "kind": "NewLineTrivia",
                                                    "text": "\r\n"
                                                }
                                            ]
                                        }
                                    },
                                    {
                                        "kind": "ExpressionStatement",
                                        "fullStart": 833,
                                        "fullEnd": 1004,
                                        "start": 847,
                                        "end": 1002,
                                        "fullWidth": 171,
                                        "width": 155,
                                        "isIncrementallyUnusable": true,
                                        "expression": {
                                            "kind": "InvocationExpression",
                                            "fullStart": 833,
                                            "fullEnd": 1001,
                                            "start": 847,
                                            "end": 1001,
                                            "fullWidth": 168,
                                            "width": 154,
                                            "isIncrementallyUnusable": true,
                                            "expression": {
                                                "kind": "MemberAccessExpression",
                                                "fullStart": 833,
                                                "fullEnd": 868,
                                                "start": 847,
                                                "end": 868,
                                                "fullWidth": 35,
                                                "width": 21,
                                                "expression": {
                                                    "kind": "IdentifierName",
                                                    "fullStart": 833,
                                                    "fullEnd": 853,
                                                    "start": 847,
                                                    "end": 853,
                                                    "fullWidth": 20,
                                                    "width": 6,
                                                    "text": "Object",
                                                    "value": "Object",
                                                    "valueText": "Object",
                                                    "hasLeadingTrivia": true,
                                                    "hasLeadingNewLine": true,
                                                    "leadingTrivia": [
                                                        {
                                                            "kind": "NewLineTrivia",
                                                            "text": "\r\n"
                                                        },
                                                        {
                                                            "kind": "WhitespaceTrivia",
                                                            "text": "            "
                                                        }
                                                    ]
                                                },
                                                "dotToken": {
                                                    "kind": "DotToken",
                                                    "fullStart": 853,
                                                    "fullEnd": 854,
                                                    "start": 853,
                                                    "end": 854,
                                                    "fullWidth": 1,
                                                    "width": 1,
                                                    "text": ".",
                                                    "value": ".",
                                                    "valueText": "."
                                                },
                                                "name": {
                                                    "kind": "IdentifierName",
                                                    "fullStart": 854,
                                                    "fullEnd": 868,
                                                    "start": 854,
                                                    "end": 868,
                                                    "fullWidth": 14,
                                                    "width": 14,
                                                    "text": "defineProperty",
                                                    "value": "defineProperty",
                                                    "valueText": "defineProperty"
                                                }
                                            },
                                            "argumentList": {
                                                "kind": "ArgumentList",
                                                "fullStart": 868,
                                                "fullEnd": 1001,
                                                "start": 868,
                                                "end": 1001,
                                                "fullWidth": 133,
                                                "width": 133,
                                                "isIncrementallyUnusable": true,
                                                "openParenToken": {
                                                    "kind": "OpenParenToken",
                                                    "fullStart": 868,
                                                    "fullEnd": 869,
                                                    "start": 868,
                                                    "end": 869,
                                                    "fullWidth": 1,
                                                    "width": 1,
                                                    "text": "(",
                                                    "value": "(",
                                                    "valueText": "("
                                                },
                                                "arguments": [
                                                    {
                                                        "kind": "IdentifierName",
                                                        "fullStart": 869,
                                                        "fullEnd": 872,
                                                        "start": 869,
                                                        "end": 872,
                                                        "fullWidth": 3,
                                                        "width": 3,
                                                        "text": "obj",
                                                        "value": "obj",
                                                        "valueText": "obj"
                                                    },
                                                    {
                                                        "kind": "CommaToken",
                                                        "fullStart": 872,
                                                        "fullEnd": 874,
                                                        "start": 872,
                                                        "end": 873,
                                                        "fullWidth": 2,
                                                        "width": 1,
                                                        "text": ",",
                                                        "value": ",",
                                                        "valueText": ",",
                                                        "hasTrailingTrivia": true,
                                                        "trailingTrivia": [
                                                            {
                                                                "kind": "WhitespaceTrivia",
                                                                "text": " "
                                                            }
                                                        ]
                                                    },
                                                    {
                                                        "kind": "StringLiteral",
                                                        "fullStart": 874,
                                                        "fullEnd": 880,
                                                        "start": 874,
                                                        "end": 880,
                                                        "fullWidth": 6,
                                                        "width": 6,
                                                        "text": "\"prop\"",
                                                        "value": "prop",
                                                        "valueText": "prop"
                                                    },
                                                    {
                                                        "kind": "CommaToken",
                                                        "fullStart": 880,
                                                        "fullEnd": 882,
                                                        "start": 880,
                                                        "end": 881,
                                                        "fullWidth": 2,
                                                        "width": 1,
                                                        "text": ",",
                                                        "value": ",",
                                                        "valueText": ",",
                                                        "hasTrailingTrivia": true,
                                                        "trailingTrivia": [
                                                            {
                                                                "kind": "WhitespaceTrivia",
                                                                "text": " "
                                                            }
                                                        ]
                                                    },
                                                    {
                                                        "kind": "ObjectLiteralExpression",
                                                        "fullStart": 882,
                                                        "fullEnd": 1000,
                                                        "start": 882,
                                                        "end": 1000,
                                                        "fullWidth": 118,
                                                        "width": 118,
                                                        "isIncrementallyUnusable": true,
                                                        "openBraceToken": {
                                                            "kind": "OpenBraceToken",
                                                            "fullStart": 882,
                                                            "fullEnd": 885,
                                                            "start": 882,
                                                            "end": 883,
                                                            "fullWidth": 3,
                                                            "width": 1,
                                                            "text": "{",
                                                            "value": "{",
                                                            "valueText": "{",
                                                            "hasTrailingTrivia": true,
                                                            "hasTrailingNewLine": true,
                                                            "trailingTrivia": [
                                                                {
                                                                    "kind": "NewLineTrivia",
                                                                    "text": "\r\n"
                                                                }
                                                            ]
                                                        },
                                                        "propertyAssignments": [
                                                            {
                                                                "kind": "SimplePropertyAssignment",
                                                                "fullStart": 885,
                                                                "fullEnd": 913,
                                                                "start": 901,
                                                                "end": 913,
                                                                "fullWidth": 28,
                                                                "width": 12,
                                                                "isIncrementallyUnusable": true,
                                                                "propertyName": {
                                                                    "kind": "IdentifierName",
                                                                    "fullStart": 885,
                                                                    "fullEnd": 904,
                                                                    "start": 901,
                                                                    "end": 904,
                                                                    "fullWidth": 19,
                                                                    "width": 3,
                                                                    "text": "get",
                                                                    "value": "get",
                                                                    "valueText": "get",
                                                                    "hasLeadingTrivia": true,
                                                                    "leadingTrivia": [
                                                                        {
                                                                            "kind": "WhitespaceTrivia",
                                                                            "text": "                "
                                                                        }
                                                                    ]
                                                                },
                                                                "colonToken": {
                                                                    "kind": "ColonToken",
                                                                    "fullStart": 904,
                                                                    "fullEnd": 906,
                                                                    "start": 904,
                                                                    "end": 905,
                                                                    "fullWidth": 2,
                                                                    "width": 1,
                                                                    "text": ":",
                                                                    "value": ":",
                                                                    "valueText": ":",
                                                                    "hasTrailingTrivia": true,
                                                                    "trailingTrivia": [
                                                                        {
                                                                            "kind": "WhitespaceTrivia",
                                                                            "text": " "
                                                                        }
                                                                    ]
                                                                },
                                                                "expression": {
                                                                    "kind": "IdentifierName",
                                                                    "fullStart": 906,
                                                                    "fullEnd": 913,
                                                                    "start": 906,
                                                                    "end": 913,
                                                                    "fullWidth": 7,
                                                                    "width": 7,
                                                                    "text": "getFunc",
                                                                    "value": "getFunc",
                                                                    "valueText": "getFunc"
                                                                }
                                                            },
                                                            {
                                                                "kind": "CommaToken",
                                                                "fullStart": 913,
                                                                "fullEnd": 916,
                                                                "start": 913,
                                                                "end": 914,
                                                                "fullWidth": 3,
                                                                "width": 1,
                                                                "text": ",",
                                                                "value": ",",
                                                                "valueText": ",",
                                                                "hasTrailingTrivia": true,
                                                                "hasTrailingNewLine": true,
                                                                "trailingTrivia": [
                                                                    {
                                                                        "kind": "NewLineTrivia",
                                                                        "text": "\r\n"
                                                                    }
                                                                ]
                                                            },
                                                            {
                                                                "kind": "SimplePropertyAssignment",
                                                                "fullStart": 916,
                                                                "fullEnd": 948,
                                                                "start": 932,
                                                                "end": 948,
                                                                "fullWidth": 32,
                                                                "width": 16,
                                                                "propertyName": {
                                                                    "kind": "IdentifierName",
                                                                    "fullStart": 916,
                                                                    "fullEnd": 942,
                                                                    "start": 932,
                                                                    "end": 942,
                                                                    "fullWidth": 26,
                                                                    "width": 10,
                                                                    "text": "enumerable",
                                                                    "value": "enumerable",
                                                                    "valueText": "enumerable",
                                                                    "hasLeadingTrivia": true,
                                                                    "leadingTrivia": [
                                                                        {
                                                                            "kind": "WhitespaceTrivia",
                                                                            "text": "                "
                                                                        }
                                                                    ]
                                                                },
                                                                "colonToken": {
                                                                    "kind": "ColonToken",
                                                                    "fullStart": 942,
                                                                    "fullEnd": 944,
                                                                    "start": 942,
                                                                    "end": 943,
                                                                    "fullWidth": 2,
                                                                    "width": 1,
                                                                    "text": ":",
                                                                    "value": ":",
                                                                    "valueText": ":",
                                                                    "hasTrailingTrivia": true,
                                                                    "trailingTrivia": [
                                                                        {
                                                                            "kind": "WhitespaceTrivia",
                                                                            "text": " "
                                                                        }
                                                                    ]
                                                                },
                                                                "expression": {
                                                                    "kind": "TrueKeyword",
                                                                    "fullStart": 944,
                                                                    "fullEnd": 948,
                                                                    "start": 944,
                                                                    "end": 948,
                                                                    "fullWidth": 4,
                                                                    "width": 4,
                                                                    "text": "true",
                                                                    "value": true,
                                                                    "valueText": "true"
                                                                }
                                                            },
                                                            {
                                                                "kind": "CommaToken",
                                                                "fullStart": 948,
                                                                "fullEnd": 951,
                                                                "start": 948,
                                                                "end": 949,
                                                                "fullWidth": 3,
                                                                "width": 1,
                                                                "text": ",",
                                                                "value": ",",
                                                                "valueText": ",",
                                                                "hasTrailingTrivia": true,
                                                                "hasTrailingNewLine": true,
                                                                "trailingTrivia": [
                                                                    {
                                                                        "kind": "NewLineTrivia",
                                                                        "text": "\r\n"
                                                                    }
                                                                ]
                                                            },
                                                            {
                                                                "kind": "SimplePropertyAssignment",
                                                                "fullStart": 951,
                                                                "fullEnd": 987,
                                                                "start": 967,
                                                                "end": 985,
                                                                "fullWidth": 36,
                                                                "width": 18,
                                                                "propertyName": {
                                                                    "kind": "IdentifierName",
                                                                    "fullStart": 951,
                                                                    "fullEnd": 979,
                                                                    "start": 967,
                                                                    "end": 979,
                                                                    "fullWidth": 28,
                                                                    "width": 12,
                                                                    "text": "configurable",
                                                                    "value": "configurable",
                                                                    "valueText": "configurable",
                                                                    "hasLeadingTrivia": true,
                                                                    "leadingTrivia": [
                                                                        {
                                                                            "kind": "WhitespaceTrivia",
                                                                            "text": "                "
                                                                        }
                                                                    ]
                                                                },
                                                                "colonToken": {
                                                                    "kind": "ColonToken",
                                                                    "fullStart": 979,
                                                                    "fullEnd": 981,
                                                                    "start": 979,
                                                                    "end": 980,
                                                                    "fullWidth": 2,
                                                                    "width": 1,
                                                                    "text": ":",
                                                                    "value": ":",
                                                                    "valueText": ":",
                                                                    "hasTrailingTrivia": true,
                                                                    "trailingTrivia": [
                                                                        {
                                                                            "kind": "WhitespaceTrivia",
                                                                            "text": " "
                                                                        }
                                                                    ]
                                                                },
                                                                "expression": {
                                                                    "kind": "TrueKeyword",
                                                                    "fullStart": 981,
                                                                    "fullEnd": 987,
                                                                    "start": 981,
                                                                    "end": 985,
                                                                    "fullWidth": 6,
                                                                    "width": 4,
                                                                    "text": "true",
                                                                    "value": true,
                                                                    "valueText": "true",
                                                                    "hasTrailingTrivia": true,
                                                                    "hasTrailingNewLine": true,
                                                                    "trailingTrivia": [
                                                                        {
                                                                            "kind": "NewLineTrivia",
                                                                            "text": "\r\n"
                                                                        }
                                                                    ]
                                                                }
                                                            }
                                                        ],
                                                        "closeBraceToken": {
                                                            "kind": "CloseBraceToken",
                                                            "fullStart": 987,
                                                            "fullEnd": 1000,
                                                            "start": 999,
                                                            "end": 1000,
                                                            "fullWidth": 13,
                                                            "width": 1,
                                                            "text": "}",
                                                            "value": "}",
                                                            "valueText": "}",
                                                            "hasLeadingTrivia": true,
                                                            "leadingTrivia": [
                                                                {
                                                                    "kind": "WhitespaceTrivia",
                                                                    "text": "            "
                                                                }
                                                            ]
                                                        }
                                                    }
                                                ],
                                                "closeParenToken": {
                                                    "kind": "CloseParenToken",
                                                    "fullStart": 1000,
                                                    "fullEnd": 1001,
                                                    "start": 1000,
                                                    "end": 1001,
                                                    "fullWidth": 1,
                                                    "width": 1,
                                                    "text": ")",
                                                    "value": ")",
                                                    "valueText": ")"
                                                }
                                            }
                                        },
                                        "semicolonToken": {
                                            "kind": "SemicolonToken",
                                            "fullStart": 1001,
                                            "fullEnd": 1004,
                                            "start": 1001,
                                            "end": 1002,
                                            "fullWidth": 3,
                                            "width": 1,
                                            "text": ";",
                                            "value": ";",
                                            "valueText": ";",
                                            "hasTrailingTrivia": true,
                                            "hasTrailingNewLine": true,
                                            "trailingTrivia": [
                                                {
                                                    "kind": "NewLineTrivia",
                                                    "text": "\r\n"
                                                }
                                            ]
                                        }
                                    },
                                    {
                                        "kind": "ExpressionStatement",
                                        "fullStart": 1004,
                                        "fullEnd": 1046,
                                        "start": 1018,
                                        "end": 1044,
                                        "fullWidth": 42,
                                        "width": 26,
                                        "expression": {
                                            "kind": "AssignmentExpression",
                                            "fullStart": 1004,
                                            "fullEnd": 1043,
                                            "start": 1018,
                                            "end": 1043,
                                            "fullWidth": 39,
                                            "width": 25,
                                            "left": {
                                                "kind": "MemberAccessExpression",
                                                "fullStart": 1004,
                                                "fullEnd": 1027,
                                                "start": 1018,
                                                "end": 1026,
                                                "fullWidth": 23,
                                                "width": 8,
                                                "expression": {
                                                    "kind": "IdentifierName",
                                                    "fullStart": 1004,
                                                    "fullEnd": 1021,
                                                    "start": 1018,
                                                    "end": 1021,
                                                    "fullWidth": 17,
                                                    "width": 3,
                                                    "text": "obj",
                                                    "value": "obj",
                                                    "valueText": "obj",
                                                    "hasLeadingTrivia": true,
                                                    "hasLeadingNewLine": true,
                                                    "leadingTrivia": [
                                                        {
                                                            "kind": "NewLineTrivia",
                                                            "text": "\r\n"
                                                        },
                                                        {
                                                            "kind": "WhitespaceTrivia",
                                                            "text": "            "
                                                        }
                                                    ]
                                                },
                                                "dotToken": {
                                                    "kind": "DotToken",
                                                    "fullStart": 1021,
                                                    "fullEnd": 1022,
                                                    "start": 1021,
                                                    "end": 1022,
                                                    "fullWidth": 1,
                                                    "width": 1,
                                                    "text": ".",
                                                    "value": ".",
                                                    "valueText": "."
                                                },
                                                "name": {
                                                    "kind": "IdentifierName",
                                                    "fullStart": 1022,
                                                    "fullEnd": 1027,
                                                    "start": 1022,
                                                    "end": 1026,
                                                    "fullWidth": 5,
                                                    "width": 4,
                                                    "text": "prop",
                                                    "value": "prop",
                                                    "valueText": "prop",
                                                    "hasTrailingTrivia": true,
                                                    "trailingTrivia": [
                                                        {
                                                            "kind": "WhitespaceTrivia",
                                                            "text": " "
                                                        }
                                                    ]
                                                }
                                            },
                                            "operatorToken": {
                                                "kind": "EqualsToken",
                                                "fullStart": 1027,
                                                "fullEnd": 1029,
                                                "start": 1027,
                                                "end": 1028,
                                                "fullWidth": 2,
                                                "width": 1,
                                                "text": "=",
                                                "value": "=",
                                                "valueText": "=",
                                                "hasTrailingTrivia": true,
                                                "trailingTrivia": [
                                                    {
                                                        "kind": "WhitespaceTrivia",
                                                        "text": " "
                                                    }
                                                ]
                                            },
                                            "right": {
                                                "kind": "StringLiteral",
                                                "fullStart": 1029,
                                                "fullEnd": 1043,
                                                "start": 1029,
                                                "end": 1043,
                                                "fullWidth": 14,
                                                "width": 14,
                                                "text": "\"overrideData\"",
                                                "value": "overrideData",
                                                "valueText": "overrideData"
                                            }
                                        },
                                        "semicolonToken": {
                                            "kind": "SemicolonToken",
                                            "fullStart": 1043,
                                            "fullEnd": 1046,
                                            "start": 1043,
                                            "end": 1044,
                                            "fullWidth": 3,
                                            "width": 1,
                                            "text": ";",
                                            "value": ";",
                                            "valueText": ";",
                                            "hasTrailingTrivia": true,
                                            "hasTrailingNewLine": true,
                                            "trailingTrivia": [
                                                {
                                                    "kind": "NewLineTrivia",
                                                    "text": "\r\n"
                                                }
                                            ]
                                        }
                                    },
                                    {
                                        "kind": "VariableStatement",
                                        "fullStart": 1046,
                                        "fullEnd": 1115,
                                        "start": 1058,
                                        "end": 1113,
                                        "fullWidth": 69,
                                        "width": 55,
                                        "modifiers": [],
                                        "variableDeclaration": {
                                            "kind": "VariableDeclaration",
                                            "fullStart": 1046,
                                            "fullEnd": 1112,
                                            "start": 1058,
                                            "end": 1112,
                                            "fullWidth": 66,
                                            "width": 54,
                                            "varKeyword": {
                                                "kind": "VarKeyword",
                                                "fullStart": 1046,
                                                "fullEnd": 1062,
                                                "start": 1058,
                                                "end": 1061,
                                                "fullWidth": 16,
                                                "width": 3,
                                                "text": "var",
                                                "value": "var",
                                                "valueText": "var",
                                                "hasLeadingTrivia": true,
                                                "hasTrailingTrivia": true,
                                                "leadingTrivia": [
                                                    {
                                                        "kind": "WhitespaceTrivia",
                                                        "text": "            "
                                                    }
                                                ],
                                                "trailingTrivia": [
                                                    {
                                                        "kind": "WhitespaceTrivia",
                                                        "text": " "
                                                    }
                                                ]
                                            },
                                            "variableDeclarators": [
                                                {
                                                    "kind": "VariableDeclarator",
                                                    "fullStart": 1062,
                                                    "fullEnd": 1112,
                                                    "start": 1062,
                                                    "end": 1112,
                                                    "fullWidth": 50,
<<<<<<< HEAD
                                                    "width": 50,
                                                    "identifier": {
=======
                                                    "propertyName": {
>>>>>>> 85e84683
                                                        "kind": "IdentifierName",
                                                        "fullStart": 1062,
                                                        "fullEnd": 1084,
                                                        "start": 1062,
                                                        "end": 1083,
                                                        "fullWidth": 22,
                                                        "width": 21,
                                                        "text": "propertyDefineCorrect",
                                                        "value": "propertyDefineCorrect",
                                                        "valueText": "propertyDefineCorrect",
                                                        "hasTrailingTrivia": true,
                                                        "trailingTrivia": [
                                                            {
                                                                "kind": "WhitespaceTrivia",
                                                                "text": " "
                                                            }
                                                        ]
                                                    },
                                                    "equalsValueClause": {
                                                        "kind": "EqualsValueClause",
                                                        "fullStart": 1084,
                                                        "fullEnd": 1112,
                                                        "start": 1084,
                                                        "end": 1112,
                                                        "fullWidth": 28,
                                                        "width": 28,
                                                        "equalsToken": {
                                                            "kind": "EqualsToken",
                                                            "fullStart": 1084,
                                                            "fullEnd": 1086,
                                                            "start": 1084,
                                                            "end": 1085,
                                                            "fullWidth": 2,
                                                            "width": 1,
                                                            "text": "=",
                                                            "value": "=",
                                                            "valueText": "=",
                                                            "hasTrailingTrivia": true,
                                                            "trailingTrivia": [
                                                                {
                                                                    "kind": "WhitespaceTrivia",
                                                                    "text": " "
                                                                }
                                                            ]
                                                        },
                                                        "value": {
                                                            "kind": "InvocationExpression",
                                                            "fullStart": 1086,
                                                            "fullEnd": 1112,
                                                            "start": 1086,
                                                            "end": 1112,
                                                            "fullWidth": 26,
                                                            "width": 26,
                                                            "expression": {
                                                                "kind": "MemberAccessExpression",
                                                                "fullStart": 1086,
                                                                "fullEnd": 1104,
                                                                "start": 1086,
                                                                "end": 1104,
                                                                "fullWidth": 18,
                                                                "width": 18,
                                                                "expression": {
                                                                    "kind": "IdentifierName",
                                                                    "fullStart": 1086,
                                                                    "fullEnd": 1089,
                                                                    "start": 1086,
                                                                    "end": 1089,
                                                                    "fullWidth": 3,
                                                                    "width": 3,
                                                                    "text": "obj",
                                                                    "value": "obj",
                                                                    "valueText": "obj"
                                                                },
                                                                "dotToken": {
                                                                    "kind": "DotToken",
                                                                    "fullStart": 1089,
                                                                    "fullEnd": 1090,
                                                                    "start": 1089,
                                                                    "end": 1090,
                                                                    "fullWidth": 1,
                                                                    "width": 1,
                                                                    "text": ".",
                                                                    "value": ".",
                                                                    "valueText": "."
                                                                },
                                                                "name": {
                                                                    "kind": "IdentifierName",
                                                                    "fullStart": 1090,
                                                                    "fullEnd": 1104,
                                                                    "start": 1090,
                                                                    "end": 1104,
                                                                    "fullWidth": 14,
                                                                    "width": 14,
                                                                    "text": "hasOwnProperty",
                                                                    "value": "hasOwnProperty",
                                                                    "valueText": "hasOwnProperty"
                                                                }
                                                            },
                                                            "argumentList": {
                                                                "kind": "ArgumentList",
                                                                "fullStart": 1104,
                                                                "fullEnd": 1112,
                                                                "start": 1104,
                                                                "end": 1112,
                                                                "fullWidth": 8,
                                                                "width": 8,
                                                                "openParenToken": {
                                                                    "kind": "OpenParenToken",
                                                                    "fullStart": 1104,
                                                                    "fullEnd": 1105,
                                                                    "start": 1104,
                                                                    "end": 1105,
                                                                    "fullWidth": 1,
                                                                    "width": 1,
                                                                    "text": "(",
                                                                    "value": "(",
                                                                    "valueText": "("
                                                                },
                                                                "arguments": [
                                                                    {
                                                                        "kind": "StringLiteral",
                                                                        "fullStart": 1105,
                                                                        "fullEnd": 1111,
                                                                        "start": 1105,
                                                                        "end": 1111,
                                                                        "fullWidth": 6,
                                                                        "width": 6,
                                                                        "text": "\"prop\"",
                                                                        "value": "prop",
                                                                        "valueText": "prop"
                                                                    }
                                                                ],
                                                                "closeParenToken": {
                                                                    "kind": "CloseParenToken",
                                                                    "fullStart": 1111,
                                                                    "fullEnd": 1112,
                                                                    "start": 1111,
                                                                    "end": 1112,
                                                                    "fullWidth": 1,
                                                                    "width": 1,
                                                                    "text": ")",
                                                                    "value": ")",
                                                                    "valueText": ")"
                                                                }
                                                            }
                                                        }
                                                    }
                                                }
                                            ]
                                        },
                                        "semicolonToken": {
                                            "kind": "SemicolonToken",
                                            "fullStart": 1112,
                                            "fullEnd": 1115,
                                            "start": 1112,
                                            "end": 1113,
                                            "fullWidth": 3,
                                            "width": 1,
                                            "text": ";",
                                            "value": ";",
                                            "valueText": ";",
                                            "hasTrailingTrivia": true,
                                            "hasTrailingNewLine": true,
                                            "trailingTrivia": [
                                                {
                                                    "kind": "NewLineTrivia",
                                                    "text": "\r\n"
                                                }
                                            ]
                                        }
                                    },
                                    {
                                        "kind": "VariableStatement",
                                        "fullStart": 1115,
                                        "fullEnd": 1185,
                                        "start": 1127,
                                        "end": 1183,
                                        "fullWidth": 70,
                                        "width": 56,
                                        "modifiers": [],
                                        "variableDeclaration": {
                                            "kind": "VariableDeclaration",
                                            "fullStart": 1115,
                                            "fullEnd": 1182,
                                            "start": 1127,
                                            "end": 1182,
                                            "fullWidth": 67,
                                            "width": 55,
                                            "varKeyword": {
                                                "kind": "VarKeyword",
                                                "fullStart": 1115,
                                                "fullEnd": 1131,
                                                "start": 1127,
                                                "end": 1130,
                                                "fullWidth": 16,
                                                "width": 3,
                                                "text": "var",
                                                "value": "var",
                                                "valueText": "var",
                                                "hasLeadingTrivia": true,
                                                "hasTrailingTrivia": true,
                                                "leadingTrivia": [
                                                    {
                                                        "kind": "WhitespaceTrivia",
                                                        "text": "            "
                                                    }
                                                ],
                                                "trailingTrivia": [
                                                    {
                                                        "kind": "WhitespaceTrivia",
                                                        "text": " "
                                                    }
                                                ]
                                            },
                                            "variableDeclarators": [
                                                {
                                                    "kind": "VariableDeclarator",
                                                    "fullStart": 1131,
                                                    "fullEnd": 1182,
                                                    "start": 1131,
                                                    "end": 1182,
                                                    "fullWidth": 51,
<<<<<<< HEAD
                                                    "width": 51,
                                                    "identifier": {
=======
                                                    "propertyName": {
>>>>>>> 85e84683
                                                        "kind": "IdentifierName",
                                                        "fullStart": 1131,
                                                        "fullEnd": 1136,
                                                        "start": 1131,
                                                        "end": 1135,
                                                        "fullWidth": 5,
                                                        "width": 4,
                                                        "text": "desc",
                                                        "value": "desc",
                                                        "valueText": "desc",
                                                        "hasTrailingTrivia": true,
                                                        "trailingTrivia": [
                                                            {
                                                                "kind": "WhitespaceTrivia",
                                                                "text": " "
                                                            }
                                                        ]
                                                    },
                                                    "equalsValueClause": {
                                                        "kind": "EqualsValueClause",
                                                        "fullStart": 1136,
                                                        "fullEnd": 1182,
                                                        "start": 1136,
                                                        "end": 1182,
                                                        "fullWidth": 46,
                                                        "width": 46,
                                                        "equalsToken": {
                                                            "kind": "EqualsToken",
                                                            "fullStart": 1136,
                                                            "fullEnd": 1138,
                                                            "start": 1136,
                                                            "end": 1137,
                                                            "fullWidth": 2,
                                                            "width": 1,
                                                            "text": "=",
                                                            "value": "=",
                                                            "valueText": "=",
                                                            "hasTrailingTrivia": true,
                                                            "trailingTrivia": [
                                                                {
                                                                    "kind": "WhitespaceTrivia",
                                                                    "text": " "
                                                                }
                                                            ]
                                                        },
                                                        "value": {
                                                            "kind": "InvocationExpression",
                                                            "fullStart": 1138,
                                                            "fullEnd": 1182,
                                                            "start": 1138,
                                                            "end": 1182,
                                                            "fullWidth": 44,
                                                            "width": 44,
                                                            "expression": {
                                                                "kind": "MemberAccessExpression",
                                                                "fullStart": 1138,
                                                                "fullEnd": 1169,
                                                                "start": 1138,
                                                                "end": 1169,
                                                                "fullWidth": 31,
                                                                "width": 31,
                                                                "expression": {
                                                                    "kind": "IdentifierName",
                                                                    "fullStart": 1138,
                                                                    "fullEnd": 1144,
                                                                    "start": 1138,
                                                                    "end": 1144,
                                                                    "fullWidth": 6,
                                                                    "width": 6,
                                                                    "text": "Object",
                                                                    "value": "Object",
                                                                    "valueText": "Object"
                                                                },
                                                                "dotToken": {
                                                                    "kind": "DotToken",
                                                                    "fullStart": 1144,
                                                                    "fullEnd": 1145,
                                                                    "start": 1144,
                                                                    "end": 1145,
                                                                    "fullWidth": 1,
                                                                    "width": 1,
                                                                    "text": ".",
                                                                    "value": ".",
                                                                    "valueText": "."
                                                                },
                                                                "name": {
                                                                    "kind": "IdentifierName",
                                                                    "fullStart": 1145,
                                                                    "fullEnd": 1169,
                                                                    "start": 1145,
                                                                    "end": 1169,
                                                                    "fullWidth": 24,
                                                                    "width": 24,
                                                                    "text": "getOwnPropertyDescriptor",
                                                                    "value": "getOwnPropertyDescriptor",
                                                                    "valueText": "getOwnPropertyDescriptor"
                                                                }
                                                            },
                                                            "argumentList": {
                                                                "kind": "ArgumentList",
                                                                "fullStart": 1169,
                                                                "fullEnd": 1182,
                                                                "start": 1169,
                                                                "end": 1182,
                                                                "fullWidth": 13,
                                                                "width": 13,
                                                                "openParenToken": {
                                                                    "kind": "OpenParenToken",
                                                                    "fullStart": 1169,
                                                                    "fullEnd": 1170,
                                                                    "start": 1169,
                                                                    "end": 1170,
                                                                    "fullWidth": 1,
                                                                    "width": 1,
                                                                    "text": "(",
                                                                    "value": "(",
                                                                    "valueText": "("
                                                                },
                                                                "arguments": [
                                                                    {
                                                                        "kind": "IdentifierName",
                                                                        "fullStart": 1170,
                                                                        "fullEnd": 1173,
                                                                        "start": 1170,
                                                                        "end": 1173,
                                                                        "fullWidth": 3,
                                                                        "width": 3,
                                                                        "text": "obj",
                                                                        "value": "obj",
                                                                        "valueText": "obj"
                                                                    },
                                                                    {
                                                                        "kind": "CommaToken",
                                                                        "fullStart": 1173,
                                                                        "fullEnd": 1175,
                                                                        "start": 1173,
                                                                        "end": 1174,
                                                                        "fullWidth": 2,
                                                                        "width": 1,
                                                                        "text": ",",
                                                                        "value": ",",
                                                                        "valueText": ",",
                                                                        "hasTrailingTrivia": true,
                                                                        "trailingTrivia": [
                                                                            {
                                                                                "kind": "WhitespaceTrivia",
                                                                                "text": " "
                                                                            }
                                                                        ]
                                                                    },
                                                                    {
                                                                        "kind": "StringLiteral",
                                                                        "fullStart": 1175,
                                                                        "fullEnd": 1181,
                                                                        "start": 1175,
                                                                        "end": 1181,
                                                                        "fullWidth": 6,
                                                                        "width": 6,
                                                                        "text": "\"prop\"",
                                                                        "value": "prop",
                                                                        "valueText": "prop"
                                                                    }
                                                                ],
                                                                "closeParenToken": {
                                                                    "kind": "CloseParenToken",
                                                                    "fullStart": 1181,
                                                                    "fullEnd": 1182,
                                                                    "start": 1181,
                                                                    "end": 1182,
                                                                    "fullWidth": 1,
                                                                    "width": 1,
                                                                    "text": ")",
                                                                    "value": ")",
                                                                    "valueText": ")"
                                                                }
                                                            }
                                                        }
                                                    }
                                                }
                                            ]
                                        },
                                        "semicolonToken": {
                                            "kind": "SemicolonToken",
                                            "fullStart": 1182,
                                            "fullEnd": 1185,
                                            "start": 1182,
                                            "end": 1183,
                                            "fullWidth": 3,
                                            "width": 1,
                                            "text": ";",
                                            "value": ";",
                                            "valueText": ";",
                                            "hasTrailingTrivia": true,
                                            "hasTrailingNewLine": true,
                                            "trailingTrivia": [
                                                {
                                                    "kind": "NewLineTrivia",
                                                    "text": "\r\n"
                                                }
                                            ]
                                        }
                                    },
                                    {
                                        "kind": "ReturnStatement",
                                        "fullStart": 1185,
                                        "fullEnd": 1288,
                                        "start": 1199,
                                        "end": 1286,
                                        "fullWidth": 103,
                                        "width": 87,
                                        "isIncrementallyUnusable": true,
                                        "returnKeyword": {
                                            "kind": "ReturnKeyword",
                                            "fullStart": 1185,
                                            "fullEnd": 1206,
                                            "start": 1199,
                                            "end": 1205,
                                            "fullWidth": 21,
                                            "width": 6,
                                            "text": "return",
                                            "value": "return",
                                            "valueText": "return",
                                            "hasLeadingTrivia": true,
                                            "hasLeadingNewLine": true,
                                            "hasTrailingTrivia": true,
                                            "leadingTrivia": [
                                                {
                                                    "kind": "NewLineTrivia",
                                                    "text": "\r\n"
                                                },
                                                {
                                                    "kind": "WhitespaceTrivia",
                                                    "text": "            "
                                                }
                                            ],
                                            "trailingTrivia": [
                                                {
                                                    "kind": "WhitespaceTrivia",
                                                    "text": " "
                                                }
                                            ]
                                        },
                                        "expression": {
                                            "kind": "LogicalAndExpression",
                                            "fullStart": 1206,
                                            "fullEnd": 1285,
                                            "start": 1206,
                                            "end": 1285,
                                            "fullWidth": 79,
                                            "width": 79,
                                            "isIncrementallyUnusable": true,
                                            "left": {
                                                "kind": "LogicalAndExpression",
                                                "fullStart": 1206,
                                                "fullEnd": 1263,
                                                "start": 1206,
                                                "end": 1262,
                                                "fullWidth": 57,
                                                "width": 56,
                                                "isIncrementallyUnusable": true,
                                                "left": {
                                                    "kind": "IdentifierName",
                                                    "fullStart": 1206,
                                                    "fullEnd": 1228,
                                                    "start": 1206,
                                                    "end": 1227,
                                                    "fullWidth": 22,
                                                    "width": 21,
                                                    "text": "propertyDefineCorrect",
                                                    "value": "propertyDefineCorrect",
                                                    "valueText": "propertyDefineCorrect",
                                                    "hasTrailingTrivia": true,
                                                    "trailingTrivia": [
                                                        {
                                                            "kind": "WhitespaceTrivia",
                                                            "text": " "
                                                        }
                                                    ]
                                                },
                                                "operatorToken": {
                                                    "kind": "AmpersandAmpersandToken",
                                                    "fullStart": 1228,
                                                    "fullEnd": 1231,
                                                    "start": 1228,
                                                    "end": 1230,
                                                    "fullWidth": 3,
                                                    "width": 2,
                                                    "text": "&&",
                                                    "value": "&&",
                                                    "valueText": "&&",
                                                    "hasTrailingTrivia": true,
                                                    "trailingTrivia": [
                                                        {
                                                            "kind": "WhitespaceTrivia",
                                                            "text": " "
                                                        }
                                                    ]
                                                },
                                                "right": {
                                                    "kind": "EqualsExpression",
                                                    "fullStart": 1231,
                                                    "fullEnd": 1263,
                                                    "start": 1231,
                                                    "end": 1262,
                                                    "fullWidth": 32,
                                                    "width": 31,
                                                    "isIncrementallyUnusable": true,
                                                    "left": {
                                                        "kind": "TypeOfExpression",
                                                        "fullStart": 1231,
                                                        "fullEnd": 1247,
                                                        "start": 1231,
                                                        "end": 1246,
                                                        "fullWidth": 16,
                                                        "width": 15,
                                                        "isIncrementallyUnusable": true,
                                                        "typeOfKeyword": {
                                                            "kind": "TypeOfKeyword",
                                                            "fullStart": 1231,
                                                            "fullEnd": 1238,
                                                            "start": 1231,
                                                            "end": 1237,
                                                            "fullWidth": 7,
                                                            "width": 6,
                                                            "text": "typeof",
                                                            "value": "typeof",
                                                            "valueText": "typeof",
                                                            "hasTrailingTrivia": true,
                                                            "trailingTrivia": [
                                                                {
                                                                    "kind": "WhitespaceTrivia",
                                                                    "text": " "
                                                                }
                                                            ]
                                                        },
                                                        "expression": {
                                                            "kind": "MemberAccessExpression",
                                                            "fullStart": 1238,
                                                            "fullEnd": 1247,
                                                            "start": 1238,
                                                            "end": 1246,
                                                            "fullWidth": 9,
                                                            "width": 8,
                                                            "isIncrementallyUnusable": true,
                                                            "expression": {
                                                                "kind": "IdentifierName",
                                                                "fullStart": 1238,
                                                                "fullEnd": 1242,
                                                                "start": 1238,
                                                                "end": 1242,
                                                                "fullWidth": 4,
                                                                "width": 4,
                                                                "text": "desc",
                                                                "value": "desc",
                                                                "valueText": "desc"
                                                            },
                                                            "dotToken": {
                                                                "kind": "DotToken",
                                                                "fullStart": 1242,
                                                                "fullEnd": 1243,
                                                                "start": 1242,
                                                                "end": 1243,
                                                                "fullWidth": 1,
                                                                "width": 1,
                                                                "text": ".",
                                                                "value": ".",
                                                                "valueText": "."
                                                            },
                                                            "name": {
                                                                "kind": "IdentifierName",
                                                                "fullStart": 1243,
                                                                "fullEnd": 1247,
                                                                "start": 1243,
                                                                "end": 1246,
                                                                "fullWidth": 4,
                                                                "width": 3,
                                                                "text": "set",
                                                                "value": "set",
                                                                "valueText": "set",
                                                                "hasTrailingTrivia": true,
                                                                "trailingTrivia": [
                                                                    {
                                                                        "kind": "WhitespaceTrivia",
                                                                        "text": " "
                                                                    }
                                                                ]
                                                            }
                                                        }
                                                    },
                                                    "operatorToken": {
                                                        "kind": "EqualsEqualsEqualsToken",
                                                        "fullStart": 1247,
                                                        "fullEnd": 1251,
                                                        "start": 1247,
                                                        "end": 1250,
                                                        "fullWidth": 4,
                                                        "width": 3,
                                                        "text": "===",
                                                        "value": "===",
                                                        "valueText": "===",
                                                        "hasTrailingTrivia": true,
                                                        "trailingTrivia": [
                                                            {
                                                                "kind": "WhitespaceTrivia",
                                                                "text": " "
                                                            }
                                                        ]
                                                    },
                                                    "right": {
                                                        "kind": "StringLiteral",
                                                        "fullStart": 1251,
                                                        "fullEnd": 1263,
                                                        "start": 1251,
                                                        "end": 1262,
                                                        "fullWidth": 12,
                                                        "width": 11,
                                                        "text": "\"undefined\"",
                                                        "value": "undefined",
                                                        "valueText": "undefined",
                                                        "hasTrailingTrivia": true,
                                                        "trailingTrivia": [
                                                            {
                                                                "kind": "WhitespaceTrivia",
                                                                "text": " "
                                                            }
                                                        ]
                                                    }
                                                }
                                            },
                                            "operatorToken": {
                                                "kind": "AmpersandAmpersandToken",
                                                "fullStart": 1263,
                                                "fullEnd": 1266,
                                                "start": 1263,
                                                "end": 1265,
                                                "fullWidth": 3,
                                                "width": 2,
                                                "text": "&&",
                                                "value": "&&",
                                                "valueText": "&&",
                                                "hasTrailingTrivia": true,
                                                "trailingTrivia": [
                                                    {
                                                        "kind": "WhitespaceTrivia",
                                                        "text": " "
                                                    }
                                                ]
                                            },
                                            "right": {
                                                "kind": "EqualsExpression",
                                                "fullStart": 1266,
                                                "fullEnd": 1285,
                                                "start": 1266,
                                                "end": 1285,
                                                "fullWidth": 19,
                                                "width": 19,
                                                "left": {
                                                    "kind": "MemberAccessExpression",
                                                    "fullStart": 1266,
                                                    "fullEnd": 1275,
                                                    "start": 1266,
                                                    "end": 1274,
                                                    "fullWidth": 9,
                                                    "width": 8,
                                                    "expression": {
                                                        "kind": "IdentifierName",
                                                        "fullStart": 1266,
                                                        "fullEnd": 1269,
                                                        "start": 1266,
                                                        "end": 1269,
                                                        "fullWidth": 3,
                                                        "width": 3,
                                                        "text": "obj",
                                                        "value": "obj",
                                                        "valueText": "obj"
                                                    },
                                                    "dotToken": {
                                                        "kind": "DotToken",
                                                        "fullStart": 1269,
                                                        "fullEnd": 1270,
                                                        "start": 1269,
                                                        "end": 1270,
                                                        "fullWidth": 1,
                                                        "width": 1,
                                                        "text": ".",
                                                        "value": ".",
                                                        "valueText": "."
                                                    },
                                                    "name": {
                                                        "kind": "IdentifierName",
                                                        "fullStart": 1270,
                                                        "fullEnd": 1275,
                                                        "start": 1270,
                                                        "end": 1274,
                                                        "fullWidth": 5,
                                                        "width": 4,
                                                        "text": "prop",
                                                        "value": "prop",
                                                        "valueText": "prop",
                                                        "hasTrailingTrivia": true,
                                                        "trailingTrivia": [
                                                            {
                                                                "kind": "WhitespaceTrivia",
                                                                "text": " "
                                                            }
                                                        ]
                                                    }
                                                },
                                                "operatorToken": {
                                                    "kind": "EqualsEqualsEqualsToken",
                                                    "fullStart": 1275,
                                                    "fullEnd": 1279,
                                                    "start": 1275,
                                                    "end": 1278,
                                                    "fullWidth": 4,
                                                    "width": 3,
                                                    "text": "===",
                                                    "value": "===",
                                                    "valueText": "===",
                                                    "hasTrailingTrivia": true,
                                                    "trailingTrivia": [
                                                        {
                                                            "kind": "WhitespaceTrivia",
                                                            "text": " "
                                                        }
                                                    ]
                                                },
                                                "right": {
                                                    "kind": "StringLiteral",
                                                    "fullStart": 1279,
                                                    "fullEnd": 1285,
                                                    "start": 1279,
                                                    "end": 1285,
                                                    "fullWidth": 6,
                                                    "width": 6,
                                                    "text": "\"data\"",
                                                    "value": "data",
                                                    "valueText": "data"
                                                }
                                            }
                                        },
                                        "semicolonToken": {
                                            "kind": "SemicolonToken",
                                            "fullStart": 1285,
                                            "fullEnd": 1288,
                                            "start": 1285,
                                            "end": 1286,
                                            "fullWidth": 3,
                                            "width": 1,
                                            "text": ";",
                                            "value": ";",
                                            "valueText": ";",
                                            "hasTrailingTrivia": true,
                                            "hasTrailingNewLine": true,
                                            "trailingTrivia": [
                                                {
                                                    "kind": "NewLineTrivia",
                                                    "text": "\r\n"
                                                }
                                            ]
                                        }
                                    }
                                ],
                                "closeBraceToken": {
                                    "kind": "CloseBraceToken",
                                    "fullStart": 1288,
                                    "fullEnd": 1298,
                                    "start": 1296,
                                    "end": 1297,
                                    "fullWidth": 10,
                                    "width": 1,
                                    "text": "}",
                                    "value": "}",
                                    "valueText": "}",
                                    "hasLeadingTrivia": true,
                                    "hasTrailingTrivia": true,
                                    "leadingTrivia": [
                                        {
                                            "kind": "WhitespaceTrivia",
                                            "text": "        "
                                        }
                                    ],
                                    "trailingTrivia": [
                                        {
                                            "kind": "WhitespaceTrivia",
                                            "text": " "
                                        }
                                    ]
                                }
                            },
                            "finallyClause": {
                                "kind": "FinallyClause",
                                "fullStart": 1298,
                                "fullEnd": 1389,
                                "start": 1298,
                                "end": 1387,
                                "fullWidth": 91,
                                "width": 89,
                                "finallyKeyword": {
                                    "kind": "FinallyKeyword",
                                    "fullStart": 1298,
                                    "fullEnd": 1306,
                                    "start": 1298,
                                    "end": 1305,
                                    "fullWidth": 8,
                                    "width": 7,
                                    "text": "finally",
                                    "value": "finally",
                                    "valueText": "finally",
                                    "hasTrailingTrivia": true,
                                    "trailingTrivia": [
                                        {
                                            "kind": "WhitespaceTrivia",
                                            "text": " "
                                        }
                                    ]
                                },
                                "block": {
                                    "kind": "Block",
                                    "fullStart": 1306,
                                    "fullEnd": 1389,
                                    "start": 1306,
                                    "end": 1387,
                                    "fullWidth": 83,
                                    "width": 81,
                                    "openBraceToken": {
                                        "kind": "OpenBraceToken",
                                        "fullStart": 1306,
                                        "fullEnd": 1309,
                                        "start": 1306,
                                        "end": 1307,
                                        "fullWidth": 3,
                                        "width": 1,
                                        "text": "{",
                                        "value": "{",
                                        "valueText": "{",
                                        "hasTrailingTrivia": true,
                                        "hasTrailingNewLine": true,
                                        "trailingTrivia": [
                                            {
                                                "kind": "NewLineTrivia",
                                                "text": "\r\n"
                                            }
                                        ]
                                    },
                                    "statements": [
                                        {
                                            "kind": "ExpressionStatement",
                                            "fullStart": 1309,
                                            "fullEnd": 1339,
                                            "start": 1321,
                                            "end": 1337,
                                            "fullWidth": 30,
                                            "width": 16,
                                            "expression": {
                                                "kind": "DeleteExpression",
                                                "fullStart": 1309,
                                                "fullEnd": 1336,
                                                "start": 1321,
                                                "end": 1336,
                                                "fullWidth": 27,
                                                "width": 15,
                                                "deleteKeyword": {
                                                    "kind": "DeleteKeyword",
                                                    "fullStart": 1309,
                                                    "fullEnd": 1328,
                                                    "start": 1321,
                                                    "end": 1327,
                                                    "fullWidth": 19,
                                                    "width": 6,
                                                    "text": "delete",
                                                    "value": "delete",
                                                    "valueText": "delete",
                                                    "hasLeadingTrivia": true,
                                                    "hasTrailingTrivia": true,
                                                    "leadingTrivia": [
                                                        {
                                                            "kind": "WhitespaceTrivia",
                                                            "text": "            "
                                                        }
                                                    ],
                                                    "trailingTrivia": [
                                                        {
                                                            "kind": "WhitespaceTrivia",
                                                            "text": " "
                                                        }
                                                    ]
                                                },
                                                "expression": {
                                                    "kind": "MemberAccessExpression",
                                                    "fullStart": 1328,
                                                    "fullEnd": 1336,
                                                    "start": 1328,
                                                    "end": 1336,
                                                    "fullWidth": 8,
                                                    "width": 8,
                                                    "expression": {
                                                        "kind": "IdentifierName",
                                                        "fullStart": 1328,
                                                        "fullEnd": 1331,
                                                        "start": 1328,
                                                        "end": 1331,
                                                        "fullWidth": 3,
                                                        "width": 3,
                                                        "text": "obj",
                                                        "value": "obj",
                                                        "valueText": "obj"
                                                    },
                                                    "dotToken": {
                                                        "kind": "DotToken",
                                                        "fullStart": 1331,
                                                        "fullEnd": 1332,
                                                        "start": 1331,
                                                        "end": 1332,
                                                        "fullWidth": 1,
                                                        "width": 1,
                                                        "text": ".",
                                                        "value": ".",
                                                        "valueText": "."
                                                    },
                                                    "name": {
                                                        "kind": "IdentifierName",
                                                        "fullStart": 1332,
                                                        "fullEnd": 1336,
                                                        "start": 1332,
                                                        "end": 1336,
                                                        "fullWidth": 4,
                                                        "width": 4,
                                                        "text": "prop",
                                                        "value": "prop",
                                                        "valueText": "prop"
                                                    }
                                                }
                                            },
                                            "semicolonToken": {
                                                "kind": "SemicolonToken",
                                                "fullStart": 1336,
                                                "fullEnd": 1339,
                                                "start": 1336,
                                                "end": 1337,
                                                "fullWidth": 3,
                                                "width": 1,
                                                "text": ";",
                                                "value": ";",
                                                "valueText": ";",
                                                "hasTrailingTrivia": true,
                                                "hasTrailingNewLine": true,
                                                "trailingTrivia": [
                                                    {
                                                        "kind": "NewLineTrivia",
                                                        "text": "\r\n"
                                                    }
                                                ]
                                            }
                                        },
                                        {
                                            "kind": "ExpressionStatement",
                                            "fullStart": 1339,
                                            "fullEnd": 1378,
                                            "start": 1351,
                                            "end": 1376,
                                            "fullWidth": 39,
                                            "width": 25,
                                            "expression": {
                                                "kind": "DeleteExpression",
                                                "fullStart": 1339,
                                                "fullEnd": 1375,
                                                "start": 1351,
                                                "end": 1375,
                                                "fullWidth": 36,
                                                "width": 24,
                                                "deleteKeyword": {
                                                    "kind": "DeleteKeyword",
                                                    "fullStart": 1339,
                                                    "fullEnd": 1358,
                                                    "start": 1351,
                                                    "end": 1357,
                                                    "fullWidth": 19,
                                                    "width": 6,
                                                    "text": "delete",
                                                    "value": "delete",
                                                    "valueText": "delete",
                                                    "hasLeadingTrivia": true,
                                                    "hasTrailingTrivia": true,
                                                    "leadingTrivia": [
                                                        {
                                                            "kind": "WhitespaceTrivia",
                                                            "text": "            "
                                                        }
                                                    ],
                                                    "trailingTrivia": [
                                                        {
                                                            "kind": "WhitespaceTrivia",
                                                            "text": " "
                                                        }
                                                    ]
                                                },
                                                "expression": {
                                                    "kind": "MemberAccessExpression",
                                                    "fullStart": 1358,
                                                    "fullEnd": 1375,
                                                    "start": 1358,
                                                    "end": 1375,
                                                    "fullWidth": 17,
                                                    "width": 17,
                                                    "expression": {
                                                        "kind": "IdentifierName",
                                                        "fullStart": 1358,
                                                        "fullEnd": 1361,
                                                        "start": 1358,
                                                        "end": 1361,
                                                        "fullWidth": 3,
                                                        "width": 3,
                                                        "text": "obj",
                                                        "value": "obj",
                                                        "valueText": "obj"
                                                    },
                                                    "dotToken": {
                                                        "kind": "DotToken",
                                                        "fullStart": 1361,
                                                        "fullEnd": 1362,
                                                        "start": 1361,
                                                        "end": 1362,
                                                        "fullWidth": 1,
                                                        "width": 1,
                                                        "text": ".",
                                                        "value": ".",
                                                        "valueText": "."
                                                    },
                                                    "name": {
                                                        "kind": "IdentifierName",
                                                        "fullStart": 1362,
                                                        "fullEnd": 1375,
                                                        "start": 1362,
                                                        "end": 1375,
                                                        "fullWidth": 13,
                                                        "width": 13,
                                                        "text": "verifySetFunc",
                                                        "value": "verifySetFunc",
                                                        "valueText": "verifySetFunc"
                                                    }
                                                }
                                            },
                                            "semicolonToken": {
                                                "kind": "SemicolonToken",
                                                "fullStart": 1375,
                                                "fullEnd": 1378,
                                                "start": 1375,
                                                "end": 1376,
                                                "fullWidth": 3,
                                                "width": 1,
                                                "text": ";",
                                                "value": ";",
                                                "valueText": ";",
                                                "hasTrailingTrivia": true,
                                                "hasTrailingNewLine": true,
                                                "trailingTrivia": [
                                                    {
                                                        "kind": "NewLineTrivia",
                                                        "text": "\r\n"
                                                    }
                                                ]
                                            }
                                        }
                                    ],
                                    "closeBraceToken": {
                                        "kind": "CloseBraceToken",
                                        "fullStart": 1378,
                                        "fullEnd": 1389,
                                        "start": 1386,
                                        "end": 1387,
                                        "fullWidth": 11,
                                        "width": 1,
                                        "text": "}",
                                        "value": "}",
                                        "valueText": "}",
                                        "hasLeadingTrivia": true,
                                        "hasTrailingTrivia": true,
                                        "hasTrailingNewLine": true,
                                        "leadingTrivia": [
                                            {
                                                "kind": "WhitespaceTrivia",
                                                "text": "        "
                                            }
                                        ],
                                        "trailingTrivia": [
                                            {
                                                "kind": "NewLineTrivia",
                                                "text": "\r\n"
                                            }
                                        ]
                                    }
                                }
                            }
                        }
                    ],
                    "closeBraceToken": {
                        "kind": "CloseBraceToken",
                        "fullStart": 1389,
                        "fullEnd": 1396,
                        "start": 1393,
                        "end": 1394,
                        "fullWidth": 7,
                        "width": 1,
                        "text": "}",
                        "value": "}",
                        "valueText": "}",
                        "hasLeadingTrivia": true,
                        "hasTrailingTrivia": true,
                        "hasTrailingNewLine": true,
                        "leadingTrivia": [
                            {
                                "kind": "WhitespaceTrivia",
                                "text": "    "
                            }
                        ],
                        "trailingTrivia": [
                            {
                                "kind": "NewLineTrivia",
                                "text": "\r\n"
                            }
                        ]
                    }
                }
            },
            {
                "kind": "ExpressionStatement",
                "fullStart": 1396,
                "fullEnd": 1420,
                "start": 1396,
                "end": 1418,
                "fullWidth": 24,
                "width": 22,
                "expression": {
                    "kind": "InvocationExpression",
                    "fullStart": 1396,
                    "fullEnd": 1417,
                    "start": 1396,
                    "end": 1417,
                    "fullWidth": 21,
                    "width": 21,
                    "expression": {
                        "kind": "IdentifierName",
                        "fullStart": 1396,
                        "fullEnd": 1407,
                        "start": 1396,
                        "end": 1407,
                        "fullWidth": 11,
                        "width": 11,
                        "text": "runTestCase",
                        "value": "runTestCase",
                        "valueText": "runTestCase"
                    },
                    "argumentList": {
                        "kind": "ArgumentList",
                        "fullStart": 1407,
                        "fullEnd": 1417,
                        "start": 1407,
                        "end": 1417,
                        "fullWidth": 10,
                        "width": 10,
                        "openParenToken": {
                            "kind": "OpenParenToken",
                            "fullStart": 1407,
                            "fullEnd": 1408,
                            "start": 1407,
                            "end": 1408,
                            "fullWidth": 1,
                            "width": 1,
                            "text": "(",
                            "value": "(",
                            "valueText": "("
                        },
                        "arguments": [
                            {
                                "kind": "IdentifierName",
                                "fullStart": 1408,
                                "fullEnd": 1416,
                                "start": 1408,
                                "end": 1416,
                                "fullWidth": 8,
                                "width": 8,
                                "text": "testcase",
                                "value": "testcase",
                                "valueText": "testcase"
                            }
                        ],
                        "closeParenToken": {
                            "kind": "CloseParenToken",
                            "fullStart": 1416,
                            "fullEnd": 1417,
                            "start": 1416,
                            "end": 1417,
                            "fullWidth": 1,
                            "width": 1,
                            "text": ")",
                            "value": ")",
                            "valueText": ")"
                        }
                    }
                },
                "semicolonToken": {
                    "kind": "SemicolonToken",
                    "fullStart": 1417,
                    "fullEnd": 1420,
                    "start": 1417,
                    "end": 1418,
                    "fullWidth": 3,
                    "width": 1,
                    "text": ";",
                    "value": ";",
                    "valueText": ";",
                    "hasTrailingTrivia": true,
                    "hasTrailingNewLine": true,
                    "trailingTrivia": [
                        {
                            "kind": "NewLineTrivia",
                            "text": "\r\n"
                        }
                    ]
                }
            }
        ],
        "endOfFileToken": {
            "kind": "EndOfFileToken",
            "fullStart": 1420,
            "fullEnd": 1420,
            "start": 1420,
            "end": 1420,
            "fullWidth": 0,
            "width": 0,
            "text": ""
        }
    },
    "lineMap": {
        "lineStarts": [
            0,
            67,
            152,
            232,
            308,
            380,
            385,
            441,
            608,
            613,
            615,
            617,
            640,
            677,
            692,
            733,
            774,
            817,
            833,
            835,
            885,
            916,
            951,
            987,
            1004,
            1006,
            1046,
            1115,
            1185,
            1187,
            1288,
            1309,
            1339,
            1378,
            1389,
            1396,
            1420
        ],
        "length": 1420
    }
}<|MERGE_RESOLUTION|>--- conflicted
+++ resolved
@@ -247,12 +247,8 @@
                                         "start": 652,
                                         "end": 674,
                                         "fullWidth": 22,
-<<<<<<< HEAD
                                         "width": 22,
-                                        "identifier": {
-=======
                                         "propertyName": {
->>>>>>> 85e84683
                                             "kind": "IdentifierName",
                                             "fullStart": 652,
                                             "fullEnd": 656,
@@ -622,12 +618,8 @@
                                                     "start": 749,
                                                     "end": 830,
                                                     "fullWidth": 81,
-<<<<<<< HEAD
                                                     "width": 81,
-                                                    "identifier": {
-=======
                                                     "propertyName": {
->>>>>>> 85e84683
                                                         "kind": "IdentifierName",
                                                         "fullStart": 749,
                                                         "fullEnd": 757,
@@ -1582,12 +1574,8 @@
                                                     "start": 1062,
                                                     "end": 1112,
                                                     "fullWidth": 50,
-<<<<<<< HEAD
                                                     "width": 50,
-                                                    "identifier": {
-=======
                                                     "propertyName": {
->>>>>>> 85e84683
                                                         "kind": "IdentifierName",
                                                         "fullStart": 1062,
                                                         "fullEnd": 1084,
@@ -1810,12 +1798,8 @@
                                                     "start": 1131,
                                                     "end": 1182,
                                                     "fullWidth": 51,
-<<<<<<< HEAD
                                                     "width": 51,
-                                                    "identifier": {
-=======
                                                     "propertyName": {
->>>>>>> 85e84683
                                                         "kind": "IdentifierName",
                                                         "fullStart": 1131,
                                                         "fullEnd": 1136,
