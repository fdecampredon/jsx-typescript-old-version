{
    "isDeclaration": false,
    "languageVersion": "EcmaScript5",
    "parseOptions": {
        "allowAutomaticSemicolonInsertion": true
    },
    "sourceUnit": {
        "kind": "SourceUnit",
        "fullStart": 0,
        "fullEnd": 1174,
        "start": 631,
        "end": 1174,
        "fullWidth": 1174,
        "width": 543,
        "isIncrementallyUnusable": true,
        "moduleElements": [
            {
                "kind": "FunctionDeclaration",
                "fullStart": 0,
                "fullEnd": 1150,
                "start": 631,
                "end": 1148,
                "fullWidth": 1150,
                "width": 517,
                "modifiers": [],
                "functionKeyword": {
                    "kind": "FunctionKeyword",
                    "fullStart": 0,
                    "fullEnd": 640,
                    "start": 631,
                    "end": 639,
                    "fullWidth": 640,
                    "width": 8,
                    "text": "function",
                    "value": "function",
                    "valueText": "function",
                    "hasLeadingTrivia": true,
                    "hasLeadingComment": true,
                    "hasLeadingNewLine": true,
                    "hasTrailingTrivia": true,
                    "leadingTrivia": [
                        {
                            "kind": "SingleLineCommentTrivia",
                            "text": "/// Copyright (c) 2012 Ecma International.  All rights reserved. "
                        },
                        {
                            "kind": "NewLineTrivia",
                            "text": "\r\n"
                        },
                        {
                            "kind": "SingleLineCommentTrivia",
                            "text": "/// Ecma International makes this code available under the terms and conditions set"
                        },
                        {
                            "kind": "NewLineTrivia",
                            "text": "\r\n"
                        },
                        {
                            "kind": "SingleLineCommentTrivia",
                            "text": "/// forth on http://hg.ecmascript.org/tests/test262/raw-file/tip/LICENSE (the "
                        },
                        {
                            "kind": "NewLineTrivia",
                            "text": "\r\n"
                        },
                        {
                            "kind": "SingleLineCommentTrivia",
                            "text": "/// \"Use Terms\").   Any redistribution of this code must retain the above "
                        },
                        {
                            "kind": "NewLineTrivia",
                            "text": "\r\n"
                        },
                        {
                            "kind": "SingleLineCommentTrivia",
                            "text": "/// copyright and this notice and otherwise comply with the Use Terms."
                        },
                        {
                            "kind": "NewLineTrivia",
                            "text": "\r\n"
                        },
                        {
                            "kind": "MultiLineCommentTrivia",
                            "text": "/**\r\n * @path ch15/15.2/15.2.3/15.2.3.6/15.2.3.6-3-40-1.js\r\n * @description Object.defineProperty - 'Attributes' is an RegExp object that uses Object's [[Get]] method to access the 'enumerable' property of prototype object (8.10.5 step 3.a)\r\n */"
                        },
                        {
                            "kind": "NewLineTrivia",
                            "text": "\r\n"
                        },
                        {
                            "kind": "NewLineTrivia",
                            "text": "\r\n"
                        },
                        {
                            "kind": "NewLineTrivia",
                            "text": "\r\n"
                        }
                    ],
                    "trailingTrivia": [
                        {
                            "kind": "WhitespaceTrivia",
                            "text": " "
                        }
                    ]
                },
                "identifier": {
                    "kind": "IdentifierName",
                    "fullStart": 640,
                    "fullEnd": 648,
                    "start": 640,
                    "end": 648,
                    "fullWidth": 8,
                    "width": 8,
                    "text": "testcase",
                    "value": "testcase",
                    "valueText": "testcase"
                },
                "callSignature": {
                    "kind": "CallSignature",
                    "fullStart": 648,
                    "fullEnd": 651,
                    "start": 648,
                    "end": 650,
                    "fullWidth": 3,
                    "width": 2,
                    "parameterList": {
                        "kind": "ParameterList",
                        "fullStart": 648,
                        "fullEnd": 651,
                        "start": 648,
                        "end": 650,
                        "fullWidth": 3,
                        "width": 2,
                        "openParenToken": {
                            "kind": "OpenParenToken",
                            "fullStart": 648,
                            "fullEnd": 649,
                            "start": 648,
                            "end": 649,
                            "fullWidth": 1,
                            "width": 1,
                            "text": "(",
                            "value": "(",
                            "valueText": "("
                        },
                        "parameters": [],
                        "closeParenToken": {
                            "kind": "CloseParenToken",
                            "fullStart": 649,
                            "fullEnd": 651,
                            "start": 649,
                            "end": 650,
                            "fullWidth": 2,
                            "width": 1,
                            "text": ")",
                            "value": ")",
                            "valueText": ")",
                            "hasTrailingTrivia": true,
                            "trailingTrivia": [
                                {
                                    "kind": "WhitespaceTrivia",
                                    "text": " "
                                }
                            ]
                        }
                    }
                },
                "block": {
                    "kind": "Block",
                    "fullStart": 651,
                    "fullEnd": 1150,
                    "start": 651,
                    "end": 1148,
                    "fullWidth": 499,
                    "width": 497,
                    "openBraceToken": {
                        "kind": "OpenBraceToken",
                        "fullStart": 651,
                        "fullEnd": 654,
                        "start": 651,
                        "end": 652,
                        "fullWidth": 3,
                        "width": 1,
                        "text": "{",
                        "value": "{",
                        "valueText": "{",
                        "hasTrailingTrivia": true,
                        "hasTrailingNewLine": true,
                        "trailingTrivia": [
                            {
                                "kind": "NewLineTrivia",
                                "text": "\r\n"
                            }
                        ]
                    },
                    "statements": [
                        {
                            "kind": "VariableStatement",
                            "fullStart": 654,
                            "fullEnd": 677,
                            "start": 662,
                            "end": 675,
                            "fullWidth": 23,
                            "width": 13,
                            "modifiers": [],
                            "variableDeclaration": {
                                "kind": "VariableDeclaration",
                                "fullStart": 654,
                                "fullEnd": 674,
                                "start": 662,
                                "end": 674,
                                "fullWidth": 20,
                                "width": 12,
                                "varKeyword": {
                                    "kind": "VarKeyword",
                                    "fullStart": 654,
                                    "fullEnd": 666,
                                    "start": 662,
                                    "end": 665,
                                    "fullWidth": 12,
                                    "width": 3,
                                    "text": "var",
                                    "value": "var",
                                    "valueText": "var",
                                    "hasLeadingTrivia": true,
                                    "hasTrailingTrivia": true,
                                    "leadingTrivia": [
                                        {
                                            "kind": "WhitespaceTrivia",
                                            "text": "        "
                                        }
                                    ],
                                    "trailingTrivia": [
                                        {
                                            "kind": "WhitespaceTrivia",
                                            "text": " "
                                        }
                                    ]
                                },
                                "variableDeclarators": [
                                    {
                                        "kind": "VariableDeclarator",
                                        "fullStart": 666,
                                        "fullEnd": 674,
                                        "start": 666,
                                        "end": 674,
                                        "fullWidth": 8,
<<<<<<< HEAD
                                        "width": 8,
                                        "identifier": {
=======
                                        "propertyName": {
>>>>>>> 85e84683
                                            "kind": "IdentifierName",
                                            "fullStart": 666,
                                            "fullEnd": 670,
                                            "start": 666,
                                            "end": 669,
                                            "fullWidth": 4,
                                            "width": 3,
                                            "text": "obj",
                                            "value": "obj",
                                            "valueText": "obj",
                                            "hasTrailingTrivia": true,
                                            "trailingTrivia": [
                                                {
                                                    "kind": "WhitespaceTrivia",
                                                    "text": " "
                                                }
                                            ]
                                        },
                                        "equalsValueClause": {
                                            "kind": "EqualsValueClause",
                                            "fullStart": 670,
                                            "fullEnd": 674,
                                            "start": 670,
                                            "end": 674,
                                            "fullWidth": 4,
                                            "width": 4,
                                            "equalsToken": {
                                                "kind": "EqualsToken",
                                                "fullStart": 670,
                                                "fullEnd": 672,
                                                "start": 670,
                                                "end": 671,
                                                "fullWidth": 2,
                                                "width": 1,
                                                "text": "=",
                                                "value": "=",
                                                "valueText": "=",
                                                "hasTrailingTrivia": true,
                                                "trailingTrivia": [
                                                    {
                                                        "kind": "WhitespaceTrivia",
                                                        "text": " "
                                                    }
                                                ]
                                            },
                                            "value": {
                                                "kind": "ObjectLiteralExpression",
                                                "fullStart": 672,
                                                "fullEnd": 674,
                                                "start": 672,
                                                "end": 674,
                                                "fullWidth": 2,
                                                "width": 2,
                                                "openBraceToken": {
                                                    "kind": "OpenBraceToken",
                                                    "fullStart": 672,
                                                    "fullEnd": 673,
                                                    "start": 672,
                                                    "end": 673,
                                                    "fullWidth": 1,
                                                    "width": 1,
                                                    "text": "{",
                                                    "value": "{",
                                                    "valueText": "{"
                                                },
                                                "propertyAssignments": [],
                                                "closeBraceToken": {
                                                    "kind": "CloseBraceToken",
                                                    "fullStart": 673,
                                                    "fullEnd": 674,
                                                    "start": 673,
                                                    "end": 674,
                                                    "fullWidth": 1,
                                                    "width": 1,
                                                    "text": "}",
                                                    "value": "}",
                                                    "valueText": "}"
                                                }
                                            }
                                        }
                                    }
                                ]
                            },
                            "semicolonToken": {
                                "kind": "SemicolonToken",
                                "fullStart": 674,
                                "fullEnd": 677,
                                "start": 674,
                                "end": 675,
                                "fullWidth": 3,
                                "width": 1,
                                "text": ";",
                                "value": ";",
                                "valueText": ";",
                                "hasTrailingTrivia": true,
                                "hasTrailingNewLine": true,
                                "trailingTrivia": [
                                    {
                                        "kind": "NewLineTrivia",
                                        "text": "\r\n"
                                    }
                                ]
                            }
                        },
                        {
                            "kind": "VariableStatement",
                            "fullStart": 677,
                            "fullEnd": 708,
                            "start": 685,
                            "end": 706,
                            "fullWidth": 31,
                            "width": 21,
                            "modifiers": [],
                            "variableDeclaration": {
                                "kind": "VariableDeclaration",
                                "fullStart": 677,
                                "fullEnd": 705,
                                "start": 685,
                                "end": 705,
                                "fullWidth": 28,
                                "width": 20,
                                "varKeyword": {
                                    "kind": "VarKeyword",
                                    "fullStart": 677,
                                    "fullEnd": 689,
                                    "start": 685,
                                    "end": 688,
                                    "fullWidth": 12,
                                    "width": 3,
                                    "text": "var",
                                    "value": "var",
                                    "valueText": "var",
                                    "hasLeadingTrivia": true,
                                    "hasTrailingTrivia": true,
                                    "leadingTrivia": [
                                        {
                                            "kind": "WhitespaceTrivia",
                                            "text": "        "
                                        }
                                    ],
                                    "trailingTrivia": [
                                        {
                                            "kind": "WhitespaceTrivia",
                                            "text": " "
                                        }
                                    ]
                                },
                                "variableDeclarators": [
                                    {
                                        "kind": "VariableDeclarator",
                                        "fullStart": 689,
                                        "fullEnd": 705,
                                        "start": 689,
                                        "end": 705,
                                        "fullWidth": 16,
<<<<<<< HEAD
                                        "width": 16,
                                        "identifier": {
=======
                                        "propertyName": {
>>>>>>> 85e84683
                                            "kind": "IdentifierName",
                                            "fullStart": 689,
                                            "fullEnd": 698,
                                            "start": 689,
                                            "end": 697,
                                            "fullWidth": 9,
                                            "width": 8,
                                            "text": "accessed",
                                            "value": "accessed",
                                            "valueText": "accessed",
                                            "hasTrailingTrivia": true,
                                            "trailingTrivia": [
                                                {
                                                    "kind": "WhitespaceTrivia",
                                                    "text": " "
                                                }
                                            ]
                                        },
                                        "equalsValueClause": {
                                            "kind": "EqualsValueClause",
                                            "fullStart": 698,
                                            "fullEnd": 705,
                                            "start": 698,
                                            "end": 705,
                                            "fullWidth": 7,
                                            "width": 7,
                                            "equalsToken": {
                                                "kind": "EqualsToken",
                                                "fullStart": 698,
                                                "fullEnd": 700,
                                                "start": 698,
                                                "end": 699,
                                                "fullWidth": 2,
                                                "width": 1,
                                                "text": "=",
                                                "value": "=",
                                                "valueText": "=",
                                                "hasTrailingTrivia": true,
                                                "trailingTrivia": [
                                                    {
                                                        "kind": "WhitespaceTrivia",
                                                        "text": " "
                                                    }
                                                ]
                                            },
                                            "value": {
                                                "kind": "FalseKeyword",
                                                "fullStart": 700,
                                                "fullEnd": 705,
                                                "start": 700,
                                                "end": 705,
                                                "fullWidth": 5,
                                                "width": 5,
                                                "text": "false",
                                                "value": false,
                                                "valueText": "false"
                                            }
                                        }
                                    }
                                ]
                            },
                            "semicolonToken": {
                                "kind": "SemicolonToken",
                                "fullStart": 705,
                                "fullEnd": 708,
                                "start": 705,
                                "end": 706,
                                "fullWidth": 3,
                                "width": 1,
                                "text": ";",
                                "value": ";",
                                "valueText": ";",
                                "hasTrailingTrivia": true,
                                "hasTrailingNewLine": true,
                                "trailingTrivia": [
                                    {
                                        "kind": "NewLineTrivia",
                                        "text": "\r\n"
                                    }
                                ]
                            }
                        },
                        {
                            "kind": "TryStatement",
                            "fullStart": 708,
                            "fullEnd": 1143,
                            "start": 716,
                            "end": 1141,
                            "fullWidth": 435,
                            "width": 425,
                            "tryKeyword": {
                                "kind": "TryKeyword",
                                "fullStart": 708,
                                "fullEnd": 720,
                                "start": 716,
                                "end": 719,
                                "fullWidth": 12,
                                "width": 3,
                                "text": "try",
                                "value": "try",
                                "valueText": "try",
                                "hasLeadingTrivia": true,
                                "hasTrailingTrivia": true,
                                "leadingTrivia": [
                                    {
                                        "kind": "WhitespaceTrivia",
                                        "text": "        "
                                    }
                                ],
                                "trailingTrivia": [
                                    {
                                        "kind": "WhitespaceTrivia",
                                        "text": " "
                                    }
                                ]
                            },
                            "block": {
                                "kind": "Block",
                                "fullStart": 720,
                                "fullEnd": 1072,
                                "start": 720,
                                "end": 1071,
                                "fullWidth": 352,
                                "width": 351,
                                "openBraceToken": {
                                    "kind": "OpenBraceToken",
                                    "fullStart": 720,
                                    "fullEnd": 723,
                                    "start": 720,
                                    "end": 721,
                                    "fullWidth": 3,
                                    "width": 1,
                                    "text": "{",
                                    "value": "{",
                                    "valueText": "{",
                                    "hasTrailingTrivia": true,
                                    "hasTrailingNewLine": true,
                                    "trailingTrivia": [
                                        {
                                            "kind": "NewLineTrivia",
                                            "text": "\r\n"
                                        }
                                    ]
                                },
                                "statements": [
                                    {
                                        "kind": "ExpressionStatement",
                                        "fullStart": 723,
                                        "fullEnd": 772,
                                        "start": 735,
                                        "end": 770,
                                        "fullWidth": 49,
                                        "width": 35,
                                        "expression": {
                                            "kind": "AssignmentExpression",
                                            "fullStart": 723,
                                            "fullEnd": 769,
                                            "start": 735,
                                            "end": 769,
                                            "fullWidth": 46,
                                            "width": 34,
                                            "left": {
                                                "kind": "MemberAccessExpression",
                                                "fullStart": 723,
                                                "fullEnd": 763,
                                                "start": 735,
                                                "end": 762,
                                                "fullWidth": 40,
                                                "width": 27,
                                                "expression": {
                                                    "kind": "MemberAccessExpression",
                                                    "fullStart": 723,
                                                    "fullEnd": 751,
                                                    "start": 735,
                                                    "end": 751,
                                                    "fullWidth": 28,
                                                    "width": 16,
                                                    "expression": {
                                                        "kind": "IdentifierName",
                                                        "fullStart": 723,
                                                        "fullEnd": 741,
                                                        "start": 735,
                                                        "end": 741,
                                                        "fullWidth": 18,
                                                        "width": 6,
                                                        "text": "RegExp",
                                                        "value": "RegExp",
                                                        "valueText": "RegExp",
                                                        "hasLeadingTrivia": true,
                                                        "leadingTrivia": [
                                                            {
                                                                "kind": "WhitespaceTrivia",
                                                                "text": "            "
                                                            }
                                                        ]
                                                    },
                                                    "dotToken": {
                                                        "kind": "DotToken",
                                                        "fullStart": 741,
                                                        "fullEnd": 742,
                                                        "start": 741,
                                                        "end": 742,
                                                        "fullWidth": 1,
                                                        "width": 1,
                                                        "text": ".",
                                                        "value": ".",
                                                        "valueText": "."
                                                    },
                                                    "name": {
                                                        "kind": "IdentifierName",
                                                        "fullStart": 742,
                                                        "fullEnd": 751,
                                                        "start": 742,
                                                        "end": 751,
                                                        "fullWidth": 9,
                                                        "width": 9,
                                                        "text": "prototype",
                                                        "value": "prototype",
                                                        "valueText": "prototype"
                                                    }
                                                },
                                                "dotToken": {
                                                    "kind": "DotToken",
                                                    "fullStart": 751,
                                                    "fullEnd": 752,
                                                    "start": 751,
                                                    "end": 752,
                                                    "fullWidth": 1,
                                                    "width": 1,
                                                    "text": ".",
                                                    "value": ".",
                                                    "valueText": "."
                                                },
                                                "name": {
                                                    "kind": "IdentifierName",
                                                    "fullStart": 752,
                                                    "fullEnd": 763,
                                                    "start": 752,
                                                    "end": 762,
                                                    "fullWidth": 11,
                                                    "width": 10,
                                                    "text": "enumerable",
                                                    "value": "enumerable",
                                                    "valueText": "enumerable",
                                                    "hasTrailingTrivia": true,
                                                    "trailingTrivia": [
                                                        {
                                                            "kind": "WhitespaceTrivia",
                                                            "text": " "
                                                        }
                                                    ]
                                                }
                                            },
                                            "operatorToken": {
                                                "kind": "EqualsToken",
                                                "fullStart": 763,
                                                "fullEnd": 765,
                                                "start": 763,
                                                "end": 764,
                                                "fullWidth": 2,
                                                "width": 1,
                                                "text": "=",
                                                "value": "=",
                                                "valueText": "=",
                                                "hasTrailingTrivia": true,
                                                "trailingTrivia": [
                                                    {
                                                        "kind": "WhitespaceTrivia",
                                                        "text": " "
                                                    }
                                                ]
                                            },
                                            "right": {
                                                "kind": "TrueKeyword",
                                                "fullStart": 765,
                                                "fullEnd": 769,
                                                "start": 765,
                                                "end": 769,
                                                "fullWidth": 4,
                                                "width": 4,
                                                "text": "true",
                                                "value": true,
                                                "valueText": "true"
                                            }
                                        },
                                        "semicolonToken": {
                                            "kind": "SemicolonToken",
                                            "fullStart": 769,
                                            "fullEnd": 772,
                                            "start": 769,
                                            "end": 770,
                                            "fullWidth": 3,
                                            "width": 1,
                                            "text": ";",
                                            "value": ";",
                                            "valueText": ";",
                                            "hasTrailingTrivia": true,
                                            "hasTrailingNewLine": true,
                                            "trailingTrivia": [
                                                {
                                                    "kind": "NewLineTrivia",
                                                    "text": "\r\n"
                                                }
                                            ]
                                        }
                                    },
                                    {
                                        "kind": "VariableStatement",
                                        "fullStart": 772,
                                        "fullEnd": 812,
                                        "start": 784,
                                        "end": 810,
                                        "fullWidth": 40,
                                        "width": 26,
                                        "modifiers": [],
                                        "variableDeclaration": {
                                            "kind": "VariableDeclaration",
                                            "fullStart": 772,
                                            "fullEnd": 809,
                                            "start": 784,
                                            "end": 809,
                                            "fullWidth": 37,
                                            "width": 25,
                                            "varKeyword": {
                                                "kind": "VarKeyword",
                                                "fullStart": 772,
                                                "fullEnd": 788,
                                                "start": 784,
                                                "end": 787,
                                                "fullWidth": 16,
                                                "width": 3,
                                                "text": "var",
                                                "value": "var",
                                                "valueText": "var",
                                                "hasLeadingTrivia": true,
                                                "hasTrailingTrivia": true,
                                                "leadingTrivia": [
                                                    {
                                                        "kind": "WhitespaceTrivia",
                                                        "text": "            "
                                                    }
                                                ],
                                                "trailingTrivia": [
                                                    {
                                                        "kind": "WhitespaceTrivia",
                                                        "text": " "
                                                    }
                                                ]
                                            },
                                            "variableDeclarators": [
                                                {
                                                    "kind": "VariableDeclarator",
                                                    "fullStart": 788,
                                                    "fullEnd": 809,
                                                    "start": 788,
                                                    "end": 809,
                                                    "fullWidth": 21,
<<<<<<< HEAD
                                                    "width": 21,
                                                    "identifier": {
=======
                                                    "propertyName": {
>>>>>>> 85e84683
                                                        "kind": "IdentifierName",
                                                        "fullStart": 788,
                                                        "fullEnd": 795,
                                                        "start": 788,
                                                        "end": 794,
                                                        "fullWidth": 7,
                                                        "width": 6,
                                                        "text": "regObj",
                                                        "value": "regObj",
                                                        "valueText": "regObj",
                                                        "hasTrailingTrivia": true,
                                                        "trailingTrivia": [
                                                            {
                                                                "kind": "WhitespaceTrivia",
                                                                "text": " "
                                                            }
                                                        ]
                                                    },
                                                    "equalsValueClause": {
                                                        "kind": "EqualsValueClause",
                                                        "fullStart": 795,
                                                        "fullEnd": 809,
                                                        "start": 795,
                                                        "end": 809,
                                                        "fullWidth": 14,
                                                        "width": 14,
                                                        "equalsToken": {
                                                            "kind": "EqualsToken",
                                                            "fullStart": 795,
                                                            "fullEnd": 797,
                                                            "start": 795,
                                                            "end": 796,
                                                            "fullWidth": 2,
                                                            "width": 1,
                                                            "text": "=",
                                                            "value": "=",
                                                            "valueText": "=",
                                                            "hasTrailingTrivia": true,
                                                            "trailingTrivia": [
                                                                {
                                                                    "kind": "WhitespaceTrivia",
                                                                    "text": " "
                                                                }
                                                            ]
                                                        },
                                                        "value": {
                                                            "kind": "ObjectCreationExpression",
                                                            "fullStart": 797,
                                                            "fullEnd": 809,
                                                            "start": 797,
                                                            "end": 809,
                                                            "fullWidth": 12,
                                                            "width": 12,
                                                            "newKeyword": {
                                                                "kind": "NewKeyword",
                                                                "fullStart": 797,
                                                                "fullEnd": 801,
                                                                "start": 797,
                                                                "end": 800,
                                                                "fullWidth": 4,
                                                                "width": 3,
                                                                "text": "new",
                                                                "value": "new",
                                                                "valueText": "new",
                                                                "hasTrailingTrivia": true,
                                                                "trailingTrivia": [
                                                                    {
                                                                        "kind": "WhitespaceTrivia",
                                                                        "text": " "
                                                                    }
                                                                ]
                                                            },
                                                            "expression": {
                                                                "kind": "IdentifierName",
                                                                "fullStart": 801,
                                                                "fullEnd": 807,
                                                                "start": 801,
                                                                "end": 807,
                                                                "fullWidth": 6,
                                                                "width": 6,
                                                                "text": "RegExp",
                                                                "value": "RegExp",
                                                                "valueText": "RegExp"
                                                            },
                                                            "argumentList": {
                                                                "kind": "ArgumentList",
                                                                "fullStart": 807,
                                                                "fullEnd": 809,
                                                                "start": 807,
                                                                "end": 809,
                                                                "fullWidth": 2,
                                                                "width": 2,
                                                                "openParenToken": {
                                                                    "kind": "OpenParenToken",
                                                                    "fullStart": 807,
                                                                    "fullEnd": 808,
                                                                    "start": 807,
                                                                    "end": 808,
                                                                    "fullWidth": 1,
                                                                    "width": 1,
                                                                    "text": "(",
                                                                    "value": "(",
                                                                    "valueText": "("
                                                                },
                                                                "arguments": [],
                                                                "closeParenToken": {
                                                                    "kind": "CloseParenToken",
                                                                    "fullStart": 808,
                                                                    "fullEnd": 809,
                                                                    "start": 808,
                                                                    "end": 809,
                                                                    "fullWidth": 1,
                                                                    "width": 1,
                                                                    "text": ")",
                                                                    "value": ")",
                                                                    "valueText": ")"
                                                                }
                                                            }
                                                        }
                                                    }
                                                }
                                            ]
                                        },
                                        "semicolonToken": {
                                            "kind": "SemicolonToken",
                                            "fullStart": 809,
                                            "fullEnd": 812,
                                            "start": 809,
                                            "end": 810,
                                            "fullWidth": 3,
                                            "width": 1,
                                            "text": ";",
                                            "value": ";",
                                            "valueText": ";",
                                            "hasTrailingTrivia": true,
                                            "hasTrailingNewLine": true,
                                            "trailingTrivia": [
                                                {
                                                    "kind": "NewLineTrivia",
                                                    "text": "\r\n"
                                                }
                                            ]
                                        }
                                    },
                                    {
                                        "kind": "ExpressionStatement",
                                        "fullStart": 812,
                                        "fullEnd": 875,
                                        "start": 826,
                                        "end": 873,
                                        "fullWidth": 63,
                                        "width": 47,
                                        "expression": {
                                            "kind": "InvocationExpression",
                                            "fullStart": 812,
                                            "fullEnd": 872,
                                            "start": 826,
                                            "end": 872,
                                            "fullWidth": 60,
                                            "width": 46,
                                            "expression": {
                                                "kind": "MemberAccessExpression",
                                                "fullStart": 812,
                                                "fullEnd": 847,
                                                "start": 826,
                                                "end": 847,
                                                "fullWidth": 35,
                                                "width": 21,
                                                "expression": {
                                                    "kind": "IdentifierName",
                                                    "fullStart": 812,
                                                    "fullEnd": 832,
                                                    "start": 826,
                                                    "end": 832,
                                                    "fullWidth": 20,
                                                    "width": 6,
                                                    "text": "Object",
                                                    "value": "Object",
                                                    "valueText": "Object",
                                                    "hasLeadingTrivia": true,
                                                    "hasLeadingNewLine": true,
                                                    "leadingTrivia": [
                                                        {
                                                            "kind": "NewLineTrivia",
                                                            "text": "\r\n"
                                                        },
                                                        {
                                                            "kind": "WhitespaceTrivia",
                                                            "text": "            "
                                                        }
                                                    ]
                                                },
                                                "dotToken": {
                                                    "kind": "DotToken",
                                                    "fullStart": 832,
                                                    "fullEnd": 833,
                                                    "start": 832,
                                                    "end": 833,
                                                    "fullWidth": 1,
                                                    "width": 1,
                                                    "text": ".",
                                                    "value": ".",
                                                    "valueText": "."
                                                },
                                                "name": {
                                                    "kind": "IdentifierName",
                                                    "fullStart": 833,
                                                    "fullEnd": 847,
                                                    "start": 833,
                                                    "end": 847,
                                                    "fullWidth": 14,
                                                    "width": 14,
                                                    "text": "defineProperty",
                                                    "value": "defineProperty",
                                                    "valueText": "defineProperty"
                                                }
                                            },
                                            "argumentList": {
                                                "kind": "ArgumentList",
                                                "fullStart": 847,
                                                "fullEnd": 872,
                                                "start": 847,
                                                "end": 872,
                                                "fullWidth": 25,
                                                "width": 25,
                                                "openParenToken": {
                                                    "kind": "OpenParenToken",
                                                    "fullStart": 847,
                                                    "fullEnd": 848,
                                                    "start": 847,
                                                    "end": 848,
                                                    "fullWidth": 1,
                                                    "width": 1,
                                                    "text": "(",
                                                    "value": "(",
                                                    "valueText": "("
                                                },
                                                "arguments": [
                                                    {
                                                        "kind": "IdentifierName",
                                                        "fullStart": 848,
                                                        "fullEnd": 851,
                                                        "start": 848,
                                                        "end": 851,
                                                        "fullWidth": 3,
                                                        "width": 3,
                                                        "text": "obj",
                                                        "value": "obj",
                                                        "valueText": "obj"
                                                    },
                                                    {
                                                        "kind": "CommaToken",
                                                        "fullStart": 851,
                                                        "fullEnd": 853,
                                                        "start": 851,
                                                        "end": 852,
                                                        "fullWidth": 2,
                                                        "width": 1,
                                                        "text": ",",
                                                        "value": ",",
                                                        "valueText": ",",
                                                        "hasTrailingTrivia": true,
                                                        "trailingTrivia": [
                                                            {
                                                                "kind": "WhitespaceTrivia",
                                                                "text": " "
                                                            }
                                                        ]
                                                    },
                                                    {
                                                        "kind": "StringLiteral",
                                                        "fullStart": 853,
                                                        "fullEnd": 863,
                                                        "start": 853,
                                                        "end": 863,
                                                        "fullWidth": 10,
                                                        "width": 10,
                                                        "text": "\"property\"",
                                                        "value": "property",
                                                        "valueText": "property"
                                                    },
                                                    {
                                                        "kind": "CommaToken",
                                                        "fullStart": 863,
                                                        "fullEnd": 865,
                                                        "start": 863,
                                                        "end": 864,
                                                        "fullWidth": 2,
                                                        "width": 1,
                                                        "text": ",",
                                                        "value": ",",
                                                        "valueText": ",",
                                                        "hasTrailingTrivia": true,
                                                        "trailingTrivia": [
                                                            {
                                                                "kind": "WhitespaceTrivia",
                                                                "text": " "
                                                            }
                                                        ]
                                                    },
                                                    {
                                                        "kind": "IdentifierName",
                                                        "fullStart": 865,
                                                        "fullEnd": 871,
                                                        "start": 865,
                                                        "end": 871,
                                                        "fullWidth": 6,
                                                        "width": 6,
                                                        "text": "regObj",
                                                        "value": "regObj",
                                                        "valueText": "regObj"
                                                    }
                                                ],
                                                "closeParenToken": {
                                                    "kind": "CloseParenToken",
                                                    "fullStart": 871,
                                                    "fullEnd": 872,
                                                    "start": 871,
                                                    "end": 872,
                                                    "fullWidth": 1,
                                                    "width": 1,
                                                    "text": ")",
                                                    "value": ")",
                                                    "valueText": ")"
                                                }
                                            }
                                        },
                                        "semicolonToken": {
                                            "kind": "SemicolonToken",
                                            "fullStart": 872,
                                            "fullEnd": 875,
                                            "start": 872,
                                            "end": 873,
                                            "fullWidth": 3,
                                            "width": 1,
                                            "text": ";",
                                            "value": ";",
                                            "valueText": ";",
                                            "hasTrailingTrivia": true,
                                            "hasTrailingNewLine": true,
                                            "trailingTrivia": [
                                                {
                                                    "kind": "NewLineTrivia",
                                                    "text": "\r\n"
                                                }
                                            ]
                                        }
                                    },
                                    {
                                        "kind": "ForInStatement",
                                        "fullStart": 875,
                                        "fullEnd": 1030,
                                        "start": 889,
                                        "end": 1028,
                                        "fullWidth": 155,
                                        "width": 139,
                                        "forKeyword": {
                                            "kind": "ForKeyword",
                                            "fullStart": 875,
                                            "fullEnd": 893,
                                            "start": 889,
                                            "end": 892,
                                            "fullWidth": 18,
                                            "width": 3,
                                            "text": "for",
                                            "value": "for",
                                            "valueText": "for",
                                            "hasLeadingTrivia": true,
                                            "hasLeadingNewLine": true,
                                            "hasTrailingTrivia": true,
                                            "leadingTrivia": [
                                                {
                                                    "kind": "NewLineTrivia",
                                                    "text": "\r\n"
                                                },
                                                {
                                                    "kind": "WhitespaceTrivia",
                                                    "text": "            "
                                                }
                                            ],
                                            "trailingTrivia": [
                                                {
                                                    "kind": "WhitespaceTrivia",
                                                    "text": " "
                                                }
                                            ]
                                        },
                                        "openParenToken": {
                                            "kind": "OpenParenToken",
                                            "fullStart": 893,
                                            "fullEnd": 894,
                                            "start": 893,
                                            "end": 894,
                                            "fullWidth": 1,
                                            "width": 1,
                                            "text": "(",
                                            "value": "(",
                                            "valueText": "("
                                        },
                                        "variableDeclaration": {
                                            "kind": "VariableDeclaration",
                                            "fullStart": 894,
                                            "fullEnd": 903,
                                            "start": 894,
                                            "end": 902,
                                            "fullWidth": 9,
                                            "width": 8,
                                            "varKeyword": {
                                                "kind": "VarKeyword",
                                                "fullStart": 894,
                                                "fullEnd": 898,
                                                "start": 894,
                                                "end": 897,
                                                "fullWidth": 4,
                                                "width": 3,
                                                "text": "var",
                                                "value": "var",
                                                "valueText": "var",
                                                "hasTrailingTrivia": true,
                                                "trailingTrivia": [
                                                    {
                                                        "kind": "WhitespaceTrivia",
                                                        "text": " "
                                                    }
                                                ]
                                            },
                                            "variableDeclarators": [
                                                {
                                                    "kind": "VariableDeclarator",
                                                    "fullStart": 898,
                                                    "fullEnd": 903,
                                                    "start": 898,
                                                    "end": 902,
                                                    "fullWidth": 5,
<<<<<<< HEAD
                                                    "width": 4,
                                                    "identifier": {
=======
                                                    "propertyName": {
>>>>>>> 85e84683
                                                        "kind": "IdentifierName",
                                                        "fullStart": 898,
                                                        "fullEnd": 903,
                                                        "start": 898,
                                                        "end": 902,
                                                        "fullWidth": 5,
                                                        "width": 4,
                                                        "text": "prop",
                                                        "value": "prop",
                                                        "valueText": "prop",
                                                        "hasTrailingTrivia": true,
                                                        "trailingTrivia": [
                                                            {
                                                                "kind": "WhitespaceTrivia",
                                                                "text": " "
                                                            }
                                                        ]
                                                    }
                                                }
                                            ]
                                        },
                                        "inKeyword": {
                                            "kind": "InKeyword",
                                            "fullStart": 903,
                                            "fullEnd": 906,
                                            "start": 903,
                                            "end": 905,
                                            "fullWidth": 3,
                                            "width": 2,
                                            "text": "in",
                                            "value": "in",
                                            "valueText": "in",
                                            "hasTrailingTrivia": true,
                                            "trailingTrivia": [
                                                {
                                                    "kind": "WhitespaceTrivia",
                                                    "text": " "
                                                }
                                            ]
                                        },
                                        "expression": {
                                            "kind": "IdentifierName",
                                            "fullStart": 906,
                                            "fullEnd": 909,
                                            "start": 906,
                                            "end": 909,
                                            "fullWidth": 3,
                                            "width": 3,
                                            "text": "obj",
                                            "value": "obj",
                                            "valueText": "obj"
                                        },
                                        "closeParenToken": {
                                            "kind": "CloseParenToken",
                                            "fullStart": 909,
                                            "fullEnd": 911,
                                            "start": 909,
                                            "end": 910,
                                            "fullWidth": 2,
                                            "width": 1,
                                            "text": ")",
                                            "value": ")",
                                            "valueText": ")",
                                            "hasTrailingTrivia": true,
                                            "trailingTrivia": [
                                                {
                                                    "kind": "WhitespaceTrivia",
                                                    "text": " "
                                                }
                                            ]
                                        },
                                        "statement": {
                                            "kind": "Block",
                                            "fullStart": 911,
                                            "fullEnd": 1030,
                                            "start": 911,
                                            "end": 1028,
                                            "fullWidth": 119,
                                            "width": 117,
                                            "openBraceToken": {
                                                "kind": "OpenBraceToken",
                                                "fullStart": 911,
                                                "fullEnd": 914,
                                                "start": 911,
                                                "end": 912,
                                                "fullWidth": 3,
                                                "width": 1,
                                                "text": "{",
                                                "value": "{",
                                                "valueText": "{",
                                                "hasTrailingTrivia": true,
                                                "hasTrailingNewLine": true,
                                                "trailingTrivia": [
                                                    {
                                                        "kind": "NewLineTrivia",
                                                        "text": "\r\n"
                                                    }
                                                ]
                                            },
                                            "statements": [
                                                {
                                                    "kind": "IfStatement",
                                                    "fullStart": 914,
                                                    "fullEnd": 1015,
                                                    "start": 930,
                                                    "end": 1013,
                                                    "fullWidth": 101,
                                                    "width": 83,
                                                    "ifKeyword": {
                                                        "kind": "IfKeyword",
                                                        "fullStart": 914,
                                                        "fullEnd": 933,
                                                        "start": 930,
                                                        "end": 932,
                                                        "fullWidth": 19,
                                                        "width": 2,
                                                        "text": "if",
                                                        "value": "if",
                                                        "valueText": "if",
                                                        "hasLeadingTrivia": true,
                                                        "hasTrailingTrivia": true,
                                                        "leadingTrivia": [
                                                            {
                                                                "kind": "WhitespaceTrivia",
                                                                "text": "                "
                                                            }
                                                        ],
                                                        "trailingTrivia": [
                                                            {
                                                                "kind": "WhitespaceTrivia",
                                                                "text": " "
                                                            }
                                                        ]
                                                    },
                                                    "openParenToken": {
                                                        "kind": "OpenParenToken",
                                                        "fullStart": 933,
                                                        "fullEnd": 934,
                                                        "start": 933,
                                                        "end": 934,
                                                        "fullWidth": 1,
                                                        "width": 1,
                                                        "text": "(",
                                                        "value": "(",
                                                        "valueText": "("
                                                    },
                                                    "condition": {
                                                        "kind": "EqualsExpression",
                                                        "fullStart": 934,
                                                        "fullEnd": 953,
                                                        "start": 934,
                                                        "end": 953,
                                                        "fullWidth": 19,
                                                        "width": 19,
                                                        "left": {
                                                            "kind": "IdentifierName",
                                                            "fullStart": 934,
                                                            "fullEnd": 939,
                                                            "start": 934,
                                                            "end": 938,
                                                            "fullWidth": 5,
                                                            "width": 4,
                                                            "text": "prop",
                                                            "value": "prop",
                                                            "valueText": "prop",
                                                            "hasTrailingTrivia": true,
                                                            "trailingTrivia": [
                                                                {
                                                                    "kind": "WhitespaceTrivia",
                                                                    "text": " "
                                                                }
                                                            ]
                                                        },
                                                        "operatorToken": {
                                                            "kind": "EqualsEqualsEqualsToken",
                                                            "fullStart": 939,
                                                            "fullEnd": 943,
                                                            "start": 939,
                                                            "end": 942,
                                                            "fullWidth": 4,
                                                            "width": 3,
                                                            "text": "===",
                                                            "value": "===",
                                                            "valueText": "===",
                                                            "hasTrailingTrivia": true,
                                                            "trailingTrivia": [
                                                                {
                                                                    "kind": "WhitespaceTrivia",
                                                                    "text": " "
                                                                }
                                                            ]
                                                        },
                                                        "right": {
                                                            "kind": "StringLiteral",
                                                            "fullStart": 943,
                                                            "fullEnd": 953,
                                                            "start": 943,
                                                            "end": 953,
                                                            "fullWidth": 10,
                                                            "width": 10,
                                                            "text": "\"property\"",
                                                            "value": "property",
                                                            "valueText": "property"
                                                        }
                                                    },
                                                    "closeParenToken": {
                                                        "kind": "CloseParenToken",
                                                        "fullStart": 953,
                                                        "fullEnd": 955,
                                                        "start": 953,
                                                        "end": 954,
                                                        "fullWidth": 2,
                                                        "width": 1,
                                                        "text": ")",
                                                        "value": ")",
                                                        "valueText": ")",
                                                        "hasTrailingTrivia": true,
                                                        "trailingTrivia": [
                                                            {
                                                                "kind": "WhitespaceTrivia",
                                                                "text": " "
                                                            }
                                                        ]
                                                    },
                                                    "statement": {
                                                        "kind": "Block",
                                                        "fullStart": 955,
                                                        "fullEnd": 1015,
                                                        "start": 955,
                                                        "end": 1013,
                                                        "fullWidth": 60,
                                                        "width": 58,
                                                        "openBraceToken": {
                                                            "kind": "OpenBraceToken",
                                                            "fullStart": 955,
                                                            "fullEnd": 958,
                                                            "start": 955,
                                                            "end": 956,
                                                            "fullWidth": 3,
                                                            "width": 1,
                                                            "text": "{",
                                                            "value": "{",
                                                            "valueText": "{",
                                                            "hasTrailingTrivia": true,
                                                            "hasTrailingNewLine": true,
                                                            "trailingTrivia": [
                                                                {
                                                                    "kind": "NewLineTrivia",
                                                                    "text": "\r\n"
                                                                }
                                                            ]
                                                        },
                                                        "statements": [
                                                            {
                                                                "kind": "ExpressionStatement",
                                                                "fullStart": 958,
                                                                "fullEnd": 996,
                                                                "start": 978,
                                                                "end": 994,
                                                                "fullWidth": 38,
                                                                "width": 16,
                                                                "expression": {
                                                                    "kind": "AssignmentExpression",
                                                                    "fullStart": 958,
                                                                    "fullEnd": 993,
                                                                    "start": 978,
                                                                    "end": 993,
                                                                    "fullWidth": 35,
                                                                    "width": 15,
                                                                    "left": {
                                                                        "kind": "IdentifierName",
                                                                        "fullStart": 958,
                                                                        "fullEnd": 987,
                                                                        "start": 978,
                                                                        "end": 986,
                                                                        "fullWidth": 29,
                                                                        "width": 8,
                                                                        "text": "accessed",
                                                                        "value": "accessed",
                                                                        "valueText": "accessed",
                                                                        "hasLeadingTrivia": true,
                                                                        "hasTrailingTrivia": true,
                                                                        "leadingTrivia": [
                                                                            {
                                                                                "kind": "WhitespaceTrivia",
                                                                                "text": "                    "
                                                                            }
                                                                        ],
                                                                        "trailingTrivia": [
                                                                            {
                                                                                "kind": "WhitespaceTrivia",
                                                                                "text": " "
                                                                            }
                                                                        ]
                                                                    },
                                                                    "operatorToken": {
                                                                        "kind": "EqualsToken",
                                                                        "fullStart": 987,
                                                                        "fullEnd": 989,
                                                                        "start": 987,
                                                                        "end": 988,
                                                                        "fullWidth": 2,
                                                                        "width": 1,
                                                                        "text": "=",
                                                                        "value": "=",
                                                                        "valueText": "=",
                                                                        "hasTrailingTrivia": true,
                                                                        "trailingTrivia": [
                                                                            {
                                                                                "kind": "WhitespaceTrivia",
                                                                                "text": " "
                                                                            }
                                                                        ]
                                                                    },
                                                                    "right": {
                                                                        "kind": "TrueKeyword",
                                                                        "fullStart": 989,
                                                                        "fullEnd": 993,
                                                                        "start": 989,
                                                                        "end": 993,
                                                                        "fullWidth": 4,
                                                                        "width": 4,
                                                                        "text": "true",
                                                                        "value": true,
                                                                        "valueText": "true"
                                                                    }
                                                                },
                                                                "semicolonToken": {
                                                                    "kind": "SemicolonToken",
                                                                    "fullStart": 993,
                                                                    "fullEnd": 996,
                                                                    "start": 993,
                                                                    "end": 994,
                                                                    "fullWidth": 3,
                                                                    "width": 1,
                                                                    "text": ";",
                                                                    "value": ";",
                                                                    "valueText": ";",
                                                                    "hasTrailingTrivia": true,
                                                                    "hasTrailingNewLine": true,
                                                                    "trailingTrivia": [
                                                                        {
                                                                            "kind": "NewLineTrivia",
                                                                            "text": "\r\n"
                                                                        }
                                                                    ]
                                                                }
                                                            }
                                                        ],
                                                        "closeBraceToken": {
                                                            "kind": "CloseBraceToken",
                                                            "fullStart": 996,
                                                            "fullEnd": 1015,
                                                            "start": 1012,
                                                            "end": 1013,
                                                            "fullWidth": 19,
                                                            "width": 1,
                                                            "text": "}",
                                                            "value": "}",
                                                            "valueText": "}",
                                                            "hasLeadingTrivia": true,
                                                            "hasTrailingTrivia": true,
                                                            "hasTrailingNewLine": true,
                                                            "leadingTrivia": [
                                                                {
                                                                    "kind": "WhitespaceTrivia",
                                                                    "text": "                "
                                                                }
                                                            ],
                                                            "trailingTrivia": [
                                                                {
                                                                    "kind": "NewLineTrivia",
                                                                    "text": "\r\n"
                                                                }
                                                            ]
                                                        }
                                                    }
                                                }
                                            ],
                                            "closeBraceToken": {
                                                "kind": "CloseBraceToken",
                                                "fullStart": 1015,
                                                "fullEnd": 1030,
                                                "start": 1027,
                                                "end": 1028,
                                                "fullWidth": 15,
                                                "width": 1,
                                                "text": "}",
                                                "value": "}",
                                                "valueText": "}",
                                                "hasLeadingTrivia": true,
                                                "hasTrailingTrivia": true,
                                                "hasTrailingNewLine": true,
                                                "leadingTrivia": [
                                                    {
                                                        "kind": "WhitespaceTrivia",
                                                        "text": "            "
                                                    }
                                                ],
                                                "trailingTrivia": [
                                                    {
                                                        "kind": "NewLineTrivia",
                                                        "text": "\r\n"
                                                    }
                                                ]
                                            }
                                        }
                                    },
                                    {
                                        "kind": "ReturnStatement",
                                        "fullStart": 1030,
                                        "fullEnd": 1062,
                                        "start": 1044,
                                        "end": 1060,
                                        "fullWidth": 32,
                                        "width": 16,
                                        "returnKeyword": {
                                            "kind": "ReturnKeyword",
                                            "fullStart": 1030,
                                            "fullEnd": 1051,
                                            "start": 1044,
                                            "end": 1050,
                                            "fullWidth": 21,
                                            "width": 6,
                                            "text": "return",
                                            "value": "return",
                                            "valueText": "return",
                                            "hasLeadingTrivia": true,
                                            "hasLeadingNewLine": true,
                                            "hasTrailingTrivia": true,
                                            "leadingTrivia": [
                                                {
                                                    "kind": "NewLineTrivia",
                                                    "text": "\r\n"
                                                },
                                                {
                                                    "kind": "WhitespaceTrivia",
                                                    "text": "            "
                                                }
                                            ],
                                            "trailingTrivia": [
                                                {
                                                    "kind": "WhitespaceTrivia",
                                                    "text": " "
                                                }
                                            ]
                                        },
                                        "expression": {
                                            "kind": "IdentifierName",
                                            "fullStart": 1051,
                                            "fullEnd": 1059,
                                            "start": 1051,
                                            "end": 1059,
                                            "fullWidth": 8,
                                            "width": 8,
                                            "text": "accessed",
                                            "value": "accessed",
                                            "valueText": "accessed"
                                        },
                                        "semicolonToken": {
                                            "kind": "SemicolonToken",
                                            "fullStart": 1059,
                                            "fullEnd": 1062,
                                            "start": 1059,
                                            "end": 1060,
                                            "fullWidth": 3,
                                            "width": 1,
                                            "text": ";",
                                            "value": ";",
                                            "valueText": ";",
                                            "hasTrailingTrivia": true,
                                            "hasTrailingNewLine": true,
                                            "trailingTrivia": [
                                                {
                                                    "kind": "NewLineTrivia",
                                                    "text": "\r\n"
                                                }
                                            ]
                                        }
                                    }
                                ],
                                "closeBraceToken": {
                                    "kind": "CloseBraceToken",
                                    "fullStart": 1062,
                                    "fullEnd": 1072,
                                    "start": 1070,
                                    "end": 1071,
                                    "fullWidth": 10,
                                    "width": 1,
                                    "text": "}",
                                    "value": "}",
                                    "valueText": "}",
                                    "hasLeadingTrivia": true,
                                    "hasTrailingTrivia": true,
                                    "leadingTrivia": [
                                        {
                                            "kind": "WhitespaceTrivia",
                                            "text": "        "
                                        }
                                    ],
                                    "trailingTrivia": [
                                        {
                                            "kind": "WhitespaceTrivia",
                                            "text": " "
                                        }
                                    ]
                                }
                            },
                            "finallyClause": {
                                "kind": "FinallyClause",
                                "fullStart": 1072,
                                "fullEnd": 1143,
                                "start": 1072,
                                "end": 1141,
                                "fullWidth": 71,
                                "width": 69,
                                "finallyKeyword": {
                                    "kind": "FinallyKeyword",
                                    "fullStart": 1072,
                                    "fullEnd": 1080,
                                    "start": 1072,
                                    "end": 1079,
                                    "fullWidth": 8,
                                    "width": 7,
                                    "text": "finally",
                                    "value": "finally",
                                    "valueText": "finally",
                                    "hasTrailingTrivia": true,
                                    "trailingTrivia": [
                                        {
                                            "kind": "WhitespaceTrivia",
                                            "text": " "
                                        }
                                    ]
                                },
                                "block": {
                                    "kind": "Block",
                                    "fullStart": 1080,
                                    "fullEnd": 1143,
                                    "start": 1080,
                                    "end": 1141,
                                    "fullWidth": 63,
                                    "width": 61,
                                    "openBraceToken": {
                                        "kind": "OpenBraceToken",
                                        "fullStart": 1080,
                                        "fullEnd": 1083,
                                        "start": 1080,
                                        "end": 1081,
                                        "fullWidth": 3,
                                        "width": 1,
                                        "text": "{",
                                        "value": "{",
                                        "valueText": "{",
                                        "hasTrailingTrivia": true,
                                        "hasTrailingNewLine": true,
                                        "trailingTrivia": [
                                            {
                                                "kind": "NewLineTrivia",
                                                "text": "\r\n"
                                            }
                                        ]
                                    },
                                    "statements": [
                                        {
                                            "kind": "ExpressionStatement",
                                            "fullStart": 1083,
                                            "fullEnd": 1132,
                                            "start": 1095,
                                            "end": 1130,
                                            "fullWidth": 49,
                                            "width": 35,
                                            "expression": {
                                                "kind": "DeleteExpression",
                                                "fullStart": 1083,
                                                "fullEnd": 1129,
                                                "start": 1095,
                                                "end": 1129,
                                                "fullWidth": 46,
                                                "width": 34,
                                                "deleteKeyword": {
                                                    "kind": "DeleteKeyword",
                                                    "fullStart": 1083,
                                                    "fullEnd": 1102,
                                                    "start": 1095,
                                                    "end": 1101,
                                                    "fullWidth": 19,
                                                    "width": 6,
                                                    "text": "delete",
                                                    "value": "delete",
                                                    "valueText": "delete",
                                                    "hasLeadingTrivia": true,
                                                    "hasTrailingTrivia": true,
                                                    "leadingTrivia": [
                                                        {
                                                            "kind": "WhitespaceTrivia",
                                                            "text": "            "
                                                        }
                                                    ],
                                                    "trailingTrivia": [
                                                        {
                                                            "kind": "WhitespaceTrivia",
                                                            "text": " "
                                                        }
                                                    ]
                                                },
                                                "expression": {
                                                    "kind": "MemberAccessExpression",
                                                    "fullStart": 1102,
                                                    "fullEnd": 1129,
                                                    "start": 1102,
                                                    "end": 1129,
                                                    "fullWidth": 27,
                                                    "width": 27,
                                                    "expression": {
                                                        "kind": "MemberAccessExpression",
                                                        "fullStart": 1102,
                                                        "fullEnd": 1118,
                                                        "start": 1102,
                                                        "end": 1118,
                                                        "fullWidth": 16,
                                                        "width": 16,
                                                        "expression": {
                                                            "kind": "IdentifierName",
                                                            "fullStart": 1102,
                                                            "fullEnd": 1108,
                                                            "start": 1102,
                                                            "end": 1108,
                                                            "fullWidth": 6,
                                                            "width": 6,
                                                            "text": "RegExp",
                                                            "value": "RegExp",
                                                            "valueText": "RegExp"
                                                        },
                                                        "dotToken": {
                                                            "kind": "DotToken",
                                                            "fullStart": 1108,
                                                            "fullEnd": 1109,
                                                            "start": 1108,
                                                            "end": 1109,
                                                            "fullWidth": 1,
                                                            "width": 1,
                                                            "text": ".",
                                                            "value": ".",
                                                            "valueText": "."
                                                        },
                                                        "name": {
                                                            "kind": "IdentifierName",
                                                            "fullStart": 1109,
                                                            "fullEnd": 1118,
                                                            "start": 1109,
                                                            "end": 1118,
                                                            "fullWidth": 9,
                                                            "width": 9,
                                                            "text": "prototype",
                                                            "value": "prototype",
                                                            "valueText": "prototype"
                                                        }
                                                    },
                                                    "dotToken": {
                                                        "kind": "DotToken",
                                                        "fullStart": 1118,
                                                        "fullEnd": 1119,
                                                        "start": 1118,
                                                        "end": 1119,
                                                        "fullWidth": 1,
                                                        "width": 1,
                                                        "text": ".",
                                                        "value": ".",
                                                        "valueText": "."
                                                    },
                                                    "name": {
                                                        "kind": "IdentifierName",
                                                        "fullStart": 1119,
                                                        "fullEnd": 1129,
                                                        "start": 1119,
                                                        "end": 1129,
                                                        "fullWidth": 10,
                                                        "width": 10,
                                                        "text": "enumerable",
                                                        "value": "enumerable",
                                                        "valueText": "enumerable"
                                                    }
                                                }
                                            },
                                            "semicolonToken": {
                                                "kind": "SemicolonToken",
                                                "fullStart": 1129,
                                                "fullEnd": 1132,
                                                "start": 1129,
                                                "end": 1130,
                                                "fullWidth": 3,
                                                "width": 1,
                                                "text": ";",
                                                "value": ";",
                                                "valueText": ";",
                                                "hasTrailingTrivia": true,
                                                "hasTrailingNewLine": true,
                                                "trailingTrivia": [
                                                    {
                                                        "kind": "NewLineTrivia",
                                                        "text": "\r\n"
                                                    }
                                                ]
                                            }
                                        }
                                    ],
                                    "closeBraceToken": {
                                        "kind": "CloseBraceToken",
                                        "fullStart": 1132,
                                        "fullEnd": 1143,
                                        "start": 1140,
                                        "end": 1141,
                                        "fullWidth": 11,
                                        "width": 1,
                                        "text": "}",
                                        "value": "}",
                                        "valueText": "}",
                                        "hasLeadingTrivia": true,
                                        "hasTrailingTrivia": true,
                                        "hasTrailingNewLine": true,
                                        "leadingTrivia": [
                                            {
                                                "kind": "WhitespaceTrivia",
                                                "text": "        "
                                            }
                                        ],
                                        "trailingTrivia": [
                                            {
                                                "kind": "NewLineTrivia",
                                                "text": "\r\n"
                                            }
                                        ]
                                    }
                                }
                            }
                        }
                    ],
                    "closeBraceToken": {
                        "kind": "CloseBraceToken",
                        "fullStart": 1143,
                        "fullEnd": 1150,
                        "start": 1147,
                        "end": 1148,
                        "fullWidth": 7,
                        "width": 1,
                        "text": "}",
                        "value": "}",
                        "valueText": "}",
                        "hasLeadingTrivia": true,
                        "hasTrailingTrivia": true,
                        "hasTrailingNewLine": true,
                        "leadingTrivia": [
                            {
                                "kind": "WhitespaceTrivia",
                                "text": "    "
                            }
                        ],
                        "trailingTrivia": [
                            {
                                "kind": "NewLineTrivia",
                                "text": "\r\n"
                            }
                        ]
                    }
                }
            },
            {
                "kind": "ExpressionStatement",
                "fullStart": 1150,
                "fullEnd": 1174,
                "start": 1150,
                "end": 1172,
                "fullWidth": 24,
                "width": 22,
                "expression": {
                    "kind": "InvocationExpression",
                    "fullStart": 1150,
                    "fullEnd": 1171,
                    "start": 1150,
                    "end": 1171,
                    "fullWidth": 21,
                    "width": 21,
                    "expression": {
                        "kind": "IdentifierName",
                        "fullStart": 1150,
                        "fullEnd": 1161,
                        "start": 1150,
                        "end": 1161,
                        "fullWidth": 11,
                        "width": 11,
                        "text": "runTestCase",
                        "value": "runTestCase",
                        "valueText": "runTestCase"
                    },
                    "argumentList": {
                        "kind": "ArgumentList",
                        "fullStart": 1161,
                        "fullEnd": 1171,
                        "start": 1161,
                        "end": 1171,
                        "fullWidth": 10,
                        "width": 10,
                        "openParenToken": {
                            "kind": "OpenParenToken",
                            "fullStart": 1161,
                            "fullEnd": 1162,
                            "start": 1161,
                            "end": 1162,
                            "fullWidth": 1,
                            "width": 1,
                            "text": "(",
                            "value": "(",
                            "valueText": "("
                        },
                        "arguments": [
                            {
                                "kind": "IdentifierName",
                                "fullStart": 1162,
                                "fullEnd": 1170,
                                "start": 1162,
                                "end": 1170,
                                "fullWidth": 8,
                                "width": 8,
                                "text": "testcase",
                                "value": "testcase",
                                "valueText": "testcase"
                            }
                        ],
                        "closeParenToken": {
                            "kind": "CloseParenToken",
                            "fullStart": 1170,
                            "fullEnd": 1171,
                            "start": 1170,
                            "end": 1171,
                            "fullWidth": 1,
                            "width": 1,
                            "text": ")",
                            "value": ")",
                            "valueText": ")"
                        }
                    }
                },
                "semicolonToken": {
                    "kind": "SemicolonToken",
                    "fullStart": 1171,
                    "fullEnd": 1174,
                    "start": 1171,
                    "end": 1172,
                    "fullWidth": 3,
                    "width": 1,
                    "text": ";",
                    "value": ";",
                    "valueText": ";",
                    "hasTrailingTrivia": true,
                    "hasTrailingNewLine": true,
                    "trailingTrivia": [
                        {
                            "kind": "NewLineTrivia",
                            "text": "\r\n"
                        }
                    ]
                }
            }
        ],
        "endOfFileToken": {
            "kind": "EndOfFileToken",
            "fullStart": 1174,
            "fullEnd": 1174,
            "start": 1174,
            "end": 1174,
            "fullWidth": 0,
            "width": 0,
            "text": ""
        }
    },
    "lineMap": {
        "lineStarts": [
            0,
            67,
            152,
            232,
            308,
            380,
            385,
            440,
            622,
            627,
            629,
            631,
            654,
            677,
            708,
            723,
            772,
            812,
            814,
            875,
            877,
            914,
            958,
            996,
            1015,
            1030,
            1032,
            1062,
            1083,
            1132,
            1143,
            1150,
            1174
        ],
        "length": 1174
    }
}<|MERGE_RESOLUTION|>--- conflicted
+++ resolved
@@ -245,12 +245,8 @@
                                         "start": 666,
                                         "end": 674,
                                         "fullWidth": 8,
-<<<<<<< HEAD
                                         "width": 8,
-                                        "identifier": {
-=======
                                         "propertyName": {
->>>>>>> 85e84683
                                             "kind": "IdentifierName",
                                             "fullStart": 666,
                                             "fullEnd": 670,
@@ -406,12 +402,8 @@
                                         "start": 689,
                                         "end": 705,
                                         "fullWidth": 16,
-<<<<<<< HEAD
                                         "width": 16,
-                                        "identifier": {
-=======
                                         "propertyName": {
->>>>>>> 85e84683
                                             "kind": "IdentifierName",
                                             "fullStart": 689,
                                             "fullEnd": 698,
@@ -769,12 +761,8 @@
                                                     "start": 788,
                                                     "end": 809,
                                                     "fullWidth": 21,
-<<<<<<< HEAD
                                                     "width": 21,
-                                                    "identifier": {
-=======
                                                     "propertyName": {
->>>>>>> 85e84683
                                                         "kind": "IdentifierName",
                                                         "fullStart": 788,
                                                         "fullEnd": 795,
@@ -1209,12 +1197,8 @@
                                                     "start": 898,
                                                     "end": 902,
                                                     "fullWidth": 5,
-<<<<<<< HEAD
                                                     "width": 4,
-                                                    "identifier": {
-=======
                                                     "propertyName": {
->>>>>>> 85e84683
                                                         "kind": "IdentifierName",
                                                         "fullStart": 898,
                                                         "fullEnd": 903,
